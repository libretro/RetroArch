/*  RetroArch - A frontend for libretro.
 *  Copyright (C) 2015-2017 - Andre Leiradella
 *
 *  RetroArch is free software: you can redistribute it and/or modify it under the terms
 *  of the GNU General Public License as published by the Free Software Found-
 *  ation, either version 3 of the License, or (at your option) any later version.
 *
 *  RetroArch is distributed in the hope that it will be useful, but WITHOUT ANY WARRANTY;
 *  without even the implied warranty of MERCHANTABILITY or FITNESS FOR A PARTICULAR
 *  PURPOSE.  See the GNU General Public License for more details.
 *
 *  You should have received a copy of the GNU General Public License along with RetroArch.
 *  If not, see <http://www.gnu.org/licenses/>.
 */

#include <ctype.h>
#include <stdint.h>

#include <libretro.h>

#include "var.h"

#include "../retroarch.h"
#include "../core.h"
#include "../verbosity.h"

/*****************************************************************************
Parsing
*****************************************************************************/

static cheevos_var_size_t cheevos_var_parse_prefix(const char** memaddr)
{
   /* Careful not to use ABCDEF here, this denotes part of an actual variable! */
   const char* str = *memaddr;
   cheevos_var_size_t size;

   switch (toupper((unsigned char)*str++))
   {
      case 'M':
         size = CHEEVOS_VAR_SIZE_BIT_0;
         break;
      case 'N':
         size = CHEEVOS_VAR_SIZE_BIT_1;
         break;
      case 'O':
         size = CHEEVOS_VAR_SIZE_BIT_2;
         break;
      case 'P':
         size = CHEEVOS_VAR_SIZE_BIT_3;
         break;
      case 'Q':
         size = CHEEVOS_VAR_SIZE_BIT_4;
         break;
      case 'R':
         size = CHEEVOS_VAR_SIZE_BIT_5;
         break;
      case 'S':
         size = CHEEVOS_VAR_SIZE_BIT_6;
         break;
      case 'T':
         size = CHEEVOS_VAR_SIZE_BIT_7;
         break;
      case 'L':
         size = CHEEVOS_VAR_SIZE_NIBBLE_LOWER;
         break;
      case 'U':
         size = CHEEVOS_VAR_SIZE_NIBBLE_UPPER;
         break;
      case 'H':
         size = CHEEVOS_VAR_SIZE_EIGHT_BITS;
         break;
      case 'X':
         size = CHEEVOS_VAR_SIZE_THIRTYTWO_BITS;
         break;
      default:
         str--;
         /* fall through */
      case ' ':
         size = CHEEVOS_VAR_SIZE_SIXTEEN_BITS;
         break;
   }

   *memaddr = str;
   return size;
}

static size_t cheevos_var_reduce(size_t addr, size_t mask)
{
   while (mask)
   {
      size_t tmp = (mask - 1) & ~mask;
      addr = (addr & tmp) | ((addr >> 1) & ~tmp);
      mask = (mask & (mask - 1)) >> 1;
   }

   return addr;
}

static size_t cheevos_var_highest_bit(size_t n)
{
   n |= n >>  1;
   n |= n >>  2;
   n |= n >>  4;
   n |= n >>  8;
   n |= n >> 16;

   return n ^ (n >> 1);
}

void cheevos_var_parse(cheevos_var_t* var, const char** memaddr)
{
   char *end       = NULL;
   const char *str = *memaddr;
   unsigned base   = 16;

   var->is_bcd = false;

   if (toupper((unsigned char)*str) == 'D' && str[1] == '0' && toupper((unsigned char)str[2]) == 'X')
   {
      /* d0x + 4 hex digits */
      str += 3;
      var->type = CHEEVOS_VAR_TYPE_DELTA_MEM;
   }
   else if (toupper((unsigned char)*str) == 'B' && str[1] == '0' && toupper((unsigned char)str[2]) == 'X')
   {
      /* b0x (binary-coded decimal) */
      str += 3;
      var->is_bcd = true;
      var->type = CHEEVOS_VAR_TYPE_ADDRESS;
   }
   else if (*str == '0' && toupper((unsigned char)str[1]) == 'X')
   {
      /* 0x + 4 hex digits */
      str += 2;
      var->type = CHEEVOS_VAR_TYPE_ADDRESS;
   }
   else
   {
      var->type = CHEEVOS_VAR_TYPE_VALUE_COMP;

      if (toupper((unsigned char)*str) == 'H')
         str++;
      else
      {
         if (toupper((unsigned char)*str) == 'V')
            str++;

         base = 10;
      }
   }

   if (var->type != CHEEVOS_VAR_TYPE_VALUE_COMP)
   {
      var->size = cheevos_var_parse_prefix(&str);
   }

   var->value = (unsigned)strtol(str, &end, base);
   *memaddr   = end;
}

void cheevos_var_patch_addr(cheevos_var_t* var, cheevos_console_t console)
{
   rarch_system_info_t *system = runloop_get_system_info();

   var->bank_id = -1;

   if (console == CHEEVOS_CONSOLE_NINTENDO)
   {
      if (var->value >= 0x0800 && var->value < 0x2000)
      {
         CHEEVOS_LOG(CHEEVOS_TAG "NES memory address in mirrorred RAM %X, adjusted to %X\n", var->value, var->value & 0x07ff);
         var->value &= 0x07ff;
      }
   }
   else if (console == CHEEVOS_CONSOLE_GAMEBOY_COLOR)
   {
      if (var->value >= 0xe000 && var->value <= 0xfdff)
      {
         CHEEVOS_LOG(CHEEVOS_TAG "GBC memory address in echo RAM %X, adjusted to %X\n", var->value, var->value - 0x2000);
         var->value -= 0x2000;
      }
   }

   if (system->mmaps.num_descriptors != 0)
   {
      const rarch_memory_descriptor_t *desc = NULL;
      const rarch_memory_descriptor_t *end  = NULL;

      /* Patch the address to correctly map it to the mmaps */
      if (console == CHEEVOS_CONSOLE_GAMEBOY_ADVANCE)
      {
         if (var->value < 0x8000) /* Internal RAM */
         {
            CHEEVOS_LOG(CHEEVOS_TAG "GBA memory address %X adjusted to %X\n", var->value, var->value + 0x3000000);
            var->value += 0x3000000;
         }
         else /* Work RAM */
         {
            CHEEVOS_LOG(CHEEVOS_TAG "GBA memory address %X adjusted to %X\n", var->value, var->value + 0x2000000 - 0x8000);
            var->value += 0x2000000 - 0x8000;
         }
      }
      else if (console == CHEEVOS_CONSOLE_PC_ENGINE)
      {
         CHEEVOS_LOG(CHEEVOS_TAG "PCE memory address %X adjusted to %X\n", var->value, var->value + 0x1f0000);
         var->value += 0x1f0000;
      }
      else if (console == CHEEVOS_CONSOLE_SUPER_NINTENDO)
      {
         if (var->value < 0x020000) /* Work RAM */
         {
            CHEEVOS_LOG(CHEEVOS_TAG "SNES memory address %X adjusted to %X\n", var->value, var->value + 0x7e0000);
            var->value += 0x7e0000;
         }
         else /* Save RAM */
         {
            CHEEVOS_LOG(CHEEVOS_TAG "SNES memory address %X adjusted to %X\n", var->value, var->value + 0x006000 - 0x020000);
            var->value += 0x006000 - 0x020000;
         }
      }

      desc = system->mmaps.descriptors;
      end  = desc + system->mmaps.num_descriptors;

      for (; desc < end; desc++)
      {
         if (((desc->core.start ^ var->value) & desc->core.select) == 0)
         {
            unsigned addr = var->value;
            var->bank_id  = (int)(desc - system->mmaps.descriptors);
            var->value    = (unsigned)cheevos_var_reduce(
               (addr - desc->core.start) & desc->disconnect_mask,
               desc->core.disconnect);

            if (var->value >= desc->core.len)
               var->value -= cheevos_var_highest_bit(var->value);

            var->value += desc->core.offset;

            CHEEVOS_LOG(CHEEVOS_TAG "address %X set to descriptor %d at offset %X\n", addr, var->bank_id + 1, var->value);
            break;
         }
      }
   }
   else
   {
      unsigned i;

      for (i = 0; i < 4; i++)
      {
         retro_ctx_memory_info_t meminfo;

         switch (i)
         {
            case 0:
               meminfo.id = RETRO_MEMORY_SYSTEM_RAM;
               break;
            case 1:
               meminfo.id = RETRO_MEMORY_SAVE_RAM;
               break;
            case 2:
               meminfo.id = RETRO_MEMORY_VIDEO_RAM;
               break;
            case 3:
               meminfo.id = RETRO_MEMORY_RTC;
               break;
         }

         core_get_memory(&meminfo);

         if (var->value < meminfo.size)
         {
            var->bank_id = i;
            break;
         }

         /* HACK subtract the correct amount of bytes to reach the save RAM */
         if (i == 0 && console == CHEEVOS_CONSOLE_NINTENDO)
            var->value -= 0x6000;
         else
            var->value -= meminfo.size;
      }
   }
}

/*****************************************************************************
Testing
*****************************************************************************/

uint8_t* cheevos_var_get_memory(const cheevos_var_t* var)
{
   uint8_t* memory = NULL;
   size_t length = 0;

   if (var->bank_id < 0)
      return NULL;

   rarch_system_info_t* system = runloop_get_system_info();

<<<<<<< HEAD
         switch (var->bank_id)
         {
            case 0:
               meminfo.id = RETRO_MEMORY_SYSTEM_RAM;
               break;
            case 1:
               meminfo.id = RETRO_MEMORY_SAVE_RAM;
               break;
            case 2:
               meminfo.id = RETRO_MEMORY_VIDEO_RAM;
               break;
            case 3:
               meminfo.id = RETRO_MEMORY_RTC;
               break;
            default:
               CHEEVOS_ERR(CHEEVOS_TAG "invalid bank id: %d\n", var->bank_id);
               break;
         }
=======
   if (system->mmaps.num_descriptors != 0)
   {
      memory = (uint8_t*)system->mmaps.descriptors[var->bank_id].core.ptr;
      length = system->mmaps.descriptors[var->bank_id].core.len;
   }
   else
   {
      retro_ctx_memory_info_t meminfo = {NULL, 0, 0};
>>>>>>> b1376167

      switch (var->bank_id)
      {
         case 0:
            meminfo.id = RETRO_MEMORY_SYSTEM_RAM;
            break;
         case 1:
            meminfo.id = RETRO_MEMORY_SAVE_RAM;
            break;
         case 2:
            meminfo.id = RETRO_MEMORY_VIDEO_RAM;
            break;
         case 3:
            meminfo.id = RETRO_MEMORY_RTC;
            break;
         default:
            CHEEVOS_ERR(CHEEVOS_TAG "invalid bank id: %d\n", var->bank_id);
            break;
      }

      core_get_memory(&meminfo);

      memory = (uint8_t*)meminfo.data;
      length = meminfo.size;
   }

   if (memory == NULL || var->value >= length)
      return NULL;

   return memory + var->value;
}

unsigned cheevos_var_get_value(cheevos_var_t* var)
{
   const uint8_t* memory = NULL;
   unsigned value        = 0;

   switch (var->type)
   {
      case CHEEVOS_VAR_TYPE_VALUE_COMP:
         value = var->value;
         break;

      case CHEEVOS_VAR_TYPE_ADDRESS:
      case CHEEVOS_VAR_TYPE_DELTA_MEM:
         memory = cheevos_var_get_memory(var);

         if (memory)
         {
            value = memory[0];

            switch (var->size)
            {
               case CHEEVOS_VAR_SIZE_BIT_0:
                  value &= 1;
                  break;
               case CHEEVOS_VAR_SIZE_BIT_1:
                  value = (value >> 1) & 1;
                  break;
               case CHEEVOS_VAR_SIZE_BIT_2:
                  value = (value >> 2) & 1;
                  break;
               case CHEEVOS_VAR_SIZE_BIT_3:
                  value = (value >> 3) & 1;
                  break;
               case CHEEVOS_VAR_SIZE_BIT_4:
                  value = (value >> 4) & 1;
                  break;
               case CHEEVOS_VAR_SIZE_BIT_5:
                  value = (value >> 5) & 1;
                  break;
               case CHEEVOS_VAR_SIZE_BIT_6:
                  value = (value >> 6) & 1;
                  break;
               case CHEEVOS_VAR_SIZE_BIT_7:
                  value = (value >> 7) & 1;
                  break;
               case CHEEVOS_VAR_SIZE_NIBBLE_LOWER:
                  value &= 0x0f;
                  break;
               case CHEEVOS_VAR_SIZE_NIBBLE_UPPER:
                  value = (value >> 4) & 0x0f;
                  break;
               case CHEEVOS_VAR_SIZE_EIGHT_BITS:
                  break;
               case CHEEVOS_VAR_SIZE_SIXTEEN_BITS:
                  value |= memory[1] << 8;
                  break;
               case CHEEVOS_VAR_SIZE_THIRTYTWO_BITS:
                  value |= memory[1] << 8;
                  value |= memory[2] << 16;
                  value |= memory[3] << 24;
                  break;
            }
         }

         if (var->type == CHEEVOS_VAR_TYPE_DELTA_MEM)
         {
            unsigned previous = var->previous;
            var->previous     = value;
            value = previous;
         }

         break;

      case CHEEVOS_VAR_TYPE_DYNAMIC_VAR:
         /* We shouldn't get here... */
         break;
   }

   if(var->is_bcd)
      return (((value >> 4) & 0xf) * 10) + (value & 0xf);
   return value;
}<|MERGE_RESOLUTION|>--- conflicted
+++ resolved
@@ -297,26 +297,6 @@
 
    rarch_system_info_t* system = runloop_get_system_info();
 
-<<<<<<< HEAD
-         switch (var->bank_id)
-         {
-            case 0:
-               meminfo.id = RETRO_MEMORY_SYSTEM_RAM;
-               break;
-            case 1:
-               meminfo.id = RETRO_MEMORY_SAVE_RAM;
-               break;
-            case 2:
-               meminfo.id = RETRO_MEMORY_VIDEO_RAM;
-               break;
-            case 3:
-               meminfo.id = RETRO_MEMORY_RTC;
-               break;
-            default:
-               CHEEVOS_ERR(CHEEVOS_TAG "invalid bank id: %d\n", var->bank_id);
-               break;
-         }
-=======
    if (system->mmaps.num_descriptors != 0)
    {
       memory = (uint8_t*)system->mmaps.descriptors[var->bank_id].core.ptr;
@@ -325,7 +305,6 @@
    else
    {
       retro_ctx_memory_info_t meminfo = {NULL, 0, 0};
->>>>>>> b1376167
 
       switch (var->bank_id)
       {

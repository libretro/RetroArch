/*  RetroArch - A frontend for libretro.
 *  Copyright (C) 2015-2018 - Andre Leiradella
 *  Copyright (C) 2019-2023 - Brian Weiss
 *
 *  RetroArch is free software: you can redistribute it and/or modify it under the terms
 *  of the GNU General Public License as published by the Free Software Found-
 *  ation, either version 3 of the License, or (at your option) any later version.
 *
 *  RetroArch is distributed in the hope that it will be useful, but WITHOUT ANY WARRANTY;
 *  without even the implied warranty of MERCHANTABILITY or FITNESS FOR A PARTICULAR
 *  PURPOSE.  See the GNU General Public License for more details.
 *
 *  You should have received a copy of the GNU General Public License along with RetroArch.
 *  If not, see <http://www.gnu.org/licenses/>.
 */

#include <string.h>
#include <ctype.h>

#include <file/file_path.h>
#include <string/stdstring.h>
#include <streams/interface_stream.h>
#include <streams/file_stream.h>
#include <features/features_cpu.h>
#include <formats/cdfs.h>
#include <formats/m3u_file.h>
#include <compat/strl.h>
#include <retro_miscellaneous.h>
#include <retro_math.h>
#include <retro_timers.h>
#include <net/net_http.h>
#include <libretro.h>
#include <lrc_hash.h>

#ifdef HAVE_CONFIG_H
#include "../config.h"
#endif

#ifdef HAVE_GFX_WIDGETS
#include "../gfx/gfx_widgets.h"
#endif

#ifdef HAVE_THREADS
#include <rthreads/rthreads.h>
#endif

#ifdef HAVE_CHEATS
#include "../cheat_manager.h"
#endif

#ifdef HAVE_CHD
#include "streams/chd_stream.h"
#endif

#include "cheevos.h"
#include "cheevos_client.h"
#include "cheevos_menu.h"
#include "cheevos_locals.h"

#include "../network/netplay/netplay.h"

#include "../audio/audio_driver.h"
#include "../file_path_special.h"
#include "../paths.h"
#include "../command.h"
#include "../configuration.h"
#include "../performance_counters.h"
#include "../msg_hash.h"
#include "../retroarch.h"
#include "../runtime_file.h"
#include "../core.h"
#include "../core_option_manager.h"

#include "../tasks/tasks_internal.h"

#include "../deps/rcheevos/include/rc_runtime.h"
#include "../deps/rcheevos/include/rc_runtime_types.h"
#include "../deps/rcheevos/include/rc_hash.h"
#include "../deps/rcheevos/src/rc_libretro.h"

/* Define this macro to prevent cheevos from being deactivated when they trigger. */
#undef CHEEVOS_DONT_DEACTIVATE

static rcheevos_locals_t rcheevos_locals =
{
#ifdef HAVE_RC_CLIENT
   NULL, /* client */
#else
   {0},  /* runtime */
   {0},  /* game */
#endif
   {{0}},/* memory */
#ifdef HAVE_THREADS
   CMD_EVENT_NONE, /* queued_command */
   false, /* game_placard_requested */
#endif
#ifndef HAVE_RC_CLIENT
   "",   /* displayname */
   "",   /* username */
   "",   /* token */
#endif
   "",   /* user_agent_prefix */
   "",   /* user_agent_core */
#ifdef HAVE_MENU
   NULL, /* menuitems */
   0,    /* menuitem_capacity */
   0,    /* menuitem_count */
#endif
#ifdef HAVE_RC_CLIENT
   true,/* hardcore_allowed */
#else
 #ifdef HAVE_GFX_WIDGETS
   0,    /* active_lboard_trackers */
   NULL, /* tracker_achievement */
   0.0,  /* tracker_progress */
 #endif
   {RCHEEVOS_LOAD_STATE_NONE, 0, 0 },  /* load_info */
   false,/* hardcore_active */
   false,/* loaded */
 #ifdef HAVE_GFX_WIDGETS
   false,/* assign_new_trackers */
 #endif
#endif
   true  /* core_supports */
};

rcheevos_locals_t* get_rcheevos_locals(void)
{
   return &rcheevos_locals;
}

#define CHEEVOS_MB(x)   ((x) * 1024 * 1024)

/*****************************************************************************
Supporting functions.
*****************************************************************************/

#define CMD_CHEEVOS_NON_COMMAND -1
static void rcheevos_show_game_placard(void);

#ifndef CHEEVOS_VERBOSE
void rcheevos_log(const char* fmt, ...)
{
   (void)fmt;
}
#endif

<<<<<<< HEAD
void (*_on_achievements_loaded)(const rcheevos_racheevo_t*, const unsigned int) = NULL;
void (*_on_achievements_awarded)(const rcheevos_racheevo_t*) = NULL;

void rcheevos_initialize_hooks
(
  void (*on_achievements_loaded)(const rcheevos_racheevo_t*, const unsigned int),
  void (*on_achievements_awarded)(const rcheevos_racheevo_t*)
)
{
  _on_achievements_loaded = on_achievements_loaded;
  _on_achievements_awarded = on_achievements_awarded;
}
=======
#ifndef HAVE_RC_CLIENT
>>>>>>> 39472f00

static void rcheevos_achievement_disabled(
      rcheevos_racheevo_t* cheevo, unsigned address)
{
   if (!cheevo)
      return;

   CHEEVOS_ERR(RCHEEVOS_TAG
         "Achievement %u disabled (invalid address %06X): %s\n",
         cheevo->id, address, cheevo->title);
   CHEEVOS_FREE(cheevo->memaddr);
   cheevo->memaddr = NULL;
   cheevo->active |= RCHEEVOS_ACTIVE_UNSUPPORTED;
}

static void rcheevos_lboard_disabled(
      rcheevos_ralboard_t* lboard, unsigned address)
{
   if (!lboard)
      return;

   CHEEVOS_ERR(RCHEEVOS_TAG
         "Leaderboard %u disabled (invalid address %06X): %s\n",
         lboard->id, address, lboard->title);
   CHEEVOS_FREE(lboard->mem);
   lboard->mem = NULL;
}

#endif /* HAVE_RC_CLIENT */

static void rcheevos_handle_log_message(const char* message)
{
   CHEEVOS_LOG(RCHEEVOS_TAG "%s\n", message);
}

static void rcheevos_get_core_memory_info(uint32_t id,
      rc_libretro_core_memory_info_t* info)
{
   retro_ctx_memory_info_t ctx_info;
   if (!info)
      return;

   ctx_info.id = id;
   if (core_get_memory(&ctx_info))
   {
      info->data = (unsigned char*)ctx_info.data;
      info->size = ctx_info.size;
   }
   else
   {
      info->data = NULL;
      info->size = 0;
   }
}

static int rcheevos_init_memory(rcheevos_locals_t* locals)
{
   unsigned i;
   int result;
   struct retro_memory_map mmap;
#ifdef HAVE_RC_CLIENT
   const rc_client_game_t* game;
#endif
   rarch_system_info_t *sys_info               = &runloop_state_get_ptr()->system;
   rarch_memory_map_t *mmaps                   = &sys_info->mmaps;
   struct retro_memory_descriptor* descriptors;
   unsigned console_id;

#ifdef HAVE_RC_CLIENT
   /* we can't initialize memory without knowing which console to initialize for */
   game = rc_client_get_game_info(locals->client);
   if (!game || !game->console_id)
      return 0;
   console_id = game->console_id;
#else
   console_id = locals->game.console_id;
#endif

   descriptors = (struct retro_memory_descriptor*)malloc(mmaps->num_descriptors * sizeof(*descriptors));
   if (!descriptors)
      return 0;

   mmap.descriptors = &descriptors[0];
   mmap.num_descriptors = mmaps->num_descriptors;

   /* RetroArch wraps the retro_memory_descriptor's
    * in rarch_memory_descriptor_t's, pull them back out */
   for (i = 0; i < mmap.num_descriptors; ++i)
      memcpy(&descriptors[i], &mmaps->descriptors[i].core,
            sizeof(descriptors[0]));

   rc_libretro_init_verbose_message_callback(rcheevos_handle_log_message);
   result = rc_libretro_memory_init(&locals->memory, &mmap,
         rcheevos_get_core_memory_info, console_id);

   free(descriptors);
   return result;
}

uint8_t* rcheevos_patch_address(unsigned address)
{
   /* Memory map was not previously initialized
    * (no achievements for this game?), try now */
   if (rcheevos_locals.memory.count == 0)
      rcheevos_init_memory(&rcheevos_locals);
   return rc_libretro_memory_find(&rcheevos_locals.memory, address);
}

#ifndef HAVE_RC_CLIENT

static uint32_t rcheevos_peek(uint32_t address,
      uint32_t num_bytes, void* ud)
{
   uint32_t avail;
   uint8_t* data = rc_libretro_memory_find_avail(
         &rcheevos_locals.memory, address, &avail);

   if (data && avail >= num_bytes)
   {
      switch (num_bytes)
      {
         case 4:
            return (data[3] << 24) | (data[2] << 16) |
                   (data[1] <<  8) | (data[0]);
         case 3:
            return (data[2] << 16) | (data[1] << 8) | (data[0]);
         case 2:
            return (data[1] << 8)  | (data[0]);
         case 1:
            return data[0];
      }
   }

   return 0;
}

static void rcheevos_activate_achievements(void)
{
   unsigned i;
   int result;
   rcheevos_racheevo_t* achievement = rcheevos_locals.game.achievements;
   settings_t* settings = config_get_ptr();
   const uint8_t active_flag = rcheevos_locals.hardcore_active ? RCHEEVOS_ACTIVE_HARDCORE : RCHEEVOS_ACTIVE_SOFTCORE;

   for (i = 0; i < rcheevos_locals.game.achievement_count;
         i++, achievement++)
   {
      if ((achievement->active & active_flag) != 0)
      {
         result = rc_runtime_activate_achievement(&rcheevos_locals.runtime, achievement->id, achievement->memaddr, NULL, 0);
         if (result != RC_OK)
         {
            char buffer[256];
            buffer[0] = '\0';
            /* TODO/FIXME - localize */
            snprintf(buffer, sizeof(buffer),
               "Could not activate achievement %u \"%s\": %s",
               achievement->id, achievement->title, rc_error_str(result));

            if (settings->bools.cheevos_verbose_enable)
               runloop_msg_queue_push(buffer, 0, 4 * 60, false, NULL,
                  MESSAGE_QUEUE_ICON_DEFAULT, MESSAGE_QUEUE_CATEGORY_INFO);

            CHEEVOS_ERR(RCHEEVOS_TAG "%s: mem %s\n", buffer, achievement->memaddr);
            achievement->active &= ~(RCHEEVOS_ACTIVE_HARDCORE | RCHEEVOS_ACTIVE_SOFTCORE);
            achievement->active |= RCHEEVOS_ACTIVE_UNSUPPORTED;

            CHEEVOS_FREE(achievement->memaddr);
            achievement->memaddr = NULL;
         }
      }
   }
}

static rcheevos_racheevo_t* rcheevos_find_cheevo(unsigned id)
{
   rcheevos_racheevo_t* cheevo = rcheevos_locals.game.achievements;
   rcheevos_racheevo_t* stop   = cheevo
      + rcheevos_locals.game.achievement_count;

   for(; cheevo < stop; ++cheevo)
   {
      if (cheevo->id == id)
         return cheevo;
   }

   return NULL;
}

#endif

static bool rcheevos_is_game_loaded(void)
{
#ifdef HAVE_RC_CLIENT
   const rc_client_game_t* game = rc_client_get_game_info(rcheevos_locals.client);
   return (game && game->id);
#else
   return rcheevos_locals.loaded;
#endif
}

static bool rcheevos_is_player_active(void)
{
   if (netplay_is_spectating())
      return false;

   /* TODO: disallow player slots other than player one unless it's a [Multi] set */

   return true;
}

void rcheevos_spectating_changed(void)
{
#ifdef HAVE_RC_CLIENT
   /* don't update spectator mode while a game is loading - it prevents being able to change it later */
   if (rcheevos_is_game_loaded())
   {
      const bool spectating = !rcheevos_is_player_active();
      if (spectating != rc_client_get_spectator_mode_enabled(rcheevos_locals.client))
         rc_client_set_spectator_mode_enabled(rcheevos_locals.client, !rcheevos_is_player_active());
   }
#endif
}

#ifdef HAVE_RC_CLIENT

static void rcheevos_show_mastery_placard(void)
{
   const settings_t* settings = config_get_ptr();
   if (settings->bools.cheevos_visibility_mastery)
   {
      const rc_client_game_t* game = rc_client_get_game_info(rcheevos_locals.client);
      char title[256];

      snprintf(title, sizeof(title),
         msg_hash_to_str(rc_client_get_hardcore_enabled(rcheevos_locals.client)
            ? MSG_CHEEVOS_MASTERED_GAME
            : MSG_CHEEVOS_COMPLETED_GAME),
         game->title);
      title[sizeof(title) - 1] = '\0';

#if defined (HAVE_GFX_WIDGETS)
      if (gfx_widgets_ready())
      {
         const char* displayname = rc_client_get_user_info(rcheevos_locals.client)->display_name;
         const bool content_runtime_log = settings->bools.content_runtime_log;
         const bool content_runtime_log_aggr = settings->bools.content_runtime_log_aggregate;
         char badge_name[32];
         char msg[128];
         size_t len = strlcpy(msg, displayname, sizeof(msg));

         if (len < sizeof(msg) - 12 &&
            (content_runtime_log || content_runtime_log_aggr))
         {
            const char* content_path = path_get(RARCH_PATH_CONTENT);
            const char* core_path = path_get(RARCH_PATH_CORE);
            runtime_log_t* runtime_log = runtime_log_init(
               content_path, core_path,
               settings->paths.directory_runtime_log,
               settings->paths.directory_playlist,
               !content_runtime_log_aggr);

            if (runtime_log)
            {
               const runloop_state_t* runloop_state = runloop_state_get_ptr();
               runtime_log_add_runtime_usec(runtime_log,
                  runloop_state->core_runtime_usec);

               len += snprintf(msg + len, sizeof(msg) - len, " | ");
               runtime_log_get_runtime_str(runtime_log, msg + len, sizeof(msg) - len);
               msg[sizeof(msg) - 1] = '\0';

               free(runtime_log);
            }
         }

         snprintf(badge_name, sizeof(badge_name), "i%s", game->badge_name);
         gfx_widgets_push_achievement(title, msg, badge_name);
      }
      else
#endif
         runloop_msg_queue_push(title, 0, 3 * 60, false, NULL, MESSAGE_QUEUE_ICON_DEFAULT, MESSAGE_QUEUE_CATEGORY_INFO);
   }
}

static void rcheevos_award_achievement(const rc_client_achievement_t* cheevo)
{
   const settings_t* settings = config_get_ptr();

   if (!cheevo)
      return;

   /* Show the on screen message. */
   if (settings->bools.cheevos_visibility_unlock)
   {
#if defined(HAVE_GFX_WIDGETS)
      if (gfx_widgets_ready())
      {
         gfx_widgets_push_achievement(msg_hash_to_str(MSG_ACHIEVEMENT_UNLOCKED),
            cheevo->title, cheevo->badge_name);
      }
      else
#endif
      {
         char buffer[256];
         snprintf(buffer, sizeof(buffer), "%s: %s",
            msg_hash_to_str(MSG_ACHIEVEMENT_UNLOCKED), cheevo->title);
         runloop_msg_queue_push(buffer, 0, 2 * 60, false, NULL,
            MESSAGE_QUEUE_ICON_DEFAULT, MESSAGE_QUEUE_CATEGORY_INFO);
         runloop_msg_queue_push(cheevo->description, 0, 3 * 60, false, NULL,
            MESSAGE_QUEUE_ICON_DEFAULT, MESSAGE_QUEUE_CATEGORY_INFO);
      }
   }

#ifdef HAVE_AUDIOMIXER
   /* Play the unlock sound */
   if (settings->bools.cheevos_unlock_sound_enable)
      audio_driver_mixer_play_menu_sound(
         AUDIO_MIXER_SYSTEM_SLOT_ACHIEVEMENT_UNLOCK);
#endif

#ifdef HAVE_SCREENSHOTS
   /* Take a screenshot of the achievement. */
   if (settings->bools.cheevos_auto_screenshot)
   {
      size_t shotname_len = sizeof(char) * 8192;
      char* shotname = (char*)malloc(shotname_len);

      if (shotname)
      {
         video_driver_state_t* video_st = video_state_get_ptr();;
         snprintf(shotname, shotname_len, "%s/%s-cheevo-%u",
            settings->paths.directory_screenshot,
            path_basename(path_get(RARCH_PATH_BASENAME)),
            (unsigned)cheevo->id);
         shotname[shotname_len - 1] = '\0';

         if (take_screenshot(settings->paths.directory_screenshot,
            shotname,
            true,
            video_st->frame_cache_data && (video_st->frame_cache_data == RETRO_HW_FRAME_BUFFER_VALID),
            false,
            true))
            CHEEVOS_LOG(RCHEEVOS_TAG
               "Captured screenshot for achievement %u\n",
               cheevo->id);
         else
            CHEEVOS_LOG(RCHEEVOS_TAG
               "Failed to capture screenshot for achievement %u\n",
               cheevo->id);

         free(shotname);
      }
   }
#endif
}

static void rcheevos_lboard_submit(const rc_client_leaderboard_t* lboard)
{
   const settings_t* settings = config_get_ptr();
   if (lboard && settings->bools.cheevos_visibility_lboard_submit)
   {
      char buffer[256];
      snprintf(buffer, sizeof(buffer), msg_hash_to_str(MSG_LEADERBOARD_SUBMISSION),
         lboard->tracker_value, lboard->title);
      runloop_msg_queue_push(buffer, 0, 2 * 60, false, NULL,
         MESSAGE_QUEUE_ICON_DEFAULT, MESSAGE_QUEUE_CATEGORY_INFO);
   }
}

static void rcheevos_lboard_canceled(const rc_client_leaderboard_t* lboard)
{
   const settings_t* settings = config_get_ptr();
   if (lboard && settings->bools.cheevos_visibility_lboard_cancel)
   {
      char buffer[256];
      snprintf(buffer, sizeof(buffer), "%s: %s",
         msg_hash_to_str(MSG_LEADERBOARD_FAILED), lboard->title);
      runloop_msg_queue_push(buffer, 0, 2 * 60, false, NULL,
         MESSAGE_QUEUE_ICON_DEFAULT, MESSAGE_QUEUE_CATEGORY_INFO);
   }
}

static void rcheevos_lboard_started(const rc_client_leaderboard_t* lboard)
{
   const settings_t* settings = config_get_ptr();
   if (settings->bools.cheevos_visibility_lboard_start)
   {
      char buffer[256];
      if (lboard->description && *lboard->description)
         snprintf(buffer, sizeof(buffer), "%s: %s - %s",
            msg_hash_to_str(MSG_LEADERBOARD_STARTED), lboard->title, lboard->description);
      else
         snprintf(buffer, sizeof(buffer), "%s: %s",
            msg_hash_to_str(MSG_LEADERBOARD_STARTED), lboard->title);

      runloop_msg_queue_push(buffer, 0, 2 * 60, false, NULL,
         MESSAGE_QUEUE_ICON_DEFAULT, MESSAGE_QUEUE_CATEGORY_INFO);
   }
}

#if defined(HAVE_GFX_WIDGETS)
static void rcheevos_lboard_update_tracker(const rc_client_leaderboard_tracker_t* tracker)
{
   const settings_t* settings = config_get_ptr();
   if (tracker && gfx_widgets_ready() && settings->bools.cheevos_visibility_lboard_trackers)
      gfx_widgets_set_leaderboard_display(tracker->id, tracker->display);
}

static void rcheevos_lboard_hide_tracker(const rc_client_leaderboard_tracker_t* tracker)
{
   const settings_t* settings = config_get_ptr();
   if (tracker && gfx_widgets_ready() && settings->bools.cheevos_visibility_lboard_trackers)
      gfx_widgets_set_leaderboard_display(tracker->id, NULL);
}

static void rcheevos_challenge_started(const rc_client_achievement_t* cheevo)
{
   settings_t* settings = config_get_ptr();
   if (cheevo && gfx_widgets_ready() && settings->bools.cheevos_challenge_indicators)
      gfx_widgets_set_challenge_display(cheevo->id, cheevo->badge_name);
}

static void rcheevos_challenge_ended(const rc_client_achievement_t* cheevo)
{
   if (cheevo && gfx_widgets_ready())
      gfx_widgets_set_challenge_display(cheevo->id, NULL);
}

static void rcheevos_progress_updated(rcheevos_locals_t* locals,
   const rc_client_achievement_t* cheevo)
{
   settings_t* settings = config_get_ptr();
   if (cheevo && gfx_widgets_ready() && settings->bools.cheevos_visibility_progress_tracker)
      gfx_widget_set_achievement_progress(cheevo->badge_name, cheevo->measured_progress);
}

static void rcheevos_progress_hide(rcheevos_locals_t* locals)
{
   settings_t* settings = config_get_ptr();
   if (gfx_widgets_ready() && settings->bools.cheevos_visibility_progress_tracker)
      gfx_widget_set_achievement_progress(NULL, NULL);
}

#endif

static void rcheevos_client_log_message(const char* message, const rc_client_t* client)
{
   CHEEVOS_LOG(RCHEEVOS_TAG "%s\n", message);
}

static void rcheevos_server_error(const char* api_name, const char* message)
{
   char buffer[256];
   snprintf(buffer, sizeof(buffer), "%s failed: %s", api_name, message);

   runloop_msg_queue_push(buffer, 0, 4 * 60, false, NULL,
      MESSAGE_QUEUE_ICON_DEFAULT, MESSAGE_QUEUE_CATEGORY_ERROR);
}

static void rcheevos_server_disconnected()
{
   CHEEVOS_LOG(RCHEEVOS_TAG "Unable to communicate with RetroAchievements server\n");

   /* always show message - even with widget. it helps the user understand what the widget is for */
   {
      const char* message = msg_hash_to_str(MENU_ENUM_LABEL_CHEEVOS_SERVER_DISCONNECTED);
      runloop_msg_queue_push(message, 0, 3 * 60, false, NULL,
         MESSAGE_QUEUE_ICON_DEFAULT, MESSAGE_QUEUE_CATEGORY_WARNING);
   }

#if defined(HAVE_GFX_WIDGETS)
   if (gfx_widgets_ready())
      gfx_widget_set_cheevos_disconnect(true);
#endif
}

static void rcheevos_server_reconnected()
{
   CHEEVOS_LOG(RCHEEVOS_TAG "All pending requests synced to RetroAchievements server\n");

   {
      const char* message = msg_hash_to_str(MENU_ENUM_LABEL_CHEEVOS_SERVER_RECONNECTED);
      runloop_msg_queue_push(message, 0, 3 * 60, false, NULL,
         MESSAGE_QUEUE_ICON_DEFAULT, MESSAGE_QUEUE_CATEGORY_SUCCESS);
   }

#if defined(HAVE_GFX_WIDGETS)
   if (gfx_widgets_ready())
      gfx_widget_set_cheevos_disconnect(false);
#endif
}

static void rcheevos_client_event_handler(const rc_client_event_t* event, rc_client_t* client)
{
   switch (event->type)
   {
#ifdef HAVE_GFX_WIDGETS
   case RC_CLIENT_EVENT_LEADERBOARD_TRACKER_UPDATE:
      rcheevos_lboard_update_tracker(event->leaderboard_tracker);
      break;
   case RC_CLIENT_EVENT_ACHIEVEMENT_CHALLENGE_INDICATOR_SHOW:
      rcheevos_challenge_started(event->achievement);
      break;
   case RC_CLIENT_EVENT_ACHIEVEMENT_CHALLENGE_INDICATOR_HIDE:
      rcheevos_challenge_ended(event->achievement);
      break;
   case RC_CLIENT_EVENT_ACHIEVEMENT_PROGRESS_INDICATOR_SHOW:
      rcheevos_progress_updated(&rcheevos_locals, event->achievement);
      break;
   case RC_CLIENT_EVENT_ACHIEVEMENT_PROGRESS_INDICATOR_UPDATE:
      rcheevos_progress_updated(&rcheevos_locals, event->achievement);
      break;
   case RC_CLIENT_EVENT_ACHIEVEMENT_PROGRESS_INDICATOR_HIDE:
      rcheevos_progress_hide(&rcheevos_locals);
      break;
   case RC_CLIENT_EVENT_LEADERBOARD_TRACKER_SHOW:
      rcheevos_lboard_update_tracker(event->leaderboard_tracker);
      break;
   case RC_CLIENT_EVENT_LEADERBOARD_TRACKER_HIDE:
      rcheevos_lboard_hide_tracker(event->leaderboard_tracker);
      break;
   case RC_CLIENT_EVENT_LEADERBOARD_SCOREBOARD:
      /* not supported */
      break;
#endif
   case RC_CLIENT_EVENT_ACHIEVEMENT_TRIGGERED:
      rcheevos_award_achievement(event->achievement);
      break;
   case RC_CLIENT_EVENT_LEADERBOARD_STARTED:
      rcheevos_lboard_started(event->leaderboard);
      break;
   case RC_CLIENT_EVENT_LEADERBOARD_FAILED:
      rcheevos_lboard_canceled(event->leaderboard);
      break;
   case RC_CLIENT_EVENT_LEADERBOARD_SUBMITTED:
      rcheevos_lboard_submit(event->leaderboard);
      break;
   case RC_CLIENT_EVENT_RESET:
      command_event(CMD_EVENT_RESET, NULL); /* reset the game */
      break;
   case RC_CLIENT_EVENT_GAME_COMPLETED:
      rcheevos_show_mastery_placard();
      break;
   case RC_CLIENT_EVENT_SERVER_ERROR:
      rcheevos_server_error(event->server_error->api, event->server_error->error_message);
      break;
   case RC_CLIENT_EVENT_DISCONNECTED:
      rcheevos_server_disconnected();
      break;
   case RC_CLIENT_EVENT_RECONNECTED:
      rcheevos_server_reconnected();
      break;
   default:
#ifndef NDEBUG
      CHEEVOS_LOG(RCHEEVOS_TAG "Unsupported rc_client event %u\n", event->type);
#endif
      break;
   }
}

int rcheevos_get_richpresence(char* s, size_t len)
{
   if (!rcheevos_is_player_active())
   {
      if (!rcheevos_is_game_loaded())
         return 0;

      /* TODO/FIXME - localize */
      {
         size_t _len = strlcpy(s, "Spectating ", len);
         return (int)strlcpy(s + _len, rc_client_get_game_info(rcheevos_locals.client)->title, len - _len);
      }
   }

   return rc_client_get_rich_presence_message(rcheevos_locals.client, s, (size_t)len);
}

#else /* !HAVE_RC_CLIENT */

void rcheevos_award_achievement(rcheevos_locals_t* locals,
      rcheevos_racheevo_t* cheevo, bool widgets_ready)
{
   const settings_t *settings = config_get_ptr();

   if (!cheevo)
      return;

   /* Deactivates the achievement. */
   rc_runtime_deactivate_achievement(&locals->runtime, cheevo->id);

   cheevo->active &= ~RCHEEVOS_ACTIVE_SOFTCORE;
   if (locals->hardcore_active)
      cheevo->active &= ~RCHEEVOS_ACTIVE_HARDCORE;

   cheevo->unlock_time = cpu_features_get_time_usec();

   if (!rcheevos_is_player_active())
   {
      CHEEVOS_LOG(RCHEEVOS_TAG "Not awarding achievement %u, player not active\n",
            cheevo->id);
      return;
   }

   CHEEVOS_LOG(RCHEEVOS_TAG "Awarding achievement %u: %s (%s)\n",
         cheevo->id, cheevo->title, cheevo->description);

   /* Show the on screen message. */
   if (settings->bools.cheevos_visibility_unlock)
   {
#if defined(HAVE_GFX_WIDGETS)
      if (widgets_ready)
         gfx_widgets_push_achievement(msg_hash_to_str(MSG_ACHIEVEMENT_UNLOCKED), cheevo->title, cheevo->badge);
      else
#endif
      {
         char buffer[256];
         snprintf(buffer, sizeof(buffer), "%s: %s",
            msg_hash_to_str(MSG_ACHIEVEMENT_UNLOCKED), cheevo->title);
         runloop_msg_queue_push(buffer, 0, 2 * 60, false, NULL,
            MESSAGE_QUEUE_ICON_DEFAULT, MESSAGE_QUEUE_CATEGORY_INFO);
         runloop_msg_queue_push(cheevo->description, 0, 3 * 60, false, NULL,
            MESSAGE_QUEUE_ICON_DEFAULT, MESSAGE_QUEUE_CATEGORY_INFO);
      }
   }

   /* Start the award task (unofficial achievement
    * unlocks are not submitted). */
   if (!(cheevo->active & RCHEEVOS_ACTIVE_UNOFFICIAL)) {
     rcheevos_client_award_achievement(cheevo->id);
     _on_achievements_awarded(cheevo);
   }

#ifdef HAVE_AUDIOMIXER
   /* Play the unlock sound */
   if (settings->bools.cheevos_unlock_sound_enable)
      audio_driver_mixer_play_menu_sound(
            AUDIO_MIXER_SYSTEM_SLOT_ACHIEVEMENT_UNLOCK);
#endif

#ifdef HAVE_SCREENSHOTS
   /* Take a screenshot of the achievement. */
   if (settings->bools.cheevos_auto_screenshot)
   {
      size_t shotname_len  = sizeof(char) * 8192;
      char *shotname       = (char*)malloc(shotname_len);

      if (shotname)
      {
         video_driver_state_t *video_st  = video_state_get_ptr();;
         snprintf(shotname, shotname_len, "%s/%s-cheevo-%u",
               settings->paths.directory_screenshot,
               path_basename(path_get(RARCH_PATH_BASENAME)),
               cheevo->id);
         shotname[shotname_len - 1] = '\0';

         if (take_screenshot(settings->paths.directory_screenshot,
                  shotname,
                  true,
                  video_st->frame_cache_data && (video_st->frame_cache_data == RETRO_HW_FRAME_BUFFER_VALID),
                  false,
                  true))
            CHEEVOS_LOG(RCHEEVOS_TAG
                  "Captured screenshot for achievement %u\n",
                  cheevo->id);
         else
            CHEEVOS_LOG(RCHEEVOS_TAG
                  "Failed to capture screenshot for achievement %u\n",
                  cheevo->id);

         free(shotname);
      }
   }
#endif
}

static rcheevos_ralboard_t* rcheevos_find_lboard(unsigned id)
{
   rcheevos_ralboard_t* lboard = rcheevos_locals.game.leaderboards;
   rcheevos_ralboard_t* stop   = lboard
      + rcheevos_locals.game.leaderboard_count;

   for (; lboard < stop; ++lboard)
   {
      if (lboard->id == id)
         return lboard;
   }

   return NULL;
}

#if defined(HAVE_GFX_WIDGETS)
static void rcheevos_assign_leaderboard_tracker_ids(rcheevos_locals_t* locals)
{
   rcheevos_ralboard_t* lboard = locals->game.leaderboards;
   rcheevos_ralboard_t* scan;
   rcheevos_ralboard_t* end = lboard + locals->game.leaderboard_count;
   unsigned tracker_id;
   char buffer[32];

   for (; lboard < end; ++lboard) {
      if (lboard->active_tracker_id != 0xFF)
         continue;

      tracker_id = 0;
      if (locals->active_lboard_trackers != 0 && lboard->value_hash != 0)
      {
         scan = locals->game.leaderboards;
         for (; scan < end; ++scan) {
            if (scan->active_tracker_id == 0 || scan->active_tracker_id == 0xFF)
               continue;

            /* value_hash match indicates the values have the same definition, but if the leaderboard
             * is tracking hits, it could have a different value depending on when it was started.
             * also require the current value to match. */
            if (scan->value_hash == lboard->value_hash && scan->value == lboard->value)
            {
               tracker_id = scan->active_tracker_id;
               break;
            }
         }
      }

      if (!tracker_id)
      {
         unsigned active_trackers = locals->active_lboard_trackers >> 1;
         tracker_id++;

         while ((active_trackers & 1) != 0)
         {
            tracker_id++;
            active_trackers >>= 1;
         }

         if (tracker_id <= 31)
         {
            locals->active_lboard_trackers |= (1 << tracker_id);

            rc_runtime_format_lboard_value(buffer,
               sizeof(buffer), lboard->value, lboard->format);
            gfx_widgets_set_leaderboard_display(tracker_id, buffer);
         }
      }

      lboard->active_tracker_id = tracker_id;
   }
}

static void rcheevos_hide_leaderboard_tracker(rcheevos_locals_t* locals,
      rcheevos_ralboard_t* lboard)
{
   unsigned i;

   uint8_t tracker_id = lboard->active_tracker_id;
   if (!tracker_id)
      return;

   lboard->active_tracker_id = 0;
   for (i = 0; i < locals->game.leaderboard_count; ++i)
   {
      if (locals->game.leaderboards[i].active_tracker_id == tracker_id)
         return;
   }

   if (tracker_id <= 31)
   {
      locals->active_lboard_trackers &= ~(1 << tracker_id);
      gfx_widgets_set_leaderboard_display(tracker_id, NULL);
   }
}
#endif

static void rcheevos_lboard_submit(rcheevos_locals_t* locals,
      rcheevos_ralboard_t* lboard, int value, bool widgets_ready)
{
   char buffer[256];
   char formatted_value[16];
   const settings_t *settings = config_get_ptr();

#if defined(HAVE_GFX_WIDGETS)
   /* Hide the tracker */
   if (gfx_widgets_ready())
      rcheevos_hide_leaderboard_tracker(locals, lboard);
#endif

   rc_runtime_format_lboard_value(formatted_value,
         sizeof(formatted_value),
         value, lboard->format);

   if (!rcheevos_is_player_active())
   {
      CHEEVOS_LOG(RCHEEVOS_TAG "Not submitting %s for leaderboard %u, player not active\n",
            formatted_value, lboard->id);
      return;
   }

   CHEEVOS_LOG(RCHEEVOS_TAG "Submitting %s for leaderboard %u\n",
         formatted_value, lboard->id);

   /* Show the on-screen message. */
   if (settings->bools.cheevos_visibility_lboard_submit)
   {
      snprintf(buffer, sizeof(buffer), msg_hash_to_str(MSG_LEADERBOARD_SUBMISSION),
            formatted_value, lboard->title);
      runloop_msg_queue_push(buffer, 0, 2 * 60, false, NULL,
            MESSAGE_QUEUE_ICON_DEFAULT, MESSAGE_QUEUE_CATEGORY_INFO);
   }

   /* Start the submit task */
   rcheevos_client_submit_lboard_entry(lboard->id, value);
}

static void rcheevos_lboard_canceled(rcheevos_ralboard_t * lboard,
      bool widgets_ready)
{
   const settings_t *settings = config_get_ptr();
   char buffer[256];
   if (!lboard)
      return;

   CHEEVOS_LOG(RCHEEVOS_TAG "Leaderboard %u canceled: %s\n",
         lboard->id, lboard->title);

#if defined(HAVE_GFX_WIDGETS)
   if (widgets_ready)
      rcheevos_hide_leaderboard_tracker(&rcheevos_locals, lboard);
#endif

   if (settings->bools.cheevos_visibility_lboard_cancel)
   {
      snprintf(buffer, sizeof(buffer), "%s: %s",
            msg_hash_to_str(MSG_LEADERBOARD_FAILED), lboard->title);
      runloop_msg_queue_push(buffer, 0, 2 * 60, false, NULL,
            MESSAGE_QUEUE_ICON_DEFAULT, MESSAGE_QUEUE_CATEGORY_INFO);
   }
}

static void rcheevos_lboard_started(
      rcheevos_ralboard_t * lboard, int value,
      bool widgets_ready)
{
   const settings_t *settings = config_get_ptr();
   char buffer[256];
   if (!lboard)
      return;

   CHEEVOS_LOG(RCHEEVOS_TAG "Leaderboard %u started: %s\n",
         lboard->id, lboard->title);

   if (!rcheevos_is_player_active())
      return;

#if defined(HAVE_GFX_WIDGETS)
   lboard->value = value;

   if (settings->bools.cheevos_visibility_lboard_trackers)
   {
      /* mark the leaderboard as needing a tracker assigned so we can check for merging later */
      lboard->active_tracker_id = 0xFF;
      rcheevos_locals.assign_new_trackers = true;
   }
#endif

   if (settings->bools.cheevos_visibility_lboard_start)
   {
      if (lboard->description && *lboard->description)
         snprintf(buffer, sizeof(buffer), "%s: %s - %s",
               msg_hash_to_str(MSG_LEADERBOARD_STARTED), lboard->title, lboard->description);
      else
         snprintf(buffer, sizeof(buffer), "%s: %s",
               msg_hash_to_str(MSG_LEADERBOARD_STARTED), lboard->title);

      runloop_msg_queue_push(buffer, 0, 2 * 60, false, NULL,
            MESSAGE_QUEUE_ICON_DEFAULT, MESSAGE_QUEUE_CATEGORY_INFO);
   }
}

#if defined(HAVE_GFX_WIDGETS)
static void rcheevos_lboard_updated(
      rcheevos_ralboard_t* lboard, int value,
      bool widgets_ready)
{
   const settings_t *settings = config_get_ptr();
   if (!lboard)
      return;

   lboard->value = value;

   if (widgets_ready && settings->bools.cheevos_visibility_lboard_trackers &&
      lboard->active_tracker_id && lboard->active_tracker_id <= 31)
   {
      char buffer[32];
      rc_runtime_format_lboard_value(buffer,
            sizeof(buffer), value, lboard->format);
      gfx_widgets_set_leaderboard_display(lboard->active_tracker_id,
         rcheevos_is_player_active() ? buffer : NULL);
   }
}

static void rcheevos_challenge_started(
      rcheevos_racheevo_t* cheevo, int value,
      bool widgets_ready)
{
   settings_t* settings = config_get_ptr();
   if (     cheevo
         && widgets_ready
         && settings->bools.cheevos_challenge_indicators
         && rcheevos_is_player_active())
      gfx_widgets_set_challenge_display(cheevo->id, cheevo->badge);
}

static void rcheevos_challenge_ended(
      rcheevos_racheevo_t* cheevo, int value,
      bool widgets_ready)
{
   if (cheevo && widgets_ready)
      gfx_widgets_set_challenge_display(cheevo->id, NULL);
}

static void rcheevos_progress_updated(rcheevos_locals_t* locals,
      rcheevos_racheevo_t* cheevo, int value,
      bool widgets_ready)
{
   settings_t* settings = config_get_ptr();

   if (     cheevo
         && widgets_ready
         && settings->bools.cheevos_visibility_progress_tracker
         && rcheevos_is_player_active())
   {
      unsigned measured_value, measured_target;
      if (rc_runtime_get_achievement_measured(&locals->runtime, cheevo->id, &measured_value, &measured_target))
      {
         const float progress = ((float)measured_value / (float)measured_target);
         if (progress > locals->tracker_progress)
         {
            locals->tracker_progress = progress;
            locals->tracker_achievement = cheevo;
         }
      }
   }
}

#endif

int rcheevos_get_richpresence(char *s, size_t len)
{
   if (rcheevos_is_player_active())
   {
      int ret = rc_runtime_get_richpresence(
            &rcheevos_locals.runtime, s, (unsigned)len,
            &rcheevos_peek, NULL, NULL);

      if (ret <= 0 && rcheevos_locals.game.title)
      {
         /* TODO/FIXME - localize */
         size_t _len = strlcpy(s, "Playing ", len);
         strlcpy(s + _len, rcheevos_locals.game.title, len - _len);
      }
      return ret;
   }
   if (rcheevos_locals.game.title)
   {
      /* TODO/FIXME - localize */
      size_t _len = strlcpy(s, "Spectating ", len);
      return (int)strlcpy(s + _len, rcheevos_locals.game.title, len - _len);
   }
   return 0;
}

#if defined(HAVE_GFX_WIDGETS)
static void rcheevos_hide_leaderboard_trackers(void)
{
   unsigned i = 0;
   unsigned trackers = rcheevos_locals.active_lboard_trackers;
   if (trackers == 0)
      return;

   do
   {
      if ((trackers & 1) != 0)
         gfx_widgets_set_leaderboard_display(i, NULL);

      i++;
      trackers >>= 1;
   } while (trackers != 0);

   for (i = 0; i < rcheevos_locals.game.leaderboard_count; i++)
      rcheevos_locals.game.leaderboards[i].active_tracker_id = 0;
}
#endif

#endif /* HAVE_RC_CLIENT */

#ifdef HAVE_GFX_WIDGETS

static void rcheevos_hide_widgets(bool widgets_ready)
{
   /* Hide any visible trackers */
   if (widgets_ready)
   {
      gfx_widgets_clear_leaderboard_displays();
      gfx_widgets_clear_challenge_displays();
      gfx_widget_set_achievement_progress(NULL, NULL);
   }
}

#endif

void rcheevos_reset_game(bool widgets_ready)
{
#if defined(HAVE_GFX_WIDGETS)
   /* Hide any visible trackers */
   rcheevos_hide_widgets(widgets_ready);
#endif

#ifdef HAVE_RC_CLIENT
   rc_client_reset(rcheevos_locals.client);
#else
   rc_runtime_reset(&rcheevos_locals.runtime);
#endif

   /* Some cores reallocate memory on reset,
    * make sure we update our pointers */
   if (rcheevos_locals.memory.total_size > 0)
      rcheevos_init_memory(&rcheevos_locals);
}

void rcheevos_refresh_memory(void)
{
   if (rcheevos_locals.memory.total_size > 0)
      rcheevos_init_memory(&rcheevos_locals);
}

bool rcheevos_hardcore_active(void)
{
#ifdef HAVE_RC_CLIENT
   return rcheevos_locals.client && rc_client_get_hardcore_enabled(rcheevos_locals.client);
#else
   return rcheevos_locals.hardcore_active;
#endif
}

void rcheevos_pause_hardcore(void)
{
#ifdef HAVE_RC_CLIENT
   rcheevos_locals.hardcore_allowed = false;
#endif

   if (rcheevos_hardcore_active())
      rcheevos_toggle_hardcore_paused();
}

#if defined(HAVE_THREADS) && !defined(HAVE_RC_CLIENT)
static bool rcheevos_timer_check(void* userdata)
{
   retro_time_t stop_time = *(retro_time_t*)userdata;
   retro_time_t now       = cpu_features_get_time_usec();
   return (now < stop_time);
}
#endif

bool rcheevos_unload(void)
{
   settings_t* settings  = config_get_ptr();
   const bool was_loaded = rcheevos_is_game_loaded();

<<<<<<< HEAD
=======
#ifdef HAVE_GFX_WIDGETS
   rcheevos_hide_widgets(gfx_widgets_ready());
#endif

#ifdef HAVE_RC_CLIENT
   rc_client_unload_game(rcheevos_locals.client);
#else
>>>>>>> 39472f00
   /* Immediately mark the game as unloaded
      so the ping thread will terminate normally */
   rcheevos_locals.game.id         = -1;
   rcheevos_locals.game.console_id = 0;
   rcheevos_locals.game.hash       = NULL;

 #ifdef HAVE_THREADS
   if (rcheevos_locals.load_info.state < RCHEEVOS_LOAD_STATE_DONE &&
       rcheevos_locals.load_info.state != RCHEEVOS_LOAD_STATE_NONE)
   {
      /* allow up to 5 seconds for pending tasks to run */
      retro_time_t stop_time = cpu_features_get_time_usec() + 5000000;

      rcheevos_locals.load_info.state = RCHEEVOS_LOAD_STATE_ABORTED;
      CHEEVOS_LOG(RCHEEVOS_TAG "Asked the load tasks to terminate\n");

      /* Wait for pending tasks to run */
      task_queue_wait(rcheevos_timer_check, &stop_time);
      /* Clean up after completed tasks */
      task_queue_check();
   }
 #endif
#endif

#ifdef HAVE_THREADS
   rcheevos_locals.queued_command = CMD_EVENT_NONE;
   rcheevos_locals.game_placard_requested = false;
#endif

   if (rcheevos_locals.memory.count > 0)
      rc_libretro_memory_destroy(&rcheevos_locals.memory);

   if (was_loaded)
   {
#ifndef HAVE_RC_CLIENT
      unsigned count = 0;
#endif

#ifdef HAVE_MENU
      rcheevos_menu_reset_badges();

      if (rcheevos_locals.menuitems)
      {
         CHEEVOS_FREE(rcheevos_locals.menuitems);
         rcheevos_locals.menuitems              = NULL;
         rcheevos_locals.menuitem_capacity      =
            rcheevos_locals.menuitem_count      = 0;
      }
#endif

#ifndef HAVE_RC_CLIENT
      count = rcheevos_locals.game.achievement_count;
      rcheevos_locals.game.achievement_count = 0;
      if (rcheevos_locals.game.achievements)
      {
         rcheevos_racheevo_t* achievement = rcheevos_locals.game.achievements;
         rcheevos_racheevo_t* end = achievement + count;
         while (achievement < end)
         {
            CHEEVOS_FREE(achievement->title);
            CHEEVOS_FREE(achievement->description);
            CHEEVOS_FREE(achievement->badge);
            CHEEVOS_FREE(achievement->memaddr);

            ++achievement;
         }

         CHEEVOS_FREE(rcheevos_locals.game.achievements);
         rcheevos_locals.game.achievements      = NULL;
      }

      count = rcheevos_locals.game.leaderboard_count;
      rcheevos_locals.game.leaderboard_count = 0;
      if (rcheevos_locals.game.leaderboards)
      {
         rcheevos_ralboard_t* lboard = rcheevos_locals.game.leaderboards;
         rcheevos_ralboard_t* end = lboard + count;
         while (lboard < end)
         {
            CHEEVOS_FREE(lboard->title);
            CHEEVOS_FREE(lboard->description);
            CHEEVOS_FREE(lboard->mem);

            ++lboard;
         }

         CHEEVOS_FREE(rcheevos_locals.game.leaderboards);
         rcheevos_locals.game.leaderboards      = NULL;
      }

      if (rcheevos_locals.game.title)
      {
         CHEEVOS_FREE(rcheevos_locals.game.title);
         rcheevos_locals.game.title             = NULL;
      }

      rcheevos_locals.loaded                    = false;
      rcheevos_locals.hardcore_active           = false;

      rc_libretro_hash_set_destroy(&rcheevos_locals.game.hashes);
#endif
   }

#ifdef HAVE_THREADS
   rcheevos_locals.queued_command = CMD_EVENT_NONE;
#endif

<<<<<<< HEAD
   rc_runtime_destroy(&rcheevos_locals.runtime);

   /* If the config-level token has been cleared,
    * we need to re-login on loading the next game */
=======
>>>>>>> 39472f00
   if (!settings->arrays.cheevos_token[0])
   {
#ifdef HAVE_RC_CLIENT
      /* If the config-level token has been cleared, we need to re-login on
       * loading the next game. Easiest way to do that is to destroy the client */
      rc_client_t* client = rcheevos_locals.client;
      rcheevos_locals.client = NULL;

      rc_client_destroy(client);
#else
      /* If the config-level token has been cleared,
       * we need to re-login on loading the next game */
      rcheevos_locals.token[0] = '\0';
#endif
   }

#ifndef HAVE_RC_CLIENT
   rc_runtime_destroy(&rcheevos_locals.runtime);
   rcheevos_locals.load_info.state = RCHEEVOS_LOAD_STATE_NONE;
#endif

   return true;
}

#ifndef HAVE_RC_CLIENT

static void rcheevos_toggle_hardcore_achievements(
      rcheevos_locals_t *locals)
{
   const unsigned active_mask  =
      RCHEEVOS_ACTIVE_SOFTCORE | RCHEEVOS_ACTIVE_HARDCORE | RCHEEVOS_ACTIVE_UNSUPPORTED;
   rcheevos_racheevo_t* cheevo = locals->game.achievements;
   rcheevos_racheevo_t* stop   = cheevo + locals->game.achievement_count;

   while (cheevo < stop)
   {
      if ((cheevo->active & active_mask) == RCHEEVOS_ACTIVE_HARDCORE)
      {
         /* player has unlocked achievement in non-hardcore,
          * but has not unlocked in hardcore. Toggle state */
         if (locals->hardcore_active)
         {
            rc_runtime_activate_achievement(&locals->runtime, cheevo->id, cheevo->memaddr, NULL, 0);
            CHEEVOS_LOG(RCHEEVOS_TAG "Achievement %u activated: %s\n", cheevo->id, cheevo->title);
         }
         else
         {
            rc_runtime_deactivate_achievement(&locals->runtime, cheevo->id);
            CHEEVOS_LOG(RCHEEVOS_TAG "Achievement %u deactivated: %s\n", cheevo->id, cheevo->title);
         }
      }

      ++cheevo;
   }
}

static void rcheevos_activate_leaderboards(void)
{
   unsigned i;
   int result;
   rcheevos_ralboard_t* leaderboard = rcheevos_locals.game.leaderboards;
   const settings_t *settings       = config_get_ptr();

   for (i = 0; i < rcheevos_locals.game.leaderboard_count;
         ++i, ++leaderboard)
   {
      if (!leaderboard->mem)
         continue;

      result = rc_runtime_activate_lboard(
            &rcheevos_locals.runtime, leaderboard->id,
            leaderboard->mem, NULL, 0);
      if (result != RC_OK)
      {
         char buffer[256];
         buffer[0] = '\0';
         /* TODO/FIXME - localize */
         snprintf(buffer, sizeof(buffer),
            "Could not activate leaderboard %u \"%s\": %s",
            leaderboard->id, leaderboard->title, rc_error_str(result));

         if (settings->bools.cheevos_verbose_enable)
            runloop_msg_queue_push(buffer, 0, 4 * 60, false, NULL,
               MESSAGE_QUEUE_ICON_DEFAULT, MESSAGE_QUEUE_CATEGORY_INFO);

         CHEEVOS_ERR(RCHEEVOS_TAG "%s: mem %s\n", buffer, leaderboard->mem);

         CHEEVOS_FREE(leaderboard->mem);
         leaderboard->mem = NULL;
      }
   }
}

static void rcheevos_deactivate_leaderboards(void)
{
   rcheevos_ralboard_t* lboard = rcheevos_locals.game.leaderboards;
   rcheevos_ralboard_t* stop   = lboard +
      rcheevos_locals.game.leaderboard_count;

#if defined(HAVE_GFX_WIDGETS)
   /* Hide any visible trackers */
   rcheevos_hide_leaderboard_trackers();
#endif

   for (; lboard < stop; ++lboard)
   {
      if (lboard->mem)
      {
         rc_runtime_deactivate_lboard(&rcheevos_locals.runtime,
               lboard->id);
      }
   }
}

void rcheevos_leaderboard_trackers_visibility_changed(void)
{
   const settings_t* settings           = config_get_ptr();

   if (rcheevos_locals.loaded)
   {
#if defined(HAVE_GFX_WIDGETS)
      if (!settings->bools.cheevos_visibility_lboard_trackers)
      {
         /* Hide any visible trackers */
         rcheevos_hide_leaderboard_trackers();
      }
      else
      {
         unsigned i;
         rc_runtime_lboard_t* lboard = rcheevos_locals.runtime.lboards;
         for (i = 0; i < rcheevos_locals.runtime.lboard_count; ++i, ++lboard)
         {
            if (!lboard->lboard)
               continue;

            if (lboard->lboard->state == RC_LBOARD_STATE_STARTED)
            {
               rcheevos_ralboard_t* ralboard = rcheevos_find_lboard(lboard->id);
               if (ralboard && !ralboard->active_tracker_id)
               {
                  /* mark the leaderboard as needing a tracker assigned so we can check for merging later */
                  ralboard->active_tracker_id = 0xFF;
                  rcheevos_locals.assign_new_trackers = true;
               }
            }
            else
            {
               rcheevos_ralboard_t* ralboard = rcheevos_find_lboard(lboard->id);
               if (ralboard && ralboard->active_tracker_id)
                  rcheevos_hide_leaderboard_tracker(&rcheevos_locals, ralboard);
            }
         }
      }
#endif
   }
}

#else /* HAVE_RC_CLIENT */

void rcheevos_leaderboard_trackers_visibility_changed(void)
{
#if defined(HAVE_GFX_WIDGETS)
   const settings_t* settings = config_get_ptr();
   if (!settings->bools.cheevos_visibility_lboard_trackers)
   {
      /* Hide any visible trackers */
      gfx_widgets_clear_leaderboard_displays();
   }
   else
   {
      /* No way to immediately request trackers be reshown, but they
       * will reappear the next time they're updated */
   }
#endif
}

#endif /* HAVE_RC_CLIENT */

static void rcheevos_enforce_hardcore_settings(void)
{
   /* disable slowdown */
   runloop_state_get_ptr()->flags &= ~RUNLOOP_FLAG_SLOWMOTION;
}

static void rcheevos_toggle_hardcore_active(rcheevos_locals_t* locals)
{
   settings_t* settings = config_get_ptr();
   bool rewind_enable   = settings->bools.rewind_enable;
   const bool was_enabled = rcheevos_hardcore_active();

   if (!was_enabled)
   {
#ifdef HAVE_RC_CLIENT
      locals->hardcore_allowed = true;
#else
      /* Activate hardcore */
      locals->hardcore_active = true;
#endif

      /* If one or more invalid settings is enabled, abort*/
      rcheevos_validate_config_settings();
#ifdef HAVE_RC_CLIENT
      if (!locals->hardcore_allowed)
         return;
#else
      if (!locals->hardcore_active)
         return;
#endif

#ifdef HAVE_CHEATS
      /* If one or more emulator managed cheats is active, abort */
      cheat_manager_apply_cheats();
 #ifdef HAVE_RC_CLIENT
      if (!locals->hardcore_allowed)
         return;
 #else
      if (!locals->hardcore_active)
         return;
 #endif
#endif

      if (rcheevos_is_game_loaded())
      {
         const char* msg = msg_hash_to_str(
               MSG_CHEEVOS_HARDCORE_MODE_ENABLE);
         CHEEVOS_LOG("%s\n", msg);
         runloop_msg_queue_push(msg, 0, 3 * 60, true, NULL,
            MESSAGE_QUEUE_ICON_DEFAULT, MESSAGE_QUEUE_CATEGORY_INFO);

         rcheevos_enforce_hardcore_settings();

#ifndef HAVE_RC_CLIENT
         /* Reactivate leaderboards */
         rcheevos_activate_leaderboards();

         /* reset the game */
         command_event(CMD_EVENT_RESET, NULL);
#endif
      }

      /* deinit rewind */
      if (rewind_enable)
      {
#ifdef HAVE_THREADS
         if (!task_is_on_main_thread())
         {
            /* have to "schedule" this.
             * CMD_EVENT_REWIND_DEINIT should
             * only be called on the main thread */
            rcheevos_locals.queued_command = CMD_EVENT_REWIND_DEINIT;
         }
         else
#endif
            command_event(CMD_EVENT_REWIND_DEINIT, NULL);
      }

#ifdef HAVE_RC_CLIENT
      rc_client_set_hardcore_enabled(locals->client, 1);
#endif
   }
   else
   {
      /* pause hardcore */
#ifdef HAVE_RC_CLIENT
      rc_client_set_hardcore_enabled(locals->client, 0);
#else
      locals->hardcore_active = false;

      if (locals->loaded)
      {
         CHEEVOS_LOG(RCHEEVOS_TAG "Hardcore paused\n");

         /* deactivate leaderboards */
         rcheevos_deactivate_leaderboards();
      }
#endif

      /* re-init rewind */
      if (rewind_enable)
      {
#ifdef HAVE_THREADS
         if (!task_is_on_main_thread())
         {
            /* have to "schedule" this.
             * CMD_EVENT_REWIND_INIT should
             * only be called on the main thread */
            rcheevos_locals.queued_command = CMD_EVENT_REWIND_INIT;
         }
         else
#endif
            command_event(CMD_EVENT_REWIND_INIT, NULL);
      }
   }

#ifndef HAVE_RC_CLIENT
   if (locals->loaded)
      rcheevos_toggle_hardcore_achievements(locals);
#endif
}

void rcheevos_toggle_hardcore_paused(void)
{
   settings_t* settings = config_get_ptr();
   /* if hardcore mode is not enabled, we can't toggle whether its active */
   if (settings->bools.cheevos_hardcore_mode_enable)
      rcheevos_toggle_hardcore_active(&rcheevos_locals);
}

void rcheevos_hardcore_enabled_changed(void)
{
   /* called whenever a setting that could potentially affect hardcore enabledness changes
    * (i.e. cheevos_enable, hardcore_mode_enable) to synchronize the internal state to the configs.
    * also called when a game is first loaded to synchronize the internal state to the configs. */
   const settings_t* settings = config_get_ptr();
   const bool enabled         = settings
      && settings->bools.cheevos_enable
      && settings->bools.cheevos_hardcore_mode_enable;
   const bool was_enabled = rcheevos_hardcore_active();

   if (enabled != was_enabled)
   {
      rcheevos_toggle_hardcore_active(&rcheevos_locals);
   }
   else if (was_enabled && rcheevos_is_game_loaded())
   {
      /* hardcore enabledness didn't change, but hardcore is active, so make
       * sure to enforce the restrictions. */
      rcheevos_enforce_hardcore_settings();
   }
}

void rcheevos_validate_config_settings(void)
{
   int i;
   const rc_disallowed_setting_t
      *disallowed_settings           = NULL;
   core_option_manager_t* coreopts   = NULL;
   struct retro_system_info *sysinfo =
      &runloop_state_get_ptr()->system.info;
   const settings_t* settings = config_get_ptr();
   unsigned console_id;

   if (!sysinfo->library_name || !rcheevos_hardcore_active())
      return;

   /* this adds a sleep to every frame. if the value is high enough that a
    * single frame takes more than 1/60th of a second to evaluate, render,
    * and sleep, then the real framerate is less than 60fps. with vsync on,
    * it'll wait for the next vsync event, effectively halfing the fps. the
    * auto setting should achieve the most accurate frame rate anyway, so
    * disallow any manual values */
   if (!settings->bools.video_frame_delay_auto && settings->uints.video_frame_delay != 0) {
      const char* error = "Hardcore paused. Manual video frame delay setting not allowed.";
      CHEEVOS_LOG(RCHEEVOS_TAG "%s\n", error);
      rcheevos_pause_hardcore();

      runloop_msg_queue_push(error, 0, 4 * 60, false, NULL,
         MESSAGE_QUEUE_ICON_DEFAULT, MESSAGE_QUEUE_CATEGORY_WARNING);
      return;
   }

<<<<<<< HEAD
=======
   /* this specifies how many vsync events should occur for each rendered
    * frame. if vsync is on for a 60Hz monitor and swap_interval is 2 (only
    * update every other vsync), only 30fps will be generated. for a 144Hz
    * monitor, a value of 2 will generate 72fps, which is still faster than
    * the expected 60fps, so the user should really be using auto (0).
    * allow 1 even though that could be potentially abused on monitors
    * running at less than 60Hz because 1 is the default value - many users
    * wouldn't know how to change it to auto. */
   if (settings->uints.video_swap_interval > 1) {
      const char* error = "Hardcore paused. vsync swap interval above 1 not allowed.";
      CHEEVOS_LOG(RCHEEVOS_TAG "%s\n", error);
      rcheevos_pause_hardcore();

      runloop_msg_queue_push(error, 0, 4 * 60, false, NULL,
         MESSAGE_QUEUE_ICON_DEFAULT, MESSAGE_QUEUE_CATEGORY_WARNING);
      return;
   }

   /* this causes N blank frames to be rendered between real frames, thus
    * slowing down the actual number of rendered frames per second. */
   if (settings->uints.video_black_frame_insertion > 0) {
      const char* error = "Hardcore paused. Black frame insertion not allowed.";
      CHEEVOS_LOG(RCHEEVOS_TAG "%s\n", error);
      rcheevos_pause_hardcore();

      runloop_msg_queue_push(error, 0, 4 * 60, false, NULL,
         MESSAGE_QUEUE_ICON_DEFAULT, MESSAGE_QUEUE_CATEGORY_WARNING);
      return;
   }

>>>>>>> 39472f00
   if (!(disallowed_settings
            = rc_libretro_get_disallowed_settings(sysinfo->library_name)))
      return;

   if (!retroarch_ctl(RARCH_CTL_CORE_OPTIONS_LIST_GET, &coreopts))
      return;

   for (i = 0; i < (int)coreopts->size; i++)
   {
      const char* key = coreopts->opts[i].key;
      const char* val = core_option_manager_get_val(coreopts, i);
      if (!rc_libretro_is_setting_allowed(disallowed_settings, key, val))
      {
         char buffer[128];
         snprintf(buffer, sizeof(buffer), "Hardcore paused. Setting not allowed: %s=%s", key, val);
         CHEEVOS_LOG(RCHEEVOS_TAG "%s\n", buffer);
         rcheevos_pause_hardcore();

         runloop_msg_queue_push(buffer, 0, 4 * 60, false, NULL,
            MESSAGE_QUEUE_ICON_DEFAULT, MESSAGE_QUEUE_CATEGORY_WARNING);

         break;
      }
   }

#ifdef HAVE_RC_CLIENT
   {
      const rc_client_game_t* game = rc_client_get_game_info(rcheevos_locals.client);
      console_id = game ? game->console_id : 0;
   }
#else
   console_id = rcheevos_locals.game.console_id;
#endif

   if (console_id && !rc_libretro_is_system_allowed(sysinfo->library_name, console_id))
   {
      char buffer[256];
      buffer[0] = '\0';
      /* TODO/FIXME - localize */
      snprintf(buffer, sizeof(buffer),
            "Hardcore paused. You cannot earn hardcore achievements for %s using %s",
            rc_console_name(console_id), sysinfo->library_name);
      CHEEVOS_LOG(RCHEEVOS_TAG "%s\n", buffer);
      rcheevos_pause_hardcore();

      runloop_msg_queue_push(buffer, 0, 4 * 60, false, NULL,
            MESSAGE_QUEUE_ICON_DEFAULT, MESSAGE_QUEUE_CATEGORY_WARNING);
      return;
   }
}

#ifndef HAVE_RC_CLIENT

static void rcheevos_runtime_event_handler(
      const rc_runtime_event_t* runtime_event)
{
#if defined(HAVE_GFX_WIDGETS)
   bool widgets_ready = gfx_widgets_ready();
#else
   bool widgets_ready = false;
#endif

   switch (runtime_event->type)
   {
#if defined(HAVE_GFX_WIDGETS)
      case RC_RUNTIME_EVENT_LBOARD_UPDATED:
         rcheevos_lboard_updated(
               rcheevos_find_lboard(runtime_event->id),
               runtime_event->value, widgets_ready);
         break;

      case RC_RUNTIME_EVENT_ACHIEVEMENT_PRIMED:
         rcheevos_challenge_started(
               rcheevos_find_cheevo(runtime_event->id),
               runtime_event->value, widgets_ready);
         break;

      case RC_RUNTIME_EVENT_ACHIEVEMENT_UNPRIMED:
         rcheevos_challenge_ended(
               rcheevos_find_cheevo(runtime_event->id),
               runtime_event->value, widgets_ready);
         break;

      case RC_RUNTIME_EVENT_ACHIEVEMENT_PROGRESS_UPDATED:
         rcheevos_progress_updated(&rcheevos_locals,
               rcheevos_find_cheevo(runtime_event->id),
               runtime_event->value, widgets_ready);
         break;
#endif

      case RC_RUNTIME_EVENT_ACHIEVEMENT_TRIGGERED:
         rcheevos_award_achievement(
               &rcheevos_locals,
               rcheevos_find_cheevo(runtime_event->id), widgets_ready);
         break;

      case RC_RUNTIME_EVENT_LBOARD_STARTED:
         rcheevos_lboard_started(
               rcheevos_find_lboard(runtime_event->id),
               runtime_event->value, widgets_ready);
         break;

      case RC_RUNTIME_EVENT_LBOARD_CANCELED:
         rcheevos_lboard_canceled(
               rcheevos_find_lboard(runtime_event->id),
               widgets_ready);
         break;

      case RC_RUNTIME_EVENT_LBOARD_TRIGGERED:
         rcheevos_lboard_submit(
               &rcheevos_locals,
               rcheevos_find_lboard(runtime_event->id),
               runtime_event->value, widgets_ready);
         break;

      case RC_RUNTIME_EVENT_ACHIEVEMENT_DISABLED:
         rcheevos_achievement_disabled(
               rcheevos_find_cheevo(runtime_event->id),
               runtime_event->value);
         break;

      case RC_RUNTIME_EVENT_LBOARD_DISABLED:
         rcheevos_lboard_disabled(
               rcheevos_find_lboard(runtime_event->id),
               runtime_event->value);
         break;

      default:
         break;
   }
}

static int rcheevos_runtime_address_validator(uint32_t address)
{
   return rc_libretro_memory_find(
            &rcheevos_locals.memory, address) != NULL;
}

static void rcheevos_validate_memrefs(rcheevos_locals_t* locals)
{
   if (!rcheevos_init_memory(locals))
   {
      const settings_t* settings = config_get_ptr();
      /* some cores (like Mupen64-Plus) don't expose the memory until the
       * first call to retro_run. in that case, there will be a total_size
       * of memory reported by the core, but init will return false, as
       * all of the pointers were null. if we're still loading the game,
       * just reset the memory count and we'll re-evaluate in
       * rcheevos_test()
       */
      if (!locals->loaded)
      {
         /* If no memory was exposed, report the error now
          * instead of waiting */
         if (locals->memory.total_size != 0)
         {
            locals->memory.count = 0;
            return;
         }
      }

      rcheevos_locals.core_supports = false;

      CHEEVOS_ERR(RCHEEVOS_TAG "No memory exposed by core\n");

      if (settings && settings->bools.cheevos_verbose_enable)
         runloop_msg_queue_push(msg_hash_to_str(MENU_ENUM_LABEL_VALUE_CANNOT_ACTIVATE_ACHIEVEMENTS_WITH_THIS_CORE),
            0, 4 * 60, false, NULL,
            MESSAGE_QUEUE_ICON_DEFAULT, MESSAGE_QUEUE_CATEGORY_WARNING);

      rcheevos_unload();
      rcheevos_pause_hardcore();
      return;
   }

   rc_runtime_validate_addresses(&locals->runtime,
         rcheevos_runtime_event_handler,
         rcheevos_runtime_address_validator);
}

#endif /* HAVE_RC_CLIENT */

/*****************************************************************************
Test all the achievements (call once per frame).
*****************************************************************************/
void rcheevos_test(void)
{
#ifdef HAVE_THREADS
   if (rcheevos_locals.queued_command != CMD_EVENT_NONE)
   {
      if ((int)rcheevos_locals.queued_command != CMD_CHEEVOS_NON_COMMAND)
         command_event(rcheevos_locals.queued_command, NULL);

      rcheevos_locals.queued_command = CMD_EVENT_NONE;

      if (rcheevos_locals.game_placard_requested)
      {
         rcheevos_locals.game_placard_requested = false;
         rcheevos_show_game_placard();
      }
   }
#endif

#ifdef HAVE_RC_CLIENT
   if (rcheevos_locals.memory.count != 0)
      rc_client_do_frame(rcheevos_locals.client);
   else
      rc_client_idle(rcheevos_locals.client);
#else
   if (!rcheevos_locals.loaded)
      return;

   /* We were unable to initialize memory earlier, try now */
   if (rcheevos_locals.memory.count == 0)
   {
      rcheevos_validate_memrefs(&rcheevos_locals);

      /* rcheevos_validate_memrefs may decide the core doesn't support achievements and
       * disable them. if so, bail. */
      if (!rcheevos_locals.loaded)
         return;
   }

   rc_runtime_do_frame(&rcheevos_locals.runtime,
         &rcheevos_runtime_event_handler, rcheevos_peek, NULL, 0);

 #ifdef HAVE_GFX_WIDGETS
   if (rcheevos_locals.assign_new_trackers)
   {
      if (gfx_widgets_ready())
         rcheevos_assign_leaderboard_tracker_ids(&rcheevos_locals);

      rcheevos_locals.assign_new_trackers = false;
   }

   if (rcheevos_locals.tracker_achievement != NULL)
   {
      char buffer[32] = "";
      if (rc_runtime_format_achievement_measured(&rcheevos_locals.runtime,
            rcheevos_locals.tracker_achievement->id, buffer, sizeof(buffer)))
      {
         gfx_widget_set_achievement_progress(rcheevos_locals.tracker_achievement->badge, buffer);
      }

      rcheevos_locals.tracker_achievement = NULL;
      rcheevos_locals.tracker_progress = 0.0;
   }
 #endif
#endif /* HAVE_RC_CLIENT */
}

void rcheevos_idle(void)
{
#ifdef HAVE_RC_CLIENT
   rc_client_idle(rcheevos_locals.client);
#endif
}

size_t rcheevos_get_serialize_size(void)
{
#ifdef HAVE_RC_CLIENT
   return rc_client_progress_size(rcheevos_locals.client);
#else
   if (!rcheevos_locals.loaded)
      return 0;
   return rc_runtime_progress_size(&rcheevos_locals.runtime, NULL);
#endif
}

bool rcheevos_get_serialized_data(void* buffer)
{
#ifdef HAVE_RC_CLIENT
   return (rc_client_serialize_progress(rcheevos_locals.client, (uint8_t*)buffer) == RC_OK);
#else
   if (!rcheevos_locals.loaded)
      return false;
   return (rc_runtime_serialize_progress(
            buffer, &rcheevos_locals.runtime, NULL) == RC_OK);
#endif
}

bool rcheevos_set_serialized_data(void* buffer)
{
   if (rcheevos_is_game_loaded() && buffer)
   {
#ifdef HAVE_RC_CLIENT
      const int result = rc_client_deserialize_progress(
         rcheevos_locals.client, (const uint8_t*)buffer);
#else
      const int result = rc_runtime_deserialize_progress(
         &rcheevos_locals.runtime, (const unsigned char*)buffer, NULL);

 #if defined(HAVE_GFX_WIDGETS)
      if (gfx_widgets_ready() && rcheevos_is_player_active())
      {
         settings_t* settings = config_get_ptr();

         if (settings->bools.cheevos_visibility_lboard_trackers)
            rcheevos_leaderboard_trackers_visibility_changed();

         if (settings->bools.cheevos_challenge_indicators)
         {
            unsigned i;
            rc_runtime_trigger_t* cheevo = rcheevos_locals.runtime.triggers;
            for (i = 0; i < rcheevos_locals.runtime.trigger_count; ++i, ++cheevo)
            {
               if (!cheevo->trigger)
                  continue;

               if (cheevo->trigger->state == RC_TRIGGER_STATE_PRIMED)
               {
                  rcheevos_racheevo_t* racheevo = rcheevos_find_cheevo(cheevo->id);
                  if (racheevo != NULL)
                     gfx_widgets_set_challenge_display(racheevo->id, racheevo->badge);
               }
               else
               {
                  gfx_widgets_set_challenge_display(cheevo->id, NULL);
               }
            }
         }

         if (settings->bools.cheevos_visibility_progress_tracker)
            gfx_widget_set_achievement_progress(NULL, NULL);
      }
 #endif
#endif /* HAVE_RC_CLIENT */

      return (result == RC_OK);
   }

   return false;
}

void rcheevos_set_support_cheevos(bool state)
{
   rcheevos_locals.core_supports = state;
}

bool rcheevos_get_support_cheevos(void)
{
   return rcheevos_locals.core_supports;
}

const char* rcheevos_get_hash(void)
{
#ifdef HAVE_RC_CLIENT
   const rc_client_game_t* game = rc_client_get_game_info(rcheevos_locals.client);
   return game ? game->hash : msg_hash_to_str(MENU_ENUM_LABEL_VALUE_NOT_AVAILABLE);
#else
   return (rcheevos_locals.game.hash != NULL) ?
      rcheevos_locals.game.hash :
      msg_hash_to_str(MENU_ENUM_LABEL_VALUE_NOT_AVAILABLE);
#endif
}

/* hooks for rc_hash library */

static void* rc_hash_handle_file_open(const char* path)
{
   return intfstream_open_file(path,
         RETRO_VFS_FILE_ACCESS_READ, RETRO_VFS_FILE_ACCESS_HINT_NONE);
}

static void rc_hash_handle_file_seek(
      void* file_handle, int64_t offset, int origin)
{
   intfstream_seek((intfstream_t*)file_handle, offset, origin);
}

static int64_t rc_hash_handle_file_tell(void* file_handle)
{
   return intfstream_tell((intfstream_t*)file_handle);
}

static size_t rc_hash_handle_file_read(
      void* file_handle, void* buffer, size_t requested_bytes)
{
   return intfstream_read((intfstream_t*)file_handle,
         buffer, requested_bytes);
}

static void rc_hash_handle_file_close(void* file_handle)
{
   intfstream_close((intfstream_t*)file_handle);
   CHEEVOS_FREE(file_handle);
}

#ifdef HAVE_CHD
static void* rc_hash_handle_chd_open_track(
      const char* path, uint32_t track)
{
   cdfs_track_t* cdfs_track;

   switch (track)
   {
      case RC_HASH_CDTRACK_FIRST_DATA:
         cdfs_track = cdfs_open_data_track(path);
         break;

      case RC_HASH_CDTRACK_LAST:
         cdfs_track = cdfs_open_track(path, CHDSTREAM_TRACK_LAST);
         break;

      case RC_HASH_CDTRACK_LARGEST:
         cdfs_track = cdfs_open_track(path, CHDSTREAM_TRACK_PRIMARY);
         break;

      default:
         cdfs_track = cdfs_open_track(path, track);
         break;
   }

   if (cdfs_track)
   {
      cdfs_file_t* file = (cdfs_file_t*)malloc(sizeof(cdfs_file_t));
      if (cdfs_open_file(file, cdfs_track, NULL))
         return file; /* ASSERT: file owns cdfs_track now */

      CHEEVOS_FREE(file);
      cdfs_close_track(cdfs_track); /* ASSERT: this free()s cdfs_track */
   }

   return NULL;
}

static size_t rc_hash_handle_chd_read_sector(
      void* track_handle, uint32_t sector,
      void* buffer, size_t requested_bytes)
{
   cdfs_file_t* file = (cdfs_file_t*)track_handle;
   uint32_t track_sectors = cdfs_get_num_sectors(file);

   sector -= cdfs_get_first_sector(file);
   if (sector >= track_sectors)
      return 0;

   cdfs_seek_sector(file, sector);
   return cdfs_read_file(file, buffer, requested_bytes);
}

static uint32_t rc_hash_handle_chd_first_track_sector(
   void* track_handle)
{
   cdfs_file_t* file = (cdfs_file_t*)track_handle;
   return cdfs_get_first_sector(file);
}

static void rc_hash_handle_chd_close_track(void* track_handle)
{
   cdfs_file_t* file = (cdfs_file_t*)track_handle;
   if (file)
   {
      cdfs_close_track(file->track);
      cdfs_close_file(file); /* ASSERT: this does not free() file */
      CHEEVOS_FREE(file);
   }
}

#endif

static void rc_hash_reset_cdreader_hooks(void);

static void* rc_hash_handle_cd_open_track(
      const char* path, uint32_t track)
{
   struct rc_hash_filereader filereader;
   struct rc_hash_cdreader cdreader;

   memset(&filereader, 0, sizeof(filereader));
   filereader.open = rc_hash_handle_file_open;
   filereader.seek = rc_hash_handle_file_seek;
   filereader.tell = rc_hash_handle_file_tell;
   filereader.read = rc_hash_handle_file_read;
   filereader.close = rc_hash_handle_file_close;
   rc_hash_init_custom_filereader(&filereader);

   if (string_is_equal_noncase(path_get_extension(path), "chd"))
   {
#ifdef HAVE_CHD
      /* special handlers for CHD file */
      memset(&cdreader, 0, sizeof(cdreader));
      cdreader.open_track = rc_hash_handle_cd_open_track;
      cdreader.read_sector = rc_hash_handle_chd_read_sector;
      cdreader.close_track = rc_hash_handle_chd_close_track;
      cdreader.first_track_sector = rc_hash_handle_chd_first_track_sector;
      rc_hash_init_custom_cdreader(&cdreader);

      return rc_hash_handle_chd_open_track(path, track);
#else
      CHEEVOS_LOG(RCHEEVOS_TAG "Cannot generate hash from CHD without HAVE_CHD compile flag\n");
      return NULL;
#endif
   }
   else
   {
      /* not a CHD file, use the default handlers */
      rc_hash_get_default_cdreader(&cdreader);
      rc_hash_reset_cdreader_hooks();
      return cdreader.open_track(path, track);
   }
}

static void rc_hash_reset_cdreader_hooks(void)
{
   struct rc_hash_cdreader cdreader;
   rc_hash_get_default_cdreader(&cdreader);
   cdreader.open_track = rc_hash_handle_cd_open_track;
   rc_hash_init_custom_cdreader(&cdreader);
}

/* end hooks */

#ifdef HAVE_RC_CLIENT

static void rcheevos_show_game_placard(void)
{
   char msg[256], unsupported_clause[64] = "";
   const settings_t* settings = config_get_ptr();
   rc_client_user_game_summary_t summary;

   const rc_client_game_t* game = rc_client_get_game_info(rcheevos_locals.client);
   if (!game) /* make sure there's actually a game loaded */
      return;

   rc_client_get_user_game_summary(rcheevos_locals.client, &summary);

   if (summary.num_unsupported_achievements)
   {
      snprintf(unsupported_clause, sizeof(unsupported_clause), " (%d unsupported)",
         (int)summary.num_unsupported_achievements);
   }

   /* TODO/FIXME - localize strings */
   if (summary.num_core_achievements == 0)
   {
      if (summary.num_unofficial_achievements == 0)
         strlcpy(msg, "This game has no achievements.", sizeof(msg));
      else
         snprintf(msg, sizeof(msg),
            "Activated %d unofficial achievements%s.",
            (int)summary.num_unofficial_achievements,
            unsupported_clause);
   }
   else if (rc_client_get_encore_mode_enabled(rcheevos_locals.client))
   {
      snprintf(msg, sizeof(msg),
         "All %d achievements activated for this session%s.",
         (int)summary.num_core_achievements,
         unsupported_clause);
   }
   else
   {
      snprintf(msg, sizeof(msg),
         "You have %d of %d achievements unlocked%s.",
         (int)summary.num_unlocked_achievements,
         (int)summary.num_core_achievements,
         unsupported_clause);
   }

   msg[sizeof(msg) - 1] = 0;
   CHEEVOS_LOG(RCHEEVOS_TAG "%s\n", msg);

   if (settings->uints.cheevos_visibility_summary == RCHEEVOS_SUMMARY_ALLGAMES ||
      (settings->uints.cheevos_visibility_summary == RCHEEVOS_SUMMARY_HASCHEEVOS &&
         (summary.num_core_achievements || summary.num_unofficial_achievements)))
   {
#if defined (HAVE_GFX_WIDGETS)
      if (gfx_widgets_ready())
      {
         char badge_name[32];
         snprintf(badge_name, sizeof(badge_name), "i%s", game->badge_name);
         gfx_widgets_push_achievement(game->title, msg, badge_name);
      }
      else
#endif
         runloop_msg_queue_push(msg, 0, 3 * 60, false, NULL, MESSAGE_QUEUE_ICON_DEFAULT, MESSAGE_QUEUE_CATEGORY_INFO);
   }
}

static uint32_t rcheevos_client_read_memory(uint32_t address,
   uint8_t* buffer, uint32_t num_bytes, rc_client_t* client)
{
   return rc_libretro_memory_read(&rcheevos_locals.memory, address, buffer, num_bytes);
}

static uint32_t rcheevos_client_read_memory_dummy(uint32_t address,
   uint8_t* buffer, uint32_t num_bytes, rc_client_t* client)
{
   /* pretend the memory exists */
   memset(buffer, 0, num_bytes);
   return num_bytes;
}

static uint32_t rcheevos_client_read_memory_unavailable(uint32_t address,
   uint8_t* buffer, uint32_t num_bytes, rc_client_t* client)
{
   return 0;
}

static uint32_t rcheevos_client_read_memory_uninitialized(uint32_t address,
   uint8_t* buffer, uint32_t num_bytes, rc_client_t* client)
{
   /* we can't initialize the memory until we know which console the game
    * is associated to. This happens internally to the load game sequence,
    * so we have to intercept the first attempt to read memory.
    */
   if (rcheevos_init_memory(&rcheevos_locals))
   {
      rc_client_set_read_memory_function(client, rcheevos_client_read_memory);
      return rcheevos_client_read_memory(address, buffer, num_bytes, client);
   }

   /* some cores (like Mupen64-Plus) don't expose the memory until the
    * first call to retro_run. in that case, there will be a total_size
    * of memory reported by the core, but init will return false, as all
    * of the pointers were null. if we're still loading the game, return
    * dummy memory and we'll re-evaluate in rcheevos_client_load_game_callback().
    */
   if (!rcheevos_is_game_loaded())
   {
      rc_client_set_read_memory_function(client, rcheevos_client_read_memory_dummy);
      return rcheevos_client_read_memory_dummy(address, buffer, num_bytes, client);
   }

   /* game loaded, but no memory available */
   rc_client_set_read_memory_function(client, rcheevos_client_read_memory_unavailable);
   return rcheevos_client_read_memory_unavailable(address, buffer, num_bytes, client);
}

static void rcheevos_client_login_callback(int result,
   const char* error_message, rc_client_t* client, void* userdata)
{
   const rc_client_user_t* user;
   char msg[256] = "";

   if (result != RC_OK)
   {
      snprintf(msg, sizeof(msg), "RetroAchievements login failed: %s",
         error_message);
      CHEEVOS_LOG(RCHEEVOS_TAG "%s\n", msg);
      runloop_msg_queue_push(msg, 0, 2 * 60, false, NULL,
         MESSAGE_QUEUE_ICON_DEFAULT, MESSAGE_QUEUE_CATEGORY_INFO);
      return;
   }

   user = rc_client_get_user_info(client);
   if (!user)
   {
      CHEEVOS_LOG(RCHEEVOS_TAG "Login failed without error\n");
   }
   else
   {
      settings_t* settings = config_get_ptr();

      if (user->token[0])
      {
         /* store the token, clear the password */
         strlcpy(settings->arrays.cheevos_token, user->token,
            sizeof(settings->arrays.cheevos_token));
         settings->arrays.cheevos_password[0] = '\0';
      }
      else
      {
         CHEEVOS_LOG(RCHEEVOS_TAG "Login did not return token\n");
      }

      /* show notification (if enabled) */
      if (settings->bools.cheevos_visibility_account)
      {
         /* TODO/FIXME - localize */
         snprintf(msg, sizeof(msg),
            "RetroAchievements: Logged in as \"%s\".",
            user->display_name);
         runloop_msg_queue_push(msg, 0, 2 * 60, false, NULL,
            MESSAGE_QUEUE_ICON_DEFAULT, MESSAGE_QUEUE_CATEGORY_INFO);
      }
   }
}

static void rcheevos_finalize_game_load(rc_client_t* client)
{
   rcheevos_client_download_achievement_badges(client);

   if (!rc_client_is_processing_required(client))
   {
      CHEEVOS_LOG(RCHEEVOS_TAG "No runtime logic for game, pausing hardcore\n");
      rcheevos_pause_hardcore();
   }
}

static void rcheevos_client_load_game_callback(int result,
   const char* error_message, rc_client_t* client, void* userdata)
{
   const settings_t* settings = config_get_ptr();
   const rc_client_game_t* game = rc_client_get_game_info(client);
   char msg[256];

   if (result != RC_OK || !game)
   {
      if (result == RC_NO_GAME_LOADED)
      {
         CHEEVOS_LOG(RCHEEVOS_TAG "Game not recognized, pausing hardcore\n");
         rcheevos_pause_hardcore();

         if (!settings->bools.cheevos_verbose_enable)
            return;

         snprintf(msg, sizeof(msg), "RetroAchievements: Game could not be identified.");
      }
      else
      {
         snprintf(msg, sizeof(msg), "RetroAchievements game load failed: %s",
            error_message ? error_message : "Unknown error");

         CHEEVOS_LOG(RCHEEVOS_TAG "%s\n", msg);
      }

      runloop_msg_queue_push(msg, 0, 2 * 60, false, NULL,
         MESSAGE_QUEUE_ICON_DEFAULT, MESSAGE_QUEUE_CATEGORY_INFO);
      return;
   }

   if (rcheevos_locals.memory.total_size == 0)
   {
      /* make one last attempt to initialize memory */
      if (!rcheevos_init_memory(&rcheevos_locals))
      {
         rcheevos_locals.core_supports = false;

         CHEEVOS_ERR(RCHEEVOS_TAG "No memory exposed by core\n");

         if (settings && settings->bools.cheevos_verbose_enable)
            runloop_msg_queue_push(msg_hash_to_str(MENU_ENUM_LABEL_VALUE_CANNOT_ACTIVATE_ACHIEVEMENTS_WITH_THIS_CORE),
               0, 4 * 60, false, NULL,
               MESSAGE_QUEUE_ICON_DEFAULT, MESSAGE_QUEUE_CATEGORY_WARNING);

         rcheevos_unload();
         rcheevos_pause_hardcore();
         return;
      }

      /* have valid memory now. use the real read function */
      rc_client_set_read_memory_function(client, rcheevos_client_read_memory);
   }

#ifdef HAVE_THREADS
   if (!video_driver_is_threaded() && !task_is_on_main_thread())
   {
      /* have to "schedule" this. game image should not be loaded on background thread */
      rcheevos_locals.queued_command = CMD_CHEEVOS_NON_COMMAND;
      rcheevos_locals.game_placard_requested = true;
   }
   else
#endif
      rcheevos_show_game_placard();

   rcheevos_finalize_game_load(client);

   if (rcheevos_hardcore_active())
   {
      /* hardcore is active. we're going to start processing
       * achievements. make sure restrictions are enforced */
      rcheevos_enforce_hardcore_settings();
   }
   else
   {
#if HAVE_REWIND
      /* Re-enable rewind. Additional space will be allocated for the achievement state data */
      if (settings->bools.rewind_enable)
      {
#ifdef HAVE_THREADS
         if (!task_is_on_main_thread())
         {
            /* Have to "schedule" this. CMD_EVENT_REWIND_REINIT should
             * only be called on the main thread */
            rcheevos_locals.queued_command = CMD_EVENT_REWIND_REINIT;
         }
         else
#endif
            command_event(CMD_EVENT_REWIND_REINIT, NULL);
      }
#endif
   }

   rcheevos_spectating_changed(); /* synchronize spectating state */
}

static rc_clock_t rcheevos_client_get_time_millisecs(const rc_client_t* client)
{
   return cpu_features_get_time_usec() / 1000;
}

#else /* !HAVE_RC_CLIENT */

void rcheevos_show_mastery_placard(void)
{
   char title[256];
   const settings_t* settings = config_get_ptr();

   if (rcheevos_locals.game.mastery_placard_shown)
      return;

   rcheevos_locals.game.mastery_placard_shown = true;

   snprintf(title, sizeof(title),
      msg_hash_to_str(rcheevos_locals.hardcore_active
         ? MSG_CHEEVOS_MASTERED_GAME
         : MSG_CHEEVOS_COMPLETED_GAME),
      rcheevos_locals.game.title);
   title[sizeof(title) - 1] = '\0';
   CHEEVOS_LOG(RCHEEVOS_TAG "%s\n", title);

   if (settings->bools.cheevos_visibility_mastery)
   {
#if defined (HAVE_GFX_WIDGETS)
      if (gfx_widgets_ready())
      {
         const bool content_runtime_log      = settings->bools.content_runtime_log;
         const bool content_runtime_log_aggr = settings->bools.content_runtime_log_aggregate;
         char msg[128];
         size_t len = strlcpy(msg, rcheevos_locals.displayname, sizeof(msg));

         if (len < sizeof(msg) - 12 &&
            (content_runtime_log || content_runtime_log_aggr))
         {
            const char* content_path   = path_get(RARCH_PATH_CONTENT);
            const char* core_path      = path_get(RARCH_PATH_CORE);
            runtime_log_t* runtime_log = runtime_log_init(
               content_path, core_path,
               settings->paths.directory_runtime_log,
               settings->paths.directory_playlist,
               !content_runtime_log_aggr);

            if (runtime_log)
            {
               const runloop_state_t* runloop_state = runloop_state_get_ptr();
               runtime_log_add_runtime_usec(runtime_log,
                  runloop_state->core_runtime_usec);

               len += snprintf(msg + len, sizeof(msg) - len, " | ");
               runtime_log_get_runtime_str(runtime_log, msg + len, sizeof(msg) - len);
               msg[sizeof(msg) - 1] = '\0';

               free(runtime_log);
            }
         }

         gfx_widgets_push_achievement(title, msg, rcheevos_locals.game.badge_name);
      }
      else
#endif
         runloop_msg_queue_push(title, 0, 3 * 60, false, NULL, MESSAGE_QUEUE_ICON_DEFAULT, MESSAGE_QUEUE_CATEGORY_INFO);
   }
}

static void rcheevos_show_game_placard(void)
{
   char msg[256];
   const settings_t* settings        = config_get_ptr();
   const rcheevos_racheevo_t* cheevo = rcheevos_locals.game.achievements;
   const rcheevos_racheevo_t* end    = cheevo
      + rcheevos_locals.game.achievement_count;
   int number_of_active              = 0;
   int number_of_unsupported         = 0;
   int number_of_core                = 0;
   int mode                          = RCHEEVOS_ACTIVE_SOFTCORE;

   if (rcheevos_locals.game.id < 0) /* make sure there's actually a game loaded */
      return;

   if (rcheevos_locals.hardcore_active)
      mode = RCHEEVOS_ACTIVE_HARDCORE;

   for (; cheevo < end; cheevo++)
   {
      if (cheevo->active & RCHEEVOS_ACTIVE_UNOFFICIAL)
         continue;

      number_of_core++;
      if (cheevo->active & RCHEEVOS_ACTIVE_UNSUPPORTED)
         number_of_unsupported++;
      else if (cheevo->active & mode)
         number_of_active++;
   }

   /* TODO/FIXME - localize strings */
   if (number_of_core == 0)
      strlcpy(msg, "This game has no achievements.", sizeof(msg));
   else if (!number_of_unsupported)
   {
      if (settings->bools.cheevos_start_active)
         snprintf(msg, sizeof(msg),
            "All %d achievements activated for this session.",
            number_of_core);
      else
         snprintf(msg, sizeof(msg),
            "You have %d of %d achievements unlocked.",
            number_of_core - number_of_active, number_of_core);
   }
   else
   {
      if (settings->bools.cheevos_start_active)
         snprintf(msg, sizeof(msg),
            "All %d achievements activated for this session (%d unsupported).",
            number_of_core, number_of_unsupported);
      else
         snprintf(msg, sizeof(msg),
            "You have %d of %d achievements unlocked (%d unsupported).",
            number_of_core - number_of_active - number_of_unsupported,
            number_of_core, number_of_unsupported);
   }

   msg[sizeof(msg) - 1] = 0;
   CHEEVOS_LOG(RCHEEVOS_TAG "%s\n", msg);

   if (settings->uints.cheevos_visibility_summary == RCHEEVOS_SUMMARY_ALLGAMES ||
       (number_of_core > 0 && settings->uints.cheevos_visibility_summary == RCHEEVOS_SUMMARY_HASCHEEVOS))
   {
#if defined (HAVE_GFX_WIDGETS)
      if (gfx_widgets_ready())
         gfx_widgets_push_achievement(rcheevos_locals.game.title, msg, rcheevos_locals.game.badge_name);
      else
#endif
         runloop_msg_queue_push(msg, 0, 3 * 60, false, NULL, MESSAGE_QUEUE_ICON_DEFAULT, MESSAGE_QUEUE_CATEGORY_INFO);
   }
}

static void rcheevos_end_load(void)
{
#ifdef HAVE_GFX_WIDGETS
   rcheevos_ralboard_t* lboard = rcheevos_locals.game.leaderboards;
   rcheevos_ralboard_t* stop = lboard + rcheevos_locals.game.leaderboard_count;
   const char* ptr;
   unsigned hash;

   for (; lboard < stop; ++lboard)
   {
      lboard->value_hash = 0;
      lboard->active_tracker_id = 0;

      ptr = lboard->mem;
      if (!ptr)
         continue;

      ptr = strstr(ptr, "VAL:");
      if (!ptr)
         continue;
      ptr += 4;

      /* calculate the DJB2 hash of the VAL portion of the string*/
      hash = 5381;
      while (*ptr && (ptr[0] != ':' || ptr[1] != ':'))
         hash = (hash << 5) + hash + *ptr++;

      lboard->value_hash = hash;
   }
#endif

   CHEEVOS_LOG(RCHEEVOS_TAG "Load finished\n");
   rcheevos_locals.load_info.state = RCHEEVOS_LOAD_STATE_DONE;
}

static void rcheevos_fetch_badges_callback(void* userdata)
{
   rcheevos_end_load();
}

static void rcheevos_fetch_badges(void)
{
   /* this function manages the
    * RCHEEVOS_LOAD_STATE_FETCHING_BADGES state */
   rcheevos_client_fetch_badges(rcheevos_fetch_badges_callback, NULL);
}

void rcheevos_start_session_async(retro_task_t* task)
{
   const bool needs_runtime =
      (  rcheevos_locals.game.achievement_count > 0
      || rcheevos_locals.game.leaderboard_count > 0
      || rcheevos_locals.runtime.richpresence);

   if (rcheevos_load_aborted())
      return;

   /* We don't have to wait for this to complete
    * to proceed to the next loading state */
   rcheevos_client_start_session(rcheevos_locals.game.id);

   rcheevos_begin_load_state(RCHEEVOS_LOAD_STATE_STARTING_SESSION);

   if (needs_runtime)
   {
      /* activate the achievements and leaderboards
       * (rich presence has already been activated) */
      rcheevos_activate_achievements();

      if (rcheevos_locals.hardcore_active)
         rcheevos_activate_leaderboards();

      /* disable any unsupported achievements */
      rcheevos_validate_memrefs(&rcheevos_locals);

      /* Let the runtime start processing the achievements */
      rcheevos_locals.loaded = true;
     
      if (_on_achievements_loaded != NULL)
        _on_achievements_loaded(rcheevos_locals.game.achievements, rcheevos_locals.game.achievement_count);
   }

#if HAVE_REWIND
   if (!rcheevos_locals.hardcore_active)
   {
      /* Re-enable rewind. If rcheevos_locals.loaded is true,
       * additional space will be allocated for the achievement
       * state data */
      const settings_t* settings = config_get_ptr();
      if (settings->bools.rewind_enable)
      {
#ifdef HAVE_THREADS
         if (!task_is_on_main_thread())
         {
            /* Have to "schedule" this. CMD_EVENT_REWIND_INIT should
             * only be called on the main thread */
            rcheevos_locals.queued_command = CMD_EVENT_REWIND_INIT;
         }
         else
#endif
            command_event(CMD_EVENT_REWIND_INIT, NULL);
      }
   }
#endif

   /* If there's nothing for the runtime to process,
    * disable hardcore. */
   if (!needs_runtime)
      rcheevos_pause_hardcore();
   /* hardcore is active. we're going to start processing
    * achievements. make sure restrictions are enforced */
   else if (rcheevos_locals.hardcore_active)
      runloop_state_get_ptr()->flags &= ~RUNLOOP_FLAG_SLOWMOTION;

   task_set_finished(task, true);

   if (rcheevos_end_load_state() == 0)
      rcheevos_fetch_badges();
}

static void rcheevos_start_session_finish(retro_task_t* task, void* data, void* userdata, const char* error)
{
   (void)task;
   (void)data;
   (void)userdata;
   (void)error;

   /* this must be called on the main thread */
   rcheevos_show_game_placard();
}

static void rcheevos_start_session(void)
{
   retro_task_t* task;

   if (rcheevos_load_aborted())
   {
      CHEEVOS_LOG(RCHEEVOS_TAG "Load aborted before starting session\n");
      return;
   }

   /* re-validate the config settings now that we know
    * which console_id is active */
   rcheevos_validate_config_settings();

   task           = task_init();
   task->handler  = rcheevos_start_session_async;
   task->callback = rcheevos_start_session_finish;
   task_queue_push(task);
}

static void rcheevos_initialize_runtime_callback(void* userdata)
{
   rcheevos_start_session();
}

static void rcheevos_fetch_game_data(void)
{
   if (rcheevos_load_aborted())
   {
      rcheevos_locals.game.hash = NULL;
      rcheevos_pause_hardcore();
      return;
   }

   if (rcheevos_locals.game.id <= 0)
   {
      const settings_t* settings = config_get_ptr();
      if (settings->bools.cheevos_verbose_enable)
         runloop_msg_queue_push(
            "RetroAchievements: Game could not be identified.",
            0, 3 * 60, false, NULL, MESSAGE_QUEUE_ICON_DEFAULT, MESSAGE_QUEUE_CATEGORY_INFO);

      CHEEVOS_LOG(RCHEEVOS_TAG "Game could not be identified\n");
      if (rcheevos_locals.load_info.hashes_tried > 1)
         rcheevos_locals.game.hash = NULL;

      rcheevos_locals.load_info.state = RCHEEVOS_LOAD_STATE_UNKNOWN_GAME;
      rcheevos_pause_hardcore();
      return;
   }

   if (!rcheevos_locals.token[0])
   {
      rcheevos_locals.load_info.state = RCHEEVOS_LOAD_STATE_LOGIN_FAILED;
      rcheevos_pause_hardcore();
      return;
   }

   /* fetch the game data and the user unlocks */
   rcheevos_begin_load_state(RCHEEVOS_LOAD_STATE_FETCHING_GAME_DATA);

#if HAVE_REWIND
   if (!rcheevos_locals.hardcore_active)
   {
      /* deactivate rewind while we activate the achievements */
      const settings_t* settings = config_get_ptr();
      if (settings->bools.rewind_enable)
      {
#ifdef HAVE_THREADS
         if (!task_is_on_main_thread())
         {
            /* have to "schedule" this. CMD_EVENT_REWIND_DEINIT should only be called on the main thread */
            rcheevos_locals.queued_command = CMD_EVENT_REWIND_DEINIT;

            /* wait for rewind to be disabled */
            while (rcheevos_locals.queued_command != CMD_EVENT_NONE)
               retro_sleep(1);
         }
         else
#endif
            command_event(CMD_EVENT_REWIND_DEINIT, NULL);
      }
   }
#endif

   rcheevos_client_initialize_runtime(rcheevos_locals.game.id, rcheevos_initialize_runtime_callback, NULL);

   if (rcheevos_end_load_state() == 0)
      rcheevos_start_session();
}

struct rcheevos_identify_game_data
{
   struct rc_hash_iterator iterator;
   char* path;
   uint8_t* datacopy;
   char hash[33];
};

static void rcheevos_identify_game_callback(void* userdata)
{
   struct rcheevos_identify_game_data* data =
      (struct rcheevos_identify_game_data*)userdata;

   rcheevos_locals.load_info.hashes_tried++;

   if (rcheevos_locals.game.id == 0)
   {
      /* previous hash didn't match, try the next one */
      char new_hash[33];
      int found_new_hash;
      while ((found_new_hash = rc_hash_iterate(new_hash, &data->iterator)) != 0)
      {
         if (!rc_libretro_hash_set_get_game_id(&rcheevos_locals.game.hashes, new_hash))
            break;

         CHEEVOS_LOG(RCHEEVOS_TAG "Ignoring [%s]. Already tried.\n", new_hash);
      }

      if (found_new_hash)
      {
         memcpy(data->hash, new_hash, sizeof(data->hash));
         rcheevos_client_identify_game(data->hash,
               rcheevos_identify_game_callback, data);
         return;
      }
   }

   rc_libretro_hash_set_add(&rcheevos_locals.game.hashes,
      data->path, rcheevos_locals.game.id, data->hash);
   rcheevos_locals.game.hash =
      rc_libretro_hash_set_get_hash(&rcheevos_locals.game.hashes, data->path);

   if (data->iterator.path && strcmp(data->iterator.path, data->path) != 0)
   {
      rc_libretro_hash_set_add(&rcheevos_locals.game.hashes,
         data->iterator.path, rcheevos_locals.game.id, data->hash);
      rcheevos_locals.game.hash =
         rc_libretro_hash_set_get_hash(&rcheevos_locals.game.hashes, data->iterator.path);
   }

   /* no more hashes generated, free the iterator data */
   rc_hash_destroy_iterator(&data->iterator);
   if (data->datacopy)
      free(data->datacopy);
   if (data->path)
      free(data->path);
   free(data);

   /* hash resolution complete, proceed to fetching game data */
   if (rcheevos_end_load_state() == 0)
      rcheevos_fetch_game_data();
}

static int rcheevos_get_image_path(uint32_t index, char* buffer, size_t buffer_size)
{
   rarch_system_info_t *sys_info = &runloop_state_get_ptr()->system;
   if (!sys_info->disk_control.cb.get_image_path)
      return 0;
   return sys_info->disk_control.cb.get_image_path(index, buffer, buffer_size);
}

static bool rcheevos_identify_game(const struct retro_game_info* info)
{
   struct rcheevos_identify_game_data* data;
   struct rc_hash_filereader filereader;
   size_t len;
#ifndef DEBUG
   settings_t* settings = config_get_ptr();
#endif

   data = (struct rcheevos_identify_game_data*)
         calloc(1, sizeof(struct rcheevos_identify_game_data));
   if (!data)
   {
      CHEEVOS_LOG(RCHEEVOS_TAG "allocation failed\n");
      return false;
   }

   /* provide hooks for reading files */
   memset(&filereader, 0, sizeof(filereader));
   filereader.open = rc_hash_handle_file_open;
   filereader.seek = rc_hash_handle_file_seek;
   filereader.tell = rc_hash_handle_file_tell;
   filereader.read = rc_hash_handle_file_read;
   filereader.close = rc_hash_handle_file_close;
   rc_hash_init_custom_filereader(&filereader);

   rc_hash_init_error_message_callback(rcheevos_handle_log_message);

#ifndef DEBUG
   /* in DEBUG mode, always initialize the verbose message handler */
   if (settings->bools.cheevos_verbose_enable)
#endif
   {
      rc_hash_init_verbose_message_callback(rcheevos_handle_log_message);
   }

   rc_hash_reset_cdreader_hooks();

   /* fetch the first hash */
   rc_hash_initialize_iterator(&data->iterator,
         info->path, (uint8_t*)info->data, info->size);
   if (!rc_hash_iterate(data->hash, &data->iterator))
   {
      CHEEVOS_LOG(RCHEEVOS_TAG "no hashes generated\n");
      rc_hash_destroy_iterator(&data->iterator);
      free(data);
      return false;
   }

   rc_libretro_hash_set_init(&rcheevos_locals.game.hashes, info->path, rcheevos_get_image_path);
   data->path = strdup(info->path);

   if (data->iterator.consoles[data->iterator.index] != 0)
   {
      /* multiple potential matches, clone the data for the next attempt */
      if (info->data)
      {
         len = info->size;
         if (len > CHEEVOS_MB(64))
            len = CHEEVOS_MB(64);

         data->datacopy = (uint8_t*)malloc(len);
         if (!data->datacopy)
         {
            CHEEVOS_LOG(RCHEEVOS_TAG "allocation failed\n");
            rc_hash_destroy_iterator(&data->iterator);
            free(data);
            return false;
         }

         memcpy(data->datacopy, info->data, len);
         data->iterator.buffer = data->datacopy;
      }
   }

   rcheevos_begin_load_state(RCHEEVOS_LOAD_STATE_IDENTIFYING_GAME);
   rcheevos_client_identify_game(data->hash,
         rcheevos_identify_game_callback, data);
   return true;
}

static void rcheevos_login_callback(void* userdata)
{
   if (rcheevos_locals.token[0])
   {
      const settings_t* settings = config_get_ptr();
      if (settings->bools.cheevos_visibility_account)
      {
         char msg[256];
         msg[0] = '\0';
         /* TODO/FIXME - localize */
         snprintf(msg, sizeof(msg),
            "RetroAchievements: Logged in as \"%s\".",
            rcheevos_locals.displayname);
         runloop_msg_queue_push(msg, 0, 2 * 60, false, NULL,
               MESSAGE_QUEUE_ICON_DEFAULT, MESSAGE_QUEUE_CATEGORY_INFO);
      }
   }

   if (rcheevos_end_load_state() == 0)
      rcheevos_fetch_game_data();
}

/* Increment the outstanding requests counter and set the load state */
void rcheevos_begin_load_state(enum rcheevos_load_state state)
{
#ifdef HAVE_THREADS
   slock_lock(rcheevos_locals.load_info.request_lock);
#endif
   ++rcheevos_locals.load_info.outstanding_requests;
   rcheevos_locals.load_info.state = state;
#ifdef HAVE_THREADS
   slock_unlock(rcheevos_locals.load_info.request_lock);
#endif
}

/* Decrement and return the outstanding requests counter.
 * If non-zero, requests are still outstanding */
int rcheevos_end_load_state(void)
{
   int requests = 0;

#ifdef HAVE_THREADS
   slock_lock(rcheevos_locals.load_info.request_lock);
#endif
   if (rcheevos_locals.load_info.outstanding_requests > 0)
      --rcheevos_locals.load_info.outstanding_requests;
   requests = rcheevos_locals.load_info.outstanding_requests;
#ifdef HAVE_THREADS
   slock_unlock(rcheevos_locals.load_info.request_lock);
#endif

   return requests;
}

bool rcheevos_load_aborted(void)
{
   switch (rcheevos_locals.load_info.state)
   {
      /* Unload has been called */
      case RCHEEVOS_LOAD_STATE_ABORTED:
      /* Unload quit waiting and ran to completion */
      case RCHEEVOS_LOAD_STATE_NONE:
      /* Login/resolve hash failed after several attempts */
      case RCHEEVOS_LOAD_STATE_NETWORK_ERROR:
         return true;
      default:
         break;
   }
   return false;
}

#endif /* HAVE_RC_CLIENT */

bool rcheevos_load(const void *data)
{
   const struct retro_game_info *info = (const struct retro_game_info*)data;
   settings_t *settings               = config_get_ptr();
   bool cheevos_enable                = settings
      && settings->bools.cheevos_enable;

#ifndef HAVE_RC_CLIENT
   memset(&rcheevos_locals.load_info, 0,
         sizeof(rcheevos_locals.load_info));

   rcheevos_locals.loaded             = false;
   rcheevos_locals.game.id            = -1;
   rcheevos_locals.game.console_id    = 0;
   rcheevos_locals.game.mastery_placard_shown = false;
 #ifdef HAVE_GFX_WIDGETS
   rcheevos_locals.tracker_progress   = 0.0;
 #endif
   rc_runtime_init(&rcheevos_locals.runtime);
#endif /* HAVE_RC_CLIENT */

#ifdef HAVE_THREADS
   rcheevos_locals.queued_command = CMD_EVENT_NONE;
#endif

   /* If achievements are not enabled, or the core doesn't
    * support achievements, disable hardcore and bail */
   if (!cheevos_enable || !rcheevos_locals.core_supports || !data)
   {
#ifndef HAVE_RC_CLIENT
      rcheevos_locals.game.id = 0;
#endif
      rcheevos_pause_hardcore();
      return false;
   }

   if (string_is_empty(settings->arrays.cheevos_username))
   {
      CHEEVOS_LOG(RCHEEVOS_TAG "Cannot login (no username)\n");
      runloop_msg_queue_push("Missing RetroAchievements account information.", 0, 5 * 60, false, NULL,
         MESSAGE_QUEUE_ICON_DEFAULT, MESSAGE_QUEUE_CATEGORY_ERROR);
#ifndef HAVE_RC_CLIENT
      rcheevos_locals.game.id = 0;
#endif
      rcheevos_pause_hardcore();
      return false;
   }

#ifdef HAVE_RC_CLIENT
   /* Refresh the user agent in case it's not set or has changed */
   rcheevos_get_user_agent(&rcheevos_locals,
      rcheevos_locals.user_agent_core,
      sizeof(rcheevos_locals.user_agent_core));

   if (rcheevos_locals.client)
   {
      rc_client_unload_game(rcheevos_locals.client);
   }
   else
   {
      rcheevos_locals.client = rc_client_create(rcheevos_client_read_memory, rcheevos_client_server_call);
      rc_client_enable_logging(rcheevos_locals.client, RC_CLIENT_LOG_LEVEL_VERBOSE, rcheevos_client_log_message);
      rc_client_set_event_handler(rcheevos_locals.client, rcheevos_client_event_handler);
      rc_client_set_get_time_millisecs_function(rcheevos_locals.client, rcheevos_client_get_time_millisecs);

      {
         const char* host = settings->arrays.cheevos_custom_host;
         if (!host[0])
         {
#ifdef HAVE_SSL
            host = "https://retroachievements.org";
#else
            host = "http://retroachievements.org";
#endif
         }

         rc_client_set_host(rcheevos_locals.client, host);
      }

      rcheevos_client_download_placeholder_badge();
   }

   rc_client_set_hardcore_enabled(rcheevos_locals.client, settings->bools.cheevos_hardcore_mode_enable);
   rc_client_set_unofficial_enabled(rcheevos_locals.client, settings->bools.cheevos_test_unofficial);
   rc_client_set_encore_mode_enabled(rcheevos_locals.client, settings->bools.cheevos_start_active);
   rc_client_set_spectator_mode_enabled(rcheevos_locals.client, !rcheevos_is_player_active());
   rc_client_set_read_memory_function(rcheevos_locals.client, rcheevos_client_read_memory_uninitialized);

   rcheevos_validate_config_settings();

   CHEEVOS_LOG(RCHEEVOS_TAG "Load started, hardcore %sactive\n", rcheevos_hardcore_active() ? "" : "not ");

   if (!rc_client_get_user_info(rcheevos_locals.client))
   {
      /* user not logged in, do so now */
      if (settings->arrays.cheevos_token[0])
      {
         rc_client_begin_login_with_token(rcheevos_locals.client,
            settings->arrays.cheevos_username, settings->arrays.cheevos_token,
            rcheevos_client_login_callback, NULL);
      }
      else
      {
         rc_client_begin_login_with_password(rcheevos_locals.client,
            settings->arrays.cheevos_username, settings->arrays.cheevos_password,
            rcheevos_client_login_callback, NULL);
      }
   }

   if (rcheevos_hardcore_active())
   {
      rcheevos_enforce_hardcore_settings();
   }
#ifndef HAVE_RC_CLIENT
   else
   {
#if HAVE_REWIND
      /* deactivate rewind while we activate the achievements */
      const settings_t* settings = config_get_ptr();
      if (settings->bools.rewind_enable)
      {
#ifdef HAVE_THREADS
         if (!task_is_on_main_thread())
         {
            /* have to "schedule" this. CMD_EVENT_REWIND_DEINIT should only be called on the main thread */
            rcheevos_locals.queued_command = CMD_EVENT_REWIND_DEINIT;

            /* wait for rewind to be disabled */
            while (rcheevos_locals.queued_command != CMD_EVENT_NONE)
               retro_sleep(1);
         }
         else
#endif
            command_event(CMD_EVENT_REWIND_DEINIT, NULL);
      }
#endif
   }
#endif

   /* provide hooks for reading files */
   rc_hash_reset_cdreader_hooks();

   rc_client_begin_identify_and_load_game(rcheevos_locals.client, RC_CONSOLE_UNKNOWN,
      info->path, info->data, info->size, rcheevos_client_load_game_callback, NULL);

#else /* !HAVE_RC_CLIENT */
 #ifdef HAVE_THREADS
   if (!rcheevos_locals.load_info.request_lock)
      rcheevos_locals.load_info.request_lock = slock_new();
 #endif
   rcheevos_begin_load_state(RCHEEVOS_LOAD_STATE_IDENTIFYING_GAME);

   /* reset hardcore mode and leaderboard settings based on configs */
   rcheevos_hardcore_enabled_changed();
   CHEEVOS_LOG(RCHEEVOS_TAG "Load started, hardcore %sactive\n", rcheevos_hardcore_active() ? "" : "not ");

   rcheevos_validate_config_settings();

   /* Refresh the user agent in case it's not set or has changed */
   rcheevos_client_initialize();
   rcheevos_get_user_agent(&rcheevos_locals,
      rcheevos_locals.user_agent_core,
      sizeof(rcheevos_locals.user_agent_core));

   /* === ACHIEVEMENT INITIALIZATION PROCESS ===

      1. RCHEEVOS_LOAD_STATE_IDENTIFYING_GAME
         a. iterate possible hashes to identify game [rcheevos_identify_game]
            i. if game not found, display "no achievements for this game" and abort [rcheevos_identify_game_callback]
         b. Login
            i. if already logged in, skip this step
            ii. start login request [rcheevos_client_login_with_password/rcheevos_client_login_with_token]
            iii. complete login, store user/token [rcheevos_login_callback]
      2. RCHEEVOS_LOAD_STATE_FETCHING_GAME_DATA [rcheevos_client_initialize_runtime]
         a. begin game data request [rc_api_init_fetch_game_data_request]
         b. fetch user unlocks
            i. if encore mode, skip this step
            ii. begin user unlocks hardcore request [rc_api_init_fetch_user_unlocks_request]
            iii. begin user unlocks softcore request [rc_api_init_fetch_user_unlocks_request]
      3. RCHEEVOS_LOAD_STATE_STARTING_SESSION [rcheevos_initialize_runtime_callback]
         a. activate achievements [rcheevos_activate_achievements]
         b. schedule rich presence periodic update [rcheevos_client_start_session]
         c. start session on server [rcheevos_client_start_session]
         d. show title card [rcheevos_show_game_placard]
      4. RCHEEVOS_LOAD_STATE_FETCHING_BADGES
         a. download from server [rcheevos_client_fetch_badges]
      5. RCHEEVOS_LOAD_STATE_DONE

    */

   /* Identify the game and log the user in.
    * These will run asynchronously. */
   if (!rcheevos_identify_game(info))
   {
      /* No hashes could be generated for the game,
       * disable hardcore and bail */
      rcheevos_locals.game.id = 0;
      rcheevos_end_load_state();
      rcheevos_pause_hardcore();
      return false;
   }

   if (!rcheevos_locals.token[0])
   {
      rcheevos_begin_load_state(RCHEEVOS_LOAD_STATE_IDENTIFYING_GAME);
      if (!string_is_empty(settings->arrays.cheevos_token))
      {
         CHEEVOS_LOG(RCHEEVOS_TAG "Attempting to login %s (with token)\n",
               settings->arrays.cheevos_username);
         rcheevos_client_login_with_token(
               settings->arrays.cheevos_username,
               settings->arrays.cheevos_token,
               rcheevos_login_callback, NULL);
      }
      else if (!string_is_empty(settings->arrays.cheevos_password))
      {
         CHEEVOS_LOG(RCHEEVOS_TAG "Attempting to login %s (with password)\n",
               settings->arrays.cheevos_username);
         rcheevos_client_login_with_password(
               settings->arrays.cheevos_username,
               settings->arrays.cheevos_password,
               rcheevos_login_callback, NULL);
      }
      else
      {
         CHEEVOS_LOG(RCHEEVOS_TAG "Cannot login %s (no password or token)\n",
               settings->arrays.cheevos_username);
         runloop_msg_queue_push("No password provided for RetroAchievements account", 0, 5 * 60, false, NULL,
               MESSAGE_QUEUE_ICON_DEFAULT, MESSAGE_QUEUE_CATEGORY_ERROR);
         rcheevos_unload();
         return false;
      }
   }

   if (rcheevos_end_load_state() == 0)
      rcheevos_fetch_game_data();
#endif /* HAVE_RC_CLIENT */

   return true;
}

#ifdef HAVE_RC_CLIENT

static void rcheevos_client_change_media_callback(int result,
   const char* error_message, rc_client_t* client, void* userdata)
{
   char msg[256];

   if (result == RC_OK || result == RC_NO_GAME_LOADED)
      return;

   if (result == RC_HARDCORE_DISABLED)
   {
      strlcpy(msg, error_message, sizeof(msg));
      rcheevos_hardcore_enabled_changed();
   }
   else
   {
      if (!error_message)
         error_message = "Unknown error";

      snprintf(msg, sizeof(msg), "RetroAchievements change media failed: %s",
         error_message);
      CHEEVOS_LOG(RCHEEVOS_TAG "%s\n", msg);
   }

   runloop_msg_queue_push(msg, 0, 2 * 60, false, NULL,
      MESSAGE_QUEUE_ICON_DEFAULT, MESSAGE_QUEUE_CATEGORY_INFO);
}

void rcheevos_change_disc(const char* new_disc_path, bool initial_disc)
{
   if (rcheevos_locals.client)
   {
      rc_client_begin_change_media(rcheevos_locals.client, new_disc_path,
         NULL, 0, rcheevos_client_change_media_callback, NULL);
   }
}

#else /* !HAVE_RC_CLIENT */

struct rcheevos_identify_changed_disc_data
{
   int real_game_id;
   char* path;
   char hash[33];
};

static void rcheevos_identify_game_disc_callback(void* userdata)
{
   struct rcheevos_identify_changed_disc_data* changed_disc_data =
      (struct rcheevos_identify_changed_disc_data*)userdata;

   /* rcheevos_locals.game.id has the game id for the new hash, swap it with the old game id */
   const int hash_game_id = rcheevos_locals.game.id;
   rcheevos_locals.game.id = changed_disc_data->real_game_id;

   /* rcheevos_client_identify_game will update rcheevos_locals.game.id */
   if (rcheevos_locals.game.id == hash_game_id)
   {
      CHEEVOS_LOG(RCHEEVOS_TAG "Hash valid for current game\n");
   }
   else if (hash_game_id != 0)
   {
      /* when changing discs, if the disc is recognized but belongs to another game, allow it.
       * this allows loading known game discs for games that leverage user-provided discs. */
      CHEEVOS_LOG(RCHEEVOS_TAG "Hash identified for game %d\n", hash_game_id);
   }
   else
   {
      CHEEVOS_LOG(RCHEEVOS_TAG "Disc not recognized\n");
      if (rcheevos_hardcore_active())
      {
         /* don't allow unknown game discs in hardcore.
            * assume it's a modified version of the base game. */
         runloop_msg_queue_push("Hardcore paused. Game disc unrecognized.", 0, 5 * 60, false, NULL,
            MESSAGE_QUEUE_ICON_DEFAULT, MESSAGE_QUEUE_CATEGORY_ERROR);
         rcheevos_pause_hardcore();
      }
   }

   /* disc is valid, add it to the known disk list */
   rc_libretro_hash_set_add(&rcheevos_locals.game.hashes,
      changed_disc_data->path, hash_game_id, changed_disc_data->hash);

   rcheevos_locals.game.hash =
      rc_libretro_hash_set_get_hash(&rcheevos_locals.game.hashes, changed_disc_data->hash);

   free(changed_disc_data->path);
   free(changed_disc_data);
}

static void rcheevos_identify_initial_disc_callback(void* userdata)
{
   struct rcheevos_identify_changed_disc_data* changed_disc_data =
      (struct rcheevos_identify_changed_disc_data*)userdata;

   /* rcheevos_client_identify_game will update rcheevos_locals.game.id */
   if (rcheevos_locals.game.id != changed_disc_data->real_game_id)
   {
      if (rcheevos_locals.game.id == 0)
      {
         CHEEVOS_LOG(RCHEEVOS_TAG "Disc not recognized\n");
         runloop_msg_queue_push("Disabling achievements. Game disc unrecognized.", 0, 5 * 60, false, NULL,
            MESSAGE_QUEUE_ICON_DEFAULT, MESSAGE_QUEUE_CATEGORY_ERROR);
      }
      else
      {
         CHEEVOS_LOG(RCHEEVOS_TAG "Initial disc for game %d\n", rcheevos_locals.game.id);
         runloop_msg_queue_push("Disabling achievements. Not for loaded game.", 0, 5 * 60, false, NULL,
            MESSAGE_QUEUE_ICON_DEFAULT, MESSAGE_QUEUE_CATEGORY_ERROR);
      }

      rcheevos_locals.game.hash = NULL;
      rcheevos_unload();
   }
   else
   {
      /* disc is valid, add it to the known disk list */
      CHEEVOS_LOG(RCHEEVOS_TAG "Hash valid for current game\n");
      rc_libretro_hash_set_add(&rcheevos_locals.game.hashes,
         changed_disc_data->path, rcheevos_locals.game.id, changed_disc_data->hash);

      rcheevos_locals.game.hash =
         rc_libretro_hash_set_get_hash(&rcheevos_locals.game.hashes, changed_disc_data->hash);
   }

   free(changed_disc_data->path);
   free(changed_disc_data);
}

static void rcheevos_validate_initial_disc_handler(retro_task_t* task)
{
   char* new_disc_path = (char*)task->user_data;

   if (rcheevos_locals.game.id == 0)
   {
      /* could not identify game. don't bother identifying initial disc */
   }
   else
   {
      if (rcheevos_locals.game.console_id == 0)
      {
         /* not ready yet. try again in another 500ms */
         task->when = cpu_features_get_time_usec() + 500 * 1000;
         return;
      }

      /* game ready. attempt to validate the initial disc */
      rcheevos_change_disc(new_disc_path, true);
   }

   free(new_disc_path);
   task_set_finished(task, true);
}

void rcheevos_change_disc(const char* new_disc_path, bool initial_disc)
{
   struct rcheevos_identify_changed_disc_data* data;
   char hash[33];
   int hash_game_id;

   /* no game loaded */
   if (rcheevos_locals.game.id == 0)
      return;

   /* see if we've already identified this file */
   rcheevos_locals.game.hash =
      rc_libretro_hash_set_get_hash(&rcheevos_locals.game.hashes, new_disc_path);
   if (rcheevos_locals.game.hash)
   {
      CHEEVOS_LOG(RCHEEVOS_TAG "Switched to known hash: %s\n", rcheevos_locals.game.hash);
      return;
   }

   /* don't check the disc until the game is done loading */
   if (rcheevos_locals.game.console_id == 0)
   {
      retro_task_t* task = task_init();
      task->handler = rcheevos_validate_initial_disc_handler;
      task->user_data = strdup(new_disc_path);
      task->progress = -1;
      task->when = cpu_features_get_time_usec() + 500 * 1000; /* 500ms */
      task_queue_push(task);
      return;
   }

   /* attempt to identify the file */
   if (rc_hash_generate_from_file(hash, rcheevos_locals.game.console_id, new_disc_path))
   {
      /* check to see if the hash is already known */
      hash_game_id = rc_libretro_hash_set_get_game_id(&rcheevos_locals.game.hashes, hash);
      if (hash_game_id)
      {
         /* hash identical to some other file - probably the first disc matching the m3u. */
         CHEEVOS_LOG(RCHEEVOS_TAG "Hash valid for current game\n");
      }
   }
   else
   {
      /* when changing discs, if the disc is not supported by the system, allow it. this is
       * primarily for games that support user-provided audio CDs, but does allow using discs
       * from other systems for games that leverage user-provided discs. */
      CHEEVOS_LOG(RCHEEVOS_TAG "No hash generated\n");
      hash_game_id = -1;
      strlcpy(hash, "[NO HASH]", sizeof(hash));
   }

   if (hash_game_id)
   {
      /* we know how to handle this disc. no need to call the server */
      rc_libretro_hash_set_add(&rcheevos_locals.game.hashes, new_disc_path, hash_game_id, hash);
      rcheevos_locals.game.hash =
         rc_libretro_hash_set_get_hash(&rcheevos_locals.game.hashes, new_disc_path);
      return;
   }

   /* call the server to make sure the hash is valid for the loaded game */
   data = (struct rcheevos_identify_changed_disc_data*)
      calloc(1, sizeof(struct rcheevos_identify_changed_disc_data));
   if (data) {
      data->real_game_id = rcheevos_locals.game.id;
      data->path = strdup(new_disc_path);
      memcpy(data->hash, hash, sizeof(data->hash));

      rcheevos_client_identify_game(data->hash,
         initial_disc ? rcheevos_identify_initial_disc_callback :
            rcheevos_identify_game_disc_callback, data);
   }
}

#endif /* HAVE_RC_CLIENT */<|MERGE_RESOLUTION|>--- conflicted
+++ resolved
@@ -145,7 +145,6 @@
 }
 #endif
 
-<<<<<<< HEAD
 void (*_on_achievements_loaded)(const rcheevos_racheevo_t*, const unsigned int) = NULL;
 void (*_on_achievements_awarded)(const rcheevos_racheevo_t*) = NULL;
 
@@ -155,12 +154,11 @@
   void (*on_achievements_awarded)(const rcheevos_racheevo_t*)
 )
 {
-  _on_achievements_loaded = on_achievements_loaded;
-  _on_achievements_awarded = on_achievements_awarded;
-}
-=======
+   _on_achievements_loaded = on_achievements_loaded;
+   _on_achievements_awarded = on_achievements_awarded;
+}
+
 #ifndef HAVE_RC_CLIENT
->>>>>>> 39472f00
 
 static void rcheevos_achievement_disabled(
       rcheevos_racheevo_t* cheevo, unsigned address)
@@ -1228,8 +1226,6 @@
    settings_t* settings  = config_get_ptr();
    const bool was_loaded = rcheevos_is_game_loaded();
 
-<<<<<<< HEAD
-=======
 #ifdef HAVE_GFX_WIDGETS
    rcheevos_hide_widgets(gfx_widgets_ready());
 #endif
@@ -1237,7 +1233,6 @@
 #ifdef HAVE_RC_CLIENT
    rc_client_unload_game(rcheevos_locals.client);
 #else
->>>>>>> 39472f00
    /* Immediately mark the game as unloaded
       so the ping thread will terminate normally */
    rcheevos_locals.game.id         = -1;
@@ -1345,13 +1340,6 @@
    rcheevos_locals.queued_command = CMD_EVENT_NONE;
 #endif
 
-<<<<<<< HEAD
-   rc_runtime_destroy(&rcheevos_locals.runtime);
-
-   /* If the config-level token has been cleared,
-    * we need to re-login on loading the next game */
-=======
->>>>>>> 39472f00
    if (!settings->arrays.cheevos_token[0])
    {
 #ifdef HAVE_RC_CLIENT
@@ -1381,7 +1369,7 @@
 static void rcheevos_toggle_hardcore_achievements(
       rcheevos_locals_t *locals)
 {
-   const unsigned active_mask  =
+   const unsigned active_mask  = 
       RCHEEVOS_ACTIVE_SOFTCORE | RCHEEVOS_ACTIVE_HARDCORE | RCHEEVOS_ACTIVE_UNSUPPORTED;
    rcheevos_racheevo_t* cheevo = locals->game.achievements;
    rcheevos_racheevo_t* stop   = cheevo + locals->game.achievement_count;
@@ -1713,8 +1701,6 @@
       return;
    }
 
-<<<<<<< HEAD
-=======
    /* this specifies how many vsync events should occur for each rendered
     * frame. if vsync is on for a 60Hz monitor and swap_interval is 2 (only
     * update every other vsync), only 30fps will be generated. for a 144Hz
@@ -1745,8 +1731,7 @@
       return;
    }
 
->>>>>>> 39472f00
-   if (!(disallowed_settings
+   if (!(disallowed_settings 
             = rc_libretro_get_disallowed_settings(sysinfo->library_name)))
       return;
 
@@ -2751,7 +2736,7 @@
 
       /* Let the runtime start processing the achievements */
       rcheevos_locals.loaded = true;
-     
+
       if (_on_achievements_loaded != NULL)
         _on_achievements_loaded(rcheevos_locals.game.achievements, rcheevos_locals.game.achievement_count);
    }

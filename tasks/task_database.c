--- conflicted
+++ resolved
@@ -743,16 +743,12 @@
       case FILE_TYPE_WBFS:
       case FILE_TYPE_RVZ:
       case FILE_TYPE_WIA:
-<<<<<<< HEAD
-=======
-      case FILE_TYPE_ISO:
-      case FILE_TYPE_PBP:
->>>>>>> d34e3039
          db_state->serial[0] = '\0';
          intfstream_file_get_serial(name, 0, INT64_MAX, db_state->serial, sizeof(db_state->serial),&db_state->size);
          db->type            =  DATABASE_TYPE_SERIAL_LOOKUP;
          break;
       case FILE_TYPE_ISO:
+      case FILE_TYPE_PBP:
          db_state->serial[0] = '\0';
          intfstream_file_get_serial(name, 0, INT64_MAX, db_state->serial, sizeof(db_state->serial),&db_state->size);
          db->type            =  DATABASE_TYPE_SERIAL_LOOKUP_SIZEHINT;

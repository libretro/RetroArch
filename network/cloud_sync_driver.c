/*  RetroArch - A frontend for libretro.
 *
 *  RetroArch is free software: you can redistribute it and/or modify it under the terms
 *  of the GNU General Public License as published by the Free Software Found-
 *  ation, either version 3 of the License, or (at your option) any later version.
 *
 *  RetroArch is distributed in the hope that it will be useful, but WITHOUT ANY WARRANTY;
 *  without even the implied warranty of MERCHANTABILITY or FITNESS FOR A PARTICULAR
 *  PURPOSE.  See the GNU General Public License for more details.
 *
 *  You should have received a copy of the GNU General Public License along with RetroArch.
 *  If not, see <http://www.gnu.org/licenses/>.
 */

#include "cloud_sync_driver.h"
#include "../list_special.h"
#include "../retroarch.h"
#include "../verbosity.h"

static cloud_sync_driver_t cloud_sync_null = {
   NULL,  /* sync_begin */
   NULL,  /* sync_end */
   NULL,  /* read */
   NULL,  /* update */
   NULL,  /* free */
   "null" /* ident */
};

const cloud_sync_driver_t *cloud_sync_drivers[] = {
   &cloud_sync_webdav,
#ifdef HAVE_ICLOUD
   &cloud_sync_icloud,
#endif
   &cloud_sync_null,
   NULL
};

static cloud_sync_driver_state_t cloud_sync_driver_st = {0};

cloud_sync_driver_state_t *cloud_sync_state_get_ptr(void)
{
   return &cloud_sync_driver_st;
}

/**
 * config_get_cloud_sync_driver_options:
 *
 * Get an enumerated list of all cloud sync driver names, separated by '|'.
 *
 * @return string listing of all cloud sync driver names, separated by '|'.
 **/
const char* config_get_cloud_sync_driver_options(void)
{
   return char_list_new_special(STRING_LIST_CLOUD_SYNC_DRIVERS, NULL);
}

void cloud_sync_find_driver(
      settings_t *settings,
      const char *prefix,
      bool verbosity_enabled)
{
   cloud_sync_driver_state_t
      *cloud_sync_st              = &cloud_sync_driver_st;
   int i                        = (int)driver_find_index(
         "cloud_sync_driver",
         settings->arrays.cloud_sync_driver);

   if (i >= 0)
      cloud_sync_st->driver       = (const cloud_sync_driver_t*)
         cloud_sync_drivers[i];
   else
   {
      if (verbosity_enabled)
      {
         unsigned d;
         RARCH_ERR("Couldn't find any %s named \"%s\"\n", prefix,
               settings->arrays.cloud_sync_driver);

         RARCH_LOG_OUTPUT("Available %ss are:\n", prefix);
         for (d = 0; cloud_sync_drivers[d]; d++)
            RARCH_LOG_OUTPUT("\t%s\n", cloud_sync_drivers[d]->ident);

         RARCH_WARN("Going to default to first %s...\n", prefix);
      }

      cloud_sync_st->driver = (const cloud_sync_driver_t*)cloud_sync_drivers[0];
   }
}

bool cloud_sync_begin(cloud_sync_complete_handler_t cb, void *user_data)
{
   const cloud_sync_driver_t *driver = cloud_sync_state_get_ptr()->driver;
   if (driver && driver->stub_sync_begin)
      return driver->stub_sync_begin(cb, user_data);
   return false;
}

bool cloud_sync_end(cloud_sync_complete_handler_t cb, void *user_data)
{
   const cloud_sync_driver_t *driver = cloud_sync_state_get_ptr()->driver;
   if (driver && driver->stub_sync_end)
      return driver->stub_sync_end(cb, user_data);
   return false;
}

bool cloud_sync_read(const char *path, const char *file, cloud_sync_complete_handler_t cb, void *user_data)
{
   const cloud_sync_driver_t *driver = cloud_sync_state_get_ptr()->driver;
   if (driver && driver->stub_read)
      return driver->stub_read(path, file, cb, user_data);
   return false;
}

bool cloud_sync_update(const char *path, RFILE *file,
                       cloud_sync_complete_handler_t cb, void *user_data)
{
   const cloud_sync_driver_t *driver = cloud_sync_state_get_ptr()->driver;
   if (driver && driver->stub_update)
      return driver->stub_update(path, file, cb, user_data);
   return false;
}

bool cloud_sync_free(const char *path, cloud_sync_complete_handler_t cb, void *user_data)
{
   const cloud_sync_driver_t *driver = cloud_sync_state_get_ptr()->driver;
<<<<<<< HEAD
   if (driver && driver->stub_delete)
      return driver->stub_delete(path, cb, user_data);
=======
   if (driver && driver->free)
      return driver->free(path, cb, user_data);
>>>>>>> d8927bea
   return false;
}<|MERGE_RESOLUTION|>--- conflicted
+++ resolved
@@ -90,24 +90,24 @@
 bool cloud_sync_begin(cloud_sync_complete_handler_t cb, void *user_data)
 {
    const cloud_sync_driver_t *driver = cloud_sync_state_get_ptr()->driver;
-   if (driver && driver->stub_sync_begin)
-      return driver->stub_sync_begin(cb, user_data);
+   if (driver && driver->cloud_sync_begin)
+      return driver->cloud_sync_begin(cb, user_data);
    return false;
 }
 
 bool cloud_sync_end(cloud_sync_complete_handler_t cb, void *user_data)
 {
    const cloud_sync_driver_t *driver = cloud_sync_state_get_ptr()->driver;
-   if (driver && driver->stub_sync_end)
-      return driver->stub_sync_end(cb, user_data);
+   if (driver && driver->cloud_sync_end)
+      return driver->cloud_sync_end(cb, user_data);
    return false;
 }
 
 bool cloud_sync_read(const char *path, const char *file, cloud_sync_complete_handler_t cb, void *user_data)
 {
    const cloud_sync_driver_t *driver = cloud_sync_state_get_ptr()->driver;
-   if (driver && driver->stub_read)
-      return driver->stub_read(path, file, cb, user_data);
+   if (driver && driver->cloud_sync_read)
+      return driver->cloud_sync_read(path, file, cb, user_data);
    return false;
 }
 
@@ -115,20 +115,15 @@
                        cloud_sync_complete_handler_t cb, void *user_data)
 {
    const cloud_sync_driver_t *driver = cloud_sync_state_get_ptr()->driver;
-   if (driver && driver->stub_update)
-      return driver->stub_update(path, file, cb, user_data);
+   if (driver && driver->cloud_sync_update)
+      return driver->cloud_sync_update(path, file, cb, user_data);
    return false;
 }
 
 bool cloud_sync_free(const char *path, cloud_sync_complete_handler_t cb, void *user_data)
 {
    const cloud_sync_driver_t *driver = cloud_sync_state_get_ptr()->driver;
-<<<<<<< HEAD
-   if (driver && driver->stub_delete)
-      return driver->stub_delete(path, cb, user_data);
-=======
-   if (driver && driver->free)
-      return driver->free(path, cb, user_data);
->>>>>>> d8927bea
+   if (driver && driver->cloud_sync_free)
+      return driver->cloud_sync_free(path, cb, user_data);
    return false;
 }
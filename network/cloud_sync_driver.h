/*  RetroArch - A frontend for libretro.
 *
 *  RetroArch is free software: you can redistribute it and/or modify it under the terms
 *  of the GNU General Public License as published by the Free Software Found-
 *  ation, either version 3 of the License, or (at your option) any later version.
 *
 *  RetroArch is distributed in the hope that it will be useful, but WITHOUT ANY WARRANTY;
 *  without even the implied warranty of MERCHANTABILITY or FITNESS FOR A PARTICULAR
 *  PURPOSE.  See the GNU General Public License for more details.
 *
 *  You should have received a copy of the GNU General Public License along with RetroArch.
 *  If not, see <http://www.gnu.org/licenses/>.
 */

#ifndef __CLOUD_SYNC_DRIVER__H
#define __CLOUD_SYNC_DRIVER__H

#include <boolean.h>
#include <stddef.h>
#include <streams/file_stream.h>

#include "../configuration.h"

RETRO_BEGIN_DECLS

/*
 * For a read, `success' indicates whether we successfully communicated with the
 * server. We may ask to read a file that doesn't exist; in that case, `success'
 * is true and `file' is NULL. `file' is expected to be close()'d by the handler
 * if non-NULL.
 */
typedef void (*cloud_sync_complete_handler_t)(void *user_data, const char *path, bool success, RFILE *file);

typedef struct cloud_sync_driver
{
   bool (*stub_sync_begin)(cloud_sync_complete_handler_t cb, void *user_data);
   bool (*stub_sync_end)(cloud_sync_complete_handler_t cb, void *user_data);

<<<<<<< HEAD
   bool (*stub_read)(const char *path, const char *file, cloud_sync_complete_handler_t cb, void *user_data);
   bool (*stub_update)(const char *path, RFILE *file, cloud_sync_complete_handler_t cb, void *user_data);
   bool (*stub_delete)(const char *path, cloud_sync_complete_handler_t cb, void *user_data);
=======
   bool (*read)(const char *path, const char *file, cloud_sync_complete_handler_t cb, void *user_data);
   bool (*update)(const char *path, RFILE *file, cloud_sync_complete_handler_t cb, void *user_data);
   bool (*free)(const char *path, cloud_sync_complete_handler_t cb, void *user_data);
>>>>>>> d8927bea

   const char *ident;
} cloud_sync_driver_t;

typedef struct
{
   const cloud_sync_driver_t *driver;
} cloud_sync_driver_state_t;

cloud_sync_driver_state_t *cloud_sync_state_get_ptr(void);

extern cloud_sync_driver_t cloud_sync_webdav;
#ifdef HAVE_ICLOUD
extern cloud_sync_driver_t cloud_sync_icloud;
#endif

extern const cloud_sync_driver_t *cloud_sync_drivers[];

/**
 * config_get_cloud_sync_driver_options:
 *
 * Get an enumerated list of all cloud_sync driver names, separated by '|'.
 *
 * Returns: string listing of all cloud_sync driver names, separated by '|'.
 **/
const char* config_get_cloud_sync_driver_options(void);

void cloud_sync_find_driver(settings_t *settings, const char *prefix, bool verbosity_enabled);

bool cloud_sync_begin(cloud_sync_complete_handler_t cb, void *user_data);
bool cloud_sync_end(cloud_sync_complete_handler_t cb, void *user_data);

bool cloud_sync_read(const char *path, const char *file, cloud_sync_complete_handler_t cb, void *user_data);
bool cloud_sync_update(const char *path, RFILE *file, cloud_sync_complete_handler_t cb, void *user_data);
bool cloud_sync_free(const char *path, cloud_sync_complete_handler_t cb, void *user_data);

RETRO_END_DECLS

#endif<|MERGE_RESOLUTION|>--- conflicted
+++ resolved
@@ -33,18 +33,12 @@
 
 typedef struct cloud_sync_driver
 {
-   bool (*stub_sync_begin)(cloud_sync_complete_handler_t cb, void *user_data);
-   bool (*stub_sync_end)(cloud_sync_complete_handler_t cb, void *user_data);
+   bool (*cloud_sync_begin)(cloud_sync_complete_handler_t cb, void *user_data);
+   bool (*cloud_sync_end)(cloud_sync_complete_handler_t cb, void *user_data);
 
-<<<<<<< HEAD
-   bool (*stub_read)(const char *path, const char *file, cloud_sync_complete_handler_t cb, void *user_data);
-   bool (*stub_update)(const char *path, RFILE *file, cloud_sync_complete_handler_t cb, void *user_data);
-   bool (*stub_delete)(const char *path, cloud_sync_complete_handler_t cb, void *user_data);
-=======
-   bool (*read)(const char *path, const char *file, cloud_sync_complete_handler_t cb, void *user_data);
-   bool (*update)(const char *path, RFILE *file, cloud_sync_complete_handler_t cb, void *user_data);
-   bool (*free)(const char *path, cloud_sync_complete_handler_t cb, void *user_data);
->>>>>>> d8927bea
+   bool (*cloud_sync_read)(const char *path, const char *file, cloud_sync_complete_handler_t cb, void *user_data);
+   bool (*cloud_sync_update)(const char *path, RFILE *file, cloud_sync_complete_handler_t cb, void *user_data);
+   bool (*cloud_sync_free)(const char *path, cloud_sync_complete_handler_t cb, void *user_data);
 
    const char *ident;
 } cloud_sync_driver_t;

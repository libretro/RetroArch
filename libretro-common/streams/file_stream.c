/* Copyright  (C) 2010-2017 The RetroArch team
 *
 * ---------------------------------------------------------------------------------------
 * The following license statement only applies to this file (file_stream.c).
 * ---------------------------------------------------------------------------------------
 *
 * Permission is hereby granted, free of charge,
 * to any person obtaining a copy of this software and associated documentation files (the "Software"),
 * to deal in the Software without restriction, including without limitation the rights to
 * use, copy, modify, merge, publish, distribute, sublicense, and/or sell copies of the Software,
 * and to permit persons to whom the Software is furnished to do so, subject to the following conditions:
 *
 * The above copyright notice and this permission notice shall be included in all copies or substantial portions of the Software.
 *
 * THE SOFTWARE IS PROVIDED "AS IS", WITHOUT WARRANTY OF ANY KIND, EXPRESS OR IMPLIED,
 * INCLUDING BUT NOT LIMITED TO THE WARRANTIES OF MERCHANTABILITY,
 * FITNESS FOR A PARTICULAR PURPOSE AND NONINFRINGEMENT.
 * IN NO EVENT SHALL THE AUTHORS OR COPYRIGHT HOLDERS BE LIABLE FOR ANY CLAIM, DAMAGES OR OTHER LIABILITY,
 * WHETHER IN AN ACTION OF CONTRACT, TORT OR OTHERWISE, ARISING FROM,
 * OUT OF OR IN CONNECTION WITH THE SOFTWARE OR THE USE OR OTHER DEALINGS IN THE SOFTWARE.
 */

#include <stdio.h>
#include <stdlib.h>
#include <string.h>
#include <stdarg.h>
#include <errno.h>

#ifdef HAVE_CONFIG_H
#include "config.h"
#endif

#include <streams/file_stream.h>
#include <vfs/vfs_implementation.h>

static const int64_t vfs_error_return_value      = -1;

static retro_vfs_get_path_t filestream_get_path_cb = NULL;
static retro_vfs_open_t filestream_open_cb         = NULL;
static retro_vfs_close_t filestream_close_cb       = NULL;
static retro_vfs_size_t filestream_size_cb         = NULL;
static retro_vfs_tell_t filestream_tell_cb         = NULL;
static retro_vfs_seek_t filestream_seek_cb         = NULL;
static retro_vfs_read_t filestream_read_cb         = NULL;
static retro_vfs_write_t filestream_write_cb       = NULL;
static retro_vfs_flush_t filestream_flush_cb       = NULL;
static retro_vfs_remove_t filestream_remove_cb     = NULL;
static retro_vfs_rename_t filestream_rename_cb     = NULL;

struct RFILE
{
   struct retro_vfs_file_handle *hfile;
	bool error_flag;
};

/* VFS Initialization */

void filestream_vfs_init(const struct retro_vfs_interface_info* vfs_info)
{
	const struct retro_vfs_interface* vfs_iface;

	filestream_get_path_cb = NULL;
	filestream_open_cb     = NULL;
	filestream_close_cb    = NULL;
	filestream_tell_cb     = NULL;
	filestream_size_cb     = NULL;
	filestream_seek_cb     = NULL;
	filestream_read_cb     = NULL;
	filestream_write_cb    = NULL;
	filestream_flush_cb    = NULL;
	filestream_remove_cb   = NULL;
	filestream_rename_cb   = NULL;

	vfs_iface              = vfs_info->iface;

	if (vfs_info->required_interface_version < FILESTREAM_REQUIRED_VFS_VERSION
	    || !vfs_iface)
		return;

	filestream_get_path_cb = vfs_iface->get_path;
	filestream_open_cb     = vfs_iface->open;
	filestream_close_cb    = vfs_iface->close;
	filestream_size_cb     = vfs_iface->size;
	filestream_tell_cb     = vfs_iface->tell;
	filestream_seek_cb     = vfs_iface->seek;
	filestream_read_cb     = vfs_iface->read;
	filestream_write_cb    = vfs_iface->write;
	filestream_flush_cb    = vfs_iface->flush;
	filestream_remove_cb   = vfs_iface->remove;
	filestream_rename_cb   = vfs_iface->rename;
}

/* Callback wrappers */
bool filestream_exists(const char *path)
{
   RFILE *dummy              = NULL;

   if (!path || !*path)
      return false;
   
   dummy = filestream_open(path,
         RETRO_VFS_FILE_ACCESS_READ,
         RETRO_VFS_FILE_ACCESS_HINT_NONE);

   if (!dummy)
      return false;

   filestream_close(dummy);
   return true;
}

int64_t filestream_get_size(RFILE *stream)
{
   int64_t output;

   if (filestream_size_cb != NULL)
      output = filestream_size_cb(stream->hfile);
   else
      output = retro_vfs_file_size_impl((libretro_vfs_implementation_file*)stream->hfile);

   if (output == vfs_error_return_value)
      stream->error_flag = true;

   return output;
}

/**
 * filestream_open:
 * @path               : path to file
 * @mode               : file mode to use when opening (read/write)
 * @hints              :
 *
 * Opens a file for reading or writing, depending on the requested mode.
 * Returns a pointer to an RFILE if opened successfully, otherwise NULL.
 **/
RFILE *filestream_open(const char *path, unsigned mode, unsigned hints)
{
   struct retro_vfs_file_handle  *fp = NULL;
	RFILE* output                     = NULL;

	if (filestream_open_cb != NULL)
		fp = (struct retro_vfs_file_handle*)
         filestream_open_cb(path, mode, hints);
	else
		fp = (struct retro_vfs_file_handle*)
         retro_vfs_file_open_impl(path, mode, hints);

	if (!fp)
		return NULL;

	output             = (RFILE*)malloc(sizeof(RFILE));
	output->error_flag = false;
	output->hfile      = fp;
	return output;
}

char *filestream_gets(RFILE *stream, char *s, size_t len)
{
   int c   = 0;
   char *p = NULL;
   if (!stream)
      return NULL;

   /* get max bytes or up to a newline */

   for (p = s, len--; len > 0; len--)
   {
      if ((c = filestream_getc(stream)) == EOF)
         break;
      *p++ = c;
      if (c == '\n')
         break;
   }
   *p = 0;

<<<<<<< HEAD
#if  defined(PSP)
   stream->fd = sceIoOpen(path, flags, mode_int);

   if (stream->fd < 0)
      goto error;
#else
#if defined(HAVE_BUFFERED_IO)
   if ((stream->hints & RFILE_HINT_UNBUFFERED) == 0 && mode_str)
   {
#if defined(_WIN32) && !defined(_XBOX)
      (void)path_local;
      (void)path_wide;
#if defined(LEGACY_WIN32)
      path_local = utf8_to_local_string_alloc(path);
      stream->fp = fopen(path_local, mode_str);
      if (path_local)
         free(path_local);
#else
      path_wide = utf8_to_utf16_string_alloc(path);
      stream->fp = _wfopen(path_wide, mode_str);
      if (path_wide)
         free(path_wide);
#endif
#else
      stream->fp = fopen(path, mode_str);
#endif

      if (!stream->fp)
         goto error;

      /* Regarding setvbuf:
       *
       * https://www.freebsd.org/cgi/man.cgi?query=setvbuf&apropos=0&sektion=0&manpath=FreeBSD+11.1-RELEASE&arch=default&format=html
       *
       * If the size argument is not zero but buf is NULL, a buffer of the given size will be allocated immediately, and
       * released on close. This is an extension to ANSI C.
       *
       * Since C89 does not support specifying a null buffer with a non-zero size, we create and track our own buffer for it.
       */
      /* TODO: this is only useful for a few platforms, find which and add ifdef */
      stream->buf = (char*)calloc(1, 0x4000);
      setvbuf(stream->fp, stream->buf, _IOFBF, 0x4000);
   }
   else
#endif
   {
#if defined(_WIN32) && !defined(_XBOX)
#if defined(LEGACY_WIN32)
      (void)path_wide;
      path_local = utf8_to_local_string_alloc(path);
      stream->fd = open(path_local, flags, mode_int);
      if (path_local)
         free(path_local);
#else
      (void)path_local;
      path_wide = utf8_to_utf16_string_alloc(path);
      stream->fd = _wopen(path_wide, flags, mode_int);
      if (path_wide)
         free(path_wide);
#endif
#elif defined(__CELLOS_LV2__)
	  cellFsOpen(path, flags, &stream->fd, NULL, 0);
#else
      /* FIXME: HAVE_BUFFERED_IO is always 1, but if it is ever changed, this open() needs to have an alternate _wopen() for Windows. */
      stream->fd = open(path, flags, mode_int);
#endif

      if (stream->fd == -1)
         goto error;
#ifdef HAVE_MMAP
      if (stream->hints & RFILE_HINT_MMAP)
      {
         stream->mappos  = 0;
         stream->mapped  = NULL;
         stream->mapsize = filestream_seek(stream, 0, SEEK_END);

         if (stream->mapsize == (uint64_t)-1)
            goto error;

         filestream_rewind(stream);

         stream->mapped = (uint8_t*)mmap((void*)0,
               stream->mapsize, PROT_READ,  MAP_SHARED, stream->fd, 0);

         if (stream->mapped == MAP_FAILED)
            stream->hints &= ~RFILE_HINT_MMAP;
      }
#endif
   }
#endif

   {
      const char *ld = (const char*)strrchr(path, '.');
      if (ld)
         stream->ext = strdup(ld + 1);
   }

   filestream_set_size(stream);

   return stream;

error:
   filestream_close(stream);
   return NULL;
}

char *filestream_getline(RFILE *stream)
{
   char* newline     = (char*)malloc(9);
   char* newline_tmp = NULL;
   size_t cur_size   = 8;
   size_t idx        = 0;
   int in            = filestream_getc(stream);

   if (!newline)
      return NULL;

   while (in != EOF && in != '\n')
   {
      if (idx == cur_size)
      {
         cur_size *= 2;
         newline_tmp = (char*)realloc(newline, cur_size + 1);

         if (!newline_tmp)
         {
            free(newline);
            return NULL;
         }

         newline = newline_tmp;
      }

      newline[idx++] = in;
      in             = filestream_getc(stream);
   }

   newline[idx] = '\0';
   return newline;
}

char *filestream_gets(RFILE *stream, char *s, size_t len)
{
   if (!stream)
=======
   if (p == s || c == EOF)
>>>>>>> 56f9d0a7
      return NULL;
   return (p);
}

int filestream_getc(RFILE *stream)
{
   char c = 0;
   if (!stream)
      return 0;
   if(filestream_read(stream, &c, 1) == 1)
      return (int)c;
   return EOF;
}

ssize_t filestream_seek(RFILE *stream, ssize_t offset, int seek_position)
{
   int64_t output;

   if (filestream_seek_cb != NULL)
      output = filestream_seek_cb(stream->hfile, offset, seek_position);
   else
      output = retro_vfs_file_seek_impl((libretro_vfs_implementation_file*)stream->hfile, offset, seek_position);

   if (output == vfs_error_return_value)
      stream->error_flag = true;

   return output;
}

int filestream_eof(RFILE *stream)
{
   int64_t current_position = filestream_tell(stream);
   int64_t end_position     = filestream_get_size(stream);

   if (current_position >= end_position)
      return 1;
   return 0;
}


ssize_t filestream_tell(RFILE *stream)
{
   ssize_t output;

   if (filestream_size_cb != NULL)
      output = filestream_tell_cb(stream->hfile);
   else
      output = retro_vfs_file_tell_impl((libretro_vfs_implementation_file*)stream->hfile);

   if (output == vfs_error_return_value)
      stream->error_flag = true;

   return output;
}

void filestream_rewind(RFILE *stream)
{
   if (!stream)
      return;
   filestream_seek(stream, 0L, RETRO_VFS_SEEK_POSITION_START);
   stream->error_flag = false;
}

ssize_t filestream_read(RFILE *stream, void *s, int64_t len)
{
   int64_t output;

   if (filestream_read_cb != NULL)
      output = filestream_read_cb(stream->hfile, s, len);
   else
      output = retro_vfs_file_read_impl(
            (libretro_vfs_implementation_file*)stream->hfile, s, len);

   if (output == vfs_error_return_value)
      stream->error_flag = true;

   return output;
}

int filestream_flush(RFILE *stream)
{
   int output;

   if (filestream_flush_cb != NULL)
      output = filestream_flush_cb(stream->hfile);
   else
      output = retro_vfs_file_flush_impl((libretro_vfs_implementation_file*)stream->hfile);

   if (output == vfs_error_return_value)
      stream->error_flag = true;

   return output;
}

int filestream_delete(const char *path)
{
   if (filestream_remove_cb != NULL)
      return filestream_remove_cb(path);

   return retro_vfs_file_remove_impl(path);
}

int filestream_rename(const char *old_path, const char *new_path)
{
   if (filestream_rename_cb != NULL)
      return filestream_rename_cb(old_path, new_path);

   return retro_vfs_file_rename_impl(old_path, new_path);
}

const char *filestream_get_path(RFILE *stream)
{
   if (filestream_get_path_cb != NULL)
      return filestream_get_path_cb(stream->hfile);

   return retro_vfs_file_get_path_impl((libretro_vfs_implementation_file*)stream->hfile);
}

ssize_t filestream_write(RFILE *stream, const void *s, int64_t len)
{
   int64_t output;

   if (filestream_write_cb != NULL)
      output = filestream_write_cb(stream->hfile, s, len);
   else
      output = retro_vfs_file_write_impl((libretro_vfs_implementation_file*)stream->hfile, s, len);

   if (output == vfs_error_return_value)
      stream->error_flag = true;

   return output;
}

int filestream_putc(RFILE *stream, int c)
{
   char c_char = (char)c;
   if (!stream)
      return EOF;
	return filestream_write(stream, &c_char, 1);
}

int filestream_vprintf(RFILE *stream, const char* format, va_list args)
{
	static char buffer[8 * 1024];
	int num_chars = vsprintf(buffer, format, args);

	if (num_chars < 0)
		return -1;
	else if (num_chars == 0)
		return 0;

	return filestream_write(stream, buffer, num_chars);
}

int filestream_printf(RFILE *stream, const char* format, ...)
{
	va_list vl;
   int result;
	va_start(vl, format);
	result = filestream_vprintf(stream, format, vl);
	va_end(vl);
	return result;
}

int filestream_error(RFILE *stream)
{
   if (stream && stream->error_flag)
      return 1;
   return 0;
}

int filestream_close(RFILE *stream)
{
   int output;
   struct retro_vfs_file_handle* fp = stream->hfile;

   if (filestream_close_cb != NULL)
      output = filestream_close_cb(fp);
   else
      output = retro_vfs_file_close_impl((libretro_vfs_implementation_file*)fp);

   if (output == 0)
      free(stream);

   return output;
}

/**
 * filestream_read_file:
 * @path             : path to file.
 * @buf              : buffer to allocate and read the contents of the
 *                     file into. Needs to be freed manually.
 *
 * Read the contents of a file into @buf.
 *
 * Returns: number of items read, -1 on error.
 */
int filestream_read_file(const char *path, void **buf, ssize_t *len)
{
   ssize_t ret              = 0;
   int64_t content_buf_size = 0;
   void *content_buf        = NULL;
   RFILE *file              = filestream_open(path,
         RETRO_VFS_FILE_ACCESS_READ,
         RETRO_VFS_FILE_ACCESS_HINT_NONE);

   if (!file)
   {
      fprintf(stderr, "Failed to open %s: %s\n", path, strerror(errno));
      goto error;
   }

   content_buf_size = filestream_get_size(file);

   if (content_buf_size < 0)
      goto error;

   content_buf      = malloc((size_t)(content_buf_size + 1));

   if (!content_buf)
      goto error;
   if ((size_t)(content_buf_size + 1) != (content_buf_size + 1))
      goto error;

   ret = filestream_read(file, content_buf, (int64_t)content_buf_size);
   if (ret < 0)
   {
      fprintf(stderr, "Failed to read %s: %s\n", path, strerror(errno));
      goto error;
   }

   filestream_close(file);

   *buf    = content_buf;

   /* Allow for easy reading of strings to be safe.
    * Will only work with sane character formatting (Unix). */
   ((char*)content_buf)[ret] = '\0';

   if (len)
      *len = ret;

   return 1;

error:
   if (file)
      filestream_close(file);
   if (content_buf)
      free(content_buf);
   if (len)
      *len = -1;
   *buf = NULL;
   return 0;
}

/**
 * filestream_write_file:
 * @path             : path to file.
 * @data             : contents to write to the file.
 * @size             : size of the contents.
 *
 * Writes data to a file.
 *
 * Returns: true (1) on success, false (0) otherwise.
 */
bool filestream_write_file(const char *path, const void *data, ssize_t size)
{
   ssize_t ret   = 0;
   RFILE *file   = filestream_open(path,
         RETRO_VFS_FILE_ACCESS_WRITE,
         RETRO_VFS_FILE_ACCESS_HINT_NONE);
   if (!file)
      return false;

   ret = filestream_write(file, data, size);
   filestream_close(file);

   if (ret != size)
      return false;

   return true;
}

char *filestream_getline(RFILE *stream)
{
   char* newline     = (char*)malloc(9);
   char* newline_tmp = NULL;
   size_t cur_size   = 8;
   size_t idx        = 0;
   int in            = filestream_getc(stream);

   if (!newline)
      return NULL;

   while (in != EOF && in != '\n')
   {
      if (idx == cur_size)
      {
         cur_size *= 2;
         newline_tmp = (char*)realloc(newline, cur_size + 1);

         if (!newline_tmp)
         {
            free(newline);
            return NULL;
         }

         newline = newline_tmp;
      }

      newline[idx++] = in;
      in             = filestream_getc(stream);
   }

   newline[idx] = '\0';
   return newline;
}<|MERGE_RESOLUTION|>--- conflicted
+++ resolved
@@ -173,154 +173,7 @@
    }
    *p = 0;
 
-<<<<<<< HEAD
-#if  defined(PSP)
-   stream->fd = sceIoOpen(path, flags, mode_int);
-
-   if (stream->fd < 0)
-      goto error;
-#else
-#if defined(HAVE_BUFFERED_IO)
-   if ((stream->hints & RFILE_HINT_UNBUFFERED) == 0 && mode_str)
-   {
-#if defined(_WIN32) && !defined(_XBOX)
-      (void)path_local;
-      (void)path_wide;
-#if defined(LEGACY_WIN32)
-      path_local = utf8_to_local_string_alloc(path);
-      stream->fp = fopen(path_local, mode_str);
-      if (path_local)
-         free(path_local);
-#else
-      path_wide = utf8_to_utf16_string_alloc(path);
-      stream->fp = _wfopen(path_wide, mode_str);
-      if (path_wide)
-         free(path_wide);
-#endif
-#else
-      stream->fp = fopen(path, mode_str);
-#endif
-
-      if (!stream->fp)
-         goto error;
-
-      /* Regarding setvbuf:
-       *
-       * https://www.freebsd.org/cgi/man.cgi?query=setvbuf&apropos=0&sektion=0&manpath=FreeBSD+11.1-RELEASE&arch=default&format=html
-       *
-       * If the size argument is not zero but buf is NULL, a buffer of the given size will be allocated immediately, and
-       * released on close. This is an extension to ANSI C.
-       *
-       * Since C89 does not support specifying a null buffer with a non-zero size, we create and track our own buffer for it.
-       */
-      /* TODO: this is only useful for a few platforms, find which and add ifdef */
-      stream->buf = (char*)calloc(1, 0x4000);
-      setvbuf(stream->fp, stream->buf, _IOFBF, 0x4000);
-   }
-   else
-#endif
-   {
-#if defined(_WIN32) && !defined(_XBOX)
-#if defined(LEGACY_WIN32)
-      (void)path_wide;
-      path_local = utf8_to_local_string_alloc(path);
-      stream->fd = open(path_local, flags, mode_int);
-      if (path_local)
-         free(path_local);
-#else
-      (void)path_local;
-      path_wide = utf8_to_utf16_string_alloc(path);
-      stream->fd = _wopen(path_wide, flags, mode_int);
-      if (path_wide)
-         free(path_wide);
-#endif
-#elif defined(__CELLOS_LV2__)
-	  cellFsOpen(path, flags, &stream->fd, NULL, 0);
-#else
-      /* FIXME: HAVE_BUFFERED_IO is always 1, but if it is ever changed, this open() needs to have an alternate _wopen() for Windows. */
-      stream->fd = open(path, flags, mode_int);
-#endif
-
-      if (stream->fd == -1)
-         goto error;
-#ifdef HAVE_MMAP
-      if (stream->hints & RFILE_HINT_MMAP)
-      {
-         stream->mappos  = 0;
-         stream->mapped  = NULL;
-         stream->mapsize = filestream_seek(stream, 0, SEEK_END);
-
-         if (stream->mapsize == (uint64_t)-1)
-            goto error;
-
-         filestream_rewind(stream);
-
-         stream->mapped = (uint8_t*)mmap((void*)0,
-               stream->mapsize, PROT_READ,  MAP_SHARED, stream->fd, 0);
-
-         if (stream->mapped == MAP_FAILED)
-            stream->hints &= ~RFILE_HINT_MMAP;
-      }
-#endif
-   }
-#endif
-
-   {
-      const char *ld = (const char*)strrchr(path, '.');
-      if (ld)
-         stream->ext = strdup(ld + 1);
-   }
-
-   filestream_set_size(stream);
-
-   return stream;
-
-error:
-   filestream_close(stream);
-   return NULL;
-}
-
-char *filestream_getline(RFILE *stream)
-{
-   char* newline     = (char*)malloc(9);
-   char* newline_tmp = NULL;
-   size_t cur_size   = 8;
-   size_t idx        = 0;
-   int in            = filestream_getc(stream);
-
-   if (!newline)
-      return NULL;
-
-   while (in != EOF && in != '\n')
-   {
-      if (idx == cur_size)
-      {
-         cur_size *= 2;
-         newline_tmp = (char*)realloc(newline, cur_size + 1);
-
-         if (!newline_tmp)
-         {
-            free(newline);
-            return NULL;
-         }
-
-         newline = newline_tmp;
-      }
-
-      newline[idx++] = in;
-      in             = filestream_getc(stream);
-   }
-
-   newline[idx] = '\0';
-   return newline;
-}
-
-char *filestream_gets(RFILE *stream, char *s, size_t len)
-{
-   if (!stream)
-=======
    if (p == s || c == EOF)
->>>>>>> 56f9d0a7
       return NULL;
    return (p);
 }

--- conflicted
+++ resolved
@@ -1722,12 +1722,6 @@
                                             * Must be called in retro_set_environment().
                                             */
 
-<<<<<<< HEAD
-#define RETRO_ENVIRONMENT_GET_THROTTLE_STATE (70 | RETRO_ENVIRONMENT_EXPERIMENTAL)
-                                           /* struct retro_throttle_state * --
-                                            * Allows an implementation to get details on the actual rate
-                                            * the frontend is attempting to call retro_run().
-=======
 #define RETRO_ENVIRONMENT_SET_VARIABLE 70
                                            /* const struct retro_variable * --
                                             * Allows an implementation to notify the frontend
@@ -1751,7 +1745,12 @@
                                             * and the callback will return true; an
                                             * implementation may therefore pass NULL in order
                                             * to test whether the callback is supported.
->>>>>>> a9125fff
+                                            */
+
+#define RETRO_ENVIRONMENT_GET_THROTTLE_STATE (71 | RETRO_ENVIRONMENT_EXPERIMENTAL)
+                                           /* struct retro_throttle_state * --
+                                            * Allows an implementation to get details on the actual rate
+                                            * the frontend is attempting to call retro_run().
                                             */
 
 /* VFS functionality */

/* Copyright (C) 2010-2020 The RetroArch team
 *
 * ---------------------------------------------------------------------------------------
 * The following license statement only applies to this libretro API header (libretro.h).
 * ---------------------------------------------------------------------------------------
 *
 * Permission is hereby granted, free of charge,
 * to any person obtaining a copy of this software and associated documentation files (the "Software"),
 * to deal in the Software without restriction, including without limitation the rights to
 * use, copy, modify, merge, publish, distribute, sublicense, and/or sell copies of the Software,
 * and to permit persons to whom the Software is furnished to do so, subject to the following conditions:
 *
 * The above copyright notice and this permission notice shall be included in all copies or substantial portions of the Software.
 *
 * THE SOFTWARE IS PROVIDED "AS IS", WITHOUT WARRANTY OF ANY KIND, EXPRESS OR IMPLIED,
 * INCLUDING BUT NOT LIMITED TO THE WARRANTIES OF MERCHANTABILITY,
 * FITNESS FOR A PARTICULAR PURPOSE AND NONINFRINGEMENT.
 * IN NO EVENT SHALL THE AUTHORS OR COPYRIGHT HOLDERS BE LIABLE FOR ANY CLAIM, DAMAGES OR OTHER LIABILITY,
 * WHETHER IN AN ACTION OF CONTRACT, TORT OR OTHERWISE, ARISING FROM,
 * OUT OF OR IN CONNECTION WITH THE SOFTWARE OR THE USE OR OTHER DEALINGS IN THE SOFTWARE.
 */

#ifndef LIBRETRO_H__
#define LIBRETRO_H__

#include <stdint.h>
#include <stddef.h>
#include <limits.h>

#ifdef __cplusplus
extern "C" {
#endif

#ifndef __cplusplus
#if defined(_MSC_VER) && _MSC_VER < 1800 && !defined(SN_TARGET_PS3)
/* Hack applied for MSVC when compiling in C89 mode
 * as it isn't C99-compliant. */
#define bool unsigned char
#define true 1
#define false 0
#else
#include <stdbool.h>
#endif
#endif

#ifndef RETRO_CALLCONV
#  if defined(__GNUC__) && defined(__i386__) && !defined(__x86_64__)
#    define RETRO_CALLCONV __attribute__((cdecl))
#  elif defined(_MSC_VER) && defined(_M_X86) && !defined(_M_X64)
#    define RETRO_CALLCONV __cdecl
#  else
#    define RETRO_CALLCONV /* all other platforms only have one calling convention each */
#  endif
#endif

#ifndef RETRO_API
#  if defined(_WIN32) || defined(__CYGWIN__) || defined(__MINGW32__)
#    ifdef RETRO_IMPORT_SYMBOLS
#      ifdef __GNUC__
#        define RETRO_API RETRO_CALLCONV __attribute__((__dllimport__))
#      else
#        define RETRO_API RETRO_CALLCONV __declspec(dllimport)
#      endif
#    else
#      ifdef __GNUC__
#        define RETRO_API RETRO_CALLCONV __attribute__((__dllexport__))
#      else
#        define RETRO_API RETRO_CALLCONV __declspec(dllexport)
#      endif
#    endif
#  else
#      if defined(__GNUC__) && __GNUC__ >= 4
#        define RETRO_API RETRO_CALLCONV __attribute__((__visibility__("default")))
#      else
#        define RETRO_API RETRO_CALLCONV
#      endif
#  endif
#endif

/* Used for checking API/ABI mismatches that can break libretro
 * implementations.
 * It is not incremented for compatible changes to the API.
 */
#define RETRO_API_VERSION         1

/*
 * Libretro's fundamental device abstractions.
 *
 * Libretro's input system consists of some standardized device types,
 * such as a joypad (with/without analog), mouse, keyboard, lightgun
 * and a pointer.
 *
 * The functionality of these devices are fixed, and individual cores
 * map their own concept of a controller to libretro's abstractions.
 * This makes it possible for frontends to map the abstract types to a
 * real input device, and not having to worry about binding input
 * correctly to arbitrary controller layouts.
 */

#define RETRO_DEVICE_TYPE_SHIFT         8
#define RETRO_DEVICE_MASK               ((1 << RETRO_DEVICE_TYPE_SHIFT) - 1)
#define RETRO_DEVICE_SUBCLASS(base, id) (((id + 1) << RETRO_DEVICE_TYPE_SHIFT) | base)

/* Input disabled. */
#define RETRO_DEVICE_NONE         0

/* The JOYPAD is called RetroPad. It is essentially a Super Nintendo
 * controller, but with additional L2/R2/L3/R3 buttons, similar to a
 * PS1 DualShock. */
#define RETRO_DEVICE_JOYPAD       1

/* The mouse is a simple mouse, similar to Super Nintendo's mouse.
 * X and Y coordinates are reported relatively to last poll (poll callback).
 * It is up to the libretro implementation to keep track of where the mouse
 * pointer is supposed to be on the screen.
 * The frontend must make sure not to interfere with its own hardware
 * mouse pointer.
 */
#define RETRO_DEVICE_MOUSE        2

/* KEYBOARD device lets one poll for raw key pressed.
 * It is poll based, so input callback will return with the current
 * pressed state.
 * For event/text based keyboard input, see
 * RETRO_ENVIRONMENT_SET_KEYBOARD_CALLBACK.
 */
#define RETRO_DEVICE_KEYBOARD     3

/* LIGHTGUN device is similar to Guncon-2 for PlayStation 2.
 * It reports X/Y coordinates in screen space (similar to the pointer)
 * in the range [-0x8000, 0x7fff] in both axes, with zero being center and
 * -0x8000 being out of bounds.
 * As well as reporting on/off screen state. It features a trigger,
 * start/select buttons, auxiliary action buttons and a
 * directional pad. A forced off-screen shot can be requested for
 * auto-reloading function in some games.
 */
#define RETRO_DEVICE_LIGHTGUN     4

/* The ANALOG device is an extension to JOYPAD (RetroPad).
 * Similar to DualShock2 it adds two analog sticks and all buttons can
 * be analog. This is treated as a separate device type as it returns
 * axis values in the full analog range of [-0x7fff, 0x7fff],
 * although some devices may return -0x8000.
 * Positive X axis is right. Positive Y axis is down.
 * Buttons are returned in the range [0, 0x7fff].
 * Only use ANALOG type when polling for analog values.
 */
#define RETRO_DEVICE_ANALOG       5

/* Abstracts the concept of a pointing mechanism, e.g. touch.
 * This allows libretro to query in absolute coordinates where on the
 * screen a mouse (or something similar) is being placed.
 * For a touch centric device, coordinates reported are the coordinates
 * of the press.
 *
 * Coordinates in X and Y are reported as:
 * [-0x7fff, 0x7fff]: -0x7fff corresponds to the far left/top of the screen,
 * and 0x7fff corresponds to the far right/bottom of the screen.
 * The "screen" is here defined as area that is passed to the frontend and
 * later displayed on the monitor.
 *
 * The frontend is free to scale/resize this screen as it sees fit, however,
 * (X, Y) = (-0x7fff, -0x7fff) will correspond to the top-left pixel of the
 * game image, etc.
 *
 * To check if the pointer coordinates are valid (e.g. a touch display
 * actually being touched), PRESSED returns 1 or 0.
 *
 * If using a mouse on a desktop, PRESSED will usually correspond to the
 * left mouse button, but this is a frontend decision.
 * PRESSED will only return 1 if the pointer is inside the game screen.
 *
 * For multi-touch, the index variable can be used to successively query
 * more presses.
 * If index = 0 returns true for _PRESSED, coordinates can be extracted
 * with _X, _Y for index = 0. One can then query _PRESSED, _X, _Y with
 * index = 1, and so on.
 * Eventually _PRESSED will return false for an index. No further presses
 * are registered at this point. */
#define RETRO_DEVICE_POINTER      6

/* Buttons for the RetroPad (JOYPAD).
 * The placement of these is equivalent to placements on the
 * Super Nintendo controller.
 * L2/R2/L3/R3 buttons correspond to the PS1 DualShock.
 * Also used as id values for RETRO_DEVICE_INDEX_ANALOG_BUTTON */
#define RETRO_DEVICE_ID_JOYPAD_B        0
#define RETRO_DEVICE_ID_JOYPAD_Y        1
#define RETRO_DEVICE_ID_JOYPAD_SELECT   2
#define RETRO_DEVICE_ID_JOYPAD_START    3
#define RETRO_DEVICE_ID_JOYPAD_UP       4
#define RETRO_DEVICE_ID_JOYPAD_DOWN     5
#define RETRO_DEVICE_ID_JOYPAD_LEFT     6
#define RETRO_DEVICE_ID_JOYPAD_RIGHT    7
#define RETRO_DEVICE_ID_JOYPAD_A        8
#define RETRO_DEVICE_ID_JOYPAD_X        9
#define RETRO_DEVICE_ID_JOYPAD_L       10
#define RETRO_DEVICE_ID_JOYPAD_R       11
#define RETRO_DEVICE_ID_JOYPAD_L2      12
#define RETRO_DEVICE_ID_JOYPAD_R2      13
#define RETRO_DEVICE_ID_JOYPAD_L3      14
#define RETRO_DEVICE_ID_JOYPAD_R3      15

#define RETRO_DEVICE_ID_JOYPAD_MASK    256

/* Index / Id values for ANALOG device. */
#define RETRO_DEVICE_INDEX_ANALOG_LEFT       0
#define RETRO_DEVICE_INDEX_ANALOG_RIGHT      1
#define RETRO_DEVICE_INDEX_ANALOG_BUTTON     2
#define RETRO_DEVICE_ID_ANALOG_X             0
#define RETRO_DEVICE_ID_ANALOG_Y             1

/* Id values for MOUSE. */
#define RETRO_DEVICE_ID_MOUSE_X                0
#define RETRO_DEVICE_ID_MOUSE_Y                1
#define RETRO_DEVICE_ID_MOUSE_LEFT             2
#define RETRO_DEVICE_ID_MOUSE_RIGHT            3
#define RETRO_DEVICE_ID_MOUSE_WHEELUP          4
#define RETRO_DEVICE_ID_MOUSE_WHEELDOWN        5
#define RETRO_DEVICE_ID_MOUSE_MIDDLE           6
#define RETRO_DEVICE_ID_MOUSE_HORIZ_WHEELUP    7
#define RETRO_DEVICE_ID_MOUSE_HORIZ_WHEELDOWN  8
#define RETRO_DEVICE_ID_MOUSE_BUTTON_4         9
#define RETRO_DEVICE_ID_MOUSE_BUTTON_5         10

/* Id values for LIGHTGUN. */
#define RETRO_DEVICE_ID_LIGHTGUN_SCREEN_X        13 /*Absolute Position*/
#define RETRO_DEVICE_ID_LIGHTGUN_SCREEN_Y        14 /*Absolute*/
#define RETRO_DEVICE_ID_LIGHTGUN_IS_OFFSCREEN    15 /*Status Check*/
#define RETRO_DEVICE_ID_LIGHTGUN_TRIGGER          2
#define RETRO_DEVICE_ID_LIGHTGUN_RELOAD          16 /*Forced off-screen shot*/
#define RETRO_DEVICE_ID_LIGHTGUN_AUX_A            3
#define RETRO_DEVICE_ID_LIGHTGUN_AUX_B            4
#define RETRO_DEVICE_ID_LIGHTGUN_START            6
#define RETRO_DEVICE_ID_LIGHTGUN_SELECT           7
#define RETRO_DEVICE_ID_LIGHTGUN_AUX_C            8
#define RETRO_DEVICE_ID_LIGHTGUN_DPAD_UP          9
#define RETRO_DEVICE_ID_LIGHTGUN_DPAD_DOWN       10
#define RETRO_DEVICE_ID_LIGHTGUN_DPAD_LEFT       11
#define RETRO_DEVICE_ID_LIGHTGUN_DPAD_RIGHT      12
/* deprecated */
#define RETRO_DEVICE_ID_LIGHTGUN_X                0 /*Relative Position*/
#define RETRO_DEVICE_ID_LIGHTGUN_Y                1 /*Relative*/
#define RETRO_DEVICE_ID_LIGHTGUN_CURSOR           3 /*Use Aux:A*/
#define RETRO_DEVICE_ID_LIGHTGUN_TURBO            4 /*Use Aux:B*/
#define RETRO_DEVICE_ID_LIGHTGUN_PAUSE            5 /*Use Start*/

/* Id values for POINTER. */
#define RETRO_DEVICE_ID_POINTER_X         0
#define RETRO_DEVICE_ID_POINTER_Y         1
#define RETRO_DEVICE_ID_POINTER_PRESSED   2
#define RETRO_DEVICE_ID_POINTER_COUNT     3

/* Returned from retro_get_region(). */
#define RETRO_REGION_NTSC  0
#define RETRO_REGION_PAL   1

/**
 * Identifiers for supported languages.
 * @see RETRO_ENVIRONMENT_GET_LANGUAGE
 */
enum retro_language
{
   RETRO_LANGUAGE_ENGLISH             = 0,
   RETRO_LANGUAGE_JAPANESE            = 1,
   RETRO_LANGUAGE_FRENCH              = 2,
   RETRO_LANGUAGE_SPANISH             = 3,
   RETRO_LANGUAGE_GERMAN              = 4,
   RETRO_LANGUAGE_ITALIAN             = 5,
   RETRO_LANGUAGE_DUTCH               = 6,
   RETRO_LANGUAGE_PORTUGUESE_BRAZIL   = 7,
   RETRO_LANGUAGE_PORTUGUESE_PORTUGAL = 8,
   RETRO_LANGUAGE_RUSSIAN             = 9,
   RETRO_LANGUAGE_KOREAN              = 10,
   RETRO_LANGUAGE_CHINESE_TRADITIONAL = 11,
   RETRO_LANGUAGE_CHINESE_SIMPLIFIED  = 12,
   RETRO_LANGUAGE_ESPERANTO           = 13,
   RETRO_LANGUAGE_POLISH              = 14,
   RETRO_LANGUAGE_VIETNAMESE          = 15,
   RETRO_LANGUAGE_ARABIC              = 16,
   RETRO_LANGUAGE_GREEK               = 17,
   RETRO_LANGUAGE_TURKISH             = 18,
   RETRO_LANGUAGE_SLOVAK              = 19,
   RETRO_LANGUAGE_PERSIAN             = 20,
   RETRO_LANGUAGE_HEBREW              = 21,
   RETRO_LANGUAGE_ASTURIAN            = 22,
   RETRO_LANGUAGE_FINNISH             = 23,
   RETRO_LANGUAGE_INDONESIAN          = 24,
   RETRO_LANGUAGE_SWEDISH             = 25,
   RETRO_LANGUAGE_UKRAINIAN           = 26,
   RETRO_LANGUAGE_CZECH               = 27,
   RETRO_LANGUAGE_CATALAN_VALENCIA    = 28,
   RETRO_LANGUAGE_CATALAN             = 29,
   RETRO_LANGUAGE_BRITISH_ENGLISH     = 30,
   RETRO_LANGUAGE_HUNGARIAN           = 31,
   RETRO_LANGUAGE_LAST,

   /** Defined to ensure that <tt>sizeof(retro_language) == sizeof(int)</tt>. Do not use. */
   RETRO_LANGUAGE_DUMMY          = INT_MAX
};

/* Passed to retro_get_memory_data/size().
 * If the memory type doesn't apply to the
 * implementation NULL/0 can be returned.
 */
#define RETRO_MEMORY_MASK        0xff

/* Regular save RAM. This RAM is usually found on a game cartridge,
 * backed up by a battery.
 * If save game data is too complex for a single memory buffer,
 * the SAVE_DIRECTORY (preferably) or SYSTEM_DIRECTORY environment
 * callback can be used. */
#define RETRO_MEMORY_SAVE_RAM    0

/* Some games have a built-in clock to keep track of time.
 * This memory is usually just a couple of bytes to keep track of time.
 */
#define RETRO_MEMORY_RTC         1

/* System ram lets a frontend peek into a game systems main RAM. */
#define RETRO_MEMORY_SYSTEM_RAM  2

/* Video ram lets a frontend peek into a game systems video RAM (VRAM). */
#define RETRO_MEMORY_VIDEO_RAM   3

/* Keysyms used for ID in input state callback when polling RETRO_KEYBOARD. */
enum retro_key
{
   RETROK_UNKNOWN        = 0,
   RETROK_FIRST          = 0,
   RETROK_BACKSPACE      = 8,
   RETROK_TAB            = 9,
   RETROK_CLEAR          = 12,
   RETROK_RETURN         = 13,
   RETROK_PAUSE          = 19,
   RETROK_ESCAPE         = 27,
   RETROK_SPACE          = 32,
   RETROK_EXCLAIM        = 33,
   RETROK_QUOTEDBL       = 34,
   RETROK_HASH           = 35,
   RETROK_DOLLAR         = 36,
   RETROK_AMPERSAND      = 38,
   RETROK_QUOTE          = 39,
   RETROK_LEFTPAREN      = 40,
   RETROK_RIGHTPAREN     = 41,
   RETROK_ASTERISK       = 42,
   RETROK_PLUS           = 43,
   RETROK_COMMA          = 44,
   RETROK_MINUS          = 45,
   RETROK_PERIOD         = 46,
   RETROK_SLASH          = 47,
   RETROK_0              = 48,
   RETROK_1              = 49,
   RETROK_2              = 50,
   RETROK_3              = 51,
   RETROK_4              = 52,
   RETROK_5              = 53,
   RETROK_6              = 54,
   RETROK_7              = 55,
   RETROK_8              = 56,
   RETROK_9              = 57,
   RETROK_COLON          = 58,
   RETROK_SEMICOLON      = 59,
   RETROK_LESS           = 60,
   RETROK_EQUALS         = 61,
   RETROK_GREATER        = 62,
   RETROK_QUESTION       = 63,
   RETROK_AT             = 64,
   RETROK_LEFTBRACKET    = 91,
   RETROK_BACKSLASH      = 92,
   RETROK_RIGHTBRACKET   = 93,
   RETROK_CARET          = 94,
   RETROK_UNDERSCORE     = 95,
   RETROK_BACKQUOTE      = 96,
   RETROK_a              = 97,
   RETROK_b              = 98,
   RETROK_c              = 99,
   RETROK_d              = 100,
   RETROK_e              = 101,
   RETROK_f              = 102,
   RETROK_g              = 103,
   RETROK_h              = 104,
   RETROK_i              = 105,
   RETROK_j              = 106,
   RETROK_k              = 107,
   RETROK_l              = 108,
   RETROK_m              = 109,
   RETROK_n              = 110,
   RETROK_o              = 111,
   RETROK_p              = 112,
   RETROK_q              = 113,
   RETROK_r              = 114,
   RETROK_s              = 115,
   RETROK_t              = 116,
   RETROK_u              = 117,
   RETROK_v              = 118,
   RETROK_w              = 119,
   RETROK_x              = 120,
   RETROK_y              = 121,
   RETROK_z              = 122,
   RETROK_LEFTBRACE      = 123,
   RETROK_BAR            = 124,
   RETROK_RIGHTBRACE     = 125,
   RETROK_TILDE          = 126,
   RETROK_DELETE         = 127,

   RETROK_KP0            = 256,
   RETROK_KP1            = 257,
   RETROK_KP2            = 258,
   RETROK_KP3            = 259,
   RETROK_KP4            = 260,
   RETROK_KP5            = 261,
   RETROK_KP6            = 262,
   RETROK_KP7            = 263,
   RETROK_KP8            = 264,
   RETROK_KP9            = 265,
   RETROK_KP_PERIOD      = 266,
   RETROK_KP_DIVIDE      = 267,
   RETROK_KP_MULTIPLY    = 268,
   RETROK_KP_MINUS       = 269,
   RETROK_KP_PLUS        = 270,
   RETROK_KP_ENTER       = 271,
   RETROK_KP_EQUALS      = 272,

   RETROK_UP             = 273,
   RETROK_DOWN           = 274,
   RETROK_RIGHT          = 275,
   RETROK_LEFT           = 276,
   RETROK_INSERT         = 277,
   RETROK_HOME           = 278,
   RETROK_END            = 279,
   RETROK_PAGEUP         = 280,
   RETROK_PAGEDOWN       = 281,

   RETROK_F1             = 282,
   RETROK_F2             = 283,
   RETROK_F3             = 284,
   RETROK_F4             = 285,
   RETROK_F5             = 286,
   RETROK_F6             = 287,
   RETROK_F7             = 288,
   RETROK_F8             = 289,
   RETROK_F9             = 290,
   RETROK_F10            = 291,
   RETROK_F11            = 292,
   RETROK_F12            = 293,
   RETROK_F13            = 294,
   RETROK_F14            = 295,
   RETROK_F15            = 296,

   RETROK_NUMLOCK        = 300,
   RETROK_CAPSLOCK       = 301,
   RETROK_SCROLLOCK      = 302,
   RETROK_RSHIFT         = 303,
   RETROK_LSHIFT         = 304,
   RETROK_RCTRL          = 305,
   RETROK_LCTRL          = 306,
   RETROK_RALT           = 307,
   RETROK_LALT           = 308,
   RETROK_RMETA          = 309,
   RETROK_LMETA          = 310,
   RETROK_LSUPER         = 311,
   RETROK_RSUPER         = 312,
   RETROK_MODE           = 313,
   RETROK_COMPOSE        = 314,

   RETROK_HELP           = 315,
   RETROK_PRINT          = 316,
   RETROK_SYSREQ         = 317,
   RETROK_BREAK          = 318,
   RETROK_MENU           = 319,
   RETROK_POWER          = 320,
   RETROK_EURO           = 321,
   RETROK_UNDO           = 322,
   RETROK_OEM_102        = 323,

   RETROK_LAST,

   RETROK_DUMMY          = INT_MAX /* Ensure sizeof(enum) == sizeof(int) */
};

enum retro_mod
{
   RETROKMOD_NONE       = 0x0000,

   RETROKMOD_SHIFT      = 0x01,
   RETROKMOD_CTRL       = 0x02,
   RETROKMOD_ALT        = 0x04,
   RETROKMOD_META       = 0x08,

   RETROKMOD_NUMLOCK    = 0x10,
   RETROKMOD_CAPSLOCK   = 0x20,
   RETROKMOD_SCROLLOCK  = 0x40,

   RETROKMOD_DUMMY = INT_MAX /* Ensure sizeof(enum) == sizeof(int) */
};

/* If set, this call is not part of the public libretro API yet. It can
 * change or be removed at any time. */
#define RETRO_ENVIRONMENT_EXPERIMENTAL 0x10000
/* Environment callback to be used internally in frontend. */
#define RETRO_ENVIRONMENT_PRIVATE 0x20000

/* Environment commands. */
/**
 * Requests the frontend to set the screen rotation.
 *
 * @param data[in] <tt>const unsigned*</tt>.
 * Valid values are 0, 1, 2, and 3.
 * These numbers respectively set the screen rotation to 0, 90, 180, and 270 degrees counter-clockwise.
 * @returns \c true if the screen rotation was set successfully.
 */
#define RETRO_ENVIRONMENT_SET_ROTATION  1

/**
 * Queries whether the core should use overscan or not.
 *
 * @param data[out] <tt>bool*</tt>.
 * Set to \c true if the core should use overscan,
 * \c false if it should be cropped away.
 * @returns \c true if the environment call is available.
 * Does \em not indicate whether overscan should be used.
 * @deprecated As of 2019 this callback is considered deprecated in favor of
 * using core options to manage overscan in a more nuanced, core-specific way.
 */
#define RETRO_ENVIRONMENT_GET_OVERSCAN  2

/**
 * Queries whether the frontend supports frame duping,
 * in the form of passing \c NULL to the video frame callback.
 *
 * @param data[out] <tt>bool*</tt>.
 * Set to \c true if the frontend supports frame duping.
 * @returns \c true if the environment call is available.
 * @see retro_video_refresh_t
 */
#define RETRO_ENVIRONMENT_GET_CAN_DUPE  3

/*
 * Environ 4, 5 are no longer supported (GET_VARIABLE / SET_VARIABLES),
 * and reserved to avoid possible ABI clash.
 */

/**
 * @brief Displays a user-facing message for a short time.
 *
 * Use this callback to convey important status messages,
 * such as errors or the result of long-running operations.
 * For trivial messages or logging, use \c RETRO_ENVIRONMENT_GET_LOG_INTERFACE or \c stderr.
 *
 * @example
 * \code{.c}
 * void set_message_example(void)
 * {
 *    struct retro_message msg;
 *    msg.frames = 60 * 5; // 5 seconds
 *    msg.msg = "Hello world!";
 *
 *    environ_cb(RETRO_ENVIRONMENT_SET_MESSAGE, &msg);
 * }
 * \endcode
 *
 * @deprecated Prefer using \c RETRO_ENVIRONMENT_SET_MESSAGE_EXT for new code,
 * as it offers more features.
 * Only use this environment call for compatibility with older cores or frontends.
 *
 * @param data[in] <tt>const struct retro_message*</tt>.
 * Details about the message to show to the user.
 * Behavior is undefined if <tt>NULL</tt>.
 * @returns \c true if the environment call is available.
 * @see retro_message
 * @see RETRO_ENVIRONMENT_GET_LOG_INTERFACE
 * @see RETRO_ENVIRONMENT_SET_MESSAGE_EXT
 * @note The frontend must make its own copy of the message and the underlying string.
 */
#define RETRO_ENVIRONMENT_SET_MESSAGE   6

/**
 * Requests the frontend to shutdown the core.
 * Should only be used if the core can exit on its own,
 * such as from a menu item in a game
 * or an emulated power-off in an emulator.
 *
 * @param data Ignored.
 * @returns \c true if the environment call is available.
 */
#define RETRO_ENVIRONMENT_SHUTDOWN      7

/**
 * Gives a hint to the frontend of how demanding this core is on the system.
 * For example, reporting a level of 2 means that
 * this implementation should run decently on frontends
 * of level 2 and above.
 *
 * It can be used by the frontend to potentially warn
 * about too demanding implementations.
 *
 * The levels are "floating".
 *
 * This function can be called on a per-game basis,
 * as a core may have different demands for different games or settings.
 * If called, it should be called in <tt>retro_load_game()</tt>.
 * @param data[in] <tt>const unsigned*</tt>.
*/
#define RETRO_ENVIRONMENT_SET_PERFORMANCE_LEVEL 8

/**
 * Returns the path to the frontend's system directory,
 * which can be used to store system-specific configuration
 * such as BIOS files or cached data.
 *
 * @param data[out] <tt>const char**</tt>.
 * Pointer to the \c char* in which the system directory will be saved.
 * The string is managed by the frontend and must not be modified or freed by the core.
 * May be \c NULL if no system directory is defined,
 * in which case the core should find an alternative directory.
 * @return \c true if the environment call is available,
 * even if the value returned in \c data is <tt>NULL</tt>.
 * @note Historically, some cores would use this folder for save data such as memory cards or SRAM.
 * This is now discouraged in favor of \c RETRO_ENVIRONMENT_GET_SAVE_DIRECTORY.
 * @see RETRO_ENVIRONMENT_GET_SAVE_DIRECTORY
 */
#define RETRO_ENVIRONMENT_GET_SYSTEM_DIRECTORY 9

/**
 * Sets the internal pixel format used by the frontend for rendering.
 * The default pixel format is \c RETRO_PIXEL_FORMAT_0RGB1555 for compatibility reasons,
 * although it's considered deprecated and shouldn't be used by new code.
 *
 * @param data[in] <tt>const enum retro_pixel_format *</tt>.
 * Pointer to the pixel format to use.
 * @returns \c true if the pixel format was set successfully,
 * \c false if it's not supported or this callback is unavailable.
 * @note This function should be called inside \c retro_load_game()
 * or <tt>retro_get_system_av_info()</tt>.
 * @see retro_pixel_format
 */
#define RETRO_ENVIRONMENT_SET_PIXEL_FORMAT 10

/**
 * Sets an array of input descriptors for the frontend
 * to present to the user for configuring the core's controls.
 *
 * This function can be called at any time,
 * preferably early in the core's life cycle.
 * Ideally, no later than <tt>retro_load_game()<tt>.
 *
 * @param data[in] <tt>const struct retro_input_descriptor *</tt>.
 * An array of input descriptors terminated by one whose
 * \c retro_input_descriptor::description field is set to <tt>NULL</tt>.
 * Behavior is undefined if <tt>NULL</tt>.
 * @return \c true if the environment call is recognized.
 * @see retro_input_descriptor
 */
#define RETRO_ENVIRONMENT_SET_INPUT_DESCRIPTORS 11

/**
 * Sets a callback function used to notify the core about keyboard events.
 * This should only be used for cores that specifically need keyboard input,
 * such as for home computer emulators or games with text entry.
 *
 * @param data[in] <tt>const struct retro_keyboard_callback *</tt>.
 * Pointer to the callback function.
 * Behavior is undefined if <tt>NULL</tt>.
 * @return \c true if the environment call is recognized.
 * @see retro_keyboard_callback
 * @see retro_key
 */
#define RETRO_ENVIRONMENT_SET_KEYBOARD_CALLBACK 12

/**
 * Sets an interface that the frontend can use to insert and remove
 * disk images from the emulated drive.
 * This is intended for games that span multiple disks that are
 * manually swapped out by the user (e.g. PSX).
 * @param data[in] <tt>const struct retro_disk_control_callback *</tt>.
 * Pointer to the callback functions to use.
 * @see retro_disk_control_callback
 * @see RETRO_ENVIRONMENT_SET_DISK_CONTROL_EXT_INTERFACE
 */
#define RETRO_ENVIRONMENT_SET_DISK_CONTROL_INTERFACE 13

/**
 * Requests that a frontend enable a particular hardware rendering API.
 *
 * If successful, the frontend will create a context (and other related resources)
 * that the core can use for rendering.
 * The framebuffer will be at least as large as
 * the maximum dimensions provided in <tt>retro_get_system_av_info</tt>.
 *
 * @param data[in, out] <tt>struct retro_hw_render_callback *</tt>.
 * Pointer to the hardware render callback struct.
 * Used to define callbacks for the hardware-rendering life cycle,
 * as well as to request a particular rendering API.
 * @return \c true if the environment call is recognized
 * and the requested rendering API is supported.
 * \c false if \c data is \c NULL
 * or the frontend can't provide the requested rendering API.
 * @see retro_hw_render_callback
 * @see retro_video_refresh_t
 * @see RETRO_ENVIRONMENT_GET_PREFERRED_HW_RENDER
 * @note Should be called in <tt>retro_load_game()</tt>.
 * @note If HW rendering is used, pass only \c RETRO_HW_FRAME_BUFFER_VALID or
 * \c NULL to <tt>retro_video_refresh_t</tt>.
 */
#define RETRO_ENVIRONMENT_SET_HW_RENDER 14

/**
 * Retrieves a core option's value from the frontend.
 * \c retro_variable::key should be set to an option key
 * that was previously set in \c RETRO_ENVIRONMENT_SET_VARIABLES
 * (or a similar environment call).
 *
 * @param data[in,out] <tt>struct retro_variable *</tt>.
 * Pointer to a single \c retro_variable struct.
 * See the documentation for \c retro_variable for details
 * on which fields are set by the frontend or core.
 * May be \c NULL.
 * @returns \c true if the environment call is available,
 * even if \c data is \c NULL or the key it specifies is not found.
 * @note Passing \c NULL in to \c data can be useful to
 * test for support of this environment call without looking up any variables.
 * @see retro_variable
 * @see RETRO_ENVIRONMENT_SET_CORE_OPTIONS_V2
 * @see RETRO_ENVIRONMENT_GET_VARIABLE_UPDATE
 */
#define RETRO_ENVIRONMENT_GET_VARIABLE 15

/**
 * @brief Notifies the frontend of the core's available options.
 * The core may check these options later using \c RETRO_ENVIRONMENT_GET_VARIABLE.
 * The frontend may also present these options to the user
 * in its own configuration UI.
 *
 * @par
 * This should be called the first time as early as possible,
 * ideally in <tt>retro_set_environment</tt>.
 * The core may later call this function again
 * to communicate updated options to the frontend,
 * but the number of core options must not change.
 *
 * retro_variable::value should be formatted as follows:
 *
 * <ul>
 * <li>The text before the first ';' is the option's human-readable title.</li>
 * <li>A single space follows the ';'.</li>
 * <li>The rest of the string is a <tt>'|'</tt>-delimited list of possible values,
 * with the first one being the default.</li>
 * </ul>
 *
 * Here's an example that sets two options.
 *
 * @example
 * \code{.c}
 * void set_variables_example(void)
 * {
 *    struct retro_variable options[] = {
 *        { "foo_speedhack", "Speed hack; false|true" }, // false by default
 *        { "foo_displayscale", "Display scale factor; 1|2|3|4" }, // 1 by default
 *        { NULL, NULL },
 *    };
 *
 *    environ_cb(RETRO_ENVIRONMENT_SET_VARIABLES, &options);
 * }
 * \endcode
 *
 * The possible values will generally be displayed and stored as-is by the frontend.
 *
 * @deprecated Prefer using \c RETRO_ENVIRONMENT_SET_CORE_OPTIONS_V2 for new code,
 * as it offers more features such as categories and translation.
 * Only use this environment call to maintain compatibility
 * with older frontends or cores.
 * @note Keep the available options (and their possible values) as low as possible;
 * it should be feasible to cycle through them without a keyboard.
 * @param data[in] <tt>const struct retro_variable *</tt>.
 * Pointer to an array of \c retro_variable structs that define available core options,
 * terminated by a <tt>{ NULL, NULL }</tt> element.
 * The frontend must maintain its own copy of this array.
 *
 * @returns \c true if the environment call is available,
 * even if \c data is <tt>NULL</tt>.
 * @see retro_variable
 * @see RETRO_ENVIRONMENT_GET_VARIABLE
 * @see RETRO_ENVIRONMENT_GET_VARIABLE_UPDATE
 * @see RETRO_ENVIRONMENT_SET_CORE_OPTIONS_V2
 */
#define RETRO_ENVIRONMENT_SET_VARIABLES 16

/**
 * Queries whether at least one core option was updated by the frontend
 * since the last call to <tt>RETRO_ENVIRONMENT_GET_VARIABLE</tt>.
 * This typically means that the user opened the core options menu and made some changes.
 *
 * Cores usually call this each frame before the core's main emulation logic.
 * Specific options can then be queried with <tt>RETRO_ENVIRONMENT_GET_VARIABLE</tt>.
 *
 * @param data[out] <tt>bool *</tt>.
 * Set to \c true if at least one core option was updated
 * since the last call to <tt>RETRO_ENVIRONMENT_GET_VARIABLE</tt>.
 * Behavior is undefined if this pointer is <tt>NULL</tt>.
 * @returns \c true if the environment call is available.
 * @see RETRO_ENVIRONMENT_GET_VARIABLE
 * @see RETRO_ENVIRONMENT_SET_CORE_OPTIONS_V2
 */
#define RETRO_ENVIRONMENT_GET_VARIABLE_UPDATE 17

/**
 * Notifies the frontend that this core can run without loading any content,
 * such as when emulating a console that has built-in software.
 * When a core is loaded without content,
 * \c retro_load_game receives an argument of <tt>NULL</tt>.
 * This should be called within \c retro_set_environment() only.
 *
 * @param data[in] <tt>const bool *</tt>.
 * Pointer to a single \c bool that indicates whether this frontend can run without content.
 * Can point to a value of \c false but this isn't necessary,
 * as contentless support is opt-in.
 * The behavior is undefined if \c data is <tt>NULL</tt>.
 * @returns \c true if the environment call is available.
 * @see retro_load_game
 */
#define RETRO_ENVIRONMENT_SET_SUPPORT_NO_GAME 18

/**
 * Retrieves the absolute path from which this core was loaded.
 * Useful when loading assets from paths relative to the core,
 * as is sometimes the case when using <tt>RETRO_ENVIRONMENT_SET_SUPPORT_NO_GAME</tt>.
 *
 * @param data[out] <tt>const char **</tt>.
 * Pointer to a string in which the core's path will be saved.
 * The string is managed by the frontend and must not be modified or freed by the core.
 * May be \c NULL if the core is statically linked to the frontend
 * or if the core's path otherwise cannot be determined.
 * Behavior is undefined if \c data is <tt>NULL</tt>.
 * @returns \c true if the environment call is available.
 */
#define RETRO_ENVIRONMENT_GET_LIBRETRO_PATH 19

/* Environment call 20 was an obsolete version of SET_AUDIO_CALLBACK.
 * It was not used by any known core at the time, and was removed from the API.
 * The number 20 is reserved to prevent ABI clashes.
 */

/**
 * Sets a callback that notifies the core of how much time has passed
 * since the last iteration of <tt>retro_run</tt>.
 * If the frontend is not running the core in real time
 * (e.g. it's frame-stepping or running in slow motion),
 * then the reference value will be provided to the callback instead.
 *
 * @param data[in] <tt>const struct retro_frame_time_callback *</tt>.
 * Pointer to a single \c retro_frame_time_callback struct.
 * Behavior is undefined if \c data is <tt>NULL</tt>.
 * @returns \c true if the environment call is available.
 * @note Frontends may disable this environment call in certain situations.
 * It will return \c false in those cases.
 * @see retro_frame_time_callback
 */
#define RETRO_ENVIRONMENT_SET_FRAME_TIME_CALLBACK 21

#define RETRO_ENVIRONMENT_SET_AUDIO_CALLBACK 22
                                           /* const struct retro_audio_callback * --
                                            * Sets an interface which is used to notify a libretro core about audio
                                            * being available for writing.
                                            * The callback can be called from any thread, so a core using this must
                                            * have a thread safe audio implementation.
                                            * It is intended for games where audio and video are completely
                                            * asynchronous and audio can be generated on the fly.
                                            * This interface is not recommended for use with emulators which have
                                            * highly synchronous audio.
                                            *
                                            * The callback only notifies about writability; the libretro core still
                                            * has to call the normal audio callbacks
                                            * to write audio. The audio callbacks must be called from within the
                                            * notification callback.
                                            * The amount of audio data to write is up to the implementation.
                                            * Generally, the audio callback will be called continously in a loop.
                                            *
                                            * Due to thread safety guarantees and lack of sync between audio and
                                            * video, a frontend  can selectively disallow this interface based on
                                            * internal configuration. A core using this interface must also
                                            * implement the "normal" audio interface.
                                            *
                                            * A libretro core using SET_AUDIO_CALLBACK should also make use of
                                            * SET_FRAME_TIME_CALLBACK.
                                            */
#define RETRO_ENVIRONMENT_GET_RUMBLE_INTERFACE 23
                                           /* struct retro_rumble_interface * --
                                            * Gets an interface which is used by a libretro core to set
                                            * state of rumble motors in controllers.
                                            * A strong and weak motor is supported, and they can be
                                            * controlled indepedently.
                                            * Should be called from either retro_init() or retro_load_game().
                                            * Should not be called from retro_set_environment().
                                            * Returns false if rumble functionality is unavailable.
                                            */
#define RETRO_ENVIRONMENT_GET_INPUT_DEVICE_CAPABILITIES 24
                                           /* uint64_t * --
                                            * Gets a bitmask telling which device type are expected to be
                                            * handled properly in a call to retro_input_state_t.
                                            * Devices which are not handled or recognized always return
                                            * 0 in retro_input_state_t.
                                            * Example bitmask: caps = (1 << RETRO_DEVICE_JOYPAD) | (1 << RETRO_DEVICE_ANALOG).
                                            * Should only be called in retro_run().
                                            */
#define RETRO_ENVIRONMENT_GET_SENSOR_INTERFACE (25 | RETRO_ENVIRONMENT_EXPERIMENTAL)
                                           /* struct retro_sensor_interface * --
                                            * Gets access to the sensor interface.
                                            * The purpose of this interface is to allow
                                            * setting state related to sensors such as polling rate,
                                            * enabling/disable it entirely, etc.
                                            * Reading sensor state is done via the normal
                                            * input_state_callback API.
                                            */

/**
 * @brief Gets an interface to the device's video camera.
 * The frontend delivers new video frames via a user-defined callback
 * that runs in the same thread as <tt>retro_run()</tt>.
 *
 * Should be called in retro_load_game().
 *
 * Camera frames may be provided as a raw frame buffer or as an OpenGL texture,
 * depending on the camera driver's support and the core's requested capabilities.
 *
 * Video frames may only be provided as OpenGL textures
 * when the core is using an OpenGL context via <tt>RETRO_ENVIRONMENT_SET_HW_RENDER</tt>.
 *
 * The camera is not started automatically;
 * the retrieved interface functions must be used to explicitly do so.
 *
 * @param data[in,out] <tt>struct retro_camera_callback *</tt>.
 * Pointer to the camera driver interface.
 * Some fields in the struct must be filled in by the core,
 * others are provided by the frontend.
 * @returns \c true if the environment call is available,
 * even if camera support isn't.
 * @note This API only supports one video camera at a time.
 * If the device provides multiple cameras (e.g. inner/outer cameras on a phone),
 * the frontend will choose one to use.
 * @see retro_camera_callback
 * @see RETRO_ENVIRONMENT_SET_HW_RENDER
 */
#define RETRO_ENVIRONMENT_GET_CAMERA_INTERFACE (26 | RETRO_ENVIRONMENT_EXPERIMENTAL)

/**
 * Gets an interface that the core can use for cross-platform logging.
 * Certain platforms don't have a console or <tt>stderr</tt>,
 * or they have their own preferred logging methods.
 * The frontend itself may also display log output.
 *
 * @param data[out] <tt>struct retro_log_callback *</tt>.
 * Pointer to the callback where the function pointer will be saved.
 * Behavior is undefined if \c data is <tt>NULL</tt>.
 * @returns \c true if the environment call is available.
 * @see retro_log_callback
 * @note Cores can fall back to \c stderr if this interface is not available.
 */
#define RETRO_ENVIRONMENT_GET_LOG_INTERFACE 27

#define RETRO_ENVIRONMENT_GET_PERF_INTERFACE 28
                                           /* struct retro_perf_callback * --
                                            * Gets an interface for performance counters. This is useful
                                            * for performance logging in a cross-platform way and for detecting
                                            * architecture-specific features, such as SIMD support.
                                            */
#define RETRO_ENVIRONMENT_GET_LOCATION_INTERFACE 29
                                           /* struct retro_location_callback * --
                                            * Gets access to the location interface.
                                            * The purpose of this interface is to be able to retrieve
                                            * location-based information from the host device,
                                            * such as current latitude / longitude.
                                            */

/**
 * @deprecated An obsolete alias to \c RETRO_ENVIRONMENT_GET_CORE_ASSETS_DIRECTORY kept for compatibility.
 * @see RETRO_ENVIRONMENT_GET_CORE_ASSETS_DIRECTORY
 **/
#define RETRO_ENVIRONMENT_GET_CONTENT_DIRECTORY 30
#define RETRO_ENVIRONMENT_GET_CORE_ASSETS_DIRECTORY 30
                                           /* const char ** --
                                            * Returns the "core assets" directory of the frontend.
                                            * This directory can be used to store specific assets that the
                                            * core relies upon, such as art assets,
                                            * input data, etc etc.
                                            * The returned value can be NULL.
                                            * If so, no such directory is defined,
                                            * and it's up to the implementation to find a suitable directory.
                                            */
#define RETRO_ENVIRONMENT_GET_SAVE_DIRECTORY 31
                                           /* const char ** --
                                            * Returns the "save" directory of the frontend, unless there is no
                                            * save directory available. The save directory should be used to
                                            * store SRAM, memory cards, high scores, etc, if the libretro core
                                            * cannot use the regular memory interface (retro_get_memory_data()).
                                            *
                                            * If the frontend cannot designate a save directory, it will return
                                            * NULL to indicate that the core should attempt to operate without a
                                            * save directory set.
                                            *
                                            * NOTE: early libretro cores used the system directory for save
                                            * files. Cores that need to be backwards-compatible can still check
                                            * GET_SYSTEM_DIRECTORY.
                                            */
#define RETRO_ENVIRONMENT_SET_SYSTEM_AV_INFO 32
                                           /* const struct retro_system_av_info * --
                                            * Sets a new av_info structure. This can only be called from
                                            * within retro_run().
                                            * This should *only* be used if the core is completely altering the
                                            * internal resolutions, aspect ratios, timings, sampling rate, etc.
                                            * Calling this can require a full reinitialization of video/audio
                                            * drivers in the frontend,
                                            *
                                            * so it is important to call it very sparingly, and usually only with
                                            * the users explicit consent.
                                            * An eventual driver reinitialize will happen so that video and
                                            * audio callbacks
                                            * happening after this call within the same retro_run() call will
                                            * target the newly initialized driver.
                                            *
                                            * This callback makes it possible to support configurable resolutions
                                            * in games, which can be useful to
                                            * avoid setting the "worst case" in max_width/max_height.
                                            *
                                            * ***HIGHLY RECOMMENDED*** Do not call this callback every time
                                            * resolution changes in an emulator core if it's
                                            * expected to be a temporary change, for the reasons of possible
                                            * driver reinitialization.
                                            * This call is not a free pass for not trying to provide
                                            * correct values in retro_get_system_av_info(). If you need to change
                                            * things like aspect ratio or nominal width/height,
                                            * use RETRO_ENVIRONMENT_SET_GEOMETRY, which is a softer variant
                                            * of SET_SYSTEM_AV_INFO.
                                            *
                                            * If this returns false, the frontend does not acknowledge a
                                            * changed av_info struct.
                                            */
#define RETRO_ENVIRONMENT_SET_PROC_ADDRESS_CALLBACK 33
                                           /* const struct retro_get_proc_address_interface * --
                                            * Allows a libretro core to announce support for the
                                            * get_proc_address() interface.
                                            * This interface allows for a standard way to extend libretro where
                                            * use of environment calls are too indirect,
                                            * e.g. for cases where the frontend wants to call directly into the core.
                                            *
                                            * If a core wants to expose this interface, SET_PROC_ADDRESS_CALLBACK
                                            * **MUST** be called from within retro_set_environment().
                                            */
#define RETRO_ENVIRONMENT_SET_SUBSYSTEM_INFO 34
                                           /* const struct retro_subsystem_info * --
                                            * This environment call introduces the concept of libretro "subsystems".
                                            * A subsystem is a variant of a libretro core which supports
                                            * different kinds of games.
                                            * The purpose of this is to support e.g. emulators which might
                                            * have special needs, e.g. Super Nintendo's Super GameBoy, Sufami Turbo.
                                            * It can also be used to pick among subsystems in an explicit way
                                            * if the libretro implementation is a multi-system emulator itself.
                                            *
                                            * Loading a game via a subsystem is done with retro_load_game_special(),
                                            * and this environment call allows a libretro core to expose which
                                            * subsystems are supported for use with retro_load_game_special().
                                            * A core passes an array of retro_game_special_info which is terminated
                                            * with a zeroed out retro_game_special_info struct.
                                            *
                                            * If a core wants to use this functionality, SET_SUBSYSTEM_INFO
                                            * **MUST** be called from within retro_set_environment().
                                            */
#define RETRO_ENVIRONMENT_SET_CONTROLLER_INFO 35
                                           /* const struct retro_controller_info * --
                                            * This environment call lets a libretro core tell the frontend
                                            * which controller subclasses are recognized in calls to
                                            * retro_set_controller_port_device().
                                            *
                                            * Some emulators such as Super Nintendo support multiple lightgun
                                            * types which must be specifically selected from. It is therefore
                                            * sometimes necessary for a frontend to be able to tell the core
                                            * about a special kind of input device which is not specifcally
                                            * provided by the Libretro API.
                                            *
                                            * In order for a frontend to understand the workings of those devices,
                                            * they must be defined as a specialized subclass of the generic device
                                            * types already defined in the libretro API.
                                            *
                                            * The core must pass an array of const struct retro_controller_info which
                                            * is terminated with a blanked out struct. Each element of the
                                            * retro_controller_info struct corresponds to the ascending port index
                                            * that is passed to retro_set_controller_port_device() when that function
                                            * is called to indicate to the core that the frontend has changed the
                                            * active device subclass. SEE ALSO: retro_set_controller_port_device()
                                            *
                                            * The ascending input port indexes provided by the core in the struct
                                            * are generally presented by frontends as ascending User # or Player #,
                                            * such as Player 1, Player 2, Player 3, etc. Which device subclasses are
                                            * supported can vary per input port.
                                            *
                                            * The first inner element of each entry in the retro_controller_info array
                                            * is a retro_controller_description struct that specifies the names and
                                            * codes of all device subclasses that are available for the corresponding
                                            * User or Player, beginning with the generic Libretro device that the
                                            * subclasses are derived from. The second inner element of each entry is the
                                            * total number of subclasses that are listed in the retro_controller_description.
                                            *
                                            * NOTE: Even if special device types are set in the libretro core,
                                            * libretro should only poll input based on the base input device types.
                                            */
#define RETRO_ENVIRONMENT_SET_MEMORY_MAPS (36 | RETRO_ENVIRONMENT_EXPERIMENTAL)
                                           /* const struct retro_memory_map * --
                                            * This environment call lets a libretro core tell the frontend
                                            * about the memory maps this core emulates.
                                            * This can be used to implement, for example, cheats in a core-agnostic way.
                                            *
                                            * Should only be used by emulators; it doesn't make much sense for
                                            * anything else.
                                            * It is recommended to expose all relevant pointers through
                                            * retro_get_memory_* as well.
                                            */
#define RETRO_ENVIRONMENT_SET_GEOMETRY 37
                                           /* const struct retro_game_geometry * --
                                            * This environment call is similar to SET_SYSTEM_AV_INFO for changing
                                            * video parameters, but provides a guarantee that drivers will not be
                                            * reinitialized.
                                            * This can only be called from within retro_run().
                                            *
                                            * The purpose of this call is to allow a core to alter nominal
                                            * width/heights as well as aspect ratios on-the-fly, which can be
                                            * useful for some emulators to change in run-time.
                                            *
                                            * max_width/max_height arguments are ignored and cannot be changed
                                            * with this call as this could potentially require a reinitialization or a
                                            * non-constant time operation.
                                            * If max_width/max_height are to be changed, SET_SYSTEM_AV_INFO is required.
                                            *
                                            * A frontend must guarantee that this environment call completes in
                                            * constant time.
                                            */

/**
 * Returns the name of the user, if possible.
 * This callback is suitable for cores that offer personalization,
 * such as online facilities or user profiles on the emulated system.
 * @param data[out] <tt>const char **</tt>.
 * Pointer to the user name string.
 * May be <tt>NULL</tt>, in which case the core should use a default name.
 * The returned pointer is owned by the frontend and must not be modified or freed by the core.
 * Behavior is undefined if \c data is <tt>NULL</tt>.
 * @returns \c true if the environment call is available,
 * even if the frontend couldn't provide a name.
 */
#define RETRO_ENVIRONMENT_GET_USERNAME 38

/**
 * Returns the frontend's configured language.
 * It can be used to localize the core's UI,
 * or to customize the emulated firmware if applicable.
 *
 * @param data[out] <tt>retro_language *</tt>.
 * Pointer to the language identifier.
 * Behavior is undefined if \c data is <tt>NULL</tt>.
 * @returns \c true if the environment call is available.
 * @note The returned language may not be the same as the operating system's language.
 * Cores should fall back to the operating system's language (or to English)
 * if the environment call is unavailable or the returned language is unsupported.
 * @see retro_language
 * @see RETRO_ENVIRONMENT_SET_CORE_OPTIONS_V2_INTL
 */
#define RETRO_ENVIRONMENT_GET_LANGUAGE 39

#define RETRO_ENVIRONMENT_GET_CURRENT_SOFTWARE_FRAMEBUFFER (40 | RETRO_ENVIRONMENT_EXPERIMENTAL)
                                           /* struct retro_framebuffer * --
                                            * Returns a preallocated framebuffer which the core can use for rendering
                                            * the frame into when not using SET_HW_RENDER.
                                            * The framebuffer returned from this call must not be used
                                            * after the current call to retro_run() returns.
                                            *
                                            * The goal of this call is to allow zero-copy behavior where a core
                                            * can render directly into video memory, avoiding extra bandwidth cost by copying
                                            * memory from core to video memory.
                                            *
                                            * If this call succeeds and the core renders into it,
                                            * the framebuffer pointer and pitch can be passed to retro_video_refresh_t.
                                            * If the buffer from GET_CURRENT_SOFTWARE_FRAMEBUFFER is to be used,
                                            * the core must pass the exact
                                            * same pointer as returned by GET_CURRENT_SOFTWARE_FRAMEBUFFER;
                                            * i.e. passing a pointer which is offset from the
                                            * buffer is undefined. The width, height and pitch parameters
                                            * must also match exactly to the values obtained from GET_CURRENT_SOFTWARE_FRAMEBUFFER.
                                            *
                                            * It is possible for a frontend to return a different pixel format
                                            * than the one used in SET_PIXEL_FORMAT. This can happen if the frontend
                                            * needs to perform conversion.
                                            *
                                            * It is still valid for a core to render to a different buffer
                                            * even if GET_CURRENT_SOFTWARE_FRAMEBUFFER succeeds.
                                            *
                                            * A frontend must make sure that the pointer obtained from this function is
                                            * writeable (and readable).
                                            */
#define RETRO_ENVIRONMENT_GET_HW_RENDER_INTERFACE (41 | RETRO_ENVIRONMENT_EXPERIMENTAL)
                                           /* const struct retro_hw_render_interface ** --
                                            * Returns an API specific rendering interface for accessing API specific data.
                                            * Not all HW rendering APIs support or need this.
                                            * The contents of the returned pointer is specific to the rendering API
                                            * being used. See the various headers like libretro_vulkan.h, etc.
                                            *
                                            * GET_HW_RENDER_INTERFACE cannot be called before context_reset has been called.
                                            * Similarly, after context_destroyed callback returns,
                                            * the contents of the HW_RENDER_INTERFACE are invalidated.
                                            */
#define RETRO_ENVIRONMENT_SET_SUPPORT_ACHIEVEMENTS (42 | RETRO_ENVIRONMENT_EXPERIMENTAL)
                                           /* const bool * --
                                            * If true, the libretro implementation supports achievements
                                            * either via memory descriptors set with RETRO_ENVIRONMENT_SET_MEMORY_MAPS
                                            * or via retro_get_memory_data/retro_get_memory_size.
                                            *
                                            * This must be called before the first call to retro_run.
                                            */
#define RETRO_ENVIRONMENT_SET_HW_RENDER_CONTEXT_NEGOTIATION_INTERFACE (43 | RETRO_ENVIRONMENT_EXPERIMENTAL)
                                           /* const struct retro_hw_render_context_negotiation_interface * --
                                            * Sets an interface which lets the libretro core negotiate with frontend how a context is created.
                                            * The semantics of this interface depends on which API is used in SET_HW_RENDER earlier.
                                            * This interface will be used when the frontend is trying to create a HW rendering context,
                                            * so it will be used after SET_HW_RENDER, but before the context_reset callback.
                                            */
#define RETRO_ENVIRONMENT_SET_SERIALIZATION_QUIRKS 44
                                           /* uint64_t * --
                                            * Sets quirk flags associated with serialization. The frontend will zero any flags it doesn't
                                            * recognize or support. Should be set in either retro_init or retro_load_game, but not both.
                                            */
#define RETRO_ENVIRONMENT_SET_HW_SHARED_CONTEXT (44 | RETRO_ENVIRONMENT_EXPERIMENTAL)
                                           /* N/A (null) * --
                                            * The frontend will try to use a 'shared' hardware context (mostly applicable
                                            * to OpenGL) when a hardware context is being set up.
                                            *
                                            * Returns true if the frontend supports shared hardware contexts and false
                                            * if the frontend does not support shared hardware contexts.
                                            *
                                            * This will do nothing on its own until SET_HW_RENDER env callbacks are
                                            * being used.
                                            */
#define RETRO_ENVIRONMENT_GET_VFS_INTERFACE (45 | RETRO_ENVIRONMENT_EXPERIMENTAL)
                                           /* struct retro_vfs_interface_info * --
                                            * Gets access to the VFS interface.
                                            * VFS presence needs to be queried prior to load_game or any
                                            * get_system/save/other_directory being called to let front end know
                                            * core supports VFS before it starts handing out paths.
                                            * It is recomended to do so in retro_set_environment
                                            */
#define RETRO_ENVIRONMENT_GET_LED_INTERFACE (46 | RETRO_ENVIRONMENT_EXPERIMENTAL)
                                           /* struct retro_led_interface * --
                                            * Gets an interface which is used by a libretro core to set
                                            * state of LEDs.
                                            */
#define RETRO_ENVIRONMENT_GET_AUDIO_VIDEO_ENABLE (47 | RETRO_ENVIRONMENT_EXPERIMENTAL)
                                           /* int * --
                                            * Tells the core if the frontend wants audio or video.
                                            * If disabled, the frontend will discard the audio or video,
                                            * so the core may decide to skip generating a frame or generating audio.
                                            * This is mainly used for increasing performance.
                                            * Bit 0 (value 1): Enable Video
                                            * Bit 1 (value 2): Enable Audio
                                            * Bit 2 (value 4): Use Fast Savestates.
                                            * Bit 3 (value 8): Hard Disable Audio
                                            * Other bits are reserved for future use and will default to zero.
                                            * If video is disabled:
                                            * * The frontend wants the core to not generate any video,
                                            *   including presenting frames via hardware acceleration.
                                            * * The frontend's video frame callback will do nothing.
                                            * * After running the frame, the video output of the next frame should be
                                            *   no different than if video was enabled, and saving and loading state
                                            *   should have no issues.
                                            * If audio is disabled:
                                            * * The frontend wants the core to not generate any audio.
                                            * * The frontend's audio callbacks will do nothing.
                                            * * After running the frame, the audio output of the next frame should be
                                            *   no different than if audio was enabled, and saving and loading state
                                            *   should have no issues.
                                            * Fast Savestates:
                                            * * Guaranteed to be created by the same binary that will load them.
                                            * * Will not be written to or read from the disk.
                                            * * Suggest that the core assumes loading state will succeed.
                                            * * Suggest that the core updates its memory buffers in-place if possible.
                                            * * Suggest that the core skips clearing memory.
                                            * * Suggest that the core skips resetting the system.
                                            * * Suggest that the core may skip validation steps.
                                            * Hard Disable Audio:
                                            * * Used for a secondary core when running ahead.
                                            * * Indicates that the frontend will never need audio from the core.
                                            * * Suggests that the core may stop synthesizing audio, but this should not
                                            *   compromise emulation accuracy.
                                            * * Audio output for the next frame does not matter, and the frontend will
                                            *   never need an accurate audio state in the future.
                                            * * State will never be saved when using Hard Disable Audio.
                                            */
#define RETRO_ENVIRONMENT_GET_MIDI_INTERFACE (48 | RETRO_ENVIRONMENT_EXPERIMENTAL)
                                           /* struct retro_midi_interface ** --
                                            * Returns a MIDI interface that can be used for raw data I/O.
                                            */

#define RETRO_ENVIRONMENT_GET_FASTFORWARDING (49 | RETRO_ENVIRONMENT_EXPERIMENTAL)
                                            /* bool * --
                                            * Boolean value that indicates whether or not the frontend is in
                                            * fastforwarding mode.
                                            */

#define RETRO_ENVIRONMENT_GET_TARGET_REFRESH_RATE (50 | RETRO_ENVIRONMENT_EXPERIMENTAL)
                                            /* float * --
                                            * Float value that lets us know what target refresh rate
                                            * is curently in use by the frontend.
                                            *
                                            * The core can use the returned value to set an ideal
                                            * refresh rate/framerate.
                                            */

#define RETRO_ENVIRONMENT_GET_INPUT_BITMASKS (51 | RETRO_ENVIRONMENT_EXPERIMENTAL)
                                            /* bool * --
                                            * Boolean value that indicates whether or not the frontend supports
                                            * input bitmasks being returned by retro_input_state_t. The advantage
                                            * of this is that retro_input_state_t has to be only called once to
                                            * grab all button states instead of multiple times.
                                            *
                                            * If it returns true, you can pass RETRO_DEVICE_ID_JOYPAD_MASK as 'id'
                                            * to retro_input_state_t (make sure 'device' is set to RETRO_DEVICE_JOYPAD).
                                            * It will return a bitmask of all the digital buttons.
                                            */

#define RETRO_ENVIRONMENT_GET_CORE_OPTIONS_VERSION 52
                                           /* unsigned * --
                                            * Unsigned value is the API version number of the core options
                                            * interface supported by the frontend. If callback return false,
                                            * API version is assumed to be 0.
                                            *
                                            * In legacy code, core options are set by passing an array of
                                            * retro_variable structs to RETRO_ENVIRONMENT_SET_VARIABLES.
                                            * This may be still be done regardless of the core options
                                            * interface version.
                                            *
                                            * If version is >= 1 however, core options may instead be set by
                                            * passing an array of retro_core_option_definition structs to
                                            * RETRO_ENVIRONMENT_SET_CORE_OPTIONS, or a 2D array of
                                            * retro_core_option_definition structs to RETRO_ENVIRONMENT_SET_CORE_OPTIONS_INTL.
                                            * This allows the core to additionally set option sublabel information
                                            * and/or provide localisation support.
                                            *
                                            * If version is >= 2, core options may instead be set by passing
                                            * a retro_core_options_v2 struct to RETRO_ENVIRONMENT_SET_CORE_OPTIONS_V2,
                                            * or an array of retro_core_options_v2 structs to
                                            * RETRO_ENVIRONMENT_SET_CORE_OPTIONS_V2_INTL. This allows the core
                                            * to additionally set optional core option category information
                                            * for frontends with core option category support.
                                            */

#define RETRO_ENVIRONMENT_SET_CORE_OPTIONS 53
                                           /* const struct retro_core_option_definition ** --
                                            * Allows an implementation to signal the environment
                                            * which variables it might want to check for later using
                                            * GET_VARIABLE.
                                            * This allows the frontend to present these variables to
                                            * a user dynamically.
                                            * This should only be called if RETRO_ENVIRONMENT_GET_CORE_OPTIONS_VERSION
                                            * returns an API version of >= 1.
                                            * This should be called instead of RETRO_ENVIRONMENT_SET_VARIABLES.
                                            * This should be called the first time as early as
                                            * possible (ideally in retro_set_environment).
                                            * Afterwards it may be called again for the core to communicate
                                            * updated options to the frontend, but the number of core
                                            * options must not change from the number in the initial call.
                                            *
                                            * 'data' points to an array of retro_core_option_definition structs
                                            * terminated by a { NULL, NULL, NULL, {{0}}, NULL } element.
                                            * retro_core_option_definition::key should be namespaced to not collide
                                            * with other implementations' keys. e.g. A core called
                                            * 'foo' should use keys named as 'foo_option'.
                                            * retro_core_option_definition::desc should contain a human readable
                                            * description of the key.
                                            * retro_core_option_definition::info should contain any additional human
                                            * readable information text that a typical user may need to
                                            * understand the functionality of the option.
                                            * retro_core_option_definition::values is an array of retro_core_option_value
                                            * structs terminated by a { NULL, NULL } element.
                                            * > retro_core_option_definition::values[index].value is an expected option
                                            *   value.
                                            * > retro_core_option_definition::values[index].label is a human readable
                                            *   label used when displaying the value on screen. If NULL,
                                            *   the value itself is used.
                                            * retro_core_option_definition::default_value is the default core option
                                            * setting. It must match one of the expected option values in the
                                            * retro_core_option_definition::values array. If it does not, or the
                                            * default value is NULL, the first entry in the
                                            * retro_core_option_definition::values array is treated as the default.
                                            *
                                            * The number of possible option values should be very limited,
                                            * and must be less than RETRO_NUM_CORE_OPTION_VALUES_MAX.
                                            * i.e. it should be feasible to cycle through options
                                            * without a keyboard.
                                            *
                                            * Example entry:
                                            * {
                                            *     "foo_option",
                                            *     "Speed hack coprocessor X",
                                            *     "Provides increased performance at the expense of reduced accuracy",
                                            * 	  {
                                            *         { "false",    NULL },
                                            *         { "true",     NULL },
                                            *         { "unstable", "Turbo (Unstable)" },
                                            *         { NULL, NULL },
                                            *     },
                                            *     "false"
                                            * }
                                            *
                                            * Only strings are operated on. The possible values will
                                            * generally be displayed and stored as-is by the frontend.
                                            */

#define RETRO_ENVIRONMENT_SET_CORE_OPTIONS_INTL 54
                                           /* const struct retro_core_options_intl * --
                                            * Allows an implementation to signal the environment
                                            * which variables it might want to check for later using
                                            * GET_VARIABLE.
                                            * This allows the frontend to present these variables to
                                            * a user dynamically.
                                            * This should only be called if RETRO_ENVIRONMENT_GET_CORE_OPTIONS_VERSION
                                            * returns an API version of >= 1.
                                            * This should be called instead of RETRO_ENVIRONMENT_SET_VARIABLES.
                                            * This should be called instead of RETRO_ENVIRONMENT_SET_CORE_OPTIONS.
                                            * This should be called the first time as early as
                                            * possible (ideally in retro_set_environment).
                                            * Afterwards it may be called again for the core to communicate
                                            * updated options to the frontend, but the number of core
                                            * options must not change from the number in the initial call.
                                            *
                                            * This is fundamentally the same as RETRO_ENVIRONMENT_SET_CORE_OPTIONS,
                                            * with the addition of localisation support. The description of the
                                            * RETRO_ENVIRONMENT_SET_CORE_OPTIONS callback should be consulted
                                            * for further details.
                                            *
                                            * 'data' points to a retro_core_options_intl struct.
                                            *
                                            * retro_core_options_intl::us is a pointer to an array of
                                            * retro_core_option_definition structs defining the US English
                                            * core options implementation. It must point to a valid array.
                                            *
                                            * retro_core_options_intl::local is a pointer to an array of
                                            * retro_core_option_definition structs defining core options for
                                            * the current frontend language. It may be NULL (in which case
                                            * retro_core_options_intl::us is used by the frontend). Any items
                                            * missing from this array will be read from retro_core_options_intl::us
                                            * instead.
                                            *
                                            * NOTE: Default core option values are always taken from the
                                            * retro_core_options_intl::us array. Any default values in
                                            * retro_core_options_intl::local array will be ignored.
                                            */

#define RETRO_ENVIRONMENT_SET_CORE_OPTIONS_DISPLAY 55
                                           /* struct retro_core_option_display * --
                                            *
                                            * Allows an implementation to signal the environment to show
                                            * or hide a variable when displaying core options. This is
                                            * considered a *suggestion*. The frontend is free to ignore
                                            * this callback, and its implementation not considered mandatory.
                                            *
                                            * 'data' points to a retro_core_option_display struct
                                            *
                                            * retro_core_option_display::key is a variable identifier
                                            * which has already been set by SET_VARIABLES/SET_CORE_OPTIONS.
                                            *
                                            * retro_core_option_display::visible is a boolean, specifying
                                            * whether variable should be displayed
                                            *
                                            * Note that all core option variables will be set visible by
                                            * default when calling SET_VARIABLES/SET_CORE_OPTIONS.
                                            */

/**
 * Returns the frontend's preferred hardware rendering API.
 * Cores should use this information to decide which API to use with \c RETRO_ENVIRONMENT_SET_HW_RENDER.
 * @param data[out] <tt>retro_hw_context_type *</tt>.
 * Pointer to the hardware context type.
 * Behavior is undefined if \c data is <tt>NULL</tt>.
 * This value will be set even if the environment call returns <tt>false</tt>,
 * unless the frontend doesn't implement it.
 * @returns \c true if the environment call is available
 * and the frontend is able to use a hardware rendering API besides the one returned.
 * If \c false is returned and the core cannot use the preferred rendering API,
 * then it should exit or fall back to software rendering.
 * @note The returned value does not indicate which API is currently in use.
 * For example, the frontend may return \c RETRO_HW_CONTEXT_OPENGL while a Direct3D context is active.
 * @see retro_hw_context_type
 * @see RETRO_ENVIRONMENT_GET_HW_RENDER_INTERFACE
 * @see RETRO_ENVIRONMENT_SET_HW_RENDER
 */
#define RETRO_ENVIRONMENT_GET_PREFERRED_HW_RENDER 56

#define RETRO_ENVIRONMENT_GET_DISK_CONTROL_INTERFACE_VERSION 57
                                           /* unsigned * --
                                            * Unsigned value is the API version number of the disk control
                                            * interface supported by the frontend. If callback return false,
                                            * API version is assumed to be 0.
                                            *
                                            * In legacy code, the disk control interface is defined by passing
                                            * a struct of type retro_disk_control_callback to
                                            * RETRO_ENVIRONMENT_SET_DISK_CONTROL_INTERFACE.
                                            * This may be still be done regardless of the disk control
                                            * interface version.
                                            *
                                            * If version is >= 1 however, the disk control interface may
                                            * instead be defined by passing a struct of type
                                            * retro_disk_control_ext_callback to
                                            * RETRO_ENVIRONMENT_SET_DISK_CONTROL_EXT_INTERFACE.
                                            * This allows the core to provide additional information about
                                            * disk images to the frontend and/or enables extra
                                            * disk control functionality by the frontend.
                                            */

#define RETRO_ENVIRONMENT_SET_DISK_CONTROL_EXT_INTERFACE 58
                                           /* const struct retro_disk_control_ext_callback * --
                                            * Sets an interface which frontend can use to eject and insert
                                            * disk images, and also obtain information about individual
                                            * disk image files registered by the core.
                                            * This is used for games which consist of multiple images and
                                            * must be manually swapped out by the user (e.g. PSX, floppy disk
                                            * based systems).
                                            */

#define RETRO_ENVIRONMENT_GET_MESSAGE_INTERFACE_VERSION 59
                                           /* unsigned * --
                                            * Unsigned value is the API version number of the message
                                            * interface supported by the frontend. If callback returns
                                            * false, API version is assumed to be 0.
                                            *
                                            * In legacy code, messages may be displayed in an
                                            * implementation-specific manner by passing a struct
                                            * of type retro_message to RETRO_ENVIRONMENT_SET_MESSAGE.
                                            * This may be still be done regardless of the message
                                            * interface version.
                                            *
                                            * If version is >= 1 however, messages may instead be
                                            * displayed by passing a struct of type retro_message_ext
                                            * to RETRO_ENVIRONMENT_SET_MESSAGE_EXT. This allows the
                                            * core to specify message logging level, priority and
                                            * destination (OSD, logging interface or both).
                                            */

#define RETRO_ENVIRONMENT_SET_MESSAGE_EXT 60
                                           /* const struct retro_message_ext * --
                                            * Sets a message to be displayed in an implementation-specific
                                            * manner for a certain amount of 'frames'. Additionally allows
                                            * the core to specify message logging level, priority and
                                            * destination (OSD, logging interface or both).
                                            * Should not be used for trivial messages, which should simply be
                                            * logged via RETRO_ENVIRONMENT_GET_LOG_INTERFACE (or as a
                                            * fallback, stderr).
                                            */

#define RETRO_ENVIRONMENT_GET_INPUT_MAX_USERS 61
                                           /* unsigned * --
                                            * Unsigned value is the number of active input devices
                                            * provided by the frontend. This may change between
                                            * frames, but will remain constant for the duration
                                            * of each frame.
                                            * If callback returns true, a core need not poll any
                                            * input device with an index greater than or equal to
                                            * the number of active devices.
                                            * If callback returns false, the number of active input
                                            * devices is unknown. In this case, all input devices
                                            * should be considered active.
                                            */

#define RETRO_ENVIRONMENT_SET_AUDIO_BUFFER_STATUS_CALLBACK 62
                                           /* const struct retro_audio_buffer_status_callback * --
                                            * Lets the core know the occupancy level of the frontend
                                            * audio buffer. Can be used by a core to attempt frame
                                            * skipping in order to avoid buffer under-runs.
                                            * A core may pass NULL to disable buffer status reporting
                                            * in the frontend.
                                            */

#define RETRO_ENVIRONMENT_SET_MINIMUM_AUDIO_LATENCY 63
                                           /* const unsigned * --
                                            * Sets minimum frontend audio latency in milliseconds.
                                            * Resultant audio latency may be larger than set value,
                                            * or smaller if a hardware limit is encountered. A frontend
                                            * is expected to honour requests up to 512 ms.
                                            *
                                            * - If value is less than current frontend
                                            *   audio latency, callback has no effect
                                            * - If value is zero, default frontend audio
                                            *   latency is set
                                            *
                                            * May be used by a core to increase audio latency and
                                            * therefore decrease the probability of buffer under-runs
                                            * (crackling) when performing 'intensive' operations.
                                            * A core utilising RETRO_ENVIRONMENT_SET_AUDIO_BUFFER_STATUS_CALLBACK
                                            * to implement audio-buffer-based frame skipping may achieve
                                            * optimal results by setting the audio latency to a 'high'
                                            * (typically 6x or 8x) integer multiple of the expected
                                            * frame time.
                                            *
                                            * WARNING: This can only be called from within retro_run().
                                            * Calling this can require a full reinitialization of audio
                                            * drivers in the frontend, so it is important to call it very
                                            * sparingly, and usually only with the users explicit consent.
                                            * An eventual driver reinitialize will happen so that audio
                                            * callbacks happening after this call within the same retro_run()
                                            * call will target the newly initialized driver.
                                            */

#define RETRO_ENVIRONMENT_SET_FASTFORWARDING_OVERRIDE 64
                                           /* const struct retro_fastforwarding_override * --
                                            * Used by a libretro core to override the current
                                            * fastforwarding mode of the frontend.
                                            * If NULL is passed to this function, the frontend
                                            * will return true if fastforwarding override
                                            * functionality is supported (no change in
                                            * fastforwarding state will occur in this case).
                                            */

#define RETRO_ENVIRONMENT_SET_CONTENT_INFO_OVERRIDE 65
                                           /* const struct retro_system_content_info_override * --
                                            * Allows an implementation to override 'global' content
                                            * info parameters reported by retro_get_system_info().
                                            * Overrides also affect subsystem content info parameters
                                            * set via RETRO_ENVIRONMENT_SET_SUBSYSTEM_INFO.
                                            * This function must be called inside retro_set_environment().
                                            * If callback returns false, content info overrides
                                            * are unsupported by the frontend, and will be ignored.
                                            * If callback returns true, extended game info may be
                                            * retrieved by calling RETRO_ENVIRONMENT_GET_GAME_INFO_EXT
                                            * in retro_load_game() or retro_load_game_special().
                                            *
                                            * 'data' points to an array of retro_system_content_info_override
                                            * structs terminated by a { NULL, false, false } element.
                                            * If 'data' is NULL, no changes will be made to the frontend;
                                            * a core may therefore pass NULL in order to test whether
                                            * the RETRO_ENVIRONMENT_SET_CONTENT_INFO_OVERRIDE and
                                            * RETRO_ENVIRONMENT_GET_GAME_INFO_EXT callbacks are supported
                                            * by the frontend.
                                            *
                                            * For struct member descriptions, see the definition of
                                            * struct retro_system_content_info_override.
                                            *
                                            * Example:
                                            *
                                            * - struct retro_system_info:
                                            * {
                                            *    "My Core",                      // library_name
                                            *    "v1.0",                         // library_version
                                            *    "m3u|md|cue|iso|chd|sms|gg|sg", // valid_extensions
                                            *    true,                           // need_fullpath
                                            *    false                           // block_extract
                                            * }
                                            *
                                            * - Array of struct retro_system_content_info_override:
                                            * {
                                            *    {
                                            *       "md|sms|gg", // extensions
                                            *       false,       // need_fullpath
                                            *       true         // persistent_data
                                            *    },
                                            *    {
                                            *       "sg",        // extensions
                                            *       false,       // need_fullpath
                                            *       false        // persistent_data
                                            *    },
                                            *    { NULL, false, false }
                                            * }
                                            *
                                            * Result:
                                            * - Files of type m3u, cue, iso, chd will not be
                                            *   loaded by the frontend. Frontend will pass a
                                            *   valid path to the core, and core will handle
                                            *   loading internally
                                            * - Files of type md, sms, gg will be loaded by
                                            *   the frontend. A valid memory buffer will be
                                            *   passed to the core. This memory buffer will
                                            *   remain valid until retro_deinit() returns
                                            * - Files of type sg will be loaded by the frontend.
                                            *   A valid memory buffer will be passed to the core.
                                            *   This memory buffer will remain valid until
                                            *   retro_load_game() (or retro_load_game_special())
                                            *   returns
                                            *
                                            * NOTE: If an extension is listed multiple times in
                                            * an array of retro_system_content_info_override
                                            * structs, only the first instance will be registered
                                            */

#define RETRO_ENVIRONMENT_GET_GAME_INFO_EXT 66
                                           /* const struct retro_game_info_ext ** --
                                            * Allows an implementation to fetch extended game
                                            * information, providing additional content path
                                            * and memory buffer status details.
                                            * This function may only be called inside
                                            * retro_load_game() or retro_load_game_special().
                                            * If callback returns false, extended game information
                                            * is unsupported by the frontend. In this case, only
                                            * regular retro_game_info will be available.
                                            * RETRO_ENVIRONMENT_GET_GAME_INFO_EXT is guaranteed
                                            * to return true if RETRO_ENVIRONMENT_SET_CONTENT_INFO_OVERRIDE
                                            * returns true.
                                            *
                                            * 'data' points to an array of retro_game_info_ext structs.
                                            *
                                            * For struct member descriptions, see the definition of
                                            * struct retro_game_info_ext.
                                            *
                                            * - If function is called inside retro_load_game(),
                                            *   the retro_game_info_ext array is guaranteed to
                                            *   have a size of 1 - i.e. the returned pointer may
                                            *   be used to access directly the members of the
                                            *   first retro_game_info_ext struct, for example:
                                            *
                                            *      struct retro_game_info_ext *game_info_ext;
                                            *      if (environ_cb(RETRO_ENVIRONMENT_GET_GAME_INFO_EXT, &game_info_ext))
                                            *         printf("Content Directory: %s\n", game_info_ext->dir);
                                            *
                                            * - If the function is called inside retro_load_game_special(),
                                            *   the retro_game_info_ext array is guaranteed to have a
                                            *   size equal to the num_info argument passed to
                                            *   retro_load_game_special()
                                            */

#define RETRO_ENVIRONMENT_SET_CORE_OPTIONS_V2 67
                                           /* const struct retro_core_options_v2 * --
                                            * Allows an implementation to signal the environment
                                            * which variables it might want to check for later using
                                            * GET_VARIABLE.
                                            * This allows the frontend to present these variables to
                                            * a user dynamically.
                                            * This should only be called if RETRO_ENVIRONMENT_GET_CORE_OPTIONS_VERSION
                                            * returns an API version of >= 2.
                                            * This should be called instead of RETRO_ENVIRONMENT_SET_VARIABLES.
                                            * This should be called instead of RETRO_ENVIRONMENT_SET_CORE_OPTIONS.
                                            * This should be called the first time as early as
                                            * possible (ideally in retro_set_environment).
                                            * Afterwards it may be called again for the core to communicate
                                            * updated options to the frontend, but the number of core
                                            * options must not change from the number in the initial call.
                                            * If RETRO_ENVIRONMENT_GET_CORE_OPTIONS_VERSION returns an API
                                            * version of >= 2, this callback is guaranteed to succeed
                                            * (i.e. callback return value does not indicate success)
                                            * If callback returns true, frontend has core option category
                                            * support.
                                            * If callback returns false, frontend does not have core option
                                            * category support.
                                            *
                                            * 'data' points to a retro_core_options_v2 struct, containing
                                            * of two pointers:
                                            * - retro_core_options_v2::categories is an array of
                                            *   retro_core_option_v2_category structs terminated by a
                                            *   { NULL, NULL, NULL } element. If retro_core_options_v2::categories
                                            *   is NULL, all core options will have no category and will be shown
                                            *   at the top level of the frontend core option interface. If frontend
                                            *   does not have core option category support, categories array will
                                            *   be ignored.
                                            * - retro_core_options_v2::definitions is an array of
                                            *   retro_core_option_v2_definition structs terminated by a
                                            *   { NULL, NULL, NULL, NULL, NULL, NULL, {{0}}, NULL }
                                            *   element.
                                            *
                                            * >> retro_core_option_v2_category notes:
                                            *
                                            * - retro_core_option_v2_category::key should contain string
                                            *   that uniquely identifies the core option category. Valid
                                            *   key characters are [a-z, A-Z, 0-9, _, -]
                                            *   Namespace collisions with other implementations' category
                                            *   keys are permitted.
                                            * - retro_core_option_v2_category::desc should contain a human
                                            *   readable description of the category key.
                                            * - retro_core_option_v2_category::info should contain any
                                            *   additional human readable information text that a typical
                                            *   user may need to understand the nature of the core option
                                            *   category.
                                            *
                                            * Example entry:
                                            * {
                                            *     "advanced_settings",
                                            *     "Advanced",
                                            *     "Options affecting low-level emulation performance and accuracy."
                                            * }
                                            *
                                            * >> retro_core_option_v2_definition notes:
                                            *
                                            * - retro_core_option_v2_definition::key should be namespaced to not
                                            *   collide with other implementations' keys. e.g. A core called
                                            *   'foo' should use keys named as 'foo_option'. Valid key characters
                                            *   are [a-z, A-Z, 0-9, _, -].
                                            * - retro_core_option_v2_definition::desc should contain a human readable
                                            *   description of the key. Will be used when the frontend does not
                                            *   have core option category support. Examples: "Aspect Ratio" or
                                            *   "Video > Aspect Ratio".
                                            * - retro_core_option_v2_definition::desc_categorized should contain a
                                            *   human readable description of the key, which will be used when
                                            *   frontend has core option category support. Example: "Aspect Ratio",
                                            *   where associated retro_core_option_v2_category::desc is "Video".
                                            *   If empty or NULL, the string specified by
                                            *   retro_core_option_v2_definition::desc will be used instead.
                                            *   retro_core_option_v2_definition::desc_categorized will be ignored
                                            *   if retro_core_option_v2_definition::category_key is empty or NULL.
                                            * - retro_core_option_v2_definition::info should contain any additional
                                            *   human readable information text that a typical user may need to
                                            *   understand the functionality of the option.
                                            * - retro_core_option_v2_definition::info_categorized should contain
                                            *   any additional human readable information text that a typical user
                                            *   may need to understand the functionality of the option, and will be
                                            *   used when frontend has core option category support. This is provided
                                            *   to accommodate the case where info text references an option by
                                            *   name/desc, and the desc/desc_categorized text for that option differ.
                                            *   If empty or NULL, the string specified by
                                            *   retro_core_option_v2_definition::info will be used instead.
                                            *   retro_core_option_v2_definition::info_categorized will be ignored
                                            *   if retro_core_option_v2_definition::category_key is empty or NULL.
                                            * - retro_core_option_v2_definition::category_key should contain a
                                            *   category identifier (e.g. "video" or "audio") that will be
                                            *   assigned to the core option if frontend has core option category
                                            *   support. A categorized option will be shown in a subsection/
                                            *   submenu of the frontend core option interface. If key is empty
                                            *   or NULL, or if key does not match one of the
                                            *   retro_core_option_v2_category::key values in the associated
                                            *   retro_core_option_v2_category array, option will have no category
                                            *   and will be shown at the top level of the frontend core option
                                            *   interface.
                                            * - retro_core_option_v2_definition::values is an array of
                                            *   retro_core_option_value structs terminated by a { NULL, NULL }
                                            *   element.
                                            * --> retro_core_option_v2_definition::values[index].value is an
                                            *     expected option value.
                                            * --> retro_core_option_v2_definition::values[index].label is a
                                            *     human readable label used when displaying the value on screen.
                                            *     If NULL, the value itself is used.
                                            * - retro_core_option_v2_definition::default_value is the default
                                            *   core option setting. It must match one of the expected option
                                            *   values in the retro_core_option_v2_definition::values array. If
                                            *   it does not, or the default value is NULL, the first entry in the
                                            *   retro_core_option_v2_definition::values array is treated as the
                                            *   default.
                                            *
                                            * The number of possible option values should be very limited,
                                            * and must be less than RETRO_NUM_CORE_OPTION_VALUES_MAX.
                                            * i.e. it should be feasible to cycle through options
                                            * without a keyboard.
                                            *
                                            * Example entries:
                                            *
                                            * - Uncategorized:
                                            *
                                            * {
                                            *     "foo_option",
                                            *     "Speed hack coprocessor X",
                                            *     NULL,
                                            *     "Provides increased performance at the expense of reduced accuracy.",
                                            *     NULL,
                                            *     NULL,
                                            * 	  {
                                            *         { "false",    NULL },
                                            *         { "true",     NULL },
                                            *         { "unstable", "Turbo (Unstable)" },
                                            *         { NULL, NULL },
                                            *     },
                                            *     "false"
                                            * }
                                            *
                                            * - Categorized:
                                            *
                                            * {
                                            *     "foo_option",
                                            *     "Advanced > Speed hack coprocessor X",
                                            *     "Speed hack coprocessor X",
                                            *     "Setting 'Advanced > Speed hack coprocessor X' to 'true' or 'Turbo' provides increased performance at the expense of reduced accuracy",
                                            *     "Setting 'Speed hack coprocessor X' to 'true' or 'Turbo' provides increased performance at the expense of reduced accuracy",
                                            *     "advanced_settings",
                                            * 	  {
                                            *         { "false",    NULL },
                                            *         { "true",     NULL },
                                            *         { "unstable", "Turbo (Unstable)" },
                                            *         { NULL, NULL },
                                            *     },
                                            *     "false"
                                            * }
                                            *
                                            * Only strings are operated on. The possible values will
                                            * generally be displayed and stored as-is by the frontend.
                                            */

#define RETRO_ENVIRONMENT_SET_CORE_OPTIONS_V2_INTL 68
                                           /* const struct retro_core_options_v2_intl * --
                                            * Allows an implementation to signal the environment
                                            * which variables it might want to check for later using
                                            * GET_VARIABLE.
                                            * This allows the frontend to present these variables to
                                            * a user dynamically.
                                            * This should only be called if RETRO_ENVIRONMENT_GET_CORE_OPTIONS_VERSION
                                            * returns an API version of >= 2.
                                            * This should be called instead of RETRO_ENVIRONMENT_SET_VARIABLES.
                                            * This should be called instead of RETRO_ENVIRONMENT_SET_CORE_OPTIONS.
                                            * This should be called instead of RETRO_ENVIRONMENT_SET_CORE_OPTIONS_INTL.
                                            * This should be called instead of RETRO_ENVIRONMENT_SET_CORE_OPTIONS_V2.
                                            * This should be called the first time as early as
                                            * possible (ideally in retro_set_environment).
                                            * Afterwards it may be called again for the core to communicate
                                            * updated options to the frontend, but the number of core
                                            * options must not change from the number in the initial call.
                                            * If RETRO_ENVIRONMENT_GET_CORE_OPTIONS_VERSION returns an API
                                            * version of >= 2, this callback is guaranteed to succeed
                                            * (i.e. callback return value does not indicate success)
                                            * If callback returns true, frontend has core option category
                                            * support.
                                            * If callback returns false, frontend does not have core option
                                            * category support.
                                            *
                                            * This is fundamentally the same as RETRO_ENVIRONMENT_SET_CORE_OPTIONS_V2,
                                            * with the addition of localisation support. The description of the
                                            * RETRO_ENVIRONMENT_SET_CORE_OPTIONS_V2 callback should be consulted
                                            * for further details.
                                            *
                                            * 'data' points to a retro_core_options_v2_intl struct.
                                            *
                                            * - retro_core_options_v2_intl::us is a pointer to a
                                            *   retro_core_options_v2 struct defining the US English
                                            *   core options implementation. It must point to a valid struct.
                                            *
                                            * - retro_core_options_v2_intl::local is a pointer to a
                                            *   retro_core_options_v2 struct defining core options for
                                            *   the current frontend language. It may be NULL (in which case
                                            *   retro_core_options_v2_intl::us is used by the frontend). Any items
                                            *   missing from this struct will be read from
                                            *   retro_core_options_v2_intl::us instead.
                                            *
                                            * NOTE: Default core option values are always taken from the
                                            * retro_core_options_v2_intl::us struct. Any default values in
                                            * the retro_core_options_v2_intl::local struct will be ignored.
                                            */

#define RETRO_ENVIRONMENT_SET_CORE_OPTIONS_UPDATE_DISPLAY_CALLBACK 69
                                           /* const struct retro_core_options_update_display_callback * --
                                            * Allows a frontend to signal that a core must update
                                            * the visibility of any dynamically hidden core options,
                                            * and enables the frontend to detect visibility changes.
                                            * Used by the frontend to update the menu display status
                                            * of core options without requiring a call of retro_run().
                                            * Must be called in retro_set_environment().
                                            */

#define RETRO_ENVIRONMENT_SET_VARIABLE 70
                                           /* const struct retro_variable * --
                                            * Allows an implementation to notify the frontend
                                            * that a core option value has changed.
                                            *
                                            * retro_variable::key and retro_variable::value
                                            * must match strings that have been set previously
                                            * via one of the following:
                                            *
                                            * - RETRO_ENVIRONMENT_SET_VARIABLES
                                            * - RETRO_ENVIRONMENT_SET_CORE_OPTIONS
                                            * - RETRO_ENVIRONMENT_SET_CORE_OPTIONS_INTL
                                            * - RETRO_ENVIRONMENT_SET_CORE_OPTIONS_V2
                                            * - RETRO_ENVIRONMENT_SET_CORE_OPTIONS_V2_INTL
                                            *
                                            * After changing a core option value via this
                                            * callback, RETRO_ENVIRONMENT_GET_VARIABLE_UPDATE
                                            * will return true.
                                            *
                                            * If data is NULL, no changes will be registered
                                            * and the callback will return true; an
                                            * implementation may therefore pass NULL in order
                                            * to test whether the callback is supported.
                                            */

#define RETRO_ENVIRONMENT_GET_THROTTLE_STATE (71 | RETRO_ENVIRONMENT_EXPERIMENTAL)
                                           /* struct retro_throttle_state * --
                                            * Allows an implementation to get details on the actual rate
                                            * the frontend is attempting to call retro_run().
                                            */

#define RETRO_ENVIRONMENT_GET_SAVESTATE_CONTEXT (72 | RETRO_ENVIRONMENT_EXPERIMENTAL)
                                           /* int * --
                                            * Tells the core about the context the frontend is asking for savestate.
                                            * (see enum retro_savestate_context)
                                            */

#define RETRO_ENVIRONMENT_GET_HW_RENDER_CONTEXT_NEGOTIATION_INTERFACE_SUPPORT (73 | RETRO_ENVIRONMENT_EXPERIMENTAL)
                                            /* struct retro_hw_render_context_negotiation_interface * --
                                             * Before calling SET_HW_RNEDER_CONTEXT_NEGOTIATION_INTERFACE, a core can query
                                             * which version of the interface is supported.
                                             *
                                             * Frontend looks at interface_type and returns the maximum supported
                                             * context negotiation interface version.
                                             * If the interface_type is not supported or recognized by the frontend, a version of 0
                                             * must be returned in interface_version and true is returned by frontend.
                                             *
                                             * If this environment call returns true with interface_version greater than 0,
                                             * a core can always use a negotiation interface version larger than what the frontend returns, but only
                                             * earlier versions of the interface will be used by the frontend.
                                             * A frontend must not reject a negotiation interface version that is larger than
                                             * what the frontend supports. Instead, the frontend will use the older entry points that it recognizes.
                                             * If this is incompatible with a particular core's requirements, it can error out early.
                                             *
                                             * Backwards compatibility note:
                                             * This environment call was introduced after Vulkan v1 context negotiation.
                                             * If this environment call is not supported by frontend - i.e. the environment call returns false -
                                             * only Vulkan v1 context negotiation is supported (if Vulkan HW rendering is supported at all).
                                             * If a core uses Vulkan negotiation interface with version > 1, negotiation may fail unexpectedly.
                                             * All future updates to the context negotiation interface implies that frontend must support
                                             * this environment call to query support.
                                             */

/**
 * Asks the frontend whether JIT compilation can be used.
 * Primarily used by iOS and tvOS.
 * @param data[out] <tt>bool *</tt>.
 * Set to \c true if the frontend has verified that JIT compilation is possible.
 * @return \c true if the environment call is available.
 */
#define RETRO_ENVIRONMENT_GET_JIT_CAPABLE 74

#define RETRO_ENVIRONMENT_GET_MICROPHONE_INTERFACE (75 | RETRO_ENVIRONMENT_EXPERIMENTAL)
                                           /* struct retro_microphone_interface * --
                                            * Returns an interface that can be used to receive input from the microphone driver.
                                            *
                                            * Returns true if microphone support is available,
                                            * even if no microphones are plugged in.
                                            * Returns false if mic support is disabled or unavailable.
                                            *
                                            * This callback can be invoked at any time,
                                            * even before the microphone driver is ready.
                                            */

#define RETRO_ENVIRONMENT_SET_NETPACKET_INTERFACE 76
                                           /* const struct retro_netpacket_callback * --
                                            * When set, a core gains control over network packets sent and
                                            * received during a multiplayer session. This can be used to
                                            * emulate multiplayer games that were originally played on two
                                            * or more separate consoles or computers connected together.
                                            *
                                            * The frontend will take care of connecting players together,
                                            * and the core only needs to send the actual data as needed for
                                            * the emulation, while handshake and connection management happen
                                            * in the background.
                                            *
                                            * When two or more players are connected and this interface has
                                            * been set, time manipulation features (such as pausing, slow motion,
                                            * fast forward, rewinding, save state loading, etc.) are disabled to
                                            * avoid interrupting communication.
                                            *
                                            * Should be set in either retro_init or retro_load_game, but not both.
                                            *
                                            * When not set, a frontend may use state serialization-based
                                            * multiplayer, where a deterministic core supporting multiple
                                            * input devices does not need to take any action on its own.
                                            */

#define RETRO_ENVIRONMENT_GET_DEVICE_POWER (77 | RETRO_ENVIRONMENT_EXPERIMENTAL)
                                           /* struct retro_device_power * --
                                            * Returns the device's current power state as reported by the frontend.
                                            * This is useful for emulating the battery level in handheld consoles,
                                            * or for reducing power consumption when on battery power.
                                            *
                                            * The return value indicates whether the frontend can provide this information,
                                            * even if the parameter is NULL.
                                            *
                                            * If the frontend does not support this functionality,
                                            * then the provided argument will remain unchanged.
                                            *
                                            * Note that this environment call describes the power state for the entire device,
                                            * not for individual peripherals like controllers.
                                            */

/* VFS functionality */

/* File paths:
 * File paths passed as parameters when using this API shall be well formed UNIX-style,
 * using "/" (unquoted forward slash) as directory separator regardless of the platform's native separator.
 * Paths shall also include at least one forward slash ("game.bin" is an invalid path, use "./game.bin" instead).
 * Other than the directory separator, cores shall not make assumptions about path format:
 * "C:/path/game.bin", "http://example.com/game.bin", "#game/game.bin", "./game.bin" (without quotes) are all valid paths.
 * Cores may replace the basename or remove path components from the end, and/or add new components;
 * however, cores shall not append "./", "../" or multiple consecutive forward slashes ("//") to paths they request to front end.
 * The frontend is encouraged to make such paths work as well as it can, but is allowed to give up if the core alters paths too much.
 * Frontends are encouraged, but not required, to support native file system paths (modulo replacing the directory separator, if applicable).
 * Cores are allowed to try using them, but must remain functional if the front rejects such requests.
 * Cores are encouraged to use the libretro-common filestream functions for file I/O,
 * as they seamlessly integrate with VFS, deal with directory separator replacement as appropriate
 * and provide platform-specific fallbacks in cases where front ends do not support VFS. */

/* Opaque file handle
 * Introduced in VFS API v1 */
struct retro_vfs_file_handle;

/* Opaque directory handle
 * Introduced in VFS API v3 */
struct retro_vfs_dir_handle;

/* File open flags
 * Introduced in VFS API v1 */
#define RETRO_VFS_FILE_ACCESS_READ            (1 << 0) /* Read only mode */
#define RETRO_VFS_FILE_ACCESS_WRITE           (1 << 1) /* Write only mode, discard contents and overwrites existing file unless RETRO_VFS_FILE_ACCESS_UPDATE is also specified */
#define RETRO_VFS_FILE_ACCESS_READ_WRITE      (RETRO_VFS_FILE_ACCESS_READ | RETRO_VFS_FILE_ACCESS_WRITE) /* Read-write mode, discard contents and overwrites existing file unless RETRO_VFS_FILE_ACCESS_UPDATE is also specified*/
#define RETRO_VFS_FILE_ACCESS_UPDATE_EXISTING (1 << 2) /* Prevents discarding content of existing files opened for writing */

/* These are only hints. The frontend may choose to ignore them. Other than RAM/CPU/etc use,
   and how they react to unlikely external interference (for example someone else writing to that file,
   or the file's server going down), behavior will not change. */
#define RETRO_VFS_FILE_ACCESS_HINT_NONE              (0)
/* Indicate that the file will be accessed many times. The frontend should aggressively cache everything. */
#define RETRO_VFS_FILE_ACCESS_HINT_FREQUENT_ACCESS   (1 << 0)

/* Seek positions */
#define RETRO_VFS_SEEK_POSITION_START    0
#define RETRO_VFS_SEEK_POSITION_CURRENT  1
#define RETRO_VFS_SEEK_POSITION_END      2

/* stat() result flags
 * Introduced in VFS API v3 */
#define RETRO_VFS_STAT_IS_VALID               (1 << 0)
#define RETRO_VFS_STAT_IS_DIRECTORY           (1 << 1)
#define RETRO_VFS_STAT_IS_CHARACTER_SPECIAL   (1 << 2)

/* Get path from opaque handle. Returns the exact same path passed to file_open when getting the handle
 * Introduced in VFS API v1 */
typedef const char *(RETRO_CALLCONV *retro_vfs_get_path_t)(struct retro_vfs_file_handle *stream);

/* Open a file for reading or writing. If path points to a directory, this will
 * fail. Returns the opaque file handle, or NULL for error.
 * Introduced in VFS API v1 */
typedef struct retro_vfs_file_handle *(RETRO_CALLCONV *retro_vfs_open_t)(const char *path, unsigned mode, unsigned hints);

/* Close the file and release its resources. Must be called if open_file returns non-NULL. Returns 0 on success, -1 on failure.
 * Whether the call succeeds ot not, the handle passed as parameter becomes invalid and should no longer be used.
 * Introduced in VFS API v1 */
typedef int (RETRO_CALLCONV *retro_vfs_close_t)(struct retro_vfs_file_handle *stream);

/* Return the size of the file in bytes, or -1 for error.
 * Introduced in VFS API v1 */
typedef int64_t (RETRO_CALLCONV *retro_vfs_size_t)(struct retro_vfs_file_handle *stream);

/* Truncate file to specified size. Returns 0 on success or -1 on error
 * Introduced in VFS API v2 */
typedef int64_t (RETRO_CALLCONV *retro_vfs_truncate_t)(struct retro_vfs_file_handle *stream, int64_t length);

/* Get the current read / write position for the file. Returns -1 for error.
 * Introduced in VFS API v1 */
typedef int64_t (RETRO_CALLCONV *retro_vfs_tell_t)(struct retro_vfs_file_handle *stream);

/* Set the current read/write position for the file. Returns the new position, -1 for error.
 * Introduced in VFS API v1 */
typedef int64_t (RETRO_CALLCONV *retro_vfs_seek_t)(struct retro_vfs_file_handle *stream, int64_t offset, int seek_position);

/* Read data from a file. Returns the number of bytes read, or -1 for error.
 * Introduced in VFS API v1 */
typedef int64_t (RETRO_CALLCONV *retro_vfs_read_t)(struct retro_vfs_file_handle *stream, void *s, uint64_t len);

/* Write data to a file. Returns the number of bytes written, or -1 for error.
 * Introduced in VFS API v1 */
typedef int64_t (RETRO_CALLCONV *retro_vfs_write_t)(struct retro_vfs_file_handle *stream, const void *s, uint64_t len);

/* Flush pending writes to file, if using buffered IO. Returns 0 on sucess, or -1 on failure.
 * Introduced in VFS API v1 */
typedef int (RETRO_CALLCONV *retro_vfs_flush_t)(struct retro_vfs_file_handle *stream);

/* Delete the specified file. Returns 0 on success, -1 on failure
 * Introduced in VFS API v1 */
typedef int (RETRO_CALLCONV *retro_vfs_remove_t)(const char *path);

/* Rename the specified file. Returns 0 on success, -1 on failure
 * Introduced in VFS API v1 */
typedef int (RETRO_CALLCONV *retro_vfs_rename_t)(const char *old_path, const char *new_path);

/* Stat the specified file. Retruns a bitmask of RETRO_VFS_STAT_* flags, none are set if path was not valid.
 * Additionally stores file size in given variable, unless NULL is given.
 * Introduced in VFS API v3 */
typedef int (RETRO_CALLCONV *retro_vfs_stat_t)(const char *path, int32_t *size);

/* Create the specified directory. Returns 0 on success, -1 on unknown failure, -2 if already exists.
 * Introduced in VFS API v3 */
typedef int (RETRO_CALLCONV *retro_vfs_mkdir_t)(const char *dir);

/* Open the specified directory for listing. Returns the opaque dir handle, or NULL for error.
 * Support for the include_hidden argument may vary depending on the platform.
 * Introduced in VFS API v3 */
typedef struct retro_vfs_dir_handle *(RETRO_CALLCONV *retro_vfs_opendir_t)(const char *dir, bool include_hidden);

/* Read the directory entry at the current position, and move the read pointer to the next position.
 * Returns true on success, false if already on the last entry.
 * Introduced in VFS API v3 */
typedef bool (RETRO_CALLCONV *retro_vfs_readdir_t)(struct retro_vfs_dir_handle *dirstream);

/* Get the name of the last entry read. Returns a string on success, or NULL for error.
 * The returned string pointer is valid until the next call to readdir or closedir.
 * Introduced in VFS API v3 */
typedef const char *(RETRO_CALLCONV *retro_vfs_dirent_get_name_t)(struct retro_vfs_dir_handle *dirstream);

/* Check if the last entry read was a directory. Returns true if it was, false otherwise (or on error).
 * Introduced in VFS API v3 */
typedef bool (RETRO_CALLCONV *retro_vfs_dirent_is_dir_t)(struct retro_vfs_dir_handle *dirstream);

/* Close the directory and release its resources. Must be called if opendir returns non-NULL. Returns 0 on success, -1 on failure.
 * Whether the call succeeds ot not, the handle passed as parameter becomes invalid and should no longer be used.
 * Introduced in VFS API v3 */
typedef int (RETRO_CALLCONV *retro_vfs_closedir_t)(struct retro_vfs_dir_handle *dirstream);

struct retro_vfs_interface
{
   /* VFS API v1 */
	retro_vfs_get_path_t get_path;
	retro_vfs_open_t open;
	retro_vfs_close_t close;
	retro_vfs_size_t size;
	retro_vfs_tell_t tell;
	retro_vfs_seek_t seek;
	retro_vfs_read_t read;
	retro_vfs_write_t write;
	retro_vfs_flush_t flush;
	retro_vfs_remove_t remove;
	retro_vfs_rename_t rename;
   /* VFS API v2 */
   retro_vfs_truncate_t truncate;
   /* VFS API v3 */
   retro_vfs_stat_t stat;
   retro_vfs_mkdir_t mkdir;
   retro_vfs_opendir_t opendir;
   retro_vfs_readdir_t readdir;
   retro_vfs_dirent_get_name_t dirent_get_name;
   retro_vfs_dirent_is_dir_t dirent_is_dir;
   retro_vfs_closedir_t closedir;
};

struct retro_vfs_interface_info
{
   /* Set by core: should this be higher than the version the front end supports,
    * front end will return false in the RETRO_ENVIRONMENT_GET_VFS_INTERFACE call
    * Introduced in VFS API v1 */
   uint32_t required_interface_version;

   /* Frontend writes interface pointer here. The frontend also sets the actual
    * version, must be at least required_interface_version.
    * Introduced in VFS API v1 */
   struct retro_vfs_interface *iface;
};

enum retro_hw_render_interface_type
{
   RETRO_HW_RENDER_INTERFACE_VULKAN     = 0,
   RETRO_HW_RENDER_INTERFACE_D3D9       = 1,
   RETRO_HW_RENDER_INTERFACE_D3D10      = 2,
   RETRO_HW_RENDER_INTERFACE_D3D11      = 3,
   RETRO_HW_RENDER_INTERFACE_D3D12      = 4,
   RETRO_HW_RENDER_INTERFACE_GSKIT_PS2  = 5,
   RETRO_HW_RENDER_INTERFACE_DUMMY      = INT_MAX
};

/* Base struct. All retro_hw_render_interface_* types
 * contain at least these fields. */
struct retro_hw_render_interface
{
   enum retro_hw_render_interface_type interface_type;
   unsigned interface_version;
};

typedef void (RETRO_CALLCONV *retro_set_led_state_t)(int led, int state);
struct retro_led_interface
{
    retro_set_led_state_t set_led_state;
};

/* Retrieves the current state of the MIDI input.
 * Returns true if it's enabled, false otherwise. */
typedef bool (RETRO_CALLCONV *retro_midi_input_enabled_t)(void);

/* Retrieves the current state of the MIDI output.
 * Returns true if it's enabled, false otherwise */
typedef bool (RETRO_CALLCONV *retro_midi_output_enabled_t)(void);

/* Reads next byte from the input stream.
 * Returns true if byte is read, false otherwise. */
typedef bool (RETRO_CALLCONV *retro_midi_read_t)(uint8_t *byte);

/* Writes byte to the output stream.
 * 'delta_time' is in microseconds and represent time elapsed since previous write.
 * Returns true if byte is written, false otherwise. */
typedef bool (RETRO_CALLCONV *retro_midi_write_t)(uint8_t byte, uint32_t delta_time);

/* Flushes previously written data.
 * Returns true if successful, false otherwise. */
typedef bool (RETRO_CALLCONV *retro_midi_flush_t)(void);

struct retro_midi_interface
{
   retro_midi_input_enabled_t input_enabled;
   retro_midi_output_enabled_t output_enabled;
   retro_midi_read_t read;
   retro_midi_write_t write;
   retro_midi_flush_t flush;
};

enum retro_hw_render_context_negotiation_interface_type
{
   RETRO_HW_RENDER_CONTEXT_NEGOTIATION_INTERFACE_VULKAN = 0,
   RETRO_HW_RENDER_CONTEXT_NEGOTIATION_INTERFACE_DUMMY = INT_MAX
};

/* Base struct. All retro_hw_render_context_negotiation_interface_* types
 * contain at least these fields. */
struct retro_hw_render_context_negotiation_interface
{
   enum retro_hw_render_context_negotiation_interface_type interface_type;
   unsigned interface_version;
};

/* Serialized state is incomplete in some way. Set if serialization is
 * usable in typical end-user cases but should not be relied upon to
 * implement frame-sensitive frontend features such as netplay or
 * rerecording. */
#define RETRO_SERIALIZATION_QUIRK_INCOMPLETE (1 << 0)
/* The core must spend some time initializing before serialization is
 * supported. retro_serialize() will initially fail; retro_unserialize()
 * and retro_serialize_size() may or may not work correctly either. */
#define RETRO_SERIALIZATION_QUIRK_MUST_INITIALIZE (1 << 1)
/* Serialization size may change within a session. */
#define RETRO_SERIALIZATION_QUIRK_CORE_VARIABLE_SIZE (1 << 2)
/* Set by the frontend to acknowledge that it supports variable-sized
 * states. */
#define RETRO_SERIALIZATION_QUIRK_FRONT_VARIABLE_SIZE (1 << 3)
/* Serialized state can only be loaded during the same session. */
#define RETRO_SERIALIZATION_QUIRK_SINGLE_SESSION (1 << 4)
/* Serialized state cannot be loaded on an architecture with a different
 * endianness from the one it was saved on. */
#define RETRO_SERIALIZATION_QUIRK_ENDIAN_DEPENDENT (1 << 5)
/* Serialized state cannot be loaded on a different platform from the one it
 * was saved on for reasons other than endianness, such as word size
 * dependence */
#define RETRO_SERIALIZATION_QUIRK_PLATFORM_DEPENDENT (1 << 6)

#define RETRO_MEMDESC_CONST      (1 << 0)   /* The frontend will never change this memory area once retro_load_game has returned. */
#define RETRO_MEMDESC_BIGENDIAN  (1 << 1)   /* The memory area contains big endian data. Default is little endian. */
#define RETRO_MEMDESC_SYSTEM_RAM (1 << 2)   /* The memory area is system RAM.  This is main RAM of the gaming system. */
#define RETRO_MEMDESC_SAVE_RAM   (1 << 3)   /* The memory area is save RAM. This RAM is usually found on a game cartridge, backed up by a battery. */
#define RETRO_MEMDESC_VIDEO_RAM  (1 << 4)   /* The memory area is video RAM (VRAM) */
#define RETRO_MEMDESC_ALIGN_2    (1 << 16)  /* All memory access in this area is aligned to their own size, or 2, whichever is smaller. */
#define RETRO_MEMDESC_ALIGN_4    (2 << 16)
#define RETRO_MEMDESC_ALIGN_8    (3 << 16)
#define RETRO_MEMDESC_MINSIZE_2  (1 << 24)  /* All memory in this region is accessed at least 2 bytes at the time. */
#define RETRO_MEMDESC_MINSIZE_4  (2 << 24)
#define RETRO_MEMDESC_MINSIZE_8  (3 << 24)
struct retro_memory_descriptor
{
   uint64_t flags;

   /* Pointer to the start of the relevant ROM or RAM chip.
    * It's strongly recommended to use 'offset' if possible, rather than
    * doing math on the pointer.
    *
    * If the same byte is mapped my multiple descriptors, their descriptors
    * must have the same pointer.
    * If 'start' does not point to the first byte in the pointer, put the
    * difference in 'offset' instead.
    *
    * May be NULL if there's nothing usable here (e.g. hardware registers and
    * open bus). No flags should be set if the pointer is NULL.
    * It's recommended to minimize the number of descriptors if possible,
    * but not mandatory. */
   void *ptr;
   size_t offset;

   /* This is the location in the emulated address space
    * where the mapping starts. */
   size_t start;

   /* Which bits must be same as in 'start' for this mapping to apply.
    * The first memory descriptor to claim a certain byte is the one
    * that applies.
    * A bit which is set in 'start' must also be set in this.
    * Can be zero, in which case each byte is assumed mapped exactly once.
    * In this case, 'len' must be a power of two. */
   size_t select;

   /* If this is nonzero, the set bits are assumed not connected to the
    * memory chip's address pins. */
   size_t disconnect;

   /* This one tells the size of the current memory area.
    * If, after start+disconnect are applied, the address is higher than
    * this, the highest bit of the address is cleared.
    *
    * If the address is still too high, the next highest bit is cleared.
    * Can be zero, in which case it's assumed to be infinite (as limited
    * by 'select' and 'disconnect'). */
   size_t len;

   /* To go from emulated address to physical address, the following
    * order applies:
    * Subtract 'start', pick off 'disconnect', apply 'len', add 'offset'. */

   /* The address space name must consist of only a-zA-Z0-9_-,
    * should be as short as feasible (maximum length is 8 plus the NUL),
    * and may not be any other address space plus one or more 0-9A-F
    * at the end.
    * However, multiple memory descriptors for the same address space is
    * allowed, and the address space name can be empty. NULL is treated
    * as empty.
    *
    * Address space names are case sensitive, but avoid lowercase if possible.
    * The same pointer may exist in multiple address spaces.
    *
    * Examples:
    * blank+blank - valid (multiple things may be mapped in the same namespace)
    * 'Sp'+'Sp' - valid (multiple things may be mapped in the same namespace)
    * 'A'+'B' - valid (neither is a prefix of each other)
    * 'S'+blank - valid ('S' is not in 0-9A-F)
    * 'a'+blank - valid ('a' is not in 0-9A-F)
    * 'a'+'A' - valid (neither is a prefix of each other)
    * 'AR'+blank - valid ('R' is not in 0-9A-F)
    * 'ARB'+blank - valid (the B can't be part of the address either, because
    *                      there is no namespace 'AR')
    * blank+'B' - not valid, because it's ambigous which address space B1234
    *             would refer to.
    * The length can't be used for that purpose; the frontend may want
    * to append arbitrary data to an address, without a separator. */
   const char *addrspace;

   /* TODO: When finalizing this one, add a description field, which should be
    * "WRAM" or something roughly equally long. */

   /* TODO: When finalizing this one, replace 'select' with 'limit', which tells
    * which bits can vary and still refer to the same address (limit = ~select).
    * TODO: limit? range? vary? something else? */

   /* TODO: When finalizing this one, if 'len' is above what 'select' (or
    * 'limit') allows, it's bankswitched. Bankswitched data must have both 'len'
    * and 'select' != 0, and the mappings don't tell how the system switches the
    * banks. */

   /* TODO: When finalizing this one, fix the 'len' bit removal order.
    * For len=0x1800, pointer 0x1C00 should go to 0x1400, not 0x0C00.
    * Algorithm: Take bits highest to lowest, but if it goes above len, clear
    * the most recent addition and continue on the next bit.
    * TODO: Can the above be optimized? Is "remove the lowest bit set in both
    * pointer and 'len'" equivalent? */

   /* TODO: Some emulators (MAME?) emulate big endian systems by only accessing
    * the emulated memory in 32-bit chunks, native endian. But that's nothing
    * compared to Darek Mihocka <http://www.emulators.com/docs/nx07_vm101.htm>
    * (section Emulation 103 - Nearly Free Byte Reversal) - he flips the ENTIRE
    * RAM backwards! I'll want to represent both of those, via some flags.
    *
    * I suspect MAME either didn't think of that idea, or don't want the #ifdef.
    * Not sure which, nor do I really care. */

   /* TODO: Some of those flags are unused and/or don't really make sense. Clean
    * them up. */
};

/* The frontend may use the largest value of 'start'+'select' in a
 * certain namespace to infer the size of the address space.
 *
 * If the address space is larger than that, a mapping with .ptr=NULL
 * should be at the end of the array, with .select set to all ones for
 * as long as the address space is big.
 *
 * Sample descriptors (minus .ptr, and RETRO_MEMFLAG_ on the flags):
 * SNES WRAM:
 * .start=0x7E0000, .len=0x20000
 * (Note that this must be mapped before the ROM in most cases; some of the
 * ROM mappers
 * try to claim $7E0000, or at least $7E8000.)
 * SNES SPC700 RAM:
 * .addrspace="S", .len=0x10000
 * SNES WRAM mirrors:
 * .flags=MIRROR, .start=0x000000, .select=0xC0E000, .len=0x2000
 * .flags=MIRROR, .start=0x800000, .select=0xC0E000, .len=0x2000
 * SNES WRAM mirrors, alternate equivalent descriptor:
 * .flags=MIRROR, .select=0x40E000, .disconnect=~0x1FFF
 * (Various similar constructions can be created by combining parts of
 * the above two.)
 * SNES LoROM (512KB, mirrored a couple of times):
 * .flags=CONST, .start=0x008000, .select=0x408000, .disconnect=0x8000, .len=512*1024
 * .flags=CONST, .start=0x400000, .select=0x400000, .disconnect=0x8000, .len=512*1024
 * SNES HiROM (4MB):
 * .flags=CONST,                 .start=0x400000, .select=0x400000, .len=4*1024*1024
 * .flags=CONST, .offset=0x8000, .start=0x008000, .select=0x408000, .len=4*1024*1024
 * SNES ExHiROM (8MB):
 * .flags=CONST, .offset=0,                  .start=0xC00000, .select=0xC00000, .len=4*1024*1024
 * .flags=CONST, .offset=4*1024*1024,        .start=0x400000, .select=0xC00000, .len=4*1024*1024
 * .flags=CONST, .offset=0x8000,             .start=0x808000, .select=0xC08000, .len=4*1024*1024
 * .flags=CONST, .offset=4*1024*1024+0x8000, .start=0x008000, .select=0xC08000, .len=4*1024*1024
 * Clarify the size of the address space:
 * .ptr=NULL, .select=0xFFFFFF
 * .len can be implied by .select in many of them, but was included for clarity.
 */

struct retro_memory_map
{
   const struct retro_memory_descriptor *descriptors;
   unsigned num_descriptors;
};

struct retro_controller_description
{
   /* Human-readable description of the controller. Even if using a generic
    * input device type, this can be set to the particular device type the
    * core uses. */
   const char *desc;

   /* Device type passed to retro_set_controller_port_device(). If the device
    * type is a sub-class of a generic input device type, use the
    * RETRO_DEVICE_SUBCLASS macro to create an ID.
    *
    * E.g. RETRO_DEVICE_SUBCLASS(RETRO_DEVICE_JOYPAD, 1). */
   unsigned id;
};

struct retro_controller_info
{
   const struct retro_controller_description *types;
   unsigned num_types;
};

struct retro_subsystem_memory_info
{
   /* The extension associated with a memory type, e.g. "psram". */
   const char *extension;

   /* The memory type for retro_get_memory(). This should be at
    * least 0x100 to avoid conflict with standardized
    * libretro memory types. */
   unsigned type;
};

struct retro_subsystem_rom_info
{
   /* Describes what the content is (SGB BIOS, GB ROM, etc). */
   const char *desc;

   /* Same definition as retro_get_system_info(). */
   const char *valid_extensions;

   /* Same definition as retro_get_system_info(). */
   bool need_fullpath;

   /* Same definition as retro_get_system_info(). */
   bool block_extract;

   /* This is set if the content is required to load a game.
    * If this is set to false, a zeroed-out retro_game_info can be passed. */
   bool required;

   /* Content can have multiple associated persistent
    * memory types (retro_get_memory()). */
   const struct retro_subsystem_memory_info *memory;
   unsigned num_memory;
};

struct retro_subsystem_info
{
   /* Human-readable string of the subsystem type, e.g. "Super GameBoy" */
   const char *desc;

   /* A computer friendly short string identifier for the subsystem type.
    * This name must be [a-z].
    * E.g. if desc is "Super GameBoy", this can be "sgb".
    * This identifier can be used for command-line interfaces, etc.
    */
   const char *ident;

   /* Infos for each content file. The first entry is assumed to be the
    * "most significant" content for frontend purposes.
    * E.g. with Super GameBoy, the first content should be the GameBoy ROM,
    * as it is the most "significant" content to a user.
    * If a frontend creates new file paths based on the content used
    * (e.g. savestates), it should use the path for the first ROM to do so. */
   const struct retro_subsystem_rom_info *roms;

   /* Number of content files associated with a subsystem. */
   unsigned num_roms;

   /* The type passed to retro_load_game_special(). */
   unsigned id;
};

typedef void (RETRO_CALLCONV *retro_proc_address_t)(void);

/* libretro API extension functions:
 * (None here so far).
 *
 * Get a symbol from a libretro core.
 * Cores should only return symbols which are actual
 * extensions to the libretro API.
 *
 * Frontends should not use this to obtain symbols to standard
 * libretro entry points (static linking or dlsym).
 *
 * The symbol name must be equal to the function name,
 * e.g. if void retro_foo(void); exists, the symbol must be called "retro_foo".
 * The returned function pointer must be cast to the corresponding type.
 */
typedef retro_proc_address_t (RETRO_CALLCONV *retro_get_proc_address_t)(const char *sym);

struct retro_get_proc_address_interface
{
   retro_get_proc_address_t get_proc_address;
};

/**
 * The severity of a given message.
 * The frontend may log messages differently depending on the level.
 * It may also ignore log messages of a certain level.
 * @see retro_log_callback
 */
enum retro_log_level
{
   /** The logged message is most likely not interesting to the user. */
   RETRO_LOG_DEBUG = 0,

   /** Information about the core operating normally. */
   RETRO_LOG_INFO,

   /** Indicates a potential problem, possibly one that the core can recover from. */
   RETRO_LOG_WARN,

   /** Indicates a degraded experience, if not failure. */
   RETRO_LOG_ERROR,

   /** Defined to ensure that sizeof(enum retro_log_level) == sizeof(int). Do not use. */
   RETRO_LOG_DUMMY = INT_MAX
};

/**
 * Logs a message to the frontend.
 *
 * @param level The log level of the message.
 * @param fmt The format string to log.
 * Same format as <tt>printf</tt>.
 * Behavior is undefined if this is <tt>NULL</tt>.
 * @param ... Zero or more arguments used by the format string.
 * Behavior is undefined if these don't match the ones expected by <tt>fmt</tt>.
 * @see retro_log_level
 * @see printf
 */
typedef void (RETRO_CALLCONV *retro_log_printf_t)(enum retro_log_level level,
      const char *fmt, ...);

struct retro_log_callback
{
   /** Set by the frontend. The core should call this function to log a message. */
   retro_log_printf_t log;
};

/* Performance related functions */

/* ID values for SIMD CPU features */
#define RETRO_SIMD_SSE      (1 << 0)
#define RETRO_SIMD_SSE2     (1 << 1)
#define RETRO_SIMD_VMX      (1 << 2)
#define RETRO_SIMD_VMX128   (1 << 3)
#define RETRO_SIMD_AVX      (1 << 4)
#define RETRO_SIMD_NEON     (1 << 5)
#define RETRO_SIMD_SSE3     (1 << 6)
#define RETRO_SIMD_SSSE3    (1 << 7)
#define RETRO_SIMD_MMX      (1 << 8)
#define RETRO_SIMD_MMXEXT   (1 << 9)
#define RETRO_SIMD_SSE4     (1 << 10)
#define RETRO_SIMD_SSE42    (1 << 11)
#define RETRO_SIMD_AVX2     (1 << 12)
#define RETRO_SIMD_VFPU     (1 << 13)
#define RETRO_SIMD_PS       (1 << 14)
#define RETRO_SIMD_AES      (1 << 15)
#define RETRO_SIMD_VFPV3    (1 << 16)
#define RETRO_SIMD_VFPV4    (1 << 17)
#define RETRO_SIMD_POPCNT   (1 << 18)
#define RETRO_SIMD_MOVBE    (1 << 19)
#define RETRO_SIMD_CMOV     (1 << 20)
#define RETRO_SIMD_ASIMD    (1 << 21)

typedef uint64_t retro_perf_tick_t;
typedef int64_t retro_time_t;

struct retro_perf_counter
{
   const char *ident;
   retro_perf_tick_t start;
   retro_perf_tick_t total;
   retro_perf_tick_t call_cnt;

   bool registered;
};

/**
 * @returns The current system time in microseconds.
 * @note Accuracy may vary by platform.
 * The frontend should use the most accurate timer possible.
 * @see RETRO_ENVIRONMENT_GET_PERF_INTERFACE
 */
typedef retro_time_t (RETRO_CALLCONV *retro_perf_get_time_usec_t)(void);

/* A simple counter. Usually nanoseconds, but can also be CPU cycles.
 * Can be used directly if desired (when creating a more sophisticated
 * performance counter system).
 * */
typedef retro_perf_tick_t (RETRO_CALLCONV *retro_perf_get_counter_t)(void);

/* Returns a bit-mask of detected CPU features (RETRO_SIMD_*). */
typedef uint64_t (RETRO_CALLCONV *retro_get_cpu_features_t)(void);

/* Asks frontend to log and/or display the state of performance counters.
 * Performance counters can always be poked into manually as well.
 */
typedef void (RETRO_CALLCONV *retro_perf_log_t)(void);

/* Register a performance counter.
 * ident field must be set with a discrete value and other values in
 * retro_perf_counter must be 0.
 * Registering can be called multiple times. To avoid calling to
 * frontend redundantly, you can check registered field first. */
typedef void (RETRO_CALLCONV *retro_perf_register_t)(struct retro_perf_counter *counter);

/* Starts a registered counter. */
typedef void (RETRO_CALLCONV *retro_perf_start_t)(struct retro_perf_counter *counter);

/* Stops a registered counter. */
typedef void (RETRO_CALLCONV *retro_perf_stop_t)(struct retro_perf_counter *counter);

/* For convenience it can be useful to wrap register, start and stop in macros.
 * E.g.:
 * #ifdef LOG_PERFORMANCE
 * #define RETRO_PERFORMANCE_INIT(perf_cb, name) static struct retro_perf_counter name = {#name}; if (!name.registered) perf_cb.perf_register(&(name))
 * #define RETRO_PERFORMANCE_START(perf_cb, name) perf_cb.perf_start(&(name))
 * #define RETRO_PERFORMANCE_STOP(perf_cb, name) perf_cb.perf_stop(&(name))
 * #else
 * ... Blank macros ...
 * #endif
 *
 * These can then be used mid-functions around code snippets.
 *
 * extern struct retro_perf_callback perf_cb;  * Somewhere in the core.
 *
 * void do_some_heavy_work(void)
 * {
 *    RETRO_PERFORMANCE_INIT(cb, work_1;
 *    RETRO_PERFORMANCE_START(cb, work_1);
 *    heavy_work_1();
 *    RETRO_PERFORMANCE_STOP(cb, work_1);
 *
 *    RETRO_PERFORMANCE_INIT(cb, work_2);
 *    RETRO_PERFORMANCE_START(cb, work_2);
 *    heavy_work_2();
 *    RETRO_PERFORMANCE_STOP(cb, work_2);
 * }
 *
 * void retro_deinit(void)
 * {
 *    perf_cb.perf_log();  * Log all perf counters here for example.
 * }
 */

struct retro_perf_callback
{
   retro_perf_get_time_usec_t    get_time_usec;
   retro_get_cpu_features_t      get_cpu_features;

   retro_perf_get_counter_t      get_perf_counter;
   retro_perf_register_t         perf_register;
   retro_perf_start_t            perf_start;
   retro_perf_stop_t             perf_stop;
   retro_perf_log_t              perf_log;
};

/* FIXME: Document the sensor API and work out behavior.
 * It will be marked as experimental until then.
 */
enum retro_sensor_action
{
   RETRO_SENSOR_ACCELEROMETER_ENABLE = 0,
   RETRO_SENSOR_ACCELEROMETER_DISABLE,
   RETRO_SENSOR_GYROSCOPE_ENABLE,
   RETRO_SENSOR_GYROSCOPE_DISABLE,
   RETRO_SENSOR_ILLUMINANCE_ENABLE,
   RETRO_SENSOR_ILLUMINANCE_DISABLE,

   RETRO_SENSOR_DUMMY = INT_MAX
};

/* Id values for SENSOR types. */
#define RETRO_SENSOR_ACCELEROMETER_X 0
#define RETRO_SENSOR_ACCELEROMETER_Y 1
#define RETRO_SENSOR_ACCELEROMETER_Z 2
#define RETRO_SENSOR_GYROSCOPE_X 3
#define RETRO_SENSOR_GYROSCOPE_Y 4
#define RETRO_SENSOR_GYROSCOPE_Z 5
#define RETRO_SENSOR_ILLUMINANCE 6

typedef bool (RETRO_CALLCONV *retro_set_sensor_state_t)(unsigned port,
      enum retro_sensor_action action, unsigned rate);

typedef float (RETRO_CALLCONV *retro_sensor_get_input_t)(unsigned port, unsigned id);

struct retro_sensor_interface
{
   retro_set_sensor_state_t set_sensor_state;
   retro_sensor_get_input_t get_sensor_input;
};

enum retro_camera_buffer
{
   RETRO_CAMERA_BUFFER_OPENGL_TEXTURE = 0,
   RETRO_CAMERA_BUFFER_RAW_FRAMEBUFFER,

   RETRO_CAMERA_BUFFER_DUMMY = INT_MAX
};

/* Starts the camera driver. Can only be called in retro_run(). */
typedef bool (RETRO_CALLCONV *retro_camera_start_t)(void);

/* Stops the camera driver. Can only be called in retro_run(). */
typedef void (RETRO_CALLCONV *retro_camera_stop_t)(void);

/* Callback which signals when the camera driver is initialized
 * and/or deinitialized.
 * retro_camera_start_t can be called in initialized callback.
 */
typedef void (RETRO_CALLCONV *retro_camera_lifetime_status_t)(void);

/* A callback for raw framebuffer data. buffer points to an XRGB8888 buffer.
 * Width, height and pitch are similar to retro_video_refresh_t.
 * First pixel is top-left origin.
 */
typedef void (RETRO_CALLCONV *retro_camera_frame_raw_framebuffer_t)(const uint32_t *buffer,
      unsigned width, unsigned height, size_t pitch);

/* A callback for when OpenGL textures are used.
 *
 * texture_id is a texture owned by camera driver.
 * Its state or content should be considered immutable, except for things like
 * texture filtering and clamping.
 *
 * texture_target is the texture target for the GL texture.
 * These can include e.g. GL_TEXTURE_2D, GL_TEXTURE_RECTANGLE, and possibly
 * more depending on extensions.
 *
 * affine points to a packed 3x3 column-major matrix used to apply an affine
 * transform to texture coordinates. (affine_matrix * vec3(coord_x, coord_y, 1.0))
 * After transform, normalized texture coord (0, 0) should be bottom-left
 * and (1, 1) should be top-right (or (width, height) for RECTANGLE).
 *
 * GL-specific typedefs are avoided here to avoid relying on gl.h in
 * the API definition.
 */
typedef void (RETRO_CALLCONV *retro_camera_frame_opengl_texture_t)(unsigned texture_id,
      unsigned texture_target, const float *affine);

/**
 * @see RETRO_ENVIRONMENT_GET_CAMERA_INTERFACE
 */
struct retro_camera_callback
{
   /* Set by libretro core.
    * Example bitmask: caps = (1 << RETRO_CAMERA_BUFFER_OPENGL_TEXTURE) | (1 << RETRO_CAMERA_BUFFER_RAW_FRAMEBUFFER).
    */
   uint64_t caps;

   /* Desired resolution for camera. Is only used as a hint. */
   unsigned width;
   unsigned height;

   /**
    * Starts the camera driver.
    * Set by the frontend.
    * @returns \c true if the driver was successfully started.
    * @note Must be called in <tt>retro_run()</tt>.
    * @see retro_camera_callback
    */
   retro_camera_start_t start;

   /**
    * Stops the camera driver.
    * @note Must be called in <tt>retro_run()</tt>.
    * @warning The frontend may close the camera on its own when unloading the core,
    * but this behavior is not guaranteed.
    * Cores should clean up the camera before exiting.
    * @see retro_camera_callback
    */
   retro_camera_stop_t stop;

   /* Set by libretro core if raw framebuffer callbacks will be used. */
   retro_camera_frame_raw_framebuffer_t frame_raw_framebuffer;

   /* Set by libretro core if OpenGL texture callbacks will be used. */
   retro_camera_frame_opengl_texture_t frame_opengl_texture;

   /**
    * Core-defined callback invoked by the frontend right after the camera driver is initialized
    * (\em not when calling <tt>start</tt>).
    * May be <tt>NULL</tt>, in which this function is not called.
    */
   retro_camera_lifetime_status_t initialized;

   /**
    * Core-defined callback invoked by the frontend
    * right before the video camera driver is deinitialized
    * (\em not when calling <tt>stop</tt>).
    * May be <tt>NULL</tt>, in which case this function is not called.
    */
   retro_camera_lifetime_status_t deinitialized;
};

/* Sets the interval of time and/or distance at which to update/poll
 * location-based data.
 *
 * To ensure compatibility with all location-based implementations,
 * values for both interval_ms and interval_distance should be provided.
 *
 * interval_ms is the interval expressed in milliseconds.
 * interval_distance is the distance interval expressed in meters.
 */
typedef void (RETRO_CALLCONV *retro_location_set_interval_t)(unsigned interval_ms,
      unsigned interval_distance);

/* Start location services. The device will start listening for changes to the
 * current location at regular intervals (which are defined with
 * retro_location_set_interval_t). */
typedef bool (RETRO_CALLCONV *retro_location_start_t)(void);

/* Stop location services. The device will stop listening for changes
 * to the current location. */
typedef void (RETRO_CALLCONV *retro_location_stop_t)(void);

/* Get the position of the current location. Will set parameters to
 * 0 if no new  location update has happened since the last time. */
typedef bool (RETRO_CALLCONV *retro_location_get_position_t)(double *lat, double *lon,
      double *horiz_accuracy, double *vert_accuracy);

/* Callback which signals when the location driver is initialized
 * and/or deinitialized.
 * retro_location_start_t can be called in initialized callback.
 */
typedef void (RETRO_CALLCONV *retro_location_lifetime_status_t)(void);

struct retro_location_callback
{
   retro_location_start_t         start;
   retro_location_stop_t          stop;
   retro_location_get_position_t  get_position;
   retro_location_set_interval_t  set_interval;

   retro_location_lifetime_status_t initialized;
   retro_location_lifetime_status_t deinitialized;
};

enum retro_rumble_effect
{
   RETRO_RUMBLE_STRONG = 0,
   RETRO_RUMBLE_WEAK = 1,

   /** Defined to ensure <tt>sizeof(enum retro_rumble_effect) == sizeof(int)</tt>. Do not use. */
   RETRO_RUMBLE_DUMMY = INT_MAX
};

/* Sets rumble state for joypad plugged in port 'port'.
 * Rumble effects are controlled independently,
 * and setting e.g. strong rumble does not override weak rumble.
 * Strength has a range of [0, 0xffff].
 *
 * Returns true if rumble state request was honored.
 * Calling this before first retro_run() is likely to return false. */
typedef bool (RETRO_CALLCONV *retro_set_rumble_state_t)(unsigned port,
      enum retro_rumble_effect effect, uint16_t strength);

struct retro_rumble_interface
{
   retro_set_rumble_state_t set_rumble_state;
};

/* Notifies libretro that audio data should be written. */
typedef void (RETRO_CALLCONV *retro_audio_callback_t)(void);

/* True: Audio driver in frontend is active, and callback is
 * expected to be called regularily.
 * False: Audio driver in frontend is paused or inactive.
 * Audio callback will not be called until set_state has been
 * called with true.
 * Initial state is false (inactive).
 */
typedef void (RETRO_CALLCONV *retro_audio_set_state_callback_t)(bool enabled);

struct retro_audio_callback
{
   retro_audio_callback_t callback;
   retro_audio_set_state_callback_t set_state;
};

typedef int64_t retro_usec_t;

/**
 * Called right before each iteration of \c retro_run
 * if registered via <tt>RETRO_ENVIRONMENT_SET_FRAME_TIME_CALLBACK</tt>.
 *
 * @param usec Time since the last call to <tt>retro_run</tt>, in microseconds.
 * If the frontend is manipulating the frame time
 * (e.g. via fast-forward or slow motion),
 * this value will be the reference value initially provided to the environment call.
 * @see RETRO_ENVIRONMENT_SET_FRAME_TIME_CALLBACK
 * @see retro_frame_time_callback
 */
typedef void (RETRO_CALLCONV *retro_frame_time_callback_t)(retro_usec_t usec);

/**
 * @see RETRO_ENVIRONMENT_SET_FRAME_TIME_CALLBACK
 */
struct retro_frame_time_callback
{
   /**
    * Called to notify the core of the current frame time.
    * If <tt>NULL</tt>, the frontend will clear its registered callback.
    */
   retro_frame_time_callback_t callback;

   /**
    * The ideal duration of one frame, in microseconds.
    * Compute it as <tt>1000000 / fps</tt>.
    * The frontend will resolve rounding to ensure that framestepping, etc is exact.
    */
   retro_usec_t reference;
};

/* Notifies a libretro core of the current occupancy
 * level of the frontend audio buffer.
 *
 * - active: 'true' if audio buffer is currently
 *           in use. Will be 'false' if audio is
 *           disabled in the frontend
 *
 * - occupancy: Given as a value in the range [0,100],
 *              corresponding to the occupancy percentage
 *              of the audio buffer
 *
 * - underrun_likely: 'true' if the frontend expects an
 *                    audio buffer underrun during the
 *                    next frame (indicates that a core
 *                    should attempt frame skipping)
 *
 * It will be called right before retro_run() every frame. */
typedef void (RETRO_CALLCONV *retro_audio_buffer_status_callback_t)(
      bool active, unsigned occupancy, bool underrun_likely);
struct retro_audio_buffer_status_callback
{
   retro_audio_buffer_status_callback_t callback;
};

/* Pass this to retro_video_refresh_t if rendering to hardware.
 * Passing NULL to retro_video_refresh_t is still a frame dupe as normal.
 * */
#define RETRO_HW_FRAME_BUFFER_VALID ((void*)-1)

/* Invalidates the current HW context.
 * Any GL state is lost, and must not be deinitialized explicitly.
 * If explicit deinitialization is desired by the libretro core,
 * it should implement context_destroy callback.
 * If called, all GPU resources must be reinitialized.
 * Usually called when frontend reinits video driver.
 * Also called first time video driver is initialized,
 * allowing libretro core to initialize resources.
 */
typedef void (RETRO_CALLCONV *retro_hw_context_reset_t)(void);

/* Gets current framebuffer which is to be rendered to.
 * Could change every frame potentially.
 */
typedef uintptr_t (RETRO_CALLCONV *retro_hw_get_current_framebuffer_t)(void);

/* Get a symbol from HW context. */
typedef retro_proc_address_t (RETRO_CALLCONV *retro_hw_get_proc_address_t)(const char *sym);

enum retro_hw_context_type
{
   RETRO_HW_CONTEXT_NONE             = 0,
   /* OpenGL 2.x. Driver can choose to use latest compatibility context. */
   RETRO_HW_CONTEXT_OPENGL           = 1,
   /* OpenGL ES 2.0. */
   RETRO_HW_CONTEXT_OPENGLES2        = 2,
   /* Modern desktop core GL context. Use version_major/
    * version_minor fields to set GL version. */
   RETRO_HW_CONTEXT_OPENGL_CORE      = 3,
   /* OpenGL ES 3.0 */
   RETRO_HW_CONTEXT_OPENGLES3        = 4,
   /* OpenGL ES 3.1+. Set version_major/version_minor. For GLES2 and GLES3,
    * use the corresponding enums directly. */
   RETRO_HW_CONTEXT_OPENGLES_VERSION = 5,

   /* Vulkan, see RETRO_ENVIRONMENT_GET_HW_RENDER_INTERFACE. */
   RETRO_HW_CONTEXT_VULKAN           = 6,

   /* Direct3D11, see RETRO_ENVIRONMENT_GET_HW_RENDER_INTERFACE */
   RETRO_HW_CONTEXT_D3D11            = 7,

   /* Direct3D10, see RETRO_ENVIRONMENT_GET_HW_RENDER_INTERFACE */
   RETRO_HW_CONTEXT_D3D10            = 8,

   /* Direct3D12, see RETRO_ENVIRONMENT_GET_HW_RENDER_INTERFACE */
   RETRO_HW_CONTEXT_D3D12            = 9,

   /* Direct3D9, see RETRO_ENVIRONMENT_GET_HW_RENDER_INTERFACE */
   RETRO_HW_CONTEXT_D3D9             = 10,

   /** Dummy value to ensure sizeof(enum retro_hw_context_type) == sizeof(int). Do not use. */
   RETRO_HW_CONTEXT_DUMMY = INT_MAX
};

struct retro_hw_render_callback
{
   /* Which API to use. Set by libretro core. */
   enum retro_hw_context_type context_type;

   /* Called when a context has been created or when it has been reset.
    * An OpenGL context is only valid after context_reset() has been called.
    *
    * When context_reset is called, OpenGL resources in the libretro
    * implementation are guaranteed to be invalid.
    *
    * It is possible that context_reset is called multiple times during an
    * application lifecycle.
    * If context_reset is called without any notification (context_destroy),
    * the OpenGL context was lost and resources should just be recreated
    * without any attempt to "free" old resources.
    */
   retro_hw_context_reset_t context_reset;

   /* Set by frontend.
    * TODO: This is rather obsolete. The frontend should not
    * be providing preallocated framebuffers. */
   retro_hw_get_current_framebuffer_t get_current_framebuffer;

   /* Set by frontend.
    * Can return all relevant functions, including glClear on Windows. */
   retro_hw_get_proc_address_t get_proc_address;

   /* Set if render buffers should have depth component attached.
    * TODO: Obsolete. */
   bool depth;

   /* Set if stencil buffers should be attached.
    * TODO: Obsolete. */
   bool stencil;

   /* If depth and stencil are true, a packed 24/8 buffer will be added.
    * Only attaching stencil is invalid and will be ignored. */

   /* Use conventional bottom-left origin convention. If false,
    * standard libretro top-left origin semantics are used.
    * TODO: Move to GL specific interface. */
   bool bottom_left_origin;

   /* Major version number for core GL context or GLES 3.1+. */
   unsigned version_major;

   /* Minor version number for core GL context or GLES 3.1+. */
   unsigned version_minor;

   /* If this is true, the frontend will go very far to avoid
    * resetting context in scenarios like toggling fullscreen, etc.
    * TODO: Obsolete? Maybe frontend should just always assume this ...
    */
   bool cache_context;

   /* The reset callback might still be called in extreme situations
    * such as if the context is lost beyond recovery.
    *
    * For optimal stability, set this to false, and allow context to be
    * reset at any time.
    */

   /* A callback to be called before the context is destroyed in a
    * controlled way by the frontend. */
   retro_hw_context_reset_t context_destroy;

   /* OpenGL resources can be deinitialized cleanly at this step.
    * context_destroy can be set to NULL, in which resources will
    * just be destroyed without any notification.
    *
    * Even when context_destroy is non-NULL, it is possible that
    * context_reset is called without any destroy notification.
    * This happens if context is lost by external factors (such as
    * notified by GL_ARB_robustness).
    *
    * In this case, the context is assumed to be already dead,
    * and the libretro implementation must not try to free any OpenGL
    * resources in the subsequent context_reset.
    */

   /* Creates a debug context. */
   bool debug_context;
};

/* Callback type passed in RETRO_ENVIRONMENT_SET_KEYBOARD_CALLBACK.
 * Called by the frontend in response to keyboard events.
 * down is set if the key is being pressed, or false if it is being released.
 * keycode is the RETROK value of the char.
 * character is the text character of the pressed key. (UTF-32).
 * key_modifiers is a set of RETROKMOD values or'ed together.
 *
 * The pressed/keycode state can be indepedent of the character.
 * It is also possible that multiple characters are generated from a
 * single keypress.
 * Keycode events should be treated separately from character events.
 * However, when possible, the frontend should try to synchronize these.
 * If only a character is posted, keycode should be RETROK_UNKNOWN.
 *
 * Similarily if only a keycode event is generated with no corresponding
 * character, character should be 0.
 */
typedef void (RETRO_CALLCONV *retro_keyboard_event_t)(bool down, unsigned keycode,
      uint32_t character, uint16_t key_modifiers);

struct retro_keyboard_callback
{
   retro_keyboard_event_t callback;
};

/* Callbacks for RETRO_ENVIRONMENT_SET_DISK_CONTROL_INTERFACE &
 * RETRO_ENVIRONMENT_SET_DISK_CONTROL_EXT_INTERFACE.
 * Should be set for implementations which can swap out multiple disk
 * images in runtime.
 *
 * If the implementation can do this automatically, it should strive to do so.
 * However, there are cases where the user must manually do so.
 *
 * Overview: To swap a disk image, eject the disk image with
 * set_eject_state(true).
 * Set the disk index with set_image_index(index). Insert the disk again
 * with set_eject_state(false).
 */

/* If ejected is true, "ejects" the virtual disk tray.
 * When ejected, the disk image index can be set.
 */
typedef bool (RETRO_CALLCONV *retro_set_eject_state_t)(bool ejected);

/* Gets current eject state. The initial state is 'not ejected'. */
typedef bool (RETRO_CALLCONV *retro_get_eject_state_t)(void);

/* Gets current disk index. First disk is index 0.
 * If return value is >= get_num_images(), no disk is currently inserted.
 */
typedef unsigned (RETRO_CALLCONV *retro_get_image_index_t)(void);

/* Sets image index. Can only be called when disk is ejected.
 * The implementation supports setting "no disk" by using an
 * index >= get_num_images().
 */
typedef bool (RETRO_CALLCONV *retro_set_image_index_t)(unsigned index);

/* Gets total number of images which are available to use. */
typedef unsigned (RETRO_CALLCONV *retro_get_num_images_t)(void);

struct retro_game_info;

/* Replaces the disk image associated with index.
 * Arguments to pass in info have same requirements as retro_load_game().
 * Virtual disk tray must be ejected when calling this.
 *
 * Replacing a disk image with info = NULL will remove the disk image
 * from the internal list.
 * As a result, calls to get_image_index() can change.
 *
 * E.g. replace_image_index(1, NULL), and previous get_image_index()
 * returned 4 before.
 * Index 1 will be removed, and the new index is 3.
 */
typedef bool (RETRO_CALLCONV *retro_replace_image_index_t)(unsigned index,
      const struct retro_game_info *info);

/* Adds a new valid index (get_num_images()) to the internal disk list.
 * This will increment subsequent return values from get_num_images() by 1.
 * This image index cannot be used until a disk image has been set
 * with replace_image_index. */
typedef bool (RETRO_CALLCONV *retro_add_image_index_t)(void);

/* Sets initial image to insert in drive when calling
 * core_load_game().
 * Since we cannot pass the initial index when loading
 * content (this would require a major API change), this
 * is set by the frontend *before* calling the core's
 * retro_load_game()/retro_load_game_special() implementation.
 * A core should therefore cache the index/path values and handle
 * them inside retro_load_game()/retro_load_game_special().
 * - If 'index' is invalid (index >= get_num_images()), the
 *   core should ignore the set value and instead use 0
 * - 'path' is used purely for error checking - i.e. when
 *   content is loaded, the core should verify that the
 *   disk specified by 'index' has the specified file path.
 *   This is to guard against auto selecting the wrong image
 *   if (for example) the user should modify an existing M3U
 *   playlist. We have to let the core handle this because
 *   set_initial_image() must be called before loading content,
 *   i.e. the frontend cannot access image paths in advance
 *   and thus cannot perform the error check itself.
 *   If set path and content path do not match, the core should
 *   ignore the set 'index' value and instead use 0
 * Returns 'false' if index or 'path' are invalid, or core
 * does not support this functionality
 */
typedef bool (RETRO_CALLCONV *retro_set_initial_image_t)(unsigned index, const char *path);

/* Fetches the path of the specified disk image file.
 * Returns 'false' if index is invalid (index >= get_num_images())
 * or path is otherwise unavailable.
 */
typedef bool (RETRO_CALLCONV *retro_get_image_path_t)(unsigned index, char *path, size_t len);

/* Fetches a core-provided 'label' for the specified disk
 * image file. In the simplest case this may be a file name
 * (without extension), but for cores with more complex
 * content requirements information may be provided to
 * facilitate user disk swapping - for example, a core
 * running floppy-disk-based content may uniquely label
 * save disks, data disks, level disks, etc. with names
 * corresponding to in-game disk change prompts (so the
 * frontend can provide better user guidance than a 'dumb'
 * disk index value).
 * Returns 'false' if index is invalid (index >= get_num_images())
 * or label is otherwise unavailable.
 */
typedef bool (RETRO_CALLCONV *retro_get_image_label_t)(unsigned index, char *label, size_t len);

struct retro_disk_control_callback
{
   retro_set_eject_state_t set_eject_state;
   retro_get_eject_state_t get_eject_state;

   retro_get_image_index_t get_image_index;
   retro_set_image_index_t set_image_index;
   retro_get_num_images_t  get_num_images;

   retro_replace_image_index_t replace_image_index;
   retro_add_image_index_t add_image_index;
};

struct retro_disk_control_ext_callback
{
   retro_set_eject_state_t set_eject_state;
   retro_get_eject_state_t get_eject_state;

   retro_get_image_index_t get_image_index;
   retro_set_image_index_t set_image_index;
   retro_get_num_images_t  get_num_images;

   retro_replace_image_index_t replace_image_index;
   retro_add_image_index_t add_image_index;

   /* NOTE: Frontend will only attempt to record/restore
    * last used disk index if both set_initial_image()
    * and get_image_path() are implemented */
   retro_set_initial_image_t set_initial_image; /* Optional - may be NULL */

   retro_get_image_path_t get_image_path;       /* Optional - may be NULL */
   retro_get_image_label_t get_image_label;     /* Optional - may be NULL */
};

/* Definitions for RETRO_ENVIRONMENT_SET_NETPACKET_INTERFACE.
 * A core can set it if sending and receiving custom network packets
 * during a multiplayer session is desired.
 */

/* Netpacket flags for retro_netpacket_send_t */
#define RETRO_NETPACKET_UNRELIABLE  0        /* Packet to be sent unreliable, depending on network quality it might not arrive. */
#define RETRO_NETPACKET_RELIABLE    (1 << 0) /* Reliable packets are guaranteed to arrive at the target in the order they were send. */
#define RETRO_NETPACKET_UNSEQUENCED (1 << 1) /* Packet will not be sequenced with other packets and may arrive out of order. Cannot be set on reliable packets. */

/* Used by the core to send a packet to one or more connected players.
 * A single packet sent via this interface can contain up to 64 KB of data.
 *
 * The broadcast flag can be set to true to send to multiple connected clients.
 * In a broadcast, the client_id argument indicates 1 client NOT to send the
 * packet to (pass 0xFFFF to send to everyone). Otherwise, the client_id
 * argument indicates a single client to send the packet to.
 *
 * A frontend must support sending reliable packets (RETRO_NETPACKET_RELIABLE).
 * Unreliable packets might not be supported by the frontend, but the flags can
 * still be specified. Reliable transmission will be used instead.
 *
 * If this function is called passing NULL for buf, it will instead flush all
 * previously buffered outgoing packets and instantly read any incoming packets.
 * During such a call, retro_netpacket_receive_t and retro_netpacket_stop_t can
 * be called. The core can perform this in a loop to do a blocking read, i.e.,
 * wait for incoming data, but needs to handle stop getting called and also
 * give up after a short while to avoid freezing on a connection problem.
 *
 * This function is not guaranteed to be thread-safe and must be called during
 * retro_run or any of the netpacket callbacks passed with this interface.
 */
typedef void (RETRO_CALLCONV *retro_netpacket_send_t)(int flags, const void* buf, size_t len, uint16_t client_id, bool broadcast);

/* Called by the frontend to signify that a multiplayer session has started.
 * If client_id is 0 the local player is the host of the session and at this
 * point no other player has connected yet.
 *
 * If client_id is > 0 the local player is a client connected to a host and
 * at this point is already fully connected to the host.
 *
 * The core must store the retro_netpacket_send_t function pointer provided
 * here and use it whenever it wants to send a packet. This function pointer
 * remains valid until the frontend calls retro_netpacket_stop_t.
 */
typedef void (RETRO_CALLCONV *retro_netpacket_start_t)(uint16_t client_id, retro_netpacket_send_t send_fn);

/* Called by the frontend when a new packet arrives which has been sent from
 * another player with retro_netpacket_send_t. The client_id argument indicates
 * who has sent the packet.
 */
typedef void (RETRO_CALLCONV *retro_netpacket_receive_t)(const void* buf, size_t len, uint16_t client_id);

/* Called by the frontend when the multiplayer session has ended.
 * Once this gets called the retro_netpacket_send_t function pointer passed
 * to retro_netpacket_start_t will not be valid anymore.
 */
typedef void (RETRO_CALLCONV *retro_netpacket_stop_t)(void);

/* Called by the frontend every frame (between calls to retro_run while
 * updating the state of the multiplayer session.
 * This is a good place for the core to call retro_netpacket_send_t from.
 */
typedef void (RETRO_CALLCONV *retro_netpacket_poll_t)(void);

/* Called by the frontend when a new player connects to the hosted session.
 * This is only called on the host side, not for clients connected to the host.
 * If this function returns false, the newly connected player gets dropped.
 * This can be used for example to limit the number of players.
 */
typedef bool (RETRO_CALLCONV *retro_netpacket_connected_t)(uint16_t client_id);

/* Called by the frontend when a player leaves or disconnects from the hosted session.
 * This is only called on the host side, not for clients connected to the host.
 */
typedef void (RETRO_CALLCONV *retro_netpacket_disconnected_t)(uint16_t client_id);

/**
 * A callback interface for giving a core the ability to send and receive custom
 * network packets during a multiplayer session between two or more instances
 * of a libretro frontend.
 *
 * @see RETRO_ENVIRONMENT_SET_NETPACKET_INTERFACE
 */
struct retro_netpacket_callback
{
   retro_netpacket_start_t        start;
   retro_netpacket_receive_t      receive;
   retro_netpacket_stop_t         stop;         /* Optional - may be NULL */
   retro_netpacket_poll_t         poll;         /* Optional - may be NULL */
   retro_netpacket_connected_t    connected;    /* Optional - may be NULL */
   retro_netpacket_disconnected_t disconnected; /* Optional - may be NULL */
};

/**
 * The pixel format used for rendering.
 * @see RETRO_ENVIRONMENT_SET_PIXEL_FORMAT
 */
enum retro_pixel_format
{
   /**
    * 0RGB1555, native endian.
    * Used as the default if \c RETRO_ENVIRONMENT_SET_PIXEL_FORMAT is not called.
    * The most significant bit must be set to 0.
    * @deprecated This format remains supported to maintain compatibility.
    * New code should use <tt>RETRO_PIXEL_FORMAT_RGB565</tt> instead.
    * @see RETRO_PIXEL_FORMAT_RGB565
    */
   RETRO_PIXEL_FORMAT_0RGB1555 = 0,

   /**
    * XRGB8888, native endian.
    * The most significant byte (the <tt>X</tt>) is ignored.
    */
   RETRO_PIXEL_FORMAT_XRGB8888 = 1,

   /**
    * RGB565, native endian.
    * This format is recommended if 16-bit pixels are desired,
    * as it is available on a variety of devices and APIs.
    */
   RETRO_PIXEL_FORMAT_RGB565   = 2,

   /** Defined to ensure that <tt>sizeof(retro_pixel_format) == sizeof(int)</tt>. Do not use. */
   RETRO_PIXEL_FORMAT_UNKNOWN  = INT_MAX
};

enum retro_savestate_context
{
   /* Standard savestate written to disk. */
   RETRO_SAVESTATE_CONTEXT_NORMAL                 = 0,

   /* Savestate where you are guaranteed that the same instance will load the save state.
    * You can store internal pointers to code or data.
    * It's still a full serialization and deserialization, and could be loaded or saved at any time.
    * It won't be written to disk or sent over the network.
    */
   RETRO_SAVESTATE_CONTEXT_RUNAHEAD_SAME_INSTANCE = 1,

   /* Savestate where you are guaranteed that the same emulator binary will load that savestate.
    * You can skip anything that would slow down saving or loading state but you can not store internal pointers.
    * It won't be written to disk or sent over the network.
    * Example: "Second Instance" runahead
    */
   RETRO_SAVESTATE_CONTEXT_RUNAHEAD_SAME_BINARY   = 2,

   /* Savestate used within a rollback netplay feature.
    * You should skip anything that would unnecessarily increase bandwidth usage.
    * It won't be written to disk but it will be sent over the network.
    */
   RETRO_SAVESTATE_CONTEXT_ROLLBACK_NETPLAY       = 3,

   /* Ensure sizeof() == sizeof(int). */
   RETRO_SAVESTATE_CONTEXT_UNKNOWN                = INT_MAX
};

/**
 * Defines a message that the frontend will display to the user,
 * as determined by <tt>RETRO_ENVIRONMENT_SET_MESSAGE</tt>.
 * @see RETRO_ENVIRONMENT_SET_MESSAGE
 * @see retro_message_ext
 */
struct retro_message
{
   /**
    * Null-terminated message to be displayed.
    * If \c NULL or empty, the message will be ignored.
    */
   const char *msg;

   /** Duration to display \c msg in frames. */
   unsigned    frames;
};

enum retro_message_target
{
   RETRO_MESSAGE_TARGET_ALL = 0,
   RETRO_MESSAGE_TARGET_OSD,
   RETRO_MESSAGE_TARGET_LOG
};

enum retro_message_type
{
   RETRO_MESSAGE_TYPE_NOTIFICATION = 0,
   RETRO_MESSAGE_TYPE_NOTIFICATION_ALT,
   RETRO_MESSAGE_TYPE_STATUS,
   RETRO_MESSAGE_TYPE_PROGRESS
};

struct retro_message_ext
{
   /* Message string to be displayed/logged */
   const char *msg;
   /* Duration (in ms) of message when targeting the OSD */
   unsigned duration;
   /* Message priority when targeting the OSD
    * > When multiple concurrent messages are sent to
    *   the frontend and the frontend does not have the
    *   capacity to display them all, messages with the
    *   *highest* priority value should be shown
    * > There is no upper limit to a message priority
    *   value (within the bounds of the unsigned data type)
    * > In the reference frontend (RetroArch), the same
    *   priority values are used for frontend-generated
    *   notifications, which are typically assigned values
    *   between 0 and 3 depending upon importance */
   unsigned priority;
   /* Message logging level (info, warn, error, etc.) */
   enum retro_log_level level;
   /* Message destination: OSD, logging interface or both */
   enum retro_message_target target;
   /* Message 'type' when targeting the OSD
    * > RETRO_MESSAGE_TYPE_NOTIFICATION: Specifies that a
    *   message should be handled in identical fashion to
    *   a standard frontend-generated notification
    * > RETRO_MESSAGE_TYPE_NOTIFICATION_ALT: Specifies that
    *   message is a notification that requires user attention
    *   or action, but that it should be displayed in a manner
    *   that differs from standard frontend-generated notifications.
    *   This would typically correspond to messages that should be
    *   displayed immediately (independently from any internal
    *   frontend message queue), and/or which should be visually
    *   distinguishable from frontend-generated notifications.
    *   For example, a core may wish to inform the user of
    *   information related to a disk-change event. It is
    *   expected that the frontend itself may provide a
    *   notification in this case; if the core sends a
    *   message of type RETRO_MESSAGE_TYPE_NOTIFICATION, an
    *   uncomfortable 'double-notification' may occur. A message
    *   of RETRO_MESSAGE_TYPE_NOTIFICATION_ALT should therefore
    *   be presented such that visual conflict with regular
    *   notifications does not occur
    * > RETRO_MESSAGE_TYPE_STATUS: Indicates that message
    *   is not a standard notification. This typically
    *   corresponds to 'status' indicators, such as a core's
    *   internal FPS, which are intended to be displayed
    *   either permanently while a core is running, or in
    *   a manner that does not suggest user attention or action
    *   is required. 'Status' type messages should therefore be
    *   displayed in a different on-screen location and in a manner
    *   easily distinguishable from both standard frontend-generated
    *   notifications and messages of type RETRO_MESSAGE_TYPE_NOTIFICATION_ALT
    * > RETRO_MESSAGE_TYPE_PROGRESS: Indicates that message reports
    *   the progress of an internal core task. For example, in cases
    *   where a core itself handles the loading of content from a file,
    *   this may correspond to the percentage of the file that has been
    *   read. Alternatively, an audio/video playback core may use a
    *   message of type RETRO_MESSAGE_TYPE_PROGRESS to display the current
    *   playback position as a percentage of the runtime. 'Progress' type
    *   messages should therefore be displayed as a literal progress bar,
    *   where:
    *   - 'retro_message_ext.msg' is the progress bar title/label
    *   - 'retro_message_ext.progress' determines the length of
    *     the progress bar
    * NOTE: Message type is a *hint*, and may be ignored
    * by the frontend. If a frontend lacks support for
    * displaying messages via alternate means than standard
    * frontend-generated notifications, it will treat *all*
    * messages as having the type RETRO_MESSAGE_TYPE_NOTIFICATION */
   enum retro_message_type type;
   /* Task progress when targeting the OSD and message is
    * of type RETRO_MESSAGE_TYPE_PROGRESS
    * > -1:    Unmetered/indeterminate
    * > 0-100: Current progress percentage
    * NOTE: Since message type is a hint, a frontend may ignore
    * progress values. Where relevant, a core should therefore
    * include progress percentage within the message string,
    * such that the message intent remains clear when displayed
    * as a standard frontend-generated notification */
   int8_t progress;
};

/* Describes how the libretro implementation maps a libretro input bind
 * to its internal input system through a human readable string.
 * This string can be used to better let a user configure input. */
struct retro_input_descriptor
{
   /* Associates given parameters with a description. */
   unsigned port;
   unsigned device;
   unsigned index;
   unsigned id;

   /* Human readable description for parameters.
    * The pointer must remain valid until
    * retro_unload_game() is called. */
   const char *description;
};

/**
 * Contains basic information about the core.
 *
 * @see retro_get_system_info
 * @warning All pointers are owned by the core
 * and must remain valid throughout its lifetime.
 */
struct retro_system_info
{

   const char *library_name;      /* Descriptive name of library. Should not
                                   * contain any version numbers, etc. */
   const char *library_version;   /* Descriptive version of core. */

   /**
    * A pipe-delimited string list of file extensions that this core can load, e.g. "bin|rom|iso".
    * Typically used by a frontend for filtering or core selection.
    */
   const char *valid_extensions;

   /* Libretro cores that need to have direct access to their content
    * files, including cores which use the path of the content files to
    * determine the paths of other files, should set need_fullpath to true.
    *
    * Cores should strive for setting need_fullpath to false,
    * as it allows the frontend to perform patching, etc.
    *
    * If need_fullpath is true and retro_load_game() is called:
    *    - retro_game_info::path is guaranteed to have a valid path
    *    - retro_game_info::data and retro_game_info::size are invalid
    *
    * If need_fullpath is false and retro_load_game() is called:
    *    - retro_game_info::path may be NULL
    *    - retro_game_info::data and retro_game_info::size are guaranteed
    *      to be valid
    *
    * See also:
    *    - RETRO_ENVIRONMENT_GET_SYSTEM_DIRECTORY
    *    - RETRO_ENVIRONMENT_GET_SAVE_DIRECTORY
    */
   bool        need_fullpath;

   /* If true, the frontend is not allowed to extract any archives before
    * loading the real content.
    * Necessary for certain libretro implementations that load games
    * from zipped archives. */
   bool        block_extract;
};

/* Defines overrides which modify frontend handling of
 * specific content file types.
 * An array of retro_system_content_info_override is
 * passed to RETRO_ENVIRONMENT_SET_CONTENT_INFO_OVERRIDE
 * NOTE: In the following descriptions, references to
 *       retro_load_game() may be replaced with
 *       retro_load_game_special() */
struct retro_system_content_info_override
{
   /* A list of file extensions for which the override
    * should apply, delimited by a 'pipe' character
    * (e.g. "md|sms|gg")
    * Permitted file extensions are limited to those
    * included in retro_system_info::valid_extensions
    * and/or retro_subsystem_rom_info::valid_extensions */
   const char *extensions;

   /* Overrides the need_fullpath value set in
    * retro_system_info and/or retro_subsystem_rom_info.
    * To reiterate:
    *
    * If need_fullpath is true and retro_load_game() is called:
    *    - retro_game_info::path is guaranteed to contain a valid
    *      path to an existent file
    *    - retro_game_info::data and retro_game_info::size are invalid
    *
    * If need_fullpath is false and retro_load_game() is called:
    *    - retro_game_info::path may be NULL
    *    - retro_game_info::data and retro_game_info::size are guaranteed
    *      to be valid
    *
    * In addition:
    *
    * If need_fullpath is true and retro_load_game() is called:
    *    - retro_game_info_ext::full_path is guaranteed to contain a valid
    *      path to an existent file
    *    - retro_game_info_ext::archive_path may be NULL
    *    - retro_game_info_ext::archive_file may be NULL
    *    - retro_game_info_ext::dir is guaranteed to contain a valid path
    *      to the directory in which the content file exists
    *    - retro_game_info_ext::name is guaranteed to contain the
    *      basename of the content file, without extension
    *    - retro_game_info_ext::ext is guaranteed to contain the
    *      extension of the content file in lower case format
    *    - retro_game_info_ext::data and retro_game_info_ext::size
    *      are invalid
    *
    * If need_fullpath is false and retro_load_game() is called:
    *    - If retro_game_info_ext::file_in_archive is false:
    *       - retro_game_info_ext::full_path is guaranteed to contain
    *         a valid path to an existent file
    *       - retro_game_info_ext::archive_path may be NULL
    *       - retro_game_info_ext::archive_file may be NULL
    *       - retro_game_info_ext::dir is guaranteed to contain a
    *         valid path to the directory in which the content file exists
    *       - retro_game_info_ext::name is guaranteed to contain the
    *         basename of the content file, without extension
    *       - retro_game_info_ext::ext is guaranteed to contain the
    *         extension of the content file in lower case format
    *    - If retro_game_info_ext::file_in_archive is true:
    *       - retro_game_info_ext::full_path may be NULL
    *       - retro_game_info_ext::archive_path is guaranteed to
    *         contain a valid path to an existent compressed file
    *         inside which the content file is located
    *       - retro_game_info_ext::archive_file is guaranteed to
    *         contain a valid path to an existent content file
    *         inside the compressed file referred to by
    *         retro_game_info_ext::archive_path
    *            e.g. for a compressed file '/path/to/foo.zip'
    *            containing 'bar.sfc'
    *             > retro_game_info_ext::archive_path will be '/path/to/foo.zip'
    *             > retro_game_info_ext::archive_file will be 'bar.sfc'
    *       - retro_game_info_ext::dir is guaranteed to contain a
    *         valid path to the directory in which the compressed file
    *         (containing the content file) exists
    *       - retro_game_info_ext::name is guaranteed to contain
    *         EITHER
    *         1) the basename of the compressed file (containing
    *            the content file), without extension
    *         OR
    *         2) the basename of the content file inside the
    *            compressed file, without extension
    *         In either case, a core should consider 'name' to
    *         be the canonical name/ID of the the content file
    *       - retro_game_info_ext::ext is guaranteed to contain the
    *         extension of the content file inside the compressed file,
    *         in lower case format
    *    - retro_game_info_ext::data and retro_game_info_ext::size are
    *      guaranteed to be valid */
   bool need_fullpath;

   /* If need_fullpath is false, specifies whether the content
    * data buffer available in retro_load_game() is 'persistent'
    *
    * If persistent_data is false and retro_load_game() is called:
    *    - retro_game_info::data and retro_game_info::size
    *      are valid only until retro_load_game() returns
    *    - retro_game_info_ext::data and retro_game_info_ext::size
    *      are valid only until retro_load_game() returns
    *
    * If persistent_data is true and retro_load_game() is called:
    *    - retro_game_info::data and retro_game_info::size
    *      are valid until retro_deinit() returns
    *    - retro_game_info_ext::data and retro_game_info_ext::size
    *      are valid until retro_deinit() returns */
   bool persistent_data;
};

/* Similar to retro_game_info, but provides extended
 * information about the source content file and
 * game memory buffer status.
 * And array of retro_game_info_ext is returned by
 * RETRO_ENVIRONMENT_GET_GAME_INFO_EXT
 * NOTE: In the following descriptions, references to
 *       retro_load_game() may be replaced with
 *       retro_load_game_special() */
struct retro_game_info_ext
{
   /* - If file_in_archive is false, contains a valid
    *   path to an existent content file (UTF-8 encoded)
    * - If file_in_archive is true, may be NULL */
   const char *full_path;

   /* - If file_in_archive is false, may be NULL
    * - If file_in_archive is true, contains a valid path
    *   to an existent compressed file inside which the
    *   content file is located (UTF-8 encoded) */
   const char *archive_path;

   /* - If file_in_archive is false, may be NULL
    * - If file_in_archive is true, contain a valid path
    *   to an existent content file inside the compressed
    *   file referred to by archive_path (UTF-8 encoded)
    *      e.g. for a compressed file '/path/to/foo.zip'
    *      containing 'bar.sfc'
    *      > archive_path will be '/path/to/foo.zip'
    *      > archive_file will be 'bar.sfc' */
   const char *archive_file;

   /* - If file_in_archive is false, contains a valid path
    *   to the directory in which the content file exists
    *   (UTF-8 encoded)
    * - If file_in_archive is true, contains a valid path
    *   to the directory in which the compressed file
    *   (containing the content file) exists (UTF-8 encoded) */
   const char *dir;

   /* Contains the canonical name/ID of the content file
    * (UTF-8 encoded). Intended for use when identifying
    * 'complementary' content named after the loaded file -
    * i.e. companion data of a different format (a CD image
    * required by a ROM), texture packs, internally handled
    * save files, etc.
    * - If file_in_archive is false, contains the basename
    *   of the content file, without extension
    * - If file_in_archive is true, then string is
    *   implementation specific. A frontend may choose to
    *   set a name value of:
    *   EITHER
    *   1) the basename of the compressed file (containing
    *      the content file), without extension
    *   OR
    *   2) the basename of the content file inside the
    *      compressed file, without extension
    *   RetroArch sets the 'name' value according to (1).
    *   A frontend that supports routine loading of
    *   content from archives containing multiple unrelated
    *   content files may set the 'name' value according
    *   to (2). */
   const char *name;

   /* - If file_in_archive is false, contains the extension
    *   of the content file in lower case format
    * - If file_in_archive is true, contains the extension
    *   of the content file inside the compressed file,
    *   in lower case format */
   const char *ext;

   /* String of implementation specific meta-data. */
   const char *meta;

   /* Memory buffer of loaded game content. Will be NULL:
    * IF
    * - retro_system_info::need_fullpath is true and
    *   retro_system_content_info_override::need_fullpath
    *   is unset
    * OR
    * - retro_system_content_info_override::need_fullpath
    *   is true */
   const void *data;

   /* Size of game content memory buffer, in bytes */
   size_t size;

   /* True if loaded content file is inside a compressed
    * archive */
   bool file_in_archive;

   /* - If data is NULL, value is unset/ignored
    * - If data is non-NULL:
    *   - If persistent_data is false, data and size are
    *     valid only until retro_load_game() returns
    *   - If persistent_data is true, data and size are
    *     are valid until retro_deinit() returns */
   bool persistent_data;
};

struct retro_game_geometry
{
   unsigned base_width;    /* Nominal video width of game. */
   unsigned base_height;   /* Nominal video height of game. */
   unsigned max_width;     /* Maximum possible width of game. */
   unsigned max_height;    /* Maximum possible height of game. */

   float    aspect_ratio;  /* Nominal aspect ratio of game. If
                            * aspect_ratio is <= 0.0, an aspect ratio
                            * of base_width / base_height is assumed.
                            * A frontend could override this setting,
                            * if desired. */
};

struct retro_system_timing
{
   double fps;             /* FPS of video content. */
   double sample_rate;     /* Sampling rate of audio. */
};

struct retro_system_av_info
{
   struct retro_game_geometry geometry;
   struct retro_system_timing timing;
};

struct retro_variable
{
   /**
    * Variable to query in RETRO_ENVIRONMENT_GET_VARIABLE.
    * If NULL, obtains the complete environment string if more
    * complex parsing is necessary.
    * The environment string is formatted as key-value pairs
    * delimited by semicolons as so:
    * "key1=value1;key2=value2;..."
    * Should be prefixed with the core's name
    * to minimize the risk of collisions with another core's options.
    */
   const char *key;

   /* Value to be obtained. If key does not exist, it is set to NULL. */
   const char *value;
};

struct retro_core_option_display
{
   /* Variable to configure in RETRO_ENVIRONMENT_SET_CORE_OPTIONS_DISPLAY */
   const char *key;

   /* Specifies whether variable should be displayed
    * when presenting core options to the user */
   bool visible;
};

/* Maximum number of values permitted for a core option
 * > Note: We have to set a maximum value due the limitations
 *   of the C language - i.e. it is not possible to create an
 *   array of structs each containing a variable sized array,
 *   so the retro_core_option_definition values array must
 *   have a fixed size. The size limit of 128 is a balancing
 *   act - it needs to be large enough to support all 'sane'
 *   core options, but setting it too large may impact low memory
 *   platforms. In practise, if a core option has more than
 *   128 values then the implementation is likely flawed.
 *   To quote the above API reference:
 *      "The number of possible options should be very limited
 *       i.e. it should be feasible to cycle through options
 *       without a keyboard."
 */
#define RETRO_NUM_CORE_OPTION_VALUES_MAX 128

struct retro_core_option_value
{
   /* Expected option value */
   const char *value;

   /* Human-readable value label. If NULL, value itself
    * will be displayed by the frontend */
   const char *label;
};

struct retro_core_option_definition
{
   /* Variable to query in RETRO_ENVIRONMENT_GET_VARIABLE. */
   const char *key;

   /* Human-readable core option description (used as menu label) */
   const char *desc;

   /* Human-readable core option information (used as menu sublabel) */
   const char *info;

   /* Array of retro_core_option_value structs, terminated by NULL */
   struct retro_core_option_value values[RETRO_NUM_CORE_OPTION_VALUES_MAX];

   /* Default core option value. Must match one of the values
    * in the retro_core_option_value array, otherwise will be
    * ignored */
   const char *default_value;
};

#ifdef __PS3__
#undef local
#endif

struct retro_core_options_intl
{
   /* Pointer to an array of retro_core_option_definition structs
    * - US English implementation
    * - Must point to a valid array */
   struct retro_core_option_definition *us;

   /* Pointer to an array of retro_core_option_definition structs
    * - Implementation for current frontend language
    * - May be NULL */
   struct retro_core_option_definition *local;
};

struct retro_core_option_v2_category
{
   /* Variable uniquely identifying the
    * option category. Valid key characters
    * are [a-z, A-Z, 0-9, _, -] */
   const char *key;

   /* Human-readable category description
    * > Used as category menu label when
    *   frontend has core option category
    *   support */
   const char *desc;

   /* Human-readable category information
    * > Used as category menu sublabel when
    *   frontend has core option category
    *   support
    * > Optional (may be NULL or an empty
    *   string) */
   const char *info;
};

struct retro_core_option_v2_definition
{
   /* Variable to query in RETRO_ENVIRONMENT_GET_VARIABLE.
    * Valid key characters are [a-z, A-Z, 0-9, _, -] */
   const char *key;

   /* Human-readable core option description
    * > Used as menu label when frontend does
    *   not have core option category support
    *   e.g. "Video > Aspect Ratio" */
   const char *desc;

   /* Human-readable core option description
    * > Used as menu label when frontend has
    *   core option category support
    *   e.g. "Aspect Ratio", where associated
    *   retro_core_option_v2_category::desc
    *   is "Video"
    * > If empty or NULL, the string specified by
    *   desc will be used as the menu label
    * > Will be ignored (and may be set to NULL)
    *   if category_key is empty or NULL */
   const char *desc_categorized;

   /* Human-readable core option information
    * > Used as menu sublabel */
   const char *info;

   /* Human-readable core option information
    * > Used as menu sublabel when frontend
    *   has core option category support
    *   (e.g. may be required when info text
    *   references an option by name/desc,
    *   and the desc/desc_categorized text
    *   for that option differ)
    * > If empty or NULL, the string specified by
    *   info will be used as the menu sublabel
    * > Will be ignored (and may be set to NULL)
    *   if category_key is empty or NULL */
   const char *info_categorized;

   /* Variable specifying category (e.g. "video",
    * "audio") that will be assigned to the option
    * if frontend has core option category support.
    * > Categorized options will be displayed in a
    *   subsection/submenu of the frontend core
    *   option interface
    * > Specified string must match one of the
    *   retro_core_option_v2_category::key values
    *   in the associated retro_core_option_v2_category
    *   array; If no match is not found, specified
    *   string will be considered as NULL
    * > If specified string is empty or NULL, option will
    *   have no category and will be shown at the top
    *   level of the frontend core option interface */
   const char *category_key;

   /* Array of retro_core_option_value structs, terminated by NULL */
   struct retro_core_option_value values[RETRO_NUM_CORE_OPTION_VALUES_MAX];

   /* Default core option value. Must match one of the values
    * in the retro_core_option_value array, otherwise will be
    * ignored */
   const char *default_value;
};

struct retro_core_options_v2
{
   /* Array of retro_core_option_v2_category structs,
    * terminated by NULL
    * > If NULL, all entries in definitions array
    *   will have no category and will be shown at
    *   the top level of the frontend core option
    *   interface
    * > Will be ignored if frontend does not have
    *   core option category support */
   struct retro_core_option_v2_category *categories;

   /* Array of retro_core_option_v2_definition structs,
    * terminated by NULL */
   struct retro_core_option_v2_definition *definitions;
};

struct retro_core_options_v2_intl
{
   /* Pointer to a retro_core_options_v2 struct
    * > US English implementation
    * > Must point to a valid struct */
   struct retro_core_options_v2 *us;

   /* Pointer to a retro_core_options_v2 struct
    * - Implementation for current frontend language
    * - May be NULL */
   struct retro_core_options_v2 *local;
};

/* Used by the frontend to monitor changes in core option
 * visibility. May be called each time any core option
 * value is set via the frontend.
 * - On each invocation, the core must update the visibility
 *   of any dynamically hidden options using the
 *   RETRO_ENVIRONMENT_SET_CORE_OPTIONS_DISPLAY environment
 *   callback.
 * - On the first invocation, returns 'true' if the visibility
 *   of any core option has changed since the last call of
 *   retro_load_game() or retro_load_game_special().
 * - On each subsequent invocation, returns 'true' if the
 *   visibility of any core option has changed since the last
 *   time the function was called. */
typedef bool (RETRO_CALLCONV *retro_core_options_update_display_callback_t)(void);
struct retro_core_options_update_display_callback
{
   retro_core_options_update_display_callback_t callback;
};

struct retro_game_info
{
   const char *path;       /* Path to game, UTF-8 encoded.
                            * Sometimes used as a reference for building other paths.
                            * May be NULL if game was loaded from stdin or similar,
                            * but in this case some cores will be unable to load `data`.
                            * So, it is preferable to fabricate something here instead
                            * of passing NULL, which will help more cores to succeed.
                            * retro_system_info::need_fullpath requires
                            * that this path is valid. */
   const void *data;       /* Memory buffer of loaded game. Will be NULL
                            * if need_fullpath was set. */
   size_t      size;       /* Size of memory buffer. */
   const char *meta;       /* String of implementation specific meta-data. */
};

#define RETRO_MEMORY_ACCESS_WRITE (1 << 0)
   /* The core will write to the buffer provided by retro_framebuffer::data. */
#define RETRO_MEMORY_ACCESS_READ (1 << 1)
   /* The core will read from retro_framebuffer::data. */
#define RETRO_MEMORY_TYPE_CACHED (1 << 0)
   /* The memory in data is cached.
    * If not cached, random writes and/or reading from the buffer is expected to be very slow. */
struct retro_framebuffer
{
   void *data;                      /* The framebuffer which the core can render into.
                                       Set by frontend in GET_CURRENT_SOFTWARE_FRAMEBUFFER.
                                       The initial contents of data are unspecified. */
   unsigned width;                  /* The framebuffer width used by the core. Set by core. */
   unsigned height;                 /* The framebuffer height used by the core. Set by core. */
   size_t pitch;                    /* The number of bytes between the beginning of a scanline,
                                       and beginning of the next scanline.
                                       Set by frontend in GET_CURRENT_SOFTWARE_FRAMEBUFFER. */
   enum retro_pixel_format format;  /* The pixel format the core must use to render into data.
                                       This format could differ from the format used in
                                       SET_PIXEL_FORMAT.
                                       Set by frontend in GET_CURRENT_SOFTWARE_FRAMEBUFFER. */

   unsigned access_flags;           /* How the core will access the memory in the framebuffer.
                                       RETRO_MEMORY_ACCESS_* flags.
                                       Set by core. */
   unsigned memory_flags;           /* Flags telling core how the memory has been mapped.
                                       RETRO_MEMORY_TYPE_* flags.
                                       Set by frontend in GET_CURRENT_SOFTWARE_FRAMEBUFFER. */
};

/* Used by a libretro core to override the current
 * fastforwarding mode of the frontend */
struct retro_fastforwarding_override
{
   /* Specifies the runtime speed multiplier that
    * will be applied when 'fastforward' is true.
    * For example, a value of 5.0 when running 60 FPS
    * content will cap the fast-forward rate at 300 FPS.
    * Note that the target multiplier may not be achieved
    * if the host hardware has insufficient processing
    * power.
    * Setting a value of 0.0 (or greater than 0.0 but
    * less than 1.0) will result in an uncapped
    * fast-forward rate (limited only by hardware
    * capacity).
    * If the value is negative, it will be ignored
    * (i.e. the frontend will use a runtime speed
    * multiplier of its own choosing) */
   float ratio;

   /* If true, fastforwarding mode will be enabled.
    * If false, fastforwarding mode will be disabled. */
   bool fastforward;

   /* If true, and if supported by the frontend, an
    * on-screen notification will be displayed while
    * 'fastforward' is true.
    * If false, and if supported by the frontend, any
    * on-screen fast-forward notifications will be
    * suppressed */
   bool notification;

   /* If true, the core will have sole control over
    * when fastforwarding mode is enabled/disabled;
    * the frontend will not be able to change the
    * state set by 'fastforward' until either
    * 'inhibit_toggle' is set to false, or the core
    * is unloaded */
   bool inhibit_toggle;
};

/* During normal operation. Rate will be equal to the core's internal FPS. */
#define RETRO_THROTTLE_NONE              0

/* While paused or stepping single frames. Rate will be 0. */
#define RETRO_THROTTLE_FRAME_STEPPING    1

/* During fast forwarding.
 * Rate will be 0 if not specifically limited to a maximum speed. */
#define RETRO_THROTTLE_FAST_FORWARD      2

/* During slow motion. Rate will be less than the core's internal FPS. */
#define RETRO_THROTTLE_SLOW_MOTION       3

/* While rewinding recorded save states. Rate can vary depending on the rewind
 * speed or be 0 if the frontend is not aiming for a specific rate. */
#define RETRO_THROTTLE_REWINDING         4

/* While vsync is active in the video driver and the target refresh rate is
 * lower than the core's internal FPS. Rate is the target refresh rate. */
#define RETRO_THROTTLE_VSYNC             5

/* When the frontend does not throttle in any way. Rate will be 0.
 * An example could be if no vsync or audio output is active. */
#define RETRO_THROTTLE_UNBLOCKED         6

struct retro_throttle_state
{
   /* The current throttling mode. Should be one of the values above. */
   unsigned mode;

   /* How many times per second the frontend aims to call retro_run.
    * Depending on the mode, it can be 0 if there is no known fixed rate.
    * This won't be accurate if the total processing time of the core and
    * the frontend is longer than what is available for one frame. */
   float rate;
};

/**
 * Opaque handle to a microphone that's been opened for use.
 * The underlying object is accessed or created with \c retro_microphone_interface_t.
 */
typedef struct retro_microphone retro_microphone_t;

/**
 * Parameters for configuring a microphone.
 * Some of these might not be honored,
 * depending on the available hardware and driver configuration.
 */
typedef struct retro_microphone_params
{
   /**
    * The desired sample rate of the microphone's input, in Hz.
    * The microphone's input will be resampled,
    * so cores can ask for whichever frequency they need.
    *
    * If zero, some reasonable default will be provided by the frontend
    * (usually from its config file).
    *
    * @see retro_get_mic_rate_t
    */
   unsigned rate;
} retro_microphone_params_t;

/**
 * @copydoc retro_microphone_interface::open_mic
 */
typedef retro_microphone_t *(RETRO_CALLCONV *retro_open_mic_t)(const retro_microphone_params_t *params);

/**
 * @copydoc retro_microphone_interface::close_mic
 */
typedef void (RETRO_CALLCONV *retro_close_mic_t)(retro_microphone_t *microphone);

/**
 * @copydoc retro_microphone_interface::get_params
 */
typedef bool (RETRO_CALLCONV *retro_get_mic_params_t)(const retro_microphone_t *microphone, retro_microphone_params_t *params);

/**
 * @copydoc retro_microphone_interface::set_mic_state
 */
typedef bool (RETRO_CALLCONV *retro_set_mic_state_t)(retro_microphone_t *microphone, bool state);

/**
 * @copydoc retro_microphone_interface::get_mic_state
 */
typedef bool (RETRO_CALLCONV *retro_get_mic_state_t)(const retro_microphone_t *microphone);

/**
 * @copydoc retro_microphone_interface::read_mic
 */
typedef int (RETRO_CALLCONV *retro_read_mic_t)(retro_microphone_t *microphone, int16_t* samples, size_t num_samples);

/**
 * The current version of the microphone interface.
 * Will be incremented whenever \c retro_microphone_interface or \c retro_microphone_params_t
 * receive new fields.
 *
 * Frontends using cores built against older mic interface versions
 * should not access fields introduced in newer versions.
 */
#define RETRO_MICROPHONE_INTERFACE_VERSION 1

/**
 * An interface for querying the microphone and accessing data read from it.
 *
 * @see RETRO_ENVIRONMENT_GET_MICROPHONE_INTERFACE
 */
struct retro_microphone_interface
{
   /**
    * The version of this microphone interface.
    * Set by the core to request a particular version,
    * and set by the frontend to indicate the returned version.
    * 0 indicates that the interface is invalid or uninitialized.
    */
   unsigned interface_version;

   /**
    * Initializes a new microphone.
    * Assuming that microphone support is enabled and provided by the frontend,
    * cores may call this function whenever necessary.
    * A microphone could be opened throughout a core's lifetime,
    * or it could wait until a microphone is plugged in to the emulated device.
    *
    * The returned handle will be valid until it's freed,
    * even if the audio driver is reinitialized.
    *
    * This function is not guaranteed to be thread-safe.
    *
    * @param args[in] Parameters used to create the microphone.
    * May be \c NULL, in which case the default value of each parameter will be used.
    *
    * @returns Pointer to the newly-opened microphone,
    * or \c NULL if one couldn't be opened.
    * This likely means that no microphone is plugged in and recognized,
    * or the maximum number of supported microphones has been reached.
    *
    * @note Microphones are \em inactive by default;
    * to begin capturing audio, call \c set_mic_state.
    * @see retro_microphone_params_t
    */
   retro_open_mic_t open_mic;

   /**
    * Closes a microphone that was initialized with \c open_mic.
    * Calling this function will stop all microphone activity
    * and free up the resources that it allocated.
    * Afterwards, the handle is invalid and must not be used.
    *
    * A frontend may close opened microphones when unloading content,
    * but this behavior is not guaranteed.
    * Cores should close their microphones when exiting, just to be safe.
    *
    * @param microphone Pointer to the microphone that was allocated by \c open_mic.
    * If \c NULL, this function does nothing.
    *
    * @note The handle might be reused if another microphone is opened later.
    */
   retro_close_mic_t close_mic;

   /**
    * Returns the configured parameters of this microphone.
    * These may differ from what was requested depending on
    * the driver and device configuration.
    *
    * Cores should check these values before they start fetching samples.
    *
    * Will not change after the mic was opened.
    *
    * @param microphone[in] Opaque handle to the microphone
    * whose parameters will be retrieved.
    * @param params[out] The parameters object that the
    * microphone's parameters will be copied to.
    *
    * @return \c true if the parameters were retrieved,
    * \c false if there was an error.
    */
   retro_get_mic_params_t get_params;

   /**
    * Enables or disables the given microphone.
    * Microphones are disabled by default
    * and must be explicitly enabled before they can be used.
    * Disabled microphones will not process incoming audio samples,
    * and will therefore have minimal impact on overall performance.
    * Cores may enable microphones throughout their lifetime,
    * or only for periods where they're needed.
    *
    * Cores that accept microphone input should be able to operate without it;
    * we suggest substituting silence in this case.
    *
    * @param microphone Opaque handle to the microphone
    * whose state will be adjusted.
    * This will have been provided by \c open_mic.
    * @param state \c true if the microphone should receive audio input,
    * \c false if it should be idle.
    * @returns \c true if the microphone's state was successfully set,
    * \c false if \c microphone is invalid
    * or if there was an error.
    */
   retro_set_mic_state_t set_mic_state;

   /**
    * Queries the active state of a microphone at the given index.
    * Will return whether the microphone is enabled,
    * even if the driver is paused.
    *
    * @param microphone Opaque handle to the microphone
    * whose state will be queried.
    * @return \c true if the provided \c microphone is valid and active,
    * \c false if not or if there was an error.
    */
   retro_get_mic_state_t get_mic_state;

   /**
    * Retrieves the input processed by the microphone since the last call.
    * \em Must be called every frame unless \c microphone is disabled,
    * similar to how \c retro_audio_sample_batch_t works.
    *
    * @param[in] microphone Opaque handle to the microphone
    * whose recent input will be retrieved.
    * @param[out] samples The buffer that will be used to store the microphone's data.
    * Microphone input is in mono (i.e. one number per sample).
    * Should be large enough to accommodate the expected number of samples per frame;
    * for example, a 44.1kHz sample rate at 60 FPS would require space for 735 samples.
    * @param[in] num_samples The size of the data buffer in samples (\em not bytes).
    * Microphone input is in mono, so a "frame" and a "sample" are equivalent in length here.
    *
    * @return The number of samples that were copied into \c samples.
    * If \c microphone is pending driver initialization,
    * this function will copy silence of the requested length into \c samples.
    *
    * Will return -1 if the microphone is disabled,
    * the audio driver is paused,
    * or there was an error.
    */
   retro_read_mic_t read_mic;
};

/**
 * Describes how a device is being powered.
 * @see RETRO_ENVIRONMENT_GET_DEVICE_POWER
 */
enum retro_power_state
{
   /**
    * Indicates that the frontend cannot report its power state at this time,
    * most likely due to a lack of support.
    *
    * \c RETRO_ENVIRONMENT_GET_DEVICE_POWER will not return this value;
    * instead, the environment callback will return \c false.
    */
   RETRO_POWERSTATE_UNKNOWN = 0,

   /**
    * Indicates that the device is running on its battery.
    * Usually applies to portable devices such as handhelds, laptops, and smartphones.
    */
   RETRO_POWERSTATE_DISCHARGING,

   /**
    * Indicates that the device's battery is currently charging.
    */
   RETRO_POWERSTATE_CHARGING,

   /**
    * Indicates that the device is connected to a power source
    * and that its battery has finished charging.
    */
   RETRO_POWERSTATE_CHARGED,

   /**
    * Indicates that the device is connected to a power source
    * and that it does not have a battery.
    * This usually suggests a desktop computer or a non-portable game console.
    */
   RETRO_POWERSTATE_PLUGGED_IN
};

/**
 * Indicates that an estimate is not available for the battery level or time remaining,
 * even if the actual power state is known.
 */
#define RETRO_POWERSTATE_NO_ESTIMATE (-1)

/**
 * Describes the power state of the device running the frontend.
 * @see RETRO_ENVIRONMENT_GET_DEVICE_POWER
 */
struct retro_device_power
{
   /**
    * The current state of the frontend's power usage.
    */
   enum retro_power_state state;

   /**
    * A rough estimate of the amount of time remaining (in seconds)
    * before the device powers off.
    * This value depends on a variety of factors,
    * so it is not guaranteed to be accurate.
    *
    * Will be set to \c RETRO_POWERSTATE_NO_ESTIMATE if \c state does not equal \c RETRO_POWERSTATE_DISCHARGING.
    * May still be set to \c RETRO_POWERSTATE_NO_ESTIMATE if the frontend is unable to provide an estimate.
    */
   int seconds;

   /**
    * The approximate percentage of battery charge,
    * ranging from 0 to 100 (inclusive).
    * The device may power off before this reaches 0.
    *
    * The user might have configured their device
    * to stop charging before the battery is full,
    * so do not assume that this will be 100 in the \c RETRO_POWERSTATE_CHARGED state.
    */
   int8_t percent;
};

/**
 * @defgroup Callbacks
 * @{
 */

/**
 * Environment callback to give implementations a way of performing uncommon tasks.
 *
 * @note Extensible.
 *
 * @param cmd The command to run.
 * @param data A pointer to the data associated with the command.
 *
 * @return Will return \c true if the frontend understands the request given to it, or \c false otherwise.
 *
 * @see RETRO_ENVIRONMENT_SET_ROTATION
 * @see retro_set_environment()
 */
typedef bool (RETRO_CALLCONV *retro_environment_t)(unsigned cmd, void *data);

/**
 * Render a frame.
 *
 * @note For performance reasons, it is highly recommended to have a frame
 * that is packed in memory, i.e. pitch == width * byte_per_pixel.
 * Certain graphic APIs, such as OpenGL ES, do not like textures
 * that are not packed in memory.
 *
 * @param data A pointer to the frame buffer data with a pixel format of 15-bit \c 0RGB1555 native endian, unless changed with \c RETRO_ENVIRONMENT_SET_PIXEL_FORMAT.
 * @param width SpecSpecificesies how wide the frame buffer is along the x axis.
 * @param height Specifices how tall the frame buffer is along the y axis.
 * @param pitch Specifices the length in bytes between two lines in the buffer.
 *
 * @see retro_set_video_refresh()
 * @see RETRO_ENVIRONMENT_SET_PIXEL_FORMAT
 * @see retro_pixel_format
 */
typedef void (RETRO_CALLCONV *retro_video_refresh_t)(const void *data, unsigned width,
      unsigned height, size_t pitch);

/**
 * Renders a single audio frame. Should only be used if implementation generates a single sample at a time.
 *
 * @param left The left audio sample represented as a signed 16-bit native endian.
 * @param right The right audio sample represented as a signed 16-bit native endian.
 *
 * @see retro_set_audio_sample()
 * @see retro_set_audio_sample_batch()
 */
typedef void (RETRO_CALLCONV *retro_audio_sample_t)(int16_t left, int16_t right);

/**
 * Renders multiple audio frames in one go.
 *
 * @note Only one of the audio callbacks must ever be used.
 *
 * @param data A pointer to the audio sample data pairs to render.
 * @param frames The number of frames that are represented in the data. One frame
 *     is defined as a sample of left and right channels, interleaved.
 *     For example: <tt>int16_t buf[4] = { l, r, l, r };</tt> would be 2 frames.
 *
 * @return The number of samples that were processed.
 *
 * @see retro_set_audio_sample_batch()
 * @see retro_set_audio_sample()
 */
typedef size_t (RETRO_CALLCONV *retro_audio_sample_batch_t)(const int16_t *data,
      size_t frames);

/**
 * Polls input.
 *
 * @see retro_set_input_poll()
 */
typedef void (RETRO_CALLCONV *retro_input_poll_t)(void);

/**
 * Queries for input for player 'port'.
 *
 * @param port Which player 'port' to query.
 * @param device Which device to query for. Will be masked with \c RETRO_DEVICE_MASK.
 * @param index The input index to retrieve. This is used for multi-touch devices, like \c RETRO_DEVICE_POINTER.
 * @param id The ID of which value to query, like \c RETRO_DEVICE_ID_JOYPAD_B.
 *
 * @note Specialization of devices such as \c RETRO_DEVICE_JOYPAD_MULTITAP that
 * have been set with \c retro_set_controller_port_device() will still use the
 * higher level \c RETRO_DEVICE_JOYPAD to request input.
 *
 * @see retro_set_input_state()
 * @see RETRO_DEVICE_NONE
 * @see RETRO_DEVICE_JOYPAD
 * @see RETRO_DEVICE_MOUSE
 * @see RETRO_DEVICE_KEYBOARD
 * @see RETRO_DEVICE_LIGHTGUN
 * @see RETRO_DEVICE_ANALOG
 * @see RETRO_DEVICE_POINTER
 */
typedef int16_t (RETRO_CALLCONV *retro_input_state_t)(unsigned port, unsigned device,
      unsigned index, unsigned id);

/**
 * Sets the environment callback.
 *
 * @param cb The function which is used when making environment calls.
 *
 * @note Guaranteed to be called before \c retro_init().
 *
 * @see RETRO_ENVIRONMENT_SET_ROTATION
 */
RETRO_API void retro_set_environment(retro_environment_t cb);

/**
 * Sets the video refresh callback.
 *
 * @param cb The function which is used when rendering a frame.
 *
 *@note Guaranteed to have been called before the first call to \c retro_run() is made.
 */
RETRO_API void retro_set_video_refresh(retro_video_refresh_t cb);

/**
 * Sets the audio sample callback.
 *
 * @param cb The function which is used when rendering a single audio frame.
 *
 *@note Guaranteed to have been called before the first call to \c retro_run() is made.
 */
RETRO_API void retro_set_audio_sample(retro_audio_sample_t cb);

/**
 * Sets the audio sample batch callback.
 *
 * @param cb The function which is used when rendering multiple audio frames in one go.
 *
 *@note Guaranteed to have been called before the first call to \c retro_run() is made.
 */
RETRO_API void retro_set_audio_sample_batch(retro_audio_sample_batch_t cb);

/**
 * Sets the input poll callback.
 *
 * @param cb The function which is used to poll the active input.
 *
 *@note Guaranteed to have been called before the first call to \c retro_run() is made.
 */
RETRO_API void retro_set_input_poll(retro_input_poll_t cb);

/**
<<<<<<< HEAD
 * Called by the frontend when initializing a libretro core.
 *
 * @warning There are many possible "gotchas" with global state in dynamic libraries.
 * Here are some to keep in mind:
 * <ul>
 * <li>Do not assume that the core was loaded by the operating system
 * for the first time within this call.
 * It may have been statically linked or retained from a previous session.
 * Consequently, cores must not rely on global variables being initialized
 * to their default values before this function is called;
 * this also goes for object constructors in C++.
 * <li>Although C++ requires that constructors be called for global variables,
 * it does not require that their destructors be called
 * if stored within a dynamic library's global scope.
 * <li>If the core is statically linked to the frontend,
 * global variables may be initialized when the frontend itself is initially executed.
 * </ul>
 * @see retro_deinit
=======
 * Sets the input state callback.
 *
 * @param cb The function which is used to query the input state.
 *
 *@note Guaranteed to have been called before the first call to \c retro_run() is made.
 */
RETRO_API void retro_set_input_state(retro_input_state_t cb);

/**
 * @}
 */

/**
 * Initializes the library.
 *
 * @see retro_deinit()
>>>>>>> 6a89b5a9
 */
RETRO_API void retro_init(void);

/**
<<<<<<< HEAD
 * Called by the frontend when deinitializing a libretro core.
 * The core must release all of its allocated resources before this function returns.
 *
 * @warning There are many possible "gotchas" with global state in dynamic libraries.
 * Here are some to keep in mind:
 * <ul>
 * <li>Do not assume that the operating system will unload the core after this function returns,
 * as the core may be linked statically or retained in memory.
 * Cores should use this function to clean up all allocated resources
 * and reset all global variables to their default states.
 * <li>Do not assume that this core won't be loaded again after this function returns.
 * It may be kept in memory by the frontend for later use,
 * or it may be statically linked.
 * Therefore, all global variables should be reset to their default states within this function.
 * <li>C++ does not require that destructors be called
 * for variables within a dynamic library's global scope.
 * Therefore, global objects that own dynamically-managed resources
 * (such as \c std::string or <tt>std::vector</tt>)
 * should be kept behind pointers that are explicitly deallocated within this function.
 * </ul>
 * @see retro_init
=======
 * Deinitializes the library.
 *
 * @see retro_init()
>>>>>>> 6a89b5a9
 */
RETRO_API void retro_deinit(void);

/**
 * Retrieves which version of the libretro API is being used.
 *
 * @note This is used to validate ABI compatibility when the API is revised.
 *
 * @return Must return \c RETRO_API_VERSION.
 *
 * @see RETRO_API_VERSION
 */
RETRO_API unsigned retro_api_version(void);

/**
 * Gets statically known system info.
 *
 * @note Can be called at any time, even before retro_init().
 *
 * @param info A pointer to a \c retro_system_info where the info is to be loaded into. This must be statically allocated.
 */
RETRO_API void retro_get_system_info(struct retro_system_info *info);

/**
 * Gets information about system audio/video timings and geometry.
 *
 * @note Can be called only after \c retro_load_game() has successfully completed.
 *
 * @note The implementation of this function might not initialize every variable
 * if needed. For example, \c geom.aspect_ratio might not be initialized if
 * the core doesn't desire a particular aspect ratio.
 *
 * @param info A pointer to a \c retro_system_av_info where the audio/video information should be loaded into.
 *
 * @see retro_system_av_info
 */
RETRO_API void retro_get_system_av_info(struct retro_system_av_info *info);

/**
 * Sets device to be used for player 'port'.
 *
 * By default, \c RETRO_DEVICE_JOYPAD is assumed to be plugged into all
 * available ports.
 *
 * @note Setting a particular device type is not a guarantee that libretro cores
 * will only poll input based on that particular device type. It is only a
 * hint to the libretro core when a core cannot automatically detect the
 * appropriate input device type on its own. It is also relevant when a
 * core can change its behavior depending on device type.
 *
 * @note As part of the core's implementation of retro_set_controller_port_device,
 * the core should call \c RETRO_ENVIRONMENT_SET_INPUT_DESCRIPTORS to notify the
 * frontend if the descriptions for any controls have changed as a
 * result of changing the device type.
 *
 * @param port Which port to set the device for, usually indicates the player number.
 * @param device Which device the given port is using. By default, \c RETRO_DEVICE_JOYPAD is assumed for all ports.
 *
 * @see RETRO_DEVICE_NONE
 * @see RETRO_DEVICE_JOYPAD
 * @see RETRO_DEVICE_MOUSE
 * @see RETRO_DEVICE_KEYBOARD
 * @see RETRO_DEVICE_LIGHTGUN
 * @see RETRO_DEVICE_ANALOG
 * @see RETRO_DEVICE_POINTER
 */
RETRO_API void retro_set_controller_port_device(unsigned port, unsigned device);

/**
<<<<<<< HEAD
 * Resets the currently-loaded game.
 * Cores should treat this as a soft reset (i.e. an emulated reset button) if possible,
 * but hard resets are acceptable.
=======
 * Resets the current game.
>>>>>>> 6a89b5a9
 */
RETRO_API void retro_reset(void);

/**
 * Runs the game for one video frame.
 *
 * During \c retro_run(), the \c retro_input_poll_t callback must be called at least once.
 *
 * @note If a frame is not rendered for reasons where a game "dropped" a frame,
 * this still counts as a frame, and \c retro_run() should explicitly dupe
 * a frame if \c RETRO_ENVIRONMENT_GET_CAN_DUPE returns true. In this case,
 * the video callback can take a NULL argument for data.
 *
 * @see retro_input_poll_t
 */
RETRO_API void retro_run(void);

/**
 * Returns the amount of data the implementation requires to serialize internal state (save states).
 *
 * @note Between calls to \c retro_load_game() and \c retro_unload_game(), the
 * returned size is never allowed to be larger than a previous returned
 * value, to ensure that the frontend can allocate a save state buffer once.
 *
 * @return The amount of data the implementation requires to serialize the internal state.
 *
 * @see retro_serialize()
 */
RETRO_API size_t retro_serialize_size(void);

/**
 * Serializes the internal state.
 *
 * @param data A pointer to where the serialized data should be saved to.
 * @param size The size of the memory.
 *
 * @return If failed, or size is lower than \c retro_serialize_size(), it
 * should return false. On success, it will return true.
 *
 * @see retro_serialize_size()
 * @see retro_unserialize()
 */
RETRO_API bool retro_serialize(void *data, size_t size);

/**
 * Unserialize the given state data, and load it into the internal state.
 *
 * @return Returns true if loading the state was successful, false otherwise.
 *
 * @see retro_serialize()
 */
RETRO_API bool retro_unserialize(const void *data, size_t size);

/**
 * Reset all the active cheats to their default disabled state.
 *
 * @see retro_cheat_set()
 */
RETRO_API void retro_cheat_reset(void);

/**
 * Enable or disable a cheat.
 *
 * @param index The index of the cheat to act upon.
 * @param enabled Whether to enable or disable the cheat.
 * @param code A string of the code used for the cheat.
 *
 * @see retro_cheat_reset()
 */
RETRO_API void retro_cheat_set(unsigned index, bool enabled, const char *code);

/**
 * Loads a game.
 *
 * @param game A pointer to a \c retro_game_info detailing information about the game to load.
 *
 * @return Will return true when the game was loaded successfully, or false otherwise.
 *
 * @see retro_game_info
 */
RETRO_API bool retro_load_game(const struct retro_game_info *game);

/**
 * Loads a "special" kind of game.
 *
 * @note Should not be used, except in extreme cases.
 *
 * @param game_type The type of game to load.
 * @param info A pointer to a \c retro_game_info providing information about the game.
 * @param num_info The number of \c retro_game_info objects passed into the info parameter.
 *
 * @return Will return \c true when loading is successful, false otherwise.
 *
 * @see RETRO_ENVIRONMENT_GET_GAME_INFO_EXT
 * @see retro_load_game()
 */
RETRO_API bool retro_load_game_special(
  unsigned game_type,
  const struct retro_game_info *info, size_t num_info
);

/**
 * Unloads the currently loaded game.
 *
 * @note This is called before \c retro_deinit(void).
 *
 * @see retro_load_game()
 * @see retro_deinit()
 */
RETRO_API void retro_unload_game(void);

/**
 * Gets the region of the actively loaded content as either \c RETRO_REGION_NTSC or \c RETRO_REGION_PAL.
 *
 * @return The region of the actively loaded content. The default is \c RETRO_REGION_NTSC.
 *
 * @see RETRO_REGION_NTSC
 * @see RETRO_REGION_PAL
 */
RETRO_API unsigned retro_get_region(void);

/**
 * Get a region of memory.
 *
 * @param id The ID for the memory block that's desired to retrieve. Can be \c RETRO_MEMORY_SAVE_RAM, \c RETRO_MEMORY_RTC, \c RETRO_MEMORY_SYSTEM_RAM, or \c RETRO_MEMORY_VIDEO_RAM.
 *
 * @return A pointer to the desired region of memory, or NULL when not available.
 *
 * @see RETRO_MEMORY_SAVE_RAM
 * @see RETRO_MEMORY_RTC
 * @see RETRO_MEMORY_SYSTEM_RAM
 * @see RETRO_MEMORY_VIDEO_RAM
 */
RETRO_API void *retro_get_memory_data(unsigned id);

/**
 * Gets the size of the given region of memory.
 *
 * @param id The ID for the memory block to check the size of. Can be RETRO_MEMORY_SAVE_RAM, RETRO_MEMORY_RTC, RETRO_MEMORY_SYSTEM_RAM, or RETRO_MEMORY_VIDEO_RAM.
 *
 * @return The size of the region in memory, or 0 when not available.
 *
 * @see RETRO_MEMORY_SAVE_RAM
 * @see RETRO_MEMORY_RTC
 * @see RETRO_MEMORY_SYSTEM_RAM
 * @see RETRO_MEMORY_VIDEO_RAM
 */
RETRO_API size_t retro_get_memory_size(unsigned id);

#ifdef __cplusplus
}
#endif

#endif<|MERGE_RESOLUTION|>--- conflicted
+++ resolved
@@ -4677,39 +4677,51 @@
  *
  * @param cb The function which is used when rendering a frame.
  *
+ * @note Guaranteed to have been called before the first call to \c retro_run() is made.
+ */
+RETRO_API void retro_set_video_refresh(retro_video_refresh_t cb);
+
+/**
+ * Sets the audio sample callback.
+ *
+ * @param cb The function which is used when rendering a single audio frame.
+ *
+ * @note Guaranteed to have been called before the first call to \c retro_run() is made.
+ */
+RETRO_API void retro_set_audio_sample(retro_audio_sample_t cb);
+
+/**
+ * Sets the audio sample batch callback.
+ *
+ * @param cb The function which is used when rendering multiple audio frames in one go.
+ *
+ * @note Guaranteed to have been called before the first call to \c retro_run() is made.
+ */
+RETRO_API void retro_set_audio_sample_batch(retro_audio_sample_batch_t cb);
+
+/**
+ * Sets the input poll callback.
+ *
+ * @param cb The function which is used to poll the active input.
+ *
+ * @note Guaranteed to have been called before the first call to \c retro_run() is made.
+ */
+RETRO_API void retro_set_input_poll(retro_input_poll_t cb);
+
+/**
+ * Sets the input state callback.
+ *
+ * @param cb The function which is used to query the input state.
+ *
  *@note Guaranteed to have been called before the first call to \c retro_run() is made.
  */
-RETRO_API void retro_set_video_refresh(retro_video_refresh_t cb);
-
-/**
- * Sets the audio sample callback.
- *
- * @param cb The function which is used when rendering a single audio frame.
- *
- *@note Guaranteed to have been called before the first call to \c retro_run() is made.
- */
-RETRO_API void retro_set_audio_sample(retro_audio_sample_t cb);
-
-/**
- * Sets the audio sample batch callback.
- *
- * @param cb The function which is used when rendering multiple audio frames in one go.
- *
- *@note Guaranteed to have been called before the first call to \c retro_run() is made.
- */
-RETRO_API void retro_set_audio_sample_batch(retro_audio_sample_batch_t cb);
-
-/**
- * Sets the input poll callback.
- *
- * @param cb The function which is used to poll the active input.
- *
- *@note Guaranteed to have been called before the first call to \c retro_run() is made.
- */
-RETRO_API void retro_set_input_poll(retro_input_poll_t cb);
-
-/**
-<<<<<<< HEAD
+RETRO_API void retro_set_input_state(retro_input_state_t cb);
+
+/**
+ * @}
+ */
+
+/**
  * Called by the frontend when initializing a libretro core.
  *
  * @warning There are many possible "gotchas" with global state in dynamic libraries.
@@ -4728,29 +4740,10 @@
  * global variables may be initialized when the frontend itself is initially executed.
  * </ul>
  * @see retro_deinit
-=======
- * Sets the input state callback.
- *
- * @param cb The function which is used to query the input state.
- *
- *@note Guaranteed to have been called before the first call to \c retro_run() is made.
- */
-RETRO_API void retro_set_input_state(retro_input_state_t cb);
-
-/**
- * @}
- */
-
-/**
- * Initializes the library.
- *
- * @see retro_deinit()
->>>>>>> 6a89b5a9
  */
 RETRO_API void retro_init(void);
 
 /**
-<<<<<<< HEAD
  * Called by the frontend when deinitializing a libretro core.
  * The core must release all of its allocated resources before this function returns.
  *
@@ -4772,11 +4765,6 @@
  * should be kept behind pointers that are explicitly deallocated within this function.
  * </ul>
  * @see retro_init
-=======
- * Deinitializes the library.
- *
- * @see retro_init()
->>>>>>> 6a89b5a9
  */
 RETRO_API void retro_deinit(void);
 
@@ -4846,13 +4834,9 @@
 RETRO_API void retro_set_controller_port_device(unsigned port, unsigned device);
 
 /**
-<<<<<<< HEAD
  * Resets the currently-loaded game.
  * Cores should treat this as a soft reset (i.e. an emulated reset button) if possible,
  * but hard resets are acceptable.
-=======
- * Resets the current game.
->>>>>>> 6a89b5a9
  */
 RETRO_API void retro_reset(void);
 

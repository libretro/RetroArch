--- conflicted
+++ resolved
@@ -244,7 +244,6 @@
    INPUT_TURBO_DEFAULT_BUTTON_R3,
    INPUT_TURBO_DEFAULT_BUTTON_LAST
 };
-<<<<<<< HEAD
 enum RETRO_SENSOR 
 {
    RETRO_SENSOR_ACCELEROMETER_X,
@@ -256,7 +255,6 @@
    RETRO_SENSOR_ILLUMINANCE,
    RETRO_SENSOR_MAX
 };
-=======
 
 enum input_device_reservation_type
 {
@@ -266,7 +264,6 @@
   INPUT_DEVICE_RESERVATION_LAST
 };
 
->>>>>>> a3f13b22
 RETRO_END_DECLS
 
 #endif
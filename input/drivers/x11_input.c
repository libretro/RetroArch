/*  RetroArch - A frontend for libretro.
 *  Copyright (C) 2010-2015 - Hans-Kristian Arntzen
 *  Copyright (C) 2011-2017 - Daniel De Matteis
 *
 *  RetroArch is free software: you can redistribute it and/or modify it under the terms
 *  of the GNU General Public License as published by the Free Software Found-
 *  ation, either version 3 of the License, or (at your option) any later version.
 *
 *  RetroArch is distributed in the hope that it will be useful, but WITHOUT ANY WARRANTY;
 *  without even the implied warranty of MERCHANTABILITY or FITNESS FOR A PARTICULAR
 *  PURPOSE.  See the GNU General Public License for more details.
 *
 *  You should have received a copy of the GNU General Public License along with RetroArch.
 *  If not, see <http://www.gnu.org/licenses/>.
 */

#include <stdint.h>
#include <stdlib.h>

#include <X11/Xutil.h>
#include <X11/keysym.h>

#include <boolean.h>
#include <compat/strl.h>
#include <retro_inline.h>

#include "../input_keymaps.h"

#include "../common/input_x11_common.h"
#include "../common/linux_common.h"

#include "../../configuration.h"
#include "../../retroarch.h"

typedef struct x11_input
{
   Display *display;
   Window win;

   int mouse_x;
   int mouse_y;
   int mouse_delta_x;
   int mouse_delta_y;
   bool mouse_grabbed;
   char state[32];
   bool mouse_l;
   bool mouse_r;
   bool mouse_m;
   linux_illuminance_sensor_t *illuminance_sensor;
} x11_input_t;

/* Public global variable */
extern bool g_x11_entered;

static void *x_input_init(const char *joypad_driver)
{
   x11_input_t *x11;

   /* Currently active window is not an X11 window. Cannot use this driver. */
   if (video_driver_display_type_get() != RARCH_DISPLAY_X11)
      return NULL;
   if (!(x11 = (x11_input_t*)calloc(1, sizeof(*x11))))
      return NULL;

   /* Borrow the active X window ... */
   x11->display = (Display*)video_driver_display_get();
   x11->win     = (Window)video_driver_window_get();

   input_keymaps_init_keyboard_lut(rarch_key_map_x11);

   return x11;
}

static bool x_keyboard_pressed(x11_input_t *x11, unsigned key)
{
   int keycode = rarch_keysym_lut[(enum retro_key)key];
   return x11->state[keycode >> 3] & (1 << (keycode & 7));
}

static bool x_mouse_button_pressed(
      x11_input_t *x11, unsigned port, unsigned key)
{
   switch (key)
   {
      case RETRO_DEVICE_ID_MOUSE_LEFT:
         return x11->mouse_l;
      case RETRO_DEVICE_ID_MOUSE_RIGHT:
         return x11->mouse_r;
      case RETRO_DEVICE_ID_MOUSE_MIDDLE:
         return x11->mouse_m;
      case RETRO_DEVICE_ID_MOUSE_BUTTON_4:
      case RETRO_DEVICE_ID_MOUSE_BUTTON_5:
      case RETRO_DEVICE_ID_MOUSE_WHEELUP:
      case RETRO_DEVICE_ID_MOUSE_WHEELDOWN:
      case RETRO_DEVICE_ID_MOUSE_HORIZ_WHEELUP:
      case RETRO_DEVICE_ID_MOUSE_HORIZ_WHEELDOWN:
         return x_mouse_state_wheel(key);
   }

   return false;
}

static unsigned x_retro_id_to_rarch(unsigned id)
{
   switch (id)
   {
      case RETRO_DEVICE_ID_LIGHTGUN_DPAD_RIGHT:
         return RARCH_LIGHTGUN_DPAD_RIGHT;
      case RETRO_DEVICE_ID_LIGHTGUN_DPAD_LEFT:
         return RARCH_LIGHTGUN_DPAD_LEFT;
      case RETRO_DEVICE_ID_LIGHTGUN_DPAD_UP:
         return RARCH_LIGHTGUN_DPAD_UP;
      case RETRO_DEVICE_ID_LIGHTGUN_DPAD_DOWN:
         return RARCH_LIGHTGUN_DPAD_DOWN;
      case RETRO_DEVICE_ID_LIGHTGUN_SELECT:
         return RARCH_LIGHTGUN_SELECT;
      case RETRO_DEVICE_ID_LIGHTGUN_PAUSE:
         return RARCH_LIGHTGUN_START;
      case RETRO_DEVICE_ID_LIGHTGUN_RELOAD:
         return RARCH_LIGHTGUN_RELOAD;
      case RETRO_DEVICE_ID_LIGHTGUN_TRIGGER:
         return RARCH_LIGHTGUN_TRIGGER;
      case RETRO_DEVICE_ID_LIGHTGUN_AUX_A:
         return RARCH_LIGHTGUN_AUX_A;
      case RETRO_DEVICE_ID_LIGHTGUN_AUX_B:
         return RARCH_LIGHTGUN_AUX_B;
      case RETRO_DEVICE_ID_LIGHTGUN_AUX_C:
         return RARCH_LIGHTGUN_AUX_C;
      case RETRO_DEVICE_ID_LIGHTGUN_START:
         return RARCH_LIGHTGUN_START;
      default:
         break;
   }

   return 0;
}

static int16_t x_input_state(
      void *data,
      const input_device_driver_t *joypad,
      const input_device_driver_t *sec_joypad,
      rarch_joypad_info_t *joypad_info,
      const retro_keybind_set *binds,
      bool keyboard_mapping_blocked,
      unsigned port,
      unsigned device,
      unsigned idx,
      unsigned id)
{

   if (port < MAX_USERS)
   {
      x11_input_t *x11     = (x11_input_t*)data;
      settings_t *settings = config_get_ptr();

      switch (device)
      {
         case RETRO_DEVICE_JOYPAD:
            if (id == RETRO_DEVICE_ID_JOYPAD_MASK)
            {
               unsigned i;
               int16_t ret = 0;

               if (settings->uints.input_mouse_index[port] == 0)
               {
                  for (i = 0; i < RARCH_FIRST_CUSTOM_BIND; i++)
                  {
                     if (binds[port][i].valid)
                     {
                        if (x_mouse_button_pressed(x11, port, binds[port][i].mbutton))
                           ret |= (1 << i);
                     }
                  }
               }

               if (!keyboard_mapping_blocked)
               {
                  for (i = 0; i < RARCH_FIRST_CUSTOM_BIND; i++)
                  {
                     if (binds[port][i].valid)
                     {
                        if (     (binds[port][i].key && binds[port][i].key < RETROK_LAST)
                              && x_keyboard_pressed(x11, binds[port][i].key))
                           ret |= (1 << i);
                     }
                  }
               }

               return ret;
            }

            if (id < RARCH_BIND_LIST_END)
            {
               if (binds[port][id].valid)
               {
<<<<<<< HEAD
                  if (
                        ((binds[port][id].key < RETROK_LAST) &&
                         x_keyboard_pressed(x11, binds[port][id].key))
                        && ((    id == RARCH_GAME_FOCUS_TOGGLE)
                           || !keyboard_mapping_blocked)
=======
                  if (     (binds[port][id].key && binds[port][id].key < RETROK_LAST)
                        && x_keyboard_pressed(x11, binds[port][id].key)
                        && (id == RARCH_GAME_FOCUS_TOGGLE || !keyboard_mapping_blocked)
>>>>>>> be92b974
                     )
                     return 1;
                  else if (settings->uints.input_mouse_index[port] == 0)
                  {
                     if (x_mouse_button_pressed(x11, port, binds[port][id].mbutton))
                        return 1;
                  }
               }
            }
            break;
         case RETRO_DEVICE_ANALOG:
            if (binds[port])
            {
               int id_minus_key      = 0;
               int id_plus_key       = 0;
               unsigned id_minus     = 0;
               unsigned id_plus      = 0;
               int16_t pressed_minus = 0;
               int16_t pressed_plus  = 0;
               int16_t ret           = 0;
               bool id_plus_valid    = false;
               bool id_minus_valid   = false;

               input_conv_analog_id_to_bind_id(idx, id, id_minus, id_plus);

               id_minus_valid        = binds[port][id_minus].valid;
               id_plus_valid         = binds[port][id_plus].valid;
               id_minus_key          = binds[port][id_minus].key;
               id_plus_key           = binds[port][id_plus].key;

               if (id_plus_valid && id_plus_key && id_plus_key < RETROK_LAST)
               {
                  unsigned sym = rarch_keysym_lut[(enum retro_key)id_plus_key];
                  if (x11->state[sym >> 3] & (1 << (sym & 7)))
                     ret = 0x7fff;
               }
               if (id_minus_valid && id_minus_key && id_minus_key < RETROK_LAST)
               {
                  unsigned sym = rarch_keysym_lut[(enum retro_key)id_minus_key];
                  if (x11->state[sym >> 3] & (1 << (sym & 7)))
                     ret += -0x7fff;
               }

               return ret;
            }
            break;
         case RETRO_DEVICE_KEYBOARD:
            return (id && id < RETROK_LAST) && x_keyboard_pressed(x11, id);
         case RETRO_DEVICE_MOUSE:
         case RARCH_DEVICE_MOUSE_SCREEN:
            switch (id)
            {
               case RETRO_DEVICE_ID_MOUSE_X:
                  if (device == RARCH_DEVICE_MOUSE_SCREEN)
                     return x11->mouse_x;
                  return x11->mouse_delta_x;
               case RETRO_DEVICE_ID_MOUSE_Y:
                  if (device == RARCH_DEVICE_MOUSE_SCREEN)
                     return x11->mouse_y;
                  return x11->mouse_delta_y;
               case RETRO_DEVICE_ID_MOUSE_LEFT:
                  return x11->mouse_l;
               case RETRO_DEVICE_ID_MOUSE_RIGHT:
                  return x11->mouse_r;
               case RETRO_DEVICE_ID_MOUSE_WHEELUP:
               case RETRO_DEVICE_ID_MOUSE_WHEELDOWN:
               case RETRO_DEVICE_ID_MOUSE_HORIZ_WHEELUP:
               case RETRO_DEVICE_ID_MOUSE_HORIZ_WHEELDOWN:
               case RETRO_DEVICE_ID_MOUSE_BUTTON_4:
               case RETRO_DEVICE_ID_MOUSE_BUTTON_5:
                  return x_mouse_state_wheel(id);
               case RETRO_DEVICE_ID_MOUSE_MIDDLE:
                  return x11->mouse_m;
            }
            break;
         case RETRO_DEVICE_POINTER:
         case RARCH_DEVICE_POINTER_SCREEN:
            if (idx == 0)
            {
               struct video_viewport vp;
               bool screen                 = device == RARCH_DEVICE_POINTER_SCREEN;
               bool inside                 = false;
               int16_t res_x               = 0;
               int16_t res_y               = 0;
               int16_t res_screen_x        = 0;
               int16_t res_screen_y        = 0;

               vp.x                        = 0;
               vp.y                        = 0;
               vp.width                    = 0;
               vp.height                   = 0;
               vp.full_width               = 0;
               vp.full_height              = 0;

               if (video_driver_translate_coord_viewport_wrap(
                        &vp, x11->mouse_x, x11->mouse_y,
                        &res_x, &res_y, &res_screen_x, &res_screen_y))
               {
                  if (screen)
                  {
                     res_x = res_screen_x;
                     res_y = res_screen_y;
                  }

                  inside = (res_x >= -0x7fff) && (res_y >= -0x7fff);

                  if (!inside)
                     return 0;

                  switch (id)
                  {
                     case RETRO_DEVICE_ID_POINTER_X:
                        return res_x;
                     case RETRO_DEVICE_ID_POINTER_Y:
                        return res_y;
                     case RETRO_DEVICE_ID_POINTER_PRESSED:
                        return x11->mouse_l;
                  }
               }
            }
            break;
         case RETRO_DEVICE_LIGHTGUN:
            switch ( id )
            {
               /*aiming*/
               case RETRO_DEVICE_ID_LIGHTGUN_SCREEN_X:
               case RETRO_DEVICE_ID_LIGHTGUN_SCREEN_Y:
               case RETRO_DEVICE_ID_LIGHTGUN_IS_OFFSCREEN:
                  {
                     struct video_viewport vp;
                     const int edge_detect       = 32700;
                     bool inside                 = false;
                     int16_t res_x               = 0;
                     int16_t res_y               = 0;
                     int16_t res_screen_x        = 0;
                     int16_t res_screen_y        = 0;

                     vp.x                        = 0;
                     vp.y                        = 0;
                     vp.width                    = 0;
                     vp.height                   = 0;
                     vp.full_width               = 0;
                     vp.full_height              = 0;

                     if (video_driver_translate_coord_viewport_wrap(&vp,
                              x11->mouse_x, x11->mouse_y,
                              &res_x, &res_y, &res_screen_x, &res_screen_y))
                     {
                        inside =    (res_x >= -edge_detect)
                           && (res_y >= -edge_detect)
                           && (res_x <= edge_detect)
                           && (res_y <= edge_detect);

                        switch ( id )
                        {
                           case RETRO_DEVICE_ID_LIGHTGUN_SCREEN_X:
                              if (inside)
                                 return res_x;
                              break;
                           case RETRO_DEVICE_ID_LIGHTGUN_SCREEN_Y:
                              if (inside)
                                 return res_y;
                              break;
                           case RETRO_DEVICE_ID_LIGHTGUN_IS_OFFSCREEN:
                              return !inside;
                           default:
                              break;
                        }
                     }
                  }
                  break;
                  /*buttons*/
               case RETRO_DEVICE_ID_LIGHTGUN_TRIGGER:
               case RETRO_DEVICE_ID_LIGHTGUN_RELOAD:
               case RETRO_DEVICE_ID_LIGHTGUN_AUX_A:
               case RETRO_DEVICE_ID_LIGHTGUN_AUX_B:
               case RETRO_DEVICE_ID_LIGHTGUN_AUX_C:
               case RETRO_DEVICE_ID_LIGHTGUN_START:
               case RETRO_DEVICE_ID_LIGHTGUN_SELECT:
               case RETRO_DEVICE_ID_LIGHTGUN_DPAD_UP:
               case RETRO_DEVICE_ID_LIGHTGUN_DPAD_DOWN:
               case RETRO_DEVICE_ID_LIGHTGUN_DPAD_LEFT:
               case RETRO_DEVICE_ID_LIGHTGUN_DPAD_RIGHT:
               case RETRO_DEVICE_ID_LIGHTGUN_PAUSE: /* deprecated */
                  {
                     unsigned new_id                = x_retro_id_to_rarch(id);
                     const uint64_t bind_joykey     = input_config_binds[port][new_id].joykey;
                     const uint64_t bind_joyaxis    = input_config_binds[port][new_id].joyaxis;
                     const uint64_t autobind_joykey = input_autoconf_binds[port][new_id].joykey;
                     const uint64_t autobind_joyaxis= input_autoconf_binds[port][new_id].joyaxis;
                     uint16_t joyport               = joypad_info->joy_idx;
                     float axis_threshold           = joypad_info->axis_threshold;
                     const uint64_t joykey          = (bind_joykey != NO_BTN)
                        ? bind_joykey  : autobind_joykey;
                     const uint32_t joyaxis         = (bind_joyaxis != AXIS_NONE)
                        ? bind_joyaxis : autobind_joyaxis;
<<<<<<< HEAD
                     if (!keyboard_mapping_blocked)
                        if ((binds[port][new_id].key < RETROK_LAST)
                              && x_keyboard_pressed(x11, binds[port]
                                 [new_id].key) )
                           return 1;
=======

>>>>>>> be92b974
                     if (binds[port][new_id].valid)
                     {
                        if ((uint16_t)joykey != NO_BTN && joypad->button(
                                 joyport, (uint16_t)joykey))
                           return 1;
                        if (joyaxis != AXIS_NONE &&
                              ((float)abs(joypad->axis(joyport, joyaxis))
                               / 0x8000) > axis_threshold)
                           return 1;
                        else if ((binds[port][new_id].key && binds[port][new_id].key < RETROK_LAST) 
                              && !keyboard_mapping_blocked
                              && x_keyboard_pressed(x11, binds[port][new_id].key)
                           )
                           return 1;
                        else if (settings->uints.input_mouse_index[port] == 0)
                        {
                           if (x_mouse_button_pressed(x11, port, binds[port][new_id].mbutton))
                              return 1;
                        }
                     }
                  }
                  break;
                  /*deprecated*/
               case RETRO_DEVICE_ID_LIGHTGUN_X:
                  return x11->mouse_delta_x;
               case RETRO_DEVICE_ID_LIGHTGUN_Y:
                  return x11->mouse_delta_y;
            }
            break;
      }
   }

   return 0;
}

static void x_input_free(void *data)
{
   x11_input_t *x11 = (x11_input_t*)data;

   if (x11)
   {
      linux_close_illuminance_sensor(x11->illuminance_sensor);
      free(x11);
   }
}

static bool x_set_sensor_state(void *data, unsigned port, enum retro_sensor_action action, unsigned rate)
{
   x11_input_t *x11 = (x11_input_t*)data;

   if (!x11)
      return false;

   switch (action)
   {
      case RETRO_SENSOR_ILLUMINANCE_DISABLE:
         /* If already disabled, then do nothing */
         linux_close_illuminance_sensor(x11->illuminance_sensor); /* noop if NULL */
         x11->illuminance_sensor = NULL;
      case RETRO_SENSOR_GYROSCOPE_DISABLE:
      case RETRO_SENSOR_ACCELEROMETER_DISABLE:
         /** Unimplemented sensor actions that probably shouldn't fail */
         return true;

      case RETRO_SENSOR_ILLUMINANCE_ENABLE:
         if (!x11->illuminance_sensor)
            /* If the light sensor isn't already open... */
            x11->illuminance_sensor = linux_open_illuminance_sensor();

         return x11->illuminance_sensor != NULL;
      default:
         return false;
   }
}

static float x_get_sensor_input(void *data, unsigned port, unsigned id)
{
   x11_input_t *x11 = (x11_input_t*)data;

   if (!x11)
      return 0.0f;

   switch (id)
   {
      case RETRO_SENSOR_ILLUMINANCE:
         if (x11->illuminance_sensor)
            return linux_read_illuminance_sensor(x11->illuminance_sensor);
      default:
         return 0.0f;
   }
}

static void x_input_poll(void *data)
{
   Window root_win;
   Window child_win;
   x11_input_t *x11         = (x11_input_t*)data;
   bool video_has_focus     = video_driver_has_focus();
   int root_x               = 0;
   int root_y               = 0;
   int win_x                = 0;
   int win_y                = 0;
   unsigned mask            = 0;

   /* If window loses focus, 'reset' keyboard
    * and ignore mouse input */
   if (!video_has_focus)
   {
      memset(x11->state, 0, sizeof(x11->state));
      x11->mouse_delta_x    = 0;
      x11->mouse_delta_y    = 0;
      x11->mouse_l          = 0;
      x11->mouse_m          = 0;
      x11->mouse_r          = 0;
      return;
   }

   /* Process keyboard */
   XQueryKeymap(x11->display, x11->state);

   /* If pointer is not inside the application
    * window, ignore mouse input */
   if (!g_x11_entered)
   {
      x11->mouse_delta_x    = 0;
      x11->mouse_delta_y    = 0;
      x11->mouse_l          = 0;
      x11->mouse_m          = 0;
      x11->mouse_r          = 0;
      return;
   }

   /* Process mouse */
   if (!XQueryPointer(x11->display,
         x11->win,
         &root_win, &child_win,
         &root_x, &root_y,
         &win_x, &win_y,
         &mask))
      return;

   /* > Mouse buttons */
   x11->mouse_l             = mask & Button1Mask;
   x11->mouse_m             = mask & Button2Mask;
   x11->mouse_r             = mask & Button3Mask;
   /* Buttons 4 and 5 are not returned here, so they are handled elsewhere. */
   
   /* > Mouse pointer */
   if (!x11->mouse_grabbed)
   {
      /* Mouse is not grabbed - this corresponds
       * to 'conventional' pointer input, using
       * absolute screen coordinates */
      int mouse_last_x      = x11->mouse_x;
      int mouse_last_y      = x11->mouse_y;

      x11->mouse_x          = win_x;
      x11->mouse_y          = win_y;

      x11->mouse_delta_x    = x11->mouse_x - mouse_last_x;
      x11->mouse_delta_y    = x11->mouse_y - mouse_last_y;
   }
   else
   {
      /* Mouse is grabbed - all pointer movement
       * must be considered 'relative' */
      XWindowAttributes win_attr;
      int centre_x, centre_y;
      int warp_x            = win_x;
      int warp_y            = win_y;
      bool do_warp          = false;

      /* Get dimensions/centre coordinates of
       * application window */
      if (!XGetWindowAttributes(x11->display, x11->win, &win_attr))
      {
         x11->mouse_delta_x = 0;
         x11->mouse_delta_y = 0;
         return;
      }

      centre_x              = win_attr.width  >> 1;
      centre_y              = win_attr.height >> 1;

      /* Get relative movement delta since last
       * poll event */
      x11->mouse_delta_x    = win_x - centre_x;
      x11->mouse_delta_y    = win_y - centre_y;

      /* Get effective 'absolute' pointer location
       * (last position + delta, bounded by current
       * application window dimensions) */
      x11->mouse_x         += x11->mouse_delta_x;
      x11->mouse_y         += x11->mouse_delta_y;

      /* Clamp X */
      if (x11->mouse_x < 0)
         x11->mouse_x       = 0;
      if (x11->mouse_x >= win_attr.width)
      x11->mouse_x          = (win_attr.width - 1);

      /* Clamp Y */
      if (x11->mouse_y < 0)
         x11->mouse_y       = 0;
      if (x11->mouse_y >= win_attr.height)
         x11->mouse_y       = (win_attr.height - 1);

      /* Hack/workaround:
       * - X11 gives absolute pointer coordinates
       * - Once the pointer reaches a screen edge
       *   it cannot go any further
       * - To achieve 'relative' motion, we therefore
       *   have to reset the hardware cursor to the
       *   centre of the screen after polling each
       *   movement delta, such that it is always
       *   free to move in all directions during the
       *   time interval until the next poll event */
      if (win_x != centre_x)
      {
         warp_x  = centre_x;
         do_warp = true;
      }

      if (win_y != centre_y)
      {
         warp_y  = centre_y;
         do_warp = true;
      }

      if (do_warp)
      {
         XWarpPointer(x11->display, None,
               x11->win, 0, 0, 0, 0,
               warp_x, warp_y);
         XSync(x11->display, False);
      }
   }
}

static void x_grab_mouse(void *data, bool state)
{
   x11_input_t *x11 = (x11_input_t*)data;
   if (x11)
      x11->mouse_grabbed = state;
}

static uint64_t x_input_get_capabilities(void *data)
{
   return
           (1 << RETRO_DEVICE_JOYPAD)
         | (1 << RETRO_DEVICE_MOUSE)
         | (1 << RETRO_DEVICE_KEYBOARD)
         | (1 << RETRO_DEVICE_LIGHTGUN)
         | (1 << RETRO_DEVICE_POINTER)
         | (1 << RETRO_DEVICE_ANALOG);
}

input_driver_t input_x = {
   x_input_init,
   x_input_poll,
   x_input_state,
   x_input_free,
   x_set_sensor_state,
   x_get_sensor_input,
   x_input_get_capabilities,
   "x",
   x_grab_mouse,
   NULL,
   NULL
};<|MERGE_RESOLUTION|>--- conflicted
+++ resolved
@@ -193,17 +193,9 @@
             {
                if (binds[port][id].valid)
                {
-<<<<<<< HEAD
-                  if (
-                        ((binds[port][id].key < RETROK_LAST) &&
-                         x_keyboard_pressed(x11, binds[port][id].key))
-                        && ((    id == RARCH_GAME_FOCUS_TOGGLE)
-                           || !keyboard_mapping_blocked)
-=======
                   if (     (binds[port][id].key && binds[port][id].key < RETROK_LAST)
                         && x_keyboard_pressed(x11, binds[port][id].key)
                         && (id == RARCH_GAME_FOCUS_TOGGLE || !keyboard_mapping_blocked)
->>>>>>> be92b974
                      )
                      return 1;
                   else if (settings->uints.input_mouse_index[port] == 0)
@@ -400,15 +392,7 @@
                         ? bind_joykey  : autobind_joykey;
                      const uint32_t joyaxis         = (bind_joyaxis != AXIS_NONE)
                         ? bind_joyaxis : autobind_joyaxis;
-<<<<<<< HEAD
-                     if (!keyboard_mapping_blocked)
-                        if ((binds[port][new_id].key < RETROK_LAST)
-                              && x_keyboard_pressed(x11, binds[port]
-                                 [new_id].key) )
-                           return 1;
-=======
-
->>>>>>> be92b974
+
                      if (binds[port][new_id].valid)
                      {
                         if ((uint16_t)joykey != NO_BTN && joypad->button(
@@ -418,7 +402,7 @@
                               ((float)abs(joypad->axis(joyport, joyaxis))
                                / 0x8000) > axis_threshold)
                            return 1;
-                        else if ((binds[port][new_id].key && binds[port][new_id].key < RETROK_LAST) 
+                        else if ((binds[port][new_id].key && binds[port][new_id].key < RETROK_LAST)
                               && !keyboard_mapping_blocked
                               && x_keyboard_pressed(x11, binds[port][new_id].key)
                            )
@@ -555,7 +539,7 @@
    x11->mouse_m             = mask & Button2Mask;
    x11->mouse_r             = mask & Button3Mask;
    /* Buttons 4 and 5 are not returned here, so they are handled elsewhere. */
-   
+
    /* > Mouse pointer */
    if (!x11->mouse_grabbed)
    {

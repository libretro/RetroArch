/**
 *  RetroArch - A frontend for libretro.
 *  Copyright (C) 2010-2014 - Hans-Kristian Arntzen
 *  Copyright (C) 2011-2017 - Daniel De Matteis
 *  Copyright (C) 2016-2019 - Andr�s Su�rez (input mapper code)
 *
 *  RetroArch is free software: you can redistribute it and/or modify it under
 *  the terms of the GNU General Public License as published by the Free
 *  Software Foundation, either version 3 of the License, or (at your option)
 *  any later version.
 *
 *  RetroArch is distributed in the hope that it will be useful, but WITHOUT
 *  ANY WARRANTY; without even the implied warranty of MERCHANTABILITY or
 *  FITNESS FOR A PARTICULAR PURPOSE.  See the GNU General Public License for
 *  more details.
 *
 *  You should have received a copy of the GNU General Public License along
 *  with RetroArch. If not, see <http://www.gnu.org/licenses/>.
 **/

#define _USE_MATH_DEFINES
#include <math.h>
#include <string/stdstring.h>
#include <encodings/utf.h>
#include <clamping.h>
#include <retro_assert.h>

#include "input_driver.h"
#include "input_keymaps.h"
#include "input_remapping.h"
#include "input_osk.h"
#include "input_types.h"

#ifdef HAVE_CHEEVOS
#include "../cheevos/cheevos.h"
#endif

#ifdef HAVE_NETWORKING
#include <net/net_compat.h>
#include <net/net_socket.h>
#endif

#ifdef HAVE_MENU
#include "../menu/menu_driver.h"
#endif

#include "../accessibility.h"
#include "../command.h"
#include "../config.def.keybinds.h"
#include "../driver.h"
#include "../retroarch.h"
#include "../verbosity.h"
#include "../configuration.h"
#include "../list_special.h"
#include "../performance_counters.h"
#ifdef HAVE_BSV_MOVIE
#include "../tasks/task_content.h"
#endif
#include "../tasks/tasks_internal.h"

#define HOLD_BTN_DELAY_SEC 2

/* Depends on ASCII character values */
#define ISPRINT(c) (((int)(c) >= ' ' && (int)(c) <= '~') ? 1 : 0)

#define INPUT_REMOTE_KEY_PRESSED(input_st, key, port) (input_st->remote_st_ptr.buttons[(port)] & (UINT64_C(1) << (key)))

#define IS_COMPOSITION(c)       ( (c&0x0F000000) ? 1 : 0)
#define IS_COMPOSITION_KR(c)    ( (c&0x01000000) ? 1 : 0)
#define IS_END_COMPOSITION(c)   ( (c&0xF0000000) ? 1 : 0)

/**
 * check_input_driver_block_hotkey:
 *
 * Checks if 'hotkey enable' key is pressed.
 *
 * If we haven't bound anything to this,
 * always allow hotkeys.

 * If we hold ENABLE_HOTKEY button, block all libretro input to allow
 * hotkeys to be bound to same keys as RetroPad.
 **/
#define CHECK_INPUT_DRIVER_BLOCK_HOTKEY(normal_bind, autoconf_bind) \
( \
         (((normal_bind)->key      != RETROK_UNKNOWN) \
      || ((normal_bind)->mbutton   != NO_BTN) \
      || ((normal_bind)->joykey    != NO_BTN) \
      || ((normal_bind)->joyaxis   != AXIS_NONE) \
      || ((autoconf_bind)->key     != RETROK_UNKNOWN) \
      || ((autoconf_bind)->joykey  != NO_BTN) \
      || ((autoconf_bind)->joyaxis != AXIS_NONE)) \
)

/**************************************/
/* TODO/FIXME - turn these into static global variable */
retro_keybind_set input_config_binds[MAX_USERS];
retro_keybind_set input_autoconf_binds[MAX_USERS];
uint64_t lifecycle_state                                        = 0;

static void *input_null_init(const char *joypad_driver) { return (void*)-1; }
static void input_null_poll(void *data) { }
static int16_t input_null_input_state(
      void *data,
      const input_device_driver_t *joypad,
      const input_device_driver_t *sec_joypad,
      rarch_joypad_info_t *joypad_info,
      const retro_keybind_set *retro_keybinds,
      bool keyboard_mapping_blocked,
      unsigned port, unsigned device, unsigned index, unsigned id) { return 0; }
static void input_null_free(void *data) { }
static bool input_null_set_sensor_state(void *data, unsigned port,
         enum retro_sensor_action action, unsigned rate) { return false; }
static float input_null_get_sensor_input(void *data, unsigned port, unsigned id) { return 0.0; }
static uint64_t input_null_get_capabilities(void *data) { return 0; }
static void input_null_grab_mouse(void *data, bool state) { }
static bool input_null_grab_stdin(void *data) { return false; }
static void input_null_keypress_vibrate(void) { }

static input_driver_t input_null = {
   input_null_init,
   input_null_poll,
   input_null_input_state,
   input_null_free,
   input_null_set_sensor_state,
   input_null_get_sensor_input,
   input_null_get_capabilities,
   "null",
   input_null_grab_mouse,
   input_null_grab_stdin,
   input_null_keypress_vibrate
};

static input_device_driver_t null_joypad = {
   NULL, /* init */
   NULL, /* query_pad */
   NULL, /* destroy */
   NULL, /* button */
   NULL, /* state */
   NULL, /* get_buttons */
   NULL, /* axis */
   NULL, /* poll */
   NULL, /* rumble */
   NULL, /* rumble_gain */
   NULL, /* name */
   "null",
};


#ifdef HAVE_HID
static bool null_hid_joypad_query(void *data, unsigned pad) {
   return pad < MAX_USERS; }
static const char *null_hid_joypad_name(
      void *data, unsigned pad) { return NULL; }
static void null_hid_joypad_get_buttons(void *data,
      unsigned port, input_bits_t *state) { BIT256_CLEAR_ALL_PTR(state); }
static int16_t null_hid_joypad_button(
      void *data, unsigned port, uint16_t joykey) { return 0; }
static bool null_hid_joypad_rumble(void *data, unsigned pad,
      enum retro_rumble_effect effect, uint16_t strength) { return false; }
static int16_t null_hid_joypad_axis(
      void *data, unsigned port, uint32_t joyaxis) { return 0; }
static void *null_hid_init(void) { return (void*)-1; }
static void null_hid_free(const void *data) { }
static void null_hid_poll(void *data) { }
static int16_t null_hid_joypad_state(
      void *data,
      rarch_joypad_info_t *joypad_info,
      const void *binds_data,
      unsigned port) { return 0; }

static hid_driver_t null_hid = {
   null_hid_init,               /* init */
   null_hid_joypad_query,       /* joypad_query */
   null_hid_free,               /* free */
   null_hid_joypad_button,      /* button */
   null_hid_joypad_state,       /* state */
   null_hid_joypad_get_buttons, /* get_buttons */
   null_hid_joypad_axis,        /* axis */
   null_hid_poll,               /* poll */
   null_hid_joypad_rumble,      /* rumble */
   null_hid_joypad_name,        /* joypad_name */
   "null",
};
#endif

input_device_driver_t *joypad_drivers[] = {
#ifdef HAVE_XINPUT
   &xinput_joypad,
#endif
#ifdef GEKKO
   &gx_joypad,
#endif
#ifdef WIIU
   &wiiu_joypad,
#endif
#ifdef _XBOX1
   &xdk_joypad,
#endif
#if defined(ORBIS)
   &ps4_joypad,
#endif
#if defined(__PSL1GHT__) || defined(__PS3__)
   &ps3_joypad,
#endif
#if defined(PSP) || defined(VITA)
   &psp_joypad,
#endif
#if defined(PS2)
   &ps2_joypad,
#endif
#ifdef _3DS
   &ctr_joypad,
#endif
#ifdef SWITCH
   &switch_joypad,
#endif
#ifdef HAVE_DINPUT
   &dinput_joypad,
#endif
#ifdef HAVE_UDEV
   &udev_joypad,
#endif
#if defined(__linux) && !defined(ANDROID)
   &linuxraw_joypad,
#endif
#ifdef HAVE_PARPORT
   &parport_joypad,
#endif
#ifdef ANDROID
   &android_joypad,
#endif
#if defined(HAVE_SDL) || defined(HAVE_SDL2)
   &sdl_joypad,
#endif
#if defined(DINGUX) && defined(HAVE_SDL_DINGUX)
   &sdl_dingux_joypad,
#endif
#ifdef __QNX__
   &qnx_joypad,
#endif
#ifdef HAVE_MFI
   &mfi_joypad,
#endif
#ifdef DJGPP
   &dos_joypad,
#endif
/* Selecting the HID gamepad driver disables the Wii U gamepad. So while
 * we want the HID code to be compiled & linked, we don't want the driver
 * to be selectable in the UI. */
#if defined(HAVE_HID) && !defined(WIIU)
   &hid_joypad,
#endif
#ifdef EMSCRIPTEN
   &rwebpad_joypad,
#endif
   &null_joypad,
   NULL,
};

input_driver_t *input_drivers[] = {
#ifdef ORBIS
   &input_ps4,
#endif
#if defined(__PSL1GHT__) || defined(__PS3__)
   &input_ps3,
#endif
#if defined(SN_TARGET_PSP2) || defined(PSP) || defined(VITA)
   &input_psp,
#endif
#if defined(PS2)
   &input_ps2,
#endif
#if defined(_3DS)
   &input_ctr,
#endif
#if defined(SWITCH)
   &input_switch,
#endif
#ifdef HAVE_X11
   &input_x,
#endif
#ifdef __WINRT__
   &input_uwp,
#endif
#ifdef XENON
   &input_xenon360,
#endif
#if defined(_WIN32) && !defined(_XBOX) && _WIN32_WINNT >= 0x0501 && !defined(__WINRT__)
#ifdef HAVE_WINRAWINPUT
   /* winraw only available since XP */
   &input_winraw,
#endif
#endif
#if defined(HAVE_XINPUT2) || defined(HAVE_XINPUT_XBOX1) || defined(__WINRT__)
   &input_xinput,
#endif
#ifdef HAVE_DINPUT
   &input_dinput,
#endif
#if defined(HAVE_SDL) || defined(HAVE_SDL2)
   &input_sdl,
#endif
#if defined(DINGUX) && defined(HAVE_SDL_DINGUX)
   &input_sdl_dingux,
#endif
#ifdef GEKKO
   &input_gx,
#endif
#ifdef WIIU
   &input_wiiu,
#endif
#ifdef ANDROID
   &input_android,
#endif
#ifdef HAVE_UDEV
   &input_udev,
#endif
#if defined(__linux__) && !defined(ANDROID)
   &input_linuxraw,
#endif
#if defined(HAVE_COCOA) || defined(HAVE_COCOATOUCH) || defined(HAVE_COCOA_METAL)
   &input_cocoa,
#endif
#ifdef __QNX__
   &input_qnx,
#endif
#ifdef EMSCRIPTEN
   &input_rwebinput,
#endif
#ifdef DJGPP
   &input_dos,
#endif
   &input_null,
   NULL,
};

#ifdef HAVE_HID
hid_driver_t *hid_drivers[] = {
#if defined(HAVE_BTSTACK)
   &btstack_hid,
#endif
#if defined(__APPLE__) && defined(HAVE_IOHIDMANAGER)
   &iohidmanager_hid,
#endif
#if defined(HAVE_LIBUSB) && defined(HAVE_THREADS)
   &libusb_hid,
#endif
#ifdef HW_RVL
   &wiiusb_hid,
#endif
#if defined(WIIU)
   &wiiu_hid,
#endif
   &null_hid,
   NULL,
};
#endif

static input_driver_state_t input_driver_st = {0}; /* double alignment */

/**************************************/

input_driver_state_t *input_state_get_ptr(void)
{
   return &input_driver_st;
}

/**
 * config_get_input_driver_options:
 *
 * Get an enumerated list of all input driver names, separated by '|'.
 *
 * Returns: string listing of all input driver names, separated by '|'.
 **/
const char* config_get_input_driver_options(void)
{
   return char_list_new_special(STRING_LIST_INPUT_DRIVERS, NULL);
}

/**
 * config_get_joypad_driver_options:
 *
 * Get an enumerated list of all joypad driver names, separated by '|'.
 *
 * Returns: string listing of all joypad driver names, separated by '|'.
 **/
const char* config_get_joypad_driver_options(void)
{
   return char_list_new_special(STRING_LIST_INPUT_JOYPAD_DRIVERS, NULL);
}

/**
 * Finds first suitable joypad driver and initializes. Used as a fallback by
 * input_joypad_init_driver when no matching driver is found.
 *
 * @param data  joypad state data pointer, which can be NULL and will be
 *              initialized by the new joypad driver, if one is found.
 *
 * @return joypad driver if found and initialized, otherwise NULL.
 **/
static const input_device_driver_t *input_joypad_init_first(void *data)
{
   int i;
   for (i = 0; joypad_drivers[i]; i++)
   {
      if (     joypad_drivers[i]
            && joypad_drivers[i]->init)
      {
         void *ptr = joypad_drivers[i]->init(data);
         if (ptr)
         {
            RARCH_LOG("[Joypad]: Found joypad driver: \"%s\".\n",
                  joypad_drivers[i]->ident);
            return joypad_drivers[i];
         }
      }
   }

   return NULL;
}

bool input_driver_set_rumble(
         unsigned port, unsigned joy_idx,
         enum retro_rumble_effect effect, uint16_t strength)
{
   const input_device_driver_t  *primary_joypad;
   const input_device_driver_t      *sec_joypad;
   bool rumble_state   = false;

   if (joy_idx >= MAX_USERS)
      return false;

   primary_joypad = input_driver_st.primary_joypad;
   sec_joypad     = input_driver_st.secondary_joypad;

   if (primary_joypad && primary_joypad->set_rumble)
      rumble_state = primary_joypad->set_rumble(joy_idx, effect, strength);
   /* if sec_joypad exists, this set_rumble() return value will replace primary_joypad's return */
   if (sec_joypad     && sec_joypad->set_rumble)
      rumble_state = sec_joypad->set_rumble(joy_idx, effect, strength);

   return rumble_state;
}

bool input_driver_set_rumble_gain(
         unsigned gain,
         unsigned input_max_users)
{
   int i;

   if (  input_driver_st.primary_joypad
      && input_driver_st.primary_joypad->set_rumble_gain)
   {
      for (i = 0; i < (int)input_max_users; i++)
         input_driver_st.primary_joypad->set_rumble_gain(i, gain);
      return true;
   }
   return false;
}

bool input_driver_set_sensor(
         unsigned port, bool sensors_enable,
         enum retro_sensor_action action, unsigned rate)
{
   const input_driver_t *current_driver;

   if (!input_driver_st.current_data)
      return false;
   /* If sensors are disabled, inhibit any enable
    * actions (but always allow disable actions) */
   if (!sensors_enable &&
       (   (action == RETRO_SENSOR_ACCELEROMETER_ENABLE)
        || (action == RETRO_SENSOR_GYROSCOPE_ENABLE)
        || (action == RETRO_SENSOR_ILLUMINANCE_ENABLE)))
      return false;
   if (   (current_driver = input_driver_st.current_driver)
       &&  current_driver->set_sensor_state)
   {
      void *current_data = input_driver_st.current_data;
      return current_driver->set_sensor_state(current_data,
            port, action, rate);
   }

   return false;
}

/**************************************/

float input_driver_get_sensor(
         unsigned port, bool sensors_enable, unsigned id)
{
   if (input_driver_st.current_data)
   {
      const input_driver_t *current_driver = input_driver_st.current_driver;
      if (sensors_enable && current_driver->get_sensor_input)
      {
         void *current_data = input_driver_st.current_data;
         return current_driver->get_sensor_input(current_data, port, id);
      }
   }

   return 0.0f;
}

const input_device_driver_t *input_joypad_init_driver(
      const char *ident, void *data)
{
   if (ident && *ident)
   {
      int i;
      for (i = 0; joypad_drivers[i]; i++)
      {
         if (string_is_equal(ident, joypad_drivers[i]->ident)
               && joypad_drivers[i]->init)
         {
            void *ptr = joypad_drivers[i]->init(data);
            if (ptr)
            {
               RARCH_LOG("[Joypad]: Found joypad driver: \"%s\".\n",
                     joypad_drivers[i]->ident);
               return joypad_drivers[i];
            }
         }
      }
   }

   return input_joypad_init_first(data); /* fall back to first available driver */
}

bool input_driver_button_combo(
      unsigned mode,
      retro_time_t current_time,
      input_bits_t* p_input)
{
   retro_assert(p_input  != NULL);

   switch (mode)
   {
      case INPUT_COMBO_DOWN_Y_L_R:
         if (BIT256_GET_PTR(p_input, RETRO_DEVICE_ID_JOYPAD_DOWN) &&
             BIT256_GET_PTR(p_input, RETRO_DEVICE_ID_JOYPAD_Y) &&
             BIT256_GET_PTR(p_input, RETRO_DEVICE_ID_JOYPAD_L) &&
             BIT256_GET_PTR(p_input, RETRO_DEVICE_ID_JOYPAD_R))
            return true;
         break;
      case INPUT_COMBO_L3_R3:
         if (BIT256_GET_PTR(p_input, RETRO_DEVICE_ID_JOYPAD_L3) &&
             BIT256_GET_PTR(p_input, RETRO_DEVICE_ID_JOYPAD_R3))
            return true;
         break;
      case INPUT_COMBO_L1_R1_START_SELECT:
         if (BIT256_GET_PTR(p_input, RETRO_DEVICE_ID_JOYPAD_L) &&
             BIT256_GET_PTR(p_input, RETRO_DEVICE_ID_JOYPAD_R) &&
             BIT256_GET_PTR(p_input, RETRO_DEVICE_ID_JOYPAD_START) &&
             BIT256_GET_PTR(p_input, RETRO_DEVICE_ID_JOYPAD_SELECT))
            return true;
         break;
      case INPUT_COMBO_START_SELECT:
         if (BIT256_GET_PTR(p_input, RETRO_DEVICE_ID_JOYPAD_START) &&
             BIT256_GET_PTR(p_input, RETRO_DEVICE_ID_JOYPAD_SELECT))
            return true;
         break;
      case INPUT_COMBO_L3_R:
         if (BIT256_GET_PTR(p_input, RETRO_DEVICE_ID_JOYPAD_L3) &&
             BIT256_GET_PTR(p_input, RETRO_DEVICE_ID_JOYPAD_R))
            return true;
         break;
      case INPUT_COMBO_L_R:
         if (BIT256_GET_PTR(p_input, RETRO_DEVICE_ID_JOYPAD_L) &&
             BIT256_GET_PTR(p_input, RETRO_DEVICE_ID_JOYPAD_R))
            return true;
         break;
      case INPUT_COMBO_DOWN_SELECT:
         if (BIT256_GET_PTR(p_input, RETRO_DEVICE_ID_JOYPAD_DOWN) &&
             BIT256_GET_PTR(p_input, RETRO_DEVICE_ID_JOYPAD_SELECT))
            return true;
         break;
      case INPUT_COMBO_L2_R2:
         if (BIT256_GET_PTR(p_input, RETRO_DEVICE_ID_JOYPAD_L2) &&
             BIT256_GET_PTR(p_input, RETRO_DEVICE_ID_JOYPAD_R2))
            return true;
         break;
      case INPUT_COMBO_HOLD_START:
         {
            rarch_timer_t *timer = &input_driver_st.combo_timers[INPUT_COMBO_HOLD_START];

            if (!BIT256_GET_PTR(p_input, RETRO_DEVICE_ID_JOYPAD_START))
            {
               /* timer only runs while start is held down */
               timer->timer_end   = true;
               timer->timer_begin = false;
               timer->timeout_end = 0;
               return false;
            }

            /* User started holding down the start button, start the timer */
            if (!timer->timer_begin)
            {
               uint64_t current_usec = cpu_features_get_time_usec();
               timer->timeout_us     = HOLD_BTN_DELAY_SEC * 1000000;
               timer->current        = current_usec;
               timer->timeout_end    = timer->current + timer->timeout_us;
               timer->timer_begin    = true;
               timer->timer_end      = false;
            }

            timer->current           = current_time;
            timer->timeout_us        = (timer->timeout_end - timer->current);

            if (!timer->timer_end && (timer->timeout_us <= 0))
            {
               /* start has been held down long enough,
                * stop timer and enter menu */
               timer->timer_end   = true;
               timer->timer_begin = false;
               timer->timeout_end = 0;
               return true;
            }

         }
         break;
      case INPUT_COMBO_HOLD_SELECT:
         {
            rarch_timer_t *timer = &input_driver_st.combo_timers[INPUT_COMBO_HOLD_SELECT];

            if (!BIT256_GET_PTR(p_input, RETRO_DEVICE_ID_JOYPAD_SELECT))
            {
               /* timer only runs while select is held down */
               timer->timer_end   = true;
               timer->timer_begin = false;
               timer->timeout_end = 0;
               return false;
            }

            /* user started holding down the select button, start the timer */
            if (!timer->timer_begin)
            {
               uint64_t current_usec = cpu_features_get_time_usec();
               timer->timeout_us     = HOLD_BTN_DELAY_SEC * 1000000;
               timer->current        = current_usec;
               timer->timeout_end    = timer->current + timer->timeout_us;
               timer->timer_begin    = true;
               timer->timer_end      = false;
            }

            timer->current           = current_time;
            timer->timeout_us        = (timer->timeout_end - timer->current);

            if (!timer->timer_end && (timer->timeout_us <= 0))
            {
               /* select has been held down long enough,
                * stop timer and enter menu */
               timer->timer_end   = true;
               timer->timer_begin = false;
               timer->timeout_end = 0;
               return true;
            }
         }
         break;
      default:
      case INPUT_COMBO_NONE:
         break;
   }

   return false;
}

static int16_t input_state_wrap(
      input_driver_t *current_input,
      void *data,
      const input_device_driver_t *joypad,
      const input_device_driver_t *sec_joypad,
      rarch_joypad_info_t *joypad_info,
      const retro_keybind_set *binds,
      bool keyboard_mapping_blocked,
      unsigned _port,
      unsigned device,
      unsigned idx,
      unsigned id)
{
   int16_t ret                   = 0;

   if (!binds)
      return 0;

   /* Do a bitwise OR to combine input states together */

   if (device == RETRO_DEVICE_JOYPAD)
   {
      if (id == RETRO_DEVICE_ID_JOYPAD_MASK)
      {
         if (joypad)
            ret                    |= joypad->state(
                  joypad_info, binds[_port], _port);
         if (sec_joypad)
            ret                    |= sec_joypad->state(
                  joypad_info, binds[_port], _port);
      }
      else
      {
         /* Do a bitwise OR to combine both input
          * states together */
         if (binds[_port][id].valid)
         {
            /* Auto-binds are per joypad, not per user. */
            const uint64_t bind_joykey     = binds[_port][id].joykey;
            const uint64_t bind_joyaxis    = binds[_port][id].joyaxis;
            const uint64_t autobind_joykey = joypad_info->auto_binds[id].joykey;
            const uint64_t autobind_joyaxis= joypad_info->auto_binds[id].joyaxis;
            uint16_t port                  = joypad_info->joy_idx;
            float axis_threshold           = joypad_info->axis_threshold;
            const uint64_t joykey          = (bind_joykey != NO_BTN)
               ? bind_joykey  : autobind_joykey;
            const uint64_t joyaxis         = (bind_joyaxis != AXIS_NONE)
               ? bind_joyaxis : autobind_joyaxis;

            if (joypad)
            {
               if ((uint16_t)joykey != NO_BTN && joypad->button(
                        port, (uint16_t)joykey))
                  return 1;
               if (joyaxis != AXIS_NONE &&
                     ((float)abs(joypad->axis(port, (uint32_t)joyaxis))
                      / 0x8000) > axis_threshold)
                  return 1;
            }
            if (sec_joypad)
            {
               if ((uint16_t)joykey != NO_BTN && sec_joypad->button(
                        port, (uint16_t)joykey))
                  return 1;
               if (joyaxis != AXIS_NONE &&
                     ((float)abs(sec_joypad->axis(port, (uint32_t)joyaxis))
                      / 0x8000) > axis_threshold)
                  return 1;
            }
         }
      }
   }

   if (current_input && current_input->input_state)
      ret |= current_input->input_state(
            data,
            joypad,
            sec_joypad,
            joypad_info,
            binds,
            keyboard_mapping_blocked,
            _port,
            device,
            idx,
            id);
   return ret;
}

static int16_t input_joypad_axis(
      float input_analog_deadzone,
      float input_analog_sensitivity,
      const input_device_driver_t *drv,
      unsigned port, uint32_t joyaxis, float normal_mag)
{
   int16_t val                    = (joyaxis != AXIS_NONE) ? drv->axis(port, joyaxis) : 0;

   if (input_analog_deadzone)
   {
      /* if analog value is below the deadzone, ignore it
       * normal magnitude is calculated radially for analog sticks
       * and linearly for analog buttons */
      if (normal_mag <= input_analog_deadzone)
         return 0;

      /* due to the way normal_mag is calculated differently for buttons and
       * sticks, this results in either a radial scaled deadzone for sticks
       * or linear scaled deadzone for analog buttons */
      val = val * MAX(1.0f,(1.0f / normal_mag)) * MIN(1.0f,
            ((normal_mag - input_analog_deadzone)
          / (1.0f - input_analog_deadzone)));
   }

   if (input_analog_sensitivity != 1.0f)
   {
      float normalized = (1.0f / 0x7fff) * val;
      int      new_val = 0x7fff * normalized  *
         input_analog_sensitivity;

      if (new_val > 0x7fff)
         return 0x7fff;
      else if (new_val < -0x7fff)
         return -0x7fff;

      return new_val;
   }

   return val;
}

/**
 * input_joypad_analog_button:
 * @drv                     : Input device driver handle.
 * @port                    : User number.
 * @idx                     : Analog key index.
 *                            E.g.:
 *                            - RETRO_DEVICE_INDEX_ANALOG_LEFT
 *                            - RETRO_DEVICE_INDEX_ANALOG_RIGHT
 * @ident                   : Analog key identifier.
 *                            E.g.:
 *                            - RETRO_DEVICE_ID_ANALOG_X
 *                            - RETRO_DEVICE_ID_ANALOG_Y
 * @binds                   : Binds of user.
 *
 * Gets analog value of analog key identifiers @idx and @ident
 * from user with number @port with provided keybinds (@binds).
 *
 * Returns: analog value on success, otherwise 0.
 **/
static int16_t input_joypad_analog_button(
      float input_analog_deadzone,
      float input_analog_sensitivity,
      const input_device_driver_t *drv,
      rarch_joypad_info_t *joypad_info,
      unsigned ident,
      const struct retro_keybind *bind)
{
   int16_t res                      = 0;
   float normal_mag                 = 0.0f;
   uint32_t axis                    = (bind->joyaxis == AXIS_NONE)
      ? joypad_info->auto_binds[ident].joyaxis
      : bind->joyaxis;

   /* Analog button. */
   if (input_analog_deadzone)
   {
      int16_t mult = 0;
      if (axis != AXIS_NONE)
         if ((mult = drv->axis(
                     joypad_info->joy_idx, axis)) != 0)
            normal_mag   = fabs((1.0f / 0x7fff) * mult);
   }

   /* If the result is zero, it's got a digital button
    * attached to it instead */
   if ((res = abs(input_joypad_axis(
            input_analog_deadzone,
            input_analog_sensitivity,
            drv,
            joypad_info->joy_idx, axis, normal_mag))) == 0)
   {
      uint16_t key = (bind->joykey == NO_BTN)
         ? joypad_info->auto_binds[ident].joykey
         : bind->joykey;

      if (drv->button(joypad_info->joy_idx, key))
         return 0x7fff;
      return 0;
   }

   return res;
}

static int16_t input_joypad_analog_axis(
      unsigned input_analog_dpad_mode,
      float input_analog_deadzone,
      float input_analog_sensitivity,
      const input_device_driver_t *drv,
      rarch_joypad_info_t *joypad_info,
      unsigned idx,
      unsigned ident,
      const struct retro_keybind *binds)
{
   int16_t res                              = 0;
   /* Analog sticks. Either RETRO_DEVICE_INDEX_ANALOG_LEFT
    * or RETRO_DEVICE_INDEX_ANALOG_RIGHT */
   unsigned ident_minus                     = 0;
   unsigned ident_plus                      = 0;
   unsigned ident_x_minus                   = 0;
   unsigned ident_x_plus                    = 0;
   unsigned ident_y_minus                   = 0;
   unsigned ident_y_plus                    = 0;
   const struct retro_keybind *bind_minus   = NULL;
   const struct retro_keybind *bind_plus    = NULL;
   const struct retro_keybind *bind_x_minus = NULL;
   const struct retro_keybind *bind_x_plus  = NULL;
   const struct retro_keybind *bind_y_minus = NULL;
   const struct retro_keybind *bind_y_plus  = NULL;

   /* Skip analog input with analog_dpad_mode */
   switch (input_analog_dpad_mode)
   {
      case ANALOG_DPAD_LSTICK:
         if (idx == RETRO_DEVICE_INDEX_ANALOG_LEFT)
            return 0;
         break;
      case ANALOG_DPAD_RSTICK:
         if (idx == RETRO_DEVICE_INDEX_ANALOG_RIGHT)
            return 0;
         break;
      default:
         break;
   }

   input_conv_analog_id_to_bind_id(idx, ident, ident_minus, ident_plus);

   bind_minus                             = &binds[ident_minus];
   bind_plus                              = &binds[ident_plus];

   if (!bind_minus->valid || !bind_plus->valid)
      return 0;

   input_conv_analog_id_to_bind_id(idx,
         RETRO_DEVICE_ID_ANALOG_X, ident_x_minus, ident_x_plus);

   bind_x_minus = &binds[ident_x_minus];
   bind_x_plus  = &binds[ident_x_plus];

   if (!bind_x_minus->valid || !bind_x_plus->valid)
      return 0;

   input_conv_analog_id_to_bind_id(idx,
         RETRO_DEVICE_ID_ANALOG_Y, ident_y_minus, ident_y_plus);

   bind_y_minus = &binds[ident_y_minus];
   bind_y_plus  = &binds[ident_y_plus];

   if (!bind_y_minus->valid || !bind_y_plus->valid)
      return 0;

   {
      uint32_t axis_minus            = (bind_minus->joyaxis   == AXIS_NONE)
         ? joypad_info->auto_binds[ident_minus].joyaxis
         : bind_minus->joyaxis;
      uint32_t axis_plus             = (bind_plus->joyaxis    == AXIS_NONE)
         ? joypad_info->auto_binds[ident_plus].joyaxis
         : bind_plus->joyaxis;
      float normal_mag               = 0.0f;

      /* normalized magnitude of stick actuation, needed for scaled
       * radial deadzone */
      if (input_analog_deadzone)
      {
         float x                  = 0.0f;
         float y                  = 0.0f;
         uint32_t x_axis_minus    = (bind_x_minus->joyaxis == AXIS_NONE)
            ? joypad_info->auto_binds[ident_x_minus].joyaxis
            : bind_x_minus->joyaxis;
         uint32_t x_axis_plus     = (bind_x_plus->joyaxis  == AXIS_NONE)
            ? joypad_info->auto_binds[ident_x_plus].joyaxis
            : bind_x_plus->joyaxis;
         uint32_t y_axis_minus    = (bind_y_minus->joyaxis == AXIS_NONE)
            ? joypad_info->auto_binds[ident_y_minus].joyaxis
            : bind_y_minus->joyaxis;
         uint32_t y_axis_plus     = (bind_y_plus->joyaxis  == AXIS_NONE)
            ? joypad_info->auto_binds[ident_y_plus].joyaxis
            : bind_y_plus->joyaxis;
         /* normalized magnitude for radial scaled analog deadzone */
         if (x_axis_plus != AXIS_NONE)
            x                     = drv->axis(
                  joypad_info->joy_idx, x_axis_plus);
         if (x_axis_minus != AXIS_NONE)
            x                    += drv->axis(joypad_info->joy_idx,
                  x_axis_minus);
         if (y_axis_plus != AXIS_NONE)
            y                     = drv->axis(
                  joypad_info->joy_idx, y_axis_plus);
         if (y_axis_minus != AXIS_NONE)
            y                    += drv->axis(
                  joypad_info->joy_idx, y_axis_minus);
         normal_mag               = (1.0f / 0x7fff) * sqrt(x * x + y * y);
      }

      res           = abs(
            input_joypad_axis(
               input_analog_deadzone,
               input_analog_sensitivity,
               drv, joypad_info->joy_idx,
               axis_plus, normal_mag));
      res          -= abs(
            input_joypad_axis(
               input_analog_deadzone,
               input_analog_sensitivity,
               drv, joypad_info->joy_idx,
               axis_minus, normal_mag));
   }

   if (res == 0)
   {
      uint16_t key_minus    = (bind_minus->joykey == NO_BTN)
         ? joypad_info->auto_binds[ident_minus].joykey
         : bind_minus->joykey;
      uint16_t key_plus     = (bind_plus->joykey  == NO_BTN)
         ? joypad_info->auto_binds[ident_plus].joykey
         : bind_plus->joykey;
      if (drv->button(joypad_info->joy_idx, key_plus))
         res  = 0x7fff;
      if (drv->button(joypad_info->joy_idx, key_minus))
         res += -0x7fff;
   }

   return res;
}

void input_keyboard_line_append(
      struct input_keyboard_line *keyboard_line,
      const char *word, size_t len)
{
   size_t i;
   char *newbuf                = (char*)realloc(
         keyboard_line->buffer,
         keyboard_line->size + len * 2);

   if (!newbuf)
      return;

   memmove(
         newbuf + keyboard_line->ptr + len,
         newbuf + keyboard_line->ptr,
         keyboard_line->size - keyboard_line->ptr + len);

   for (i = 0; i < len; i++)
   {
      newbuf[keyboard_line->ptr]= word[i];
      keyboard_line->ptr++;
      keyboard_line->size++;
   }

   newbuf[keyboard_line->size]  = '\0';

   keyboard_line->buffer        = newbuf;
}

const char **input_keyboard_start_line(
      void *userdata,
      struct input_keyboard_line *keyboard_line,
      input_keyboard_line_complete_t cb)
{
   keyboard_line->buffer    = NULL;
   keyboard_line->ptr       = 0;
   keyboard_line->size      = 0;
   keyboard_line->cb        = cb;
   keyboard_line->userdata  = userdata;
   keyboard_line->enabled   = true;

   return (const char**)&keyboard_line->buffer;
}

#if defined(HAVE_NETWORKING) && defined(HAVE_NETWORKGAMEPAD)
static bool input_remote_init_network(input_remote_t *handle,
      uint16_t port, unsigned user)
{
   int fd;
   struct addrinfo *res  = NULL;
   port                  = port + user;

   if (!network_init())
      return false;

   RARCH_LOG("Bringing up remote interface on port %hu.\n",
         (unsigned short)port);

   if ((fd = socket_init((void**)&res, port, NULL, SOCKET_TYPE_DATAGRAM, AF_INET)) < 0)
      goto error;

   handle->net_fd[user] = fd;

   if (!socket_nonblock(handle->net_fd[user]))
      goto error;

   if (!socket_bind(handle->net_fd[user], res))
   {
      RARCH_ERR("%s\n", msg_hash_to_str(MSG_FAILED_TO_BIND_SOCKET));
      goto error;
   }

   freeaddrinfo_retro(res);
   return true;

error:
   if (res)
      freeaddrinfo_retro(res);
   return false;
}

void input_remote_free(input_remote_t *handle, unsigned max_users)
{
   int user;
   for (user = 0; user < (int)max_users; user ++)
      socket_close(handle->net_fd[user]);
   free(handle);
}

static input_remote_t *input_remote_new(
      settings_t *settings,
      uint16_t port, unsigned max_users)
{
   int user;
   input_remote_t      *handle = (input_remote_t*)
      calloc(1, sizeof(*handle));

   if (!handle)
      return NULL;

   for (user = 0; user < (int)max_users; user++)
   {
      handle->net_fd[user] = -1;
      if (settings->bools.network_remote_enable_user[user])
         if (!input_remote_init_network(handle, port, user))
         {
            input_remote_free(handle, max_users);
            return NULL;
         }
   }

   return handle;
}

static void input_remote_parse_packet(
      input_remote_state_t *input_state,
      struct remote_message *msg, unsigned user)
{
   /* Parse message */
   switch (msg->device)
   {
      case RETRO_DEVICE_JOYPAD:
         input_state->buttons[user] &= ~(1 << msg->id);
         if (msg->state)
            input_state->buttons[user] |= 1 << msg->id;
         break;
      case RETRO_DEVICE_ANALOG:
         input_state->analog[msg->index * 2 + msg->id][user] = msg->state;
         break;
   }
}

input_remote_t *input_driver_init_remote(
      settings_t *settings,
      unsigned num_active_users)
{
   unsigned network_remote_base_port = settings->uints.network_remote_base_port;
   return input_remote_new(
         settings,
         network_remote_base_port,
         num_active_users);
}
#endif

#ifdef HAVE_OVERLAY
/**
 * input_overlay_add_inputs:
 * @desc : pointer to overlay description
 * @ol_state : pointer to overlay state. If valid, inputs
 *             that are actually 'touched' on the overlay
 *             itself will displayed. If NULL, inputs from
 *             the device connected to 'port' will be displayed.
 * @port : when ol_state is NULL, specifies the port of
 *         the input device from which input will be
 *         displayed.
 *
 * Adds inputs from current_input to the overlay, so it's displayed
 * @return true if an input that is pressed will change the overlay
 */
static bool input_overlay_add_inputs_inner(overlay_desc_t *desc,
      input_overlay_state_t *ol_state, unsigned port)
{
   switch(desc->type)
   {
      case OVERLAY_TYPE_BUTTONS:
         {
            int i;

            /* Check custom binds in the mask */
            for (i = 0; i < CUSTOM_BINDS_U32_COUNT; ++i)
            {
               /* Get bank */
               uint32_t bank_mask = BITS_GET_ELEM(desc->button_mask,i);
               unsigned        id = i * 32;

               /* Worth pursuing? Have we got any bits left in here? */
               while (bank_mask)
               {
                  /* If this bit is set then we need to query the pad
                   * The button must be pressed.*/
                  if (bank_mask & 1)
                  {
                     if (id >= RARCH_CUSTOM_BIND_LIST_END)
                        break;

                     /* Light up the button if pressed */
                     if (ol_state ?
                           !BIT256_GET(ol_state->buttons, id) :
                           !input_state_internal(port, RETRO_DEVICE_JOYPAD, 0, id))
                     {
                        /* We need ALL of the inputs to be active,
                         * abort. */
                        desc->updated = 0;
                        return false;
                     }

                     desc->updated    = 1;
                  }

                  bank_mask >>= 1;
                  ++id;
               }
            }

            return (desc->updated != 0);
         }

      case OVERLAY_TYPE_ANALOG_LEFT:
      case OVERLAY_TYPE_ANALOG_RIGHT:
         if (ol_state)
         {
            unsigned index_offset = (desc->type == OVERLAY_TYPE_ANALOG_RIGHT) ? 2 : 0;
            desc->updated        |= (ol_state->analog[index_offset] |
                  ol_state->analog[index_offset + 1]);
         }
         else
         {
            unsigned index        = (desc->type == OVERLAY_TYPE_ANALOG_RIGHT) ?
               RETRO_DEVICE_INDEX_ANALOG_RIGHT : RETRO_DEVICE_INDEX_ANALOG_LEFT;
            float analog_x        = input_state_internal(port, RETRO_DEVICE_ANALOG,
                  index, RETRO_DEVICE_ID_ANALOG_X);
            float analog_y        = input_state_internal(port, RETRO_DEVICE_ANALOG,
                  index, RETRO_DEVICE_ID_ANALOG_Y);

            /* Only modify overlay delta_x/delta_y values
             * if we are monitoring input from a physical
             * controller */
            desc->delta_x         = (analog_x / (float)0x8000) * (desc->range_x / 2.0f);
            desc->delta_y         = (analog_y / (float)0x8000) * (desc->range_y / 2.0f);
         }

         return (desc->updated != 0);

      case OVERLAY_TYPE_DPAD_AREA:
      case OVERLAY_TYPE_ABXY_AREA:
         return (desc->updated != 0);

      case OVERLAY_TYPE_KEYBOARD:
         if (ol_state ?
               OVERLAY_GET_KEY(ol_state, desc->retro_key_idx) :
               input_state_internal(port, RETRO_DEVICE_KEYBOARD, 0, desc->retro_key_idx))
         {
            desc->updated = 1;
            return true;
         }
         break;

      default:
         break;
   }

   return false;
}

static bool input_overlay_add_inputs(input_overlay_t *ol,
      bool show_touched, unsigned port)
{
   size_t i;
   bool button_pressed             = false;
   input_overlay_state_t *ol_state = &ol->overlay_state;

   if (!ol_state)
      return false;

   for (i = 0; i < ol->active->size; i++)
   {
      overlay_desc_t *desc  = &(ol->active->descs[i]);
      button_pressed       |= input_overlay_add_inputs_inner(desc,
            show_touched ? ol_state : NULL, port);
   }

   return button_pressed;
}

static void input_overlay_get_eightway_slope_limits(
      const unsigned diagonal_sensitivity,
      float* low_slope, float* high_slope)
{
   /* Sensitivity setting is the relative size of diagonal zones to
    * cardinal zones. Convert to fraction of 45 deg span (max diagonal).
    */
   float f = 2.0f * diagonal_sensitivity
         / (100.0f + diagonal_sensitivity);

   float high_angle  /* 67.5 deg max */
         = (f * (0.375*M_PI) + (1.0f - f) * (0.25*M_PI));
   float low_angle   /* 22.5 deg min */
         = (f * (0.125*M_PI) + (1.0f - f) * (0.25*M_PI));

   *high_slope = tan(high_angle);
   *low_slope  = tan(low_angle);
}

/**
 * input_overlay_set_eightway_diagonal_sensitivity:
 *
 * Gets the slope limits defining each eightway type's diagonal zones.
 */
void input_overlay_set_eightway_diagonal_sensitivity(void)
{
   settings_t           *settings = config_get_ptr();
   input_driver_state_t *input_st = input_state_get_ptr();

   input_overlay_get_eightway_slope_limits(
         settings->uints.input_overlay_dpad_diagonal_sensitivity,
         &input_st->overlay_eightway_dpad_slopes[0],
         &input_st->overlay_eightway_dpad_slopes[1]);

   input_overlay_get_eightway_slope_limits(
         settings->uints.input_overlay_abxy_diagonal_sensitivity,
         &input_st->overlay_eightway_abxy_slopes[0],
         &input_st->overlay_eightway_abxy_slopes[1]);
}

/**
 * input_overlay_get_eightway_state:
 * @desc : overlay descriptor handle for an eightway area
 * @out : current input state to be OR'd with eightway state
 * @x_dist : X offset from eightway area center
 * @y_dist : Y offset from eightway area center
 *
 * Gets the eightway area's current input state based on (@x_dist, @y_dist).
 **/
static INLINE void input_overlay_get_eightway_state(
      const struct overlay_desc *desc, input_bits_t *out,
      float x_dist, float y_dist)
{
   overlay_eightway_config_t *eightway = desc->eightway_config;
   uint32_t *data;
   float abs_slope;

   x_dist /= desc->range_x;
   y_dist /= desc->range_y;

   if (x_dist == 0.0f)
      x_dist = 0.0001f;
   abs_slope = fabs(y_dist / x_dist);

   if (x_dist > 0.0f)
   {
      if (y_dist < 0.0f)
      {
         /* Q1 */
         if (abs_slope > *eightway->slope_high)
            data = eightway->up.data;
         else if (abs_slope < *eightway->slope_low)
            data = eightway->right.data;
         else
            data = eightway->up_right.data;
      }
      else
      {
         /* Q4 */
         if (abs_slope > *eightway->slope_high)
            data = eightway->down.data;
         else if (abs_slope < *eightway->slope_low)
            data = eightway->right.data;
         else
            data = eightway->down_right.data;
      }
   }
   else
   {
      if (y_dist < 0.0f)
      {
         /* Q2 */
         if (abs_slope > *eightway->slope_high)
            data = eightway->up.data;
         else if (abs_slope < *eightway->slope_low)
            data = eightway->left.data;
         else
            data = eightway->up_left.data;
      }
      else
      {
         /* Q3 */
         if (abs_slope > *eightway->slope_high)
            data = eightway->down.data;
         else if (abs_slope < *eightway->slope_low)
            data = eightway->left.data;
         else
            data = eightway->down_left.data;
      }
   }

   bits_or_bits(out->data, data, CUSTOM_BINDS_U32_COUNT);
}

/**
 * inside_hitbox:
 * @desc                  : Overlay descriptor handle.
 * @x                     : X coordinate value.
 * @y                     : Y coordinate value.
 *
 * Check whether the given @x and @y coordinates of the overlay
 * descriptor @desc is inside the overlay descriptor's hitbox.
 *
 * Returns: true (1) if X, Y coordinates are inside a hitbox,
 * otherwise false (0).
 **/
static bool inside_hitbox(const struct overlay_desc *desc, float x, float y)
{
   switch (desc->hitbox)
   {
      case OVERLAY_HITBOX_RADIAL:
      {
         /* Ellipse. */
         float x_dist  = (x - desc->x_hitbox) / desc->range_x_mod;
         float y_dist  = (y - desc->y_hitbox) / desc->range_y_mod;
         float sq_dist = x_dist * x_dist + y_dist * y_dist;
         return (sq_dist <= 1.0f);
      }
      case OVERLAY_HITBOX_RECT:
         return
            (fabs(x - desc->x_hitbox) <= desc->range_x_mod) &&
            (fabs(y - desc->y_hitbox) <= desc->range_y_mod);
      case OVERLAY_HITBOX_NONE:
	 break;
   }
   return false;
}

/**
 * input_overlay_poll:
 * @out                   : Polled output data.
 * @ptr_idx               : Input pointer index.
 * @norm_x                : Normalized X coordinate.
 * @norm_y                : Normalized Y coordinate.
 *
 * Polls input overlay.
 *
 * @norm_x and @norm_y are the result of
 * input_translate_coord_viewport().
 **/
static void input_overlay_poll(
      input_overlay_t *ol,
      input_overlay_state_t *out,
      unsigned ptr_idx, int16_t norm_x, int16_t norm_y, float touch_scale)
{
   size_t i, j;
   struct overlay_desc *descs = ol->active->descs;
   unsigned int highest_prio  = 0;

   /* norm_x and norm_y is in [-0x7fff, 0x7fff] range,
    * like RETRO_DEVICE_POINTER. */
   float x = (float)(norm_x + 0x7fff) / 0xffff;
   float y = (float)(norm_y + 0x7fff) / 0xffff;

   x -= ol->active->mod_x;
   y -= ol->active->mod_y;
   x /= ol->active->mod_w;
   y /= ol->active->mod_h;

   x *= touch_scale;
   y *= touch_scale;

   for (i = 0; i < ol->active->size; i++)
   {
      float x_dist, y_dist;
      unsigned int base         = 0;
      unsigned int desc_prio    = 0;
      struct overlay_desc *desc = &descs[i];

      if (!desc || !inside_hitbox(desc, x, y))
         continue;

      /* Check for exclusive hitbox, which blocks other input.
       * range_mod_exclusive has priority over exclusive. */
      if ((desc->flags & OVERLAY_DESC_RANGE_MOD_EXCLUSIVE)
            && desc->range_x_mod != desc->range_x_hitbox)
         desc_prio = 2;
      else if (desc->flags & OVERLAY_DESC_EXCLUSIVE)
         desc_prio = 1;

      if (highest_prio > desc_prio)
         continue;

      if (desc_prio > highest_prio)
      {
         highest_prio = desc_prio;
         memset(out, 0, sizeof(*out));
         for (j = 0; j < i; j++)
            BIT16_CLEAR(descs[j].updated, ptr_idx);
      }

      BIT16_SET(desc->updated, ptr_idx);
      x_dist = x - desc->x_shift;
      y_dist = y - desc->y_shift;

      switch (desc->type)
      {
         case OVERLAY_TYPE_BUTTONS:
            bits_or_bits(out->buttons.data,
                  desc->button_mask.data,
                  ARRAY_SIZE(desc->button_mask.data));

            if (BIT256_GET(desc->button_mask, RARCH_OVERLAY_NEXT))
               ol->next_index = desc->next_index;
            break;
         case OVERLAY_TYPE_KEYBOARD:
            if (desc->retro_key_idx < RETROK_LAST)
               OVERLAY_SET_KEY(out, desc->retro_key_idx);
            break;
         case OVERLAY_TYPE_DPAD_AREA:
         case OVERLAY_TYPE_ABXY_AREA:
            input_overlay_get_eightway_state(
                  desc, &out->buttons, x_dist, y_dist);
            break;
         case OVERLAY_TYPE_ANALOG_RIGHT:
            base = 2;
            /* fall-through */
         default:
            {
               float x_val           = x_dist / desc->range_x;
               float y_val           = y_dist / desc->range_y;
               float x_val_sat       = x_val / desc->analog_saturate_pct;
               float y_val_sat       = y_val / desc->analog_saturate_pct;
               out->analog[base + 0] = clamp_float(x_val_sat, -1.0f, 1.0f)
                  * 32767.0f;
               out->analog[base + 1] = clamp_float(y_val_sat, -1.0f, 1.0f)
                  * 32767.0f;
            }
            break;
      }

      if (desc->flags & OVERLAY_DESC_MOVABLE)
      {
         desc->delta_x = clamp_float(x_dist, -desc->range_x, desc->range_x)
            * ol->active->mod_w;
         desc->delta_y = clamp_float(y_dist, -desc->range_y, desc->range_y)
            * ol->active->mod_h;
      }
   }

   if (!bits_any_set(out->buttons.data, ARRAY_SIZE(out->buttons.data)))
      ol->flags &= ~INPUT_OVERLAY_BLOCKED;
   else if (ol->flags & INPUT_OVERLAY_BLOCKED)
      memset(out, 0, sizeof(*out));
}

/**
 * input_overlay_update_desc_geom:
 * @ol                    : overlay handle.
 * @desc                  : overlay descriptors handle.
 *
 * Update input overlay descriptors' vertex geometry.
 **/
static void input_overlay_update_desc_geom(input_overlay_t *ol,
      struct overlay_desc *desc)
{
   if (!desc->image.pixels || !(desc->flags & OVERLAY_DESC_MOVABLE))
      return;

   if (ol->iface->vertex_geom)
      ol->iface->vertex_geom(ol->iface_data, desc->image_index,
            desc->mod_x + desc->delta_x, desc->mod_y + desc->delta_y,
            desc->mod_w, desc->mod_h);

   desc->delta_x = 0.0f;
   desc->delta_y = 0.0f;
}

/**
 * input_overlay_post_poll:
 *
 * Called after all the input_overlay_poll() calls to
 * update the range modifiers for pressed/unpressed regions
 * and alpha mods.
 **/
static void input_overlay_post_poll(
      enum overlay_visibility *visibility,
      input_overlay_t *ol,
      bool show_input, float opacity)
{
   size_t i;

   input_overlay_set_alpha_mod(visibility, ol, opacity);

   for (i = 0; i < ol->active->size; i++)
   {
      struct overlay_desc *desc = &ol->active->descs[i];

      desc->range_x_mod = desc->range_x_hitbox;
      desc->range_y_mod = desc->range_y_hitbox;

      if (desc->updated != 0)
      {
         /* If pressed this frame, change the hitbox. */
         desc->range_x_mod *= desc->range_mod;
         desc->range_y_mod *= desc->range_mod;

         if (show_input && desc->image.pixels)
         {
            if (ol->iface->set_alpha)
               ol->iface->set_alpha(ol->iface_data, desc->image_index,
                     desc->alpha_mod * opacity);
         }
      }

      input_overlay_update_desc_geom(ol, desc);
      desc->updated = 0;
   }
}

static void input_overlay_desc_init_hitbox(struct overlay_desc *desc)
{
   desc->x_hitbox =
         ((desc->x_shift + desc->range_x * desc->reach_right) +
          (desc->x_shift - desc->range_x * desc->reach_left)) / 2.0f;

   desc->y_hitbox =
         ((desc->y_shift + desc->range_y * desc->reach_down) +
          (desc->y_shift - desc->range_y * desc->reach_up)) / 2.0f;

   desc->range_x_hitbox =
         (desc->range_x * desc->reach_right +
          desc->range_x * desc->reach_left) / 2.0f;

   desc->range_y_hitbox =
         (desc->range_y * desc->reach_down +
          desc->range_y * desc->reach_up) / 2.0f;

   desc->range_x_mod = desc->range_x_hitbox;
   desc->range_y_mod = desc->range_y_hitbox;
}

/**
 * input_overlay_scale:
 * @ol                    : Overlay handle.
 * @layout                : Scale + offset factors.
 *
 * Scales the overlay and all its associated descriptors
 * and applies any aspect ratio/offset factors.
 **/
static void input_overlay_scale(struct overlay *ol,
      const overlay_layout_t *layout)
{
   size_t i;

   ol->mod_w = ol->w * layout->x_scale;
   ol->mod_h = ol->h * layout->y_scale;
   ol->mod_x = (ol->center_x + (ol->x - ol->center_x) *
         layout->x_scale) + layout->x_offset;
   ol->mod_y = (ol->center_y + (ol->y - ol->center_y) *
         layout->y_scale) + layout->y_offset;

   for (i = 0; i < ol->size; i++)
   {
      struct overlay_desc *desc = &ol->descs[i];
      float x_shift_offset      = 0.0f;
      float y_shift_offset      = 0.0f;
      float scale_w;
      float scale_h;
      float adj_center_x;
      float adj_center_y;

      /* Apply 'x separation' factor */
      if (desc->x < (0.5f - 0.0001f))
         x_shift_offset = layout->x_separation * -1.0f;
      else if (desc->x > (0.5f + 0.0001f))
         x_shift_offset = layout->x_separation;

      desc->x_shift     = desc->x + x_shift_offset;

      /* Apply 'y separation' factor */
      if (desc->y < (0.5f - 0.0001f))
         y_shift_offset = layout->y_separation * -1.0f;
      else if (desc->y > (0.5f + 0.0001f))
         y_shift_offset = layout->y_separation;

      desc->y_shift     = desc->y + y_shift_offset;

      scale_w           = ol->mod_w * desc->range_x;
      scale_h           = ol->mod_h * desc->range_y;
      adj_center_x      = ol->mod_x + desc->x_shift * ol->mod_w;
      adj_center_y      = ol->mod_y + desc->y_shift * ol->mod_h;

      desc->mod_w       = 2.0f * scale_w;
      desc->mod_h       = 2.0f * scale_h;
      desc->mod_x       = adj_center_x - scale_w;
      desc->mod_y       = adj_center_y - scale_h;

      input_overlay_desc_init_hitbox(desc);
   }
}

static void input_overlay_parse_layout(
      const struct overlay *ol,
      const overlay_layout_desc_t *layout_desc,
      float display_aspect_ratio,
      overlay_layout_t *overlay_layout)
{
   /* Set default values */
   overlay_layout->x_scale      = 1.0f;
   overlay_layout->y_scale      = 1.0f;
   overlay_layout->x_separation = 0.0f;
   overlay_layout->y_separation = 0.0f;
   overlay_layout->x_offset     = 0.0f;
   overlay_layout->y_offset     = 0.0f;

   /* Perform auto-scaling, if required */
   if (layout_desc->auto_scale)
   {
      /* Sanity check - if scaling is blocked,
       * or aspect ratios are invalid, then we
       * can do nothing */
      if (   (ol->flags & OVERLAY_BLOCK_SCALE)
          || (ol->aspect_ratio <= 0.0f)
          || (display_aspect_ratio <= 0.0f))
         return;

      /* If display is wider than overlay,
       * reduce width */
      if (display_aspect_ratio > ol->aspect_ratio)
      {
         overlay_layout->x_scale = ol->aspect_ratio /
               display_aspect_ratio;

         if (overlay_layout->x_scale <= 0.0f)
         {
            overlay_layout->x_scale = 1.0f;
            return;
         }

         /* If X separation is permitted, move elements
          * horizontally towards the edges of the screen */
         if (!(ol->flags & OVERLAY_BLOCK_X_SEPARATION))
            overlay_layout->x_separation = ((1.0f / overlay_layout->x_scale) - 1.0f) * 0.5f;
      }
      /* If display is taller than overlay,
       * reduce height */
      else
      {
         overlay_layout->y_scale = display_aspect_ratio /
               ol->aspect_ratio;

         if (overlay_layout->y_scale <= 0.0f)
         {
            overlay_layout->y_scale = 1.0f;
            return;
         }

         /* If Y separation is permitted and display has
          * a *landscape* orientation, move elements
          * vertically towards the edges of the screen
          * > Portrait overlays typically have all elements
          *   below the centre line, so Y separation
          *   provides no real benefit */
         if ((display_aspect_ratio > 1.0f) &&
             !(ol->flags & OVERLAY_BLOCK_Y_SEPARATION))
            overlay_layout->y_separation = ((1.0f / overlay_layout->y_scale) - 1.0f) * 0.5f;
      }

      return;
   }

   /* Regular 'manual' scaling/position adjustment
    * > Landscape display orientations */
   if (display_aspect_ratio > 1.0f)
   {
      float scale              = layout_desc->scale_landscape;
      float aspect_adjust      = layout_desc->aspect_adjust_landscape;
      /* Note: Y offsets have their sign inverted,
       * since from a usability perspective positive
       * values should move the overlay upwards */
      overlay_layout->x_offset = layout_desc->x_offset_landscape;
      overlay_layout->y_offset = layout_desc->y_offset_landscape * -1.0f;

      if (!(ol->flags & OVERLAY_BLOCK_X_SEPARATION))
         overlay_layout->x_separation = layout_desc->x_separation_landscape;
      if (!(ol->flags & OVERLAY_BLOCK_Y_SEPARATION))
         overlay_layout->y_separation = layout_desc->y_separation_landscape;

      if (!(ol->flags & OVERLAY_BLOCK_SCALE))
      {
         /* In landscape orientations, aspect correction
          * adjusts the overlay width */
         overlay_layout->x_scale = (aspect_adjust >= 0.0f) ?
               (scale * (aspect_adjust + 1.0f)) :
               (scale / ((aspect_adjust * -1.0f) + 1.0f));
         overlay_layout->y_scale = scale;
      }
   }
   /* > Portrait display orientations */
   else
   {
      float scale         = layout_desc->scale_portrait;
      float aspect_adjust = layout_desc->aspect_adjust_portrait;

      overlay_layout->x_offset = layout_desc->x_offset_portrait;
      overlay_layout->y_offset = layout_desc->y_offset_portrait * -1.0f;

      if (!(ol->flags & OVERLAY_BLOCK_X_SEPARATION))
         overlay_layout->x_separation = layout_desc->x_separation_portrait;
      if (!(ol->flags & OVERLAY_BLOCK_Y_SEPARATION))
         overlay_layout->y_separation = layout_desc->y_separation_portrait;

      if (!(ol->flags & OVERLAY_BLOCK_SCALE))
      {
         /* In portrait orientations, aspect correction
          * adjusts the overlay height */
         overlay_layout->x_scale = scale;
         overlay_layout->y_scale = (aspect_adjust >= 0.0f) ?
               (scale * (aspect_adjust + 1.0f)) :
               (scale / ((aspect_adjust * -1.0f) + 1.0f));
      }
   }
}

static void input_overlay_set_vertex_geom(input_overlay_t *ol)
{
   size_t i;

   if (!ol->iface->vertex_geom)
      return;

   if (ol->active->image.pixels)
      ol->iface->vertex_geom(ol->iface_data, 0,
            ol->active->mod_x, ol->active->mod_y,
            ol->active->mod_w, ol->active->mod_h);

   for (i = 0; i < ol->active->size; i++)
   {
      struct overlay_desc *desc = &ol->active->descs[i];
      if (desc->image.pixels)
         ol->iface->vertex_geom(ol->iface_data, desc->image_index,
               desc->mod_x, desc->mod_y, desc->mod_w, desc->mod_h);
   }
}

/**
 * input_overlay_set_scale_factor:
 * @ol                    : Overlay handle.
 * @layout_desc           : Scale + offset factors.
 *
 * Scales the overlay and applies any aspect ratio/
 * offset factors.
 **/
void input_overlay_set_scale_factor(
      input_overlay_t *ol, const overlay_layout_desc_t *layout_desc,
      unsigned video_driver_width,
      unsigned video_driver_height
)
{
   size_t i;
   float display_aspect_ratio = 0.0f;

   if (!ol || !layout_desc)
      return;

   if (video_driver_height > 0)
      display_aspect_ratio = (float)video_driver_width /
         (float)video_driver_height;

   for (i = 0; i < ol->size; i++)
   {
      struct overlay *current_overlay = &ol->overlays[i];
      overlay_layout_t overlay_layout;

      input_overlay_parse_layout(current_overlay,
            layout_desc, display_aspect_ratio, &overlay_layout);
      input_overlay_scale(current_overlay, &overlay_layout);
   }

   input_overlay_set_vertex_geom(ol);
}

void input_overlay_load_active(
      enum overlay_visibility *visibility,
      input_overlay_t *ol, float opacity)
{
   if (ol->iface->load)
      ol->iface->load(ol->iface_data, ol->active->load_images,
            ol->active->load_images_size);

   input_overlay_set_alpha_mod(visibility, ol, opacity);
   input_overlay_set_vertex_geom(ol);

   if (ol->iface->full_screen)
      ol->iface->full_screen(ol->iface_data,
            (ol->active->flags & OVERLAY_FULL_SCREEN));
}

/**
 * input_overlay_poll_clear:
 * @ol                    : overlay handle
 *
 * Call when there is nothing to poll. Allows overlay to
 * clear certain state.
 **/
static void input_overlay_poll_clear(
      enum overlay_visibility *visibility,
      input_overlay_t *ol, float opacity)
{
   size_t i;

   ol->flags &= ~INPUT_OVERLAY_BLOCKED;

   input_overlay_set_alpha_mod(visibility, ol, opacity);

   for (i = 0; i < ol->active->size; i++)
   {
      struct overlay_desc *desc = &ol->active->descs[i];

      desc->range_x_mod = desc->range_x_hitbox;
      desc->range_y_mod = desc->range_y_hitbox;
      desc->updated     = 0;

      input_overlay_update_desc_geom(ol, desc);
   }
}

static enum overlay_visibility input_overlay_get_visibility(
      enum overlay_visibility *visibility,
      int overlay_idx)
{
    if (!visibility)
       return OVERLAY_VISIBILITY_DEFAULT;
    if ((overlay_idx < 0) || (overlay_idx >= MAX_VISIBILITY))
       return OVERLAY_VISIBILITY_DEFAULT;
    return visibility[overlay_idx];
}

void input_overlay_set_alpha_mod(
      enum overlay_visibility *visibility,
      input_overlay_t *ol, float mod)
{
   unsigned i;

   if (!ol)
      return;

   for (i = 0; i < ol->active->load_images_size; i++)
   {
      if (input_overlay_get_visibility(visibility, i)
            == OVERLAY_VISIBILITY_HIDDEN)
          ol->iface->set_alpha(ol->iface_data, i, 0.0);
      else
          ol->iface->set_alpha(ol->iface_data, i, mod);
   }
}

static void input_overlay_free_overlays(input_overlay_t *ol)
{
   size_t i;

   if (!ol || !ol->overlays)
      return;

   for (i = 0; i < ol->size; i++)
      input_overlay_free_overlay(&ol->overlays[i]);

   free(ol->overlays);
   ol->overlays = NULL;
}

void input_overlay_free_overlay(struct overlay *overlay)
{
   size_t i;

   if (!overlay)
      return;

   for (i = 0; i < overlay->size; i++)
   {
      image_texture_free(&overlay->descs[i].image);
      if (overlay->descs[i].eightway_config)
         free(overlay->descs[i].eightway_config);
      overlay->descs[i].eightway_config = NULL;
   }

   if (overlay->load_images)
      free(overlay->load_images);
   overlay->load_images = NULL;
   if (overlay->descs)
      free(overlay->descs);
   overlay->descs       = NULL;
   image_texture_free(&overlay->image);
}

/**
 * input_overlay_free:
 * @ol                    : Overlay handle.
 *
 * Frees overlay handle.
 **/
static void input_overlay_free(input_overlay_t *ol)
{
   if (!ol)
      return;

   input_overlay_free_overlays(ol);

   if (ol->iface->enable)
      ol->iface->enable(ol->iface_data, false);

   free(ol);
}

void input_overlay_auto_rotate_(
      unsigned video_driver_width,
      unsigned video_driver_height,
      bool input_overlay_enable,
      input_overlay_t *ol)
{
   size_t i;
   enum overlay_orientation screen_orientation         = OVERLAY_ORIENTATION_PORTRAIT;
   enum overlay_orientation active_overlay_orientation = OVERLAY_ORIENTATION_NONE;
   bool tmp                                            = false;

   /* Sanity check */
   if (!ol || !(ol->flags & INPUT_OVERLAY_ALIVE) || !input_overlay_enable)
      return;

   /* Get current screen orientation */
   if (video_driver_width > video_driver_height)
      screen_orientation = OVERLAY_ORIENTATION_LANDSCAPE;

   /* Get orientation of active overlay */
   if (!string_is_empty(ol->active->name))
   {
      if (strstr(ol->active->name, "landscape"))
         active_overlay_orientation = OVERLAY_ORIENTATION_LANDSCAPE;
      else if (strstr(ol->active->name, "portrait"))
         active_overlay_orientation = OVERLAY_ORIENTATION_PORTRAIT;
      else /* Sanity check */
         return;
   }
   else /* Sanity check */
      return;

   /* If screen and overlay have the same orientation,
    * no action is required */
   if (screen_orientation == active_overlay_orientation)
      return;

   /* Attempt to find index of overlay corresponding
    * to opposite orientation */
   for (i = 0; i < ol->active->size; i++)
   {
      overlay_desc_t *desc = &ol->active->descs[i];

      if (!desc)
         continue;

      if (!string_is_empty(desc->next_index_name))
      {
         bool next_overlay_found = false;
         if (active_overlay_orientation == OVERLAY_ORIENTATION_LANDSCAPE)
            next_overlay_found = (strstr(desc->next_index_name, "portrait") != 0);
         else
            next_overlay_found = (strstr(desc->next_index_name, "landscape") != 0);

         if (next_overlay_found)
         {
            /* We have a valid target overlay
             * > Trigger 'overly next' command event
             * Note: tmp == false. This prevents CMD_EVENT_OVERLAY_NEXT
             * from calling input_overlay_auto_rotate_() again */
            ol->next_index     = desc->next_index;
            command_event(CMD_EVENT_OVERLAY_NEXT, &tmp);
            break;
         }
      }
   }
}

/*
 * input_poll_overlay:
 *
 * Poll pressed buttons/keys on currently active overlay.
 **/
static void input_poll_overlay(
      bool keyboard_mapping_blocked,
      settings_t *settings,
      void *ol_data,
      enum overlay_visibility *overlay_visibility,
      float opacity,
      unsigned analog_dpad_mode,
      float axis_threshold)
{
   input_overlay_state_t old_ol_state;
   int i, j;
   input_overlay_t *ol                     = (input_overlay_t*)ol_data;
   uint16_t key_mod                        = 0;
   bool button_pressed                     = false;
   input_driver_state_t *input_st          = &input_driver_st;
   void *input_data                        = input_st->current_data;
   input_overlay_state_t *ol_state         = &ol->overlay_state;
   input_driver_t *current_input           = input_st->current_driver;
   enum overlay_show_input_type
         input_overlay_show_inputs         = (enum overlay_show_input_type)
               settings->uints.input_overlay_show_inputs;
   unsigned input_overlay_show_inputs_port = settings->uints.input_overlay_show_inputs_port;
   float touch_scale                       = (float)settings->uints.input_touch_scale;
   bool osk_state_changed                  = false;
   unsigned touch_count                    = 0;
   static unsigned old_touch_count;

   if (!ol_state)
      return;

   memcpy(&old_ol_state, ol_state,
         sizeof(old_ol_state));
   memset(ol_state, 0, sizeof(*ol_state));

   if (current_input->input_state)
   {
      rarch_joypad_info_t joypad_info;
      unsigned device                 = (ol->active->flags & OVERLAY_FULL_SCREEN)
         ? RARCH_DEVICE_POINTER_SCREEN
         : RETRO_DEVICE_POINTER;
      const input_device_driver_t
         *joypad                      = input_st->primary_joypad;
#ifdef HAVE_MFI
      const input_device_driver_t
         *sec_joypad                  = input_st->secondary_joypad;
#else
      const input_device_driver_t
         *sec_joypad                  = NULL;
#endif

      joypad_info.joy_idx             = 0;
      joypad_info.auto_binds          = NULL;
      joypad_info.axis_threshold      = 0.0f;

      for (i = 0;
            current_input->input_state(
               input_data,
               joypad,
               sec_joypad,
               &joypad_info,
               NULL,
               keyboard_mapping_blocked,
               0,
               device,
               i,
               RETRO_DEVICE_ID_POINTER_PRESSED);
            i++)
      {
         input_overlay_state_t polled_data;
         int16_t x = current_input->input_state(
               input_data,
               joypad,
               sec_joypad,
               &joypad_info,
               NULL,
               keyboard_mapping_blocked,
               0,
               device,
               i,
               RETRO_DEVICE_ID_POINTER_X);
         int16_t y = current_input->input_state(
               input_data,
               joypad,
               sec_joypad,
               &joypad_info,
               NULL,
               keyboard_mapping_blocked,
               0,
               device,
               i,
               RETRO_DEVICE_ID_POINTER_Y);

         memset(&polled_data, 0, sizeof(struct input_overlay_state));

         if (ol->flags & INPUT_OVERLAY_ENABLE)
            input_overlay_poll(ol, &polled_data, i, x, y, touch_scale);
         else
            ol->flags &= ~INPUT_OVERLAY_BLOCKED;

         bits_or_bits(ol_state->buttons.data,
               polled_data.buttons.data,
               ARRAY_SIZE(polled_data.buttons.data));

         for (j = 0; j < ARRAY_SIZE(ol_state->keys); j++)
            ol_state->keys[j] |= polled_data.keys[j];

         /* Fingers pressed later take priority and matched up
          * with overlay poll priorities. */
         for (j = 0; j < 4; j++)
            if (polled_data.analog[j])
               ol_state->analog[j] = polled_data.analog[j];
      }

      touch_count = i;
   }

   if (  OVERLAY_GET_KEY(ol_state, RETROK_LSHIFT) ||
         OVERLAY_GET_KEY(ol_state, RETROK_RSHIFT))
      key_mod |= RETROKMOD_SHIFT;

   if (  OVERLAY_GET_KEY(ol_state, RETROK_LCTRL) ||
         OVERLAY_GET_KEY(ol_state, RETROK_RCTRL))
      key_mod |= RETROKMOD_CTRL;

   if (  OVERLAY_GET_KEY(ol_state, RETROK_LALT) ||
         OVERLAY_GET_KEY(ol_state, RETROK_RALT))
      key_mod |= RETROKMOD_ALT;

   if (  OVERLAY_GET_KEY(ol_state, RETROK_LMETA) ||
         OVERLAY_GET_KEY(ol_state, RETROK_RMETA))
      key_mod |= RETROKMOD_META;

   /* CAPSLOCK SCROLLOCK NUMLOCK */
   for (i = 0; i < ARRAY_SIZE(ol_state->keys); i++)
   {
      if (ol_state->keys[i] != old_ol_state.keys[i])
      {
         uint32_t orig_bits = old_ol_state.keys[i];
         uint32_t new_bits  = ol_state->keys[i];
         osk_state_changed  = true;

         for (j = 0; j < 32; j++)
            if ((orig_bits & (1 << j)) != (new_bits & (1 << j)))
               input_keyboard_event(new_bits & (1 << j),
                     i * 32 + j, 0, key_mod, RETRO_DEVICE_POINTER);
      }
   }

   /* Map "analog" buttons to analog axes like regular input drivers do. */
   for (j = 0; j < 4; j++)
   {
      unsigned bind_plus  = RARCH_ANALOG_LEFT_X_PLUS + 2 * j;
      unsigned bind_minus = bind_plus + 1;

      if (ol_state->analog[j])
         continue;

      if ((BIT256_GET(ol->overlay_state.buttons, bind_plus)))
         ol_state->analog[j] += 0x7fff;
      if ((BIT256_GET(ol->overlay_state.buttons, bind_minus)))
         ol_state->analog[j] -= 0x7fff;
   }

   /* Check for analog_dpad_mode.
    * Map analogs to d-pad buttons when configured. */
   switch (analog_dpad_mode)
   {
      case ANALOG_DPAD_LSTICK:
      case ANALOG_DPAD_RSTICK:
      {
         float analog_x, analog_y;
         unsigned analog_base = 2;

         if (analog_dpad_mode == ANALOG_DPAD_LSTICK)
            analog_base = 0;

         analog_x = (float)ol_state->analog[analog_base + 0] / 0x7fff;
         analog_y = (float)ol_state->analog[analog_base + 1] / 0x7fff;

         if (analog_x <= -axis_threshold)
            BIT256_SET(ol_state->buttons, RETRO_DEVICE_ID_JOYPAD_LEFT);
         if (analog_x >=  axis_threshold)
            BIT256_SET(ol_state->buttons, RETRO_DEVICE_ID_JOYPAD_RIGHT);
         if (analog_y <= -axis_threshold)
            BIT256_SET(ol_state->buttons, RETRO_DEVICE_ID_JOYPAD_UP);
         if (analog_y >=  axis_threshold)
            BIT256_SET(ol_state->buttons, RETRO_DEVICE_ID_JOYPAD_DOWN);
         break;
      }

      default:
         break;
   }

   button_pressed = input_overlay_add_inputs(ol,
         (input_overlay_show_inputs == OVERLAY_SHOW_INPUT_TOUCHED),
         input_overlay_show_inputs_port);

   if (button_pressed)
      input_st->flags |=  INP_FLAG_BLOCK_POINTER_INPUT;
   else
      input_st->flags &= ~INP_FLAG_BLOCK_POINTER_INPUT;

   if (input_overlay_show_inputs == OVERLAY_SHOW_INPUT_NONE)
      button_pressed = false;

   if (button_pressed || touch_count)
      input_overlay_post_poll(overlay_visibility, ol,
            button_pressed, opacity);
   else
      input_overlay_poll_clear(overlay_visibility, ol, opacity);

   /* Create haptic feedback for any change in button/key state,
    * unless touch_count decreased. */
   if (     current_input->keypress_vibrate
         && settings->bools.vibrate_on_keypress
         && touch_count && touch_count >= old_touch_count
         && !(ol->flags & INPUT_OVERLAY_BLOCKED))
   {
      if (     osk_state_changed
            || bits_any_different(
                     ol_state->buttons.data,
                     old_ol_state.buttons.data,
                     ARRAY_SIZE(old_ol_state.buttons.data))
         )
         current_input->keypress_vibrate();
   }

   old_touch_count = touch_count;
}
#endif

/**
 * input_config_translate_str_to_rk:
 * @str                            : String to translate to key ID.
 *
 * Translates tring representation to key identifier.
 *
 * Returns: key identifier.
 **/
enum retro_key input_config_translate_str_to_rk(const char *str)
{
   size_t i;
   if (strlen(str) == 1 && ISALPHA((int)*str))
      return (enum retro_key)(RETROK_a + (TOLOWER((int)*str) - (int)'a'));
   for (i = 0; input_config_key_map[i].str; i++)
   {
      if (string_is_equal_noncase(input_config_key_map[i].str, str))
         return input_config_key_map[i].key;
   }

   RARCH_WARN("[Input]: Key name \"%s\" not found.\n", str);
   return RETROK_UNKNOWN;
}

/**
 * input_config_translate_str_to_bind_id:
 * @str                            : String to translate to bind ID.
 *
 * Translate string representation to bind ID.
 *
 * Returns: Bind ID value on success, otherwise
 * RARCH_BIND_LIST_END on not found.
 **/
unsigned input_config_translate_str_to_bind_id(const char *str)
{
   unsigned i;

   for (i = 0; input_config_bind_map[i].valid; i++)
      if (string_is_equal(str, input_config_bind_map[i].base))
         return i;

   return RARCH_BIND_LIST_END;
}

void input_config_get_bind_string(
      void *settings_data,
      char *buf,
      const struct retro_keybind *bind,
      const struct retro_keybind *auto_bind,
      size_t size)
{
   settings_t *settings                 = (settings_t*)settings_data;
   int delim                            = 0;
   bool  input_descriptor_label_show    =
      settings->bools.input_descriptor_label_show;

   *buf                                 = '\0';

   if      (bind      && bind->joykey  != NO_BTN)
      input_config_get_bind_string_joykey(
            input_descriptor_label_show, buf, "", bind, size);
   else if (bind      && bind->joyaxis != AXIS_NONE)
      input_config_get_bind_string_joyaxis(
            input_descriptor_label_show,
            buf, "", bind, size);
   else if (auto_bind && auto_bind->joykey != NO_BTN)
      input_config_get_bind_string_joykey(
            input_descriptor_label_show, buf, "Auto: ", auto_bind, size);
   else if (auto_bind && auto_bind->joyaxis != AXIS_NONE)
      input_config_get_bind_string_joyaxis(
            input_descriptor_label_show,
            buf, "Auto: ", auto_bind, size);

   if (*buf)
      delim = 1;

#ifndef RARCH_CONSOLE
   {
      char key[64];
      key[0] = '\0';

      input_keymaps_translate_rk_to_str(bind->key, key, sizeof(key));
      if (     key[0] == 'n'
            && key[1] == 'u'
            && key[2] == 'l'
            && key[3] == '\0'
         )
         *key = '\0';
      /*empty?*/
      else if (*key != '\0')
      {
         char keybuf[64];

         keybuf[0] = '\0';

         if (delim)
            strlcat(buf, ", ", size);
         snprintf(keybuf, sizeof(keybuf),
               msg_hash_to_str(MENU_ENUM_LABEL_VALUE_INPUT_KEY), key);
         strlcat(buf, keybuf, size);
         delim = 1;
      }
   }
#endif

   if (bind->mbutton != NO_BTN)
   {
      int tag = 0;
      switch (bind->mbutton)
      {
         case RETRO_DEVICE_ID_MOUSE_LEFT:
            tag = MENU_ENUM_LABEL_VALUE_INPUT_MOUSE_LEFT;
            break;
         case RETRO_DEVICE_ID_MOUSE_RIGHT:
            tag = MENU_ENUM_LABEL_VALUE_INPUT_MOUSE_RIGHT;
            break;
         case RETRO_DEVICE_ID_MOUSE_MIDDLE:
            tag = MENU_ENUM_LABEL_VALUE_INPUT_MOUSE_MIDDLE;
            break;
         case RETRO_DEVICE_ID_MOUSE_BUTTON_4:
            tag = MENU_ENUM_LABEL_VALUE_INPUT_MOUSE_BUTTON4;
            break;
         case RETRO_DEVICE_ID_MOUSE_BUTTON_5:
            tag = MENU_ENUM_LABEL_VALUE_INPUT_MOUSE_BUTTON5;
            break;
         case RETRO_DEVICE_ID_MOUSE_WHEELUP:
            tag = MENU_ENUM_LABEL_VALUE_INPUT_MOUSE_WHEEL_UP;
            break;
         case RETRO_DEVICE_ID_MOUSE_WHEELDOWN:
            tag = MENU_ENUM_LABEL_VALUE_INPUT_MOUSE_WHEEL_DOWN;
            break;
         case RETRO_DEVICE_ID_MOUSE_HORIZ_WHEELUP:
            tag = MENU_ENUM_LABEL_VALUE_INPUT_MOUSE_HORIZ_WHEEL_UP;
            break;
         case RETRO_DEVICE_ID_MOUSE_HORIZ_WHEELDOWN:
            tag = MENU_ENUM_LABEL_VALUE_INPUT_MOUSE_HORIZ_WHEEL_DOWN;
            break;
      }

      if (tag != 0)
      {
         if (delim)
            strlcat(buf, ", ", size);
         strlcat(buf, msg_hash_to_str((enum msg_hash_enums)tag), size);
      }
   }

   /*completely empty?*/
   if (*buf == '\0')
      strlcat(buf, "---", size);
}

void input_config_get_bind_string_joykey(
      bool input_descriptor_label_show,
      char *buf, const char *prefix,
      const struct retro_keybind *bind, size_t size)
{
   if (GET_HAT_DIR(bind->joykey))
   {
      if (bind->joykey_label &&
            !string_is_empty(bind->joykey_label)
            && input_descriptor_label_show)
      {
         size_t len = fill_pathname_join_delim(buf, prefix,
               bind->joykey_label, ' ', size);
         buf[len  ] = ' ';
         buf[len+1] = '(';
         buf[len+2] = 'h';
         buf[len+3] = 'a';
         buf[len+4] = 't';
         buf[len+5] = ')';
         buf[len+6] = '\0';
      }
      else
      {
         const char *na_str =
            msg_hash_to_str(MENU_ENUM_LABEL_VALUE_NOT_AVAILABLE);

         switch (GET_HAT_DIR(bind->joykey))
         {
            case HAT_UP_MASK:
               snprintf(buf, size, "%sHat #%u up (%s)", prefix,
                     (unsigned)GET_HAT(bind->joykey), na_str);
               break;
            case HAT_DOWN_MASK:
               snprintf(buf, size, "%sHat #%u down (%s)", prefix,
                     (unsigned)GET_HAT(bind->joykey), na_str);
               break;
            case HAT_LEFT_MASK:
               snprintf(buf, size, "%sHat #%u left (%s)", prefix,
                     (unsigned)GET_HAT(bind->joykey), na_str);
               break;
            case HAT_RIGHT_MASK:
               snprintf(buf, size, "%sHat #%u right (%s)", prefix,
                     (unsigned)GET_HAT(bind->joykey), na_str);
               break;
            default:
               snprintf(buf, size, "%sHat #%u ? (%s)", prefix,
                     (unsigned)GET_HAT(bind->joykey), na_str);
               break;
         }
      }
   }
   else
   {
      if (bind->joykey_label &&
            !string_is_empty(bind->joykey_label)
            && input_descriptor_label_show)
      {
         size_t len = fill_pathname_join_delim(buf, prefix,
               bind->joykey_label, ' ', size);
         buf[len  ] = ' ';
         buf[len+1] = '(';
         buf[len+2] = 'b';
         buf[len+3] = 't';
         buf[len+4] = 'n';
         buf[len+5] = ')';
         buf[len+6] = '\0';
      }
      else
         snprintf(buf, size, "%s%u (%s)", prefix, (unsigned)bind->joykey,
               msg_hash_to_str(MENU_ENUM_LABEL_VALUE_NOT_AVAILABLE));
   }
}

void input_config_get_bind_string_joyaxis(
      bool input_descriptor_label_show,
      char *buf, const char *prefix,
      const struct retro_keybind *bind, size_t size)
{
   if (bind->joyaxis_label &&
         !string_is_empty(bind->joyaxis_label)
         && input_descriptor_label_show)
   {
      size_t len = fill_pathname_join_delim(buf, prefix,
            bind->joyaxis_label, ' ', size);
      buf[len  ] = ' ';
      buf[len+1] = '(';
      buf[len+2] = 'a';
      buf[len+3] = 'x';
      buf[len+4] = 'i';
      buf[len+5] = 's';
      buf[len+6] = ')';
      buf[len+7] = '\0';
   }
   else
   {
      const char *na_str   =
         msg_hash_to_str(MENU_ENUM_LABEL_VALUE_NOT_AVAILABLE);
      if (AXIS_NEG_GET(bind->joyaxis) != AXIS_DIR_NONE)
      {
         unsigned axis = AXIS_NEG_GET(bind->joyaxis);
         snprintf(buf, size, "%s-%u (%s)", prefix, axis, na_str);
      }
      else if (AXIS_POS_GET(bind->joyaxis) != AXIS_DIR_NONE)
      {
         unsigned axis = AXIS_POS_GET(bind->joyaxis);
         snprintf(buf, size, "%s+%u (%s)", prefix, axis, na_str);
      }
   }
}

void osk_update_last_codepoint(
      unsigned *last_codepoint,
      unsigned *last_codepoint_len,
      const char *word)
{
   const char *letter         = word;
   const char    *pos         = letter;

   if (word[0] == 0)
   {
      *last_codepoint         = 0;
      *last_codepoint_len     = 0;
      return;
   }

   for (;;)
   {
      unsigned codepoint      = utf8_walk(&letter);
      if (letter[0] == 0)
      {
         *last_codepoint      = codepoint;
         *last_codepoint_len  = (unsigned)(letter - pos);
         break;
      }
      pos                     = letter;
   }
}

void input_event_osk_append(
      input_keyboard_line_t *keyboard_line,
      enum osk_type *osk_idx,
      unsigned *osk_last_codepoint,
      unsigned *osk_last_codepoint_len,
      int ptr,
      bool show_symbol_pages,
      const char *word,
      size_t word_len)
{
#ifdef HAVE_LANGEXTRA
   if (string_is_equal(word, "\xe2\x87\xa6")) /* backspace character */
      input_keyboard_event(true, '\x7f', '\x7f', 0, RETRO_DEVICE_KEYBOARD);
   else if (string_is_equal(word, "\xe2\x8f\x8e")) /* return character */
      input_keyboard_event(true, '\n', '\n', 0, RETRO_DEVICE_KEYBOARD);
   else
   if (string_is_equal(word, "\xe2\x87\xa7")) /* up arrow */
      *osk_idx = OSK_UPPERCASE_LATIN;
   else if (string_is_equal(word, "\xe2\x87\xa9")) /* down arrow */
      *osk_idx = OSK_LOWERCASE_LATIN;
   else if (string_is_equal(word,"\xe2\x8a\x95")) /* plus sign (next button) */
   {
      if( *msg_hash_get_uint(MSG_HASH_USER_LANGUAGE) == RETRO_LANGUAGE_KOREAN   )
      {
         static int prv_osk = OSK_TYPE_UNKNOWN+1;
         if( *osk_idx < OSK_KOREAN_PAGE1 )
         {
            prv_osk = *osk_idx;
            *osk_idx =  OSK_KOREAN_PAGE1;
         } else	 
            *osk_idx = (enum osk_type)prv_osk;
      }  else
      if (*osk_idx < (show_symbol_pages ? OSK_TYPE_LAST - 1 : OSK_SYMBOLS_PAGE1))
         *osk_idx = (enum osk_type)(*osk_idx + 1);
      else
         *osk_idx = ((enum osk_type)(OSK_TYPE_UNKNOWN + 1));
   }
   else if( *osk_idx==OSK_KOREAN_PAGE1 && word && word_len==3)
   {
      unsigned character = *((unsigned*)word) | 0x01000000;
      input_keyboard_line_event(&input_driver_st,  keyboard_line, character);
   }
#else
   if (string_is_equal(word, "Bksp"))
      input_keyboard_event(true, '\x7f', '\x7f', 0, RETRO_DEVICE_KEYBOARD);
   else if (string_is_equal(word, "Enter"))
      input_keyboard_event(true, '\n', '\n', 0, RETRO_DEVICE_KEYBOARD);
   else
   if (string_is_equal(word, "Upper"))
      *osk_idx = OSK_UPPERCASE_LATIN;
   else if (string_is_equal(word, "Lower"))
      *osk_idx = OSK_LOWERCASE_LATIN;
   else if (string_is_equal(word, "Next"))
      if (*osk_idx < (show_symbol_pages ? OSK_TYPE_LAST - 1 : OSK_SYMBOLS_PAGE1))
         *osk_idx = (enum osk_type)(*osk_idx + 1);
      else
         *osk_idx = ((enum osk_type)(OSK_TYPE_UNKNOWN + 1));
#endif
   else
   {
      input_keyboard_line_append(keyboard_line, word, word_len);
      osk_update_last_codepoint(
            osk_last_codepoint,
            osk_last_codepoint_len,
            word);
   }
}

void *input_driver_init_wrap(input_driver_t *input, const char *name)
{
   void *ret                   = NULL;
   if (!input)
      return NULL;
   if ((ret = input->init(name)))
   {
      input_driver_init_joypads();
      return ret;
   }
   return NULL;
}

bool input_driver_find_driver(
      settings_t *settings,
      const char *prefix,
      bool verbosity_enabled)
{
   int i                = (int)driver_find_index(
         "input_driver",
         settings->arrays.input_driver);

   if (i >= 0)
   {
      input_driver_st.current_driver = (input_driver_t*)input_drivers[i];
      RARCH_LOG("[Input]: Found %s: \"%s\".\n", prefix,
            input_driver_st.current_driver->ident);
   }
   else
   {
      input_driver_t *tmp = NULL;
      if (verbosity_enabled)
      {
         unsigned d;
         RARCH_ERR("Couldn't find any %s named \"%s\"\n", prefix,
               settings->arrays.input_driver);
         RARCH_LOG_OUTPUT("Available %ss are:\n", prefix);
         for (d = 0; input_drivers[d]; d++)
            RARCH_LOG_OUTPUT("\t%s\n", input_drivers[d]->ident);
         RARCH_WARN("Going to default to first %s...\n", prefix);
      }

      tmp = (input_driver_t*)input_drivers[0];
      if (!tmp)
         return false;
      input_driver_st.current_driver = tmp;
   }

   return true;
}

void input_mapper_reset(void *data)
{
   unsigned i;
   input_mapper_t *handle = (input_mapper_t*)data;

   for (i = 0; i < MAX_USERS; i++)
   {
      unsigned j;
      for (j = 0; j < 8; j++)
      {
         handle->analog_value[i][j]           = 0;
         handle->buttons[i].data[j]           = 0;
         handle->buttons[i].analogs[j]        = 0;
         handle->buttons[i].analog_buttons[j] = 0;
      }
   }
   for (i = 0; i < RETROK_LAST; i++)
      handle->key_button[i]         = 0;
   for (i = 0; i < (RETROK_LAST / 32 + 1); i++)
      handle->keys[i]               = 0;
}

/**
 * Sets the sensor state. Used by RETRO_ENVIRONMENT_GET_SENSOR_INTERFACE.
 *
 * @param port
 * @param action
 * @param rate
 *
 * @return true if the sensor state has been successfully set
 **/
bool input_set_sensor_state(unsigned port,
      enum retro_sensor_action action, unsigned rate)
{
   settings_t *settings        = config_get_ptr();
   bool input_sensors_enable   = settings->bools.input_sensors_enable;
   return input_driver_set_sensor(
      port, input_sensors_enable, action, rate);
}

const char *joypad_driver_name(unsigned i)
{
   if (!input_driver_st.primary_joypad || !input_driver_st.primary_joypad->name)
      return NULL;
   return input_driver_st.primary_joypad->name(i);
}

void joypad_driver_reinit(void *data, const char *joypad_driver_name)
{
   if (input_driver_st.primary_joypad)
   {
      const input_device_driver_t *tmp  = input_driver_st.primary_joypad;
      input_driver_st.primary_joypad    = NULL;
      /* Run poll one last time in order to detect disconnections */
      tmp->poll();
      tmp->destroy();
   }
#ifdef HAVE_MFI
   if (input_driver_st.secondary_joypad)
   {
      const input_device_driver_t *tmp  = input_driver_st.secondary_joypad;
      input_driver_st.secondary_joypad  = NULL;
      tmp->poll();
      tmp->destroy();
   }
#endif
   if (!input_driver_st.primary_joypad)
      input_driver_st.primary_joypad    = input_joypad_init_driver(joypad_driver_name, data);
#ifdef HAVE_MFI
   if (!input_driver_st.secondary_joypad)
      input_driver_st.secondary_joypad  = input_joypad_init_driver("mfi", data);
#endif
}

/**
 * Retrieves the sensor state associated with the provided port and ID.
 *
 * @param port
 * @param id    Sensor ID
 *
 * @return The current state associated with the port and ID as a float
 **/
float input_get_sensor_state(unsigned port, unsigned id)
{
   settings_t *settings                   = config_get_ptr();
   bool input_sensors_enable              = settings->bools.input_sensors_enable;

   return input_driver_get_sensor(port, input_sensors_enable, id);
}

/**
 * Sets the rumble state. Used by RETRO_ENVIRONMENT_GET_RUMBLE_INTERFACE.
 *
 * @param port      User number.
 * @param effect    Rumble effect.
 * @param strength  Strength of rumble effect.
 *
 * @return true if the rumble state has been successfully set
 **/
bool input_set_rumble_state(unsigned port,
      enum retro_rumble_effect effect, uint16_t strength)
{
   settings_t *settings                   = config_get_ptr();
   unsigned joy_idx                       = settings->uints.input_joypad_index[port];
   uint16_t scaled_strength               = strength;

   /* If gain setting is not suported, do software gain control */
   if (input_driver_st.primary_joypad)
   {
      if (!input_driver_st.primary_joypad->set_rumble_gain)
      {
         unsigned rumble_gain = settings->uints.input_rumble_gain;
         scaled_strength      = (rumble_gain * strength) / 100.0;
      }
   }

   return input_driver_set_rumble(
      port, joy_idx, effect, scaled_strength);
}

/**
 * Sets the rumble gain. Used by MENU_ENUM_LABEL_INPUT_RUMBLE_GAIN.
 *
 * @param gain  Rumble gain, 0-100 [%]
 *
 * @return true if the rumble gain has been successfully set
 **/
bool input_set_rumble_gain(unsigned gain)
{
   settings_t           *settings         = config_get_ptr();
   if (input_driver_set_rumble_gain(
            gain, settings->uints.input_max_users))
      return true;
   return false;
}

uint64_t input_driver_get_capabilities(void)
{
   if (  !input_driver_st.current_driver ||
         !input_driver_st.current_driver->get_capabilities)
      return 0;
   return input_driver_st.current_driver->get_capabilities(input_driver_st.current_data);
}

void input_driver_init_joypads(void)
{
   settings_t                   *settings    = config_get_ptr();
   if (!input_driver_st.primary_joypad)
      input_driver_st.primary_joypad        = input_joypad_init_driver(
         settings->arrays.input_joypad_driver,
         input_driver_st.current_data);
#ifdef HAVE_MFI
   if (!input_driver_st.secondary_joypad)
      input_driver_st.secondary_joypad      = input_joypad_init_driver(
            "mfi",
            input_driver_st.current_data);
#endif
}

bool input_key_pressed(int key, bool keyboard_pressed)
{
   /* If a keyboard key is pressed then immediately return
    * true, otherwise call button_is_pressed to determine
    * if the input comes from another input device */
   if (!(
            (key < RARCH_BIND_LIST_END)
            && keyboard_pressed
        )
      )
   {
      settings_t           *settings = config_get_ptr();
      const input_device_driver_t
         *joypad                     = (const input_device_driver_t*)
         input_driver_st.primary_joypad;
      const uint64_t bind_joykey     = input_config_binds[0][key].joykey;
      const uint64_t bind_joyaxis    = input_config_binds[0][key].joyaxis;
      const uint64_t autobind_joykey = input_autoconf_binds[0][key].joykey;
      const uint64_t autobind_joyaxis= input_autoconf_binds[0][key].joyaxis;
      uint16_t port                  = 0;
      float axis_threshold           = settings->floats.input_axis_threshold;
      const uint64_t joykey          = (bind_joykey != NO_BTN)
         ? bind_joykey  : autobind_joykey;
      const uint64_t joyaxis         = (bind_joyaxis != AXIS_NONE)
         ? bind_joyaxis : autobind_joyaxis;

      if ((uint16_t)joykey != NO_BTN && joypad->button(
               port, (uint16_t)joykey))
         return true;
      if (joyaxis != AXIS_NONE &&
            ((float)abs(joypad->axis(port, (uint32_t)joyaxis))
             / 0x8000) > axis_threshold)
         return true;
      return false;
   }
   return true;
}

bool video_driver_init_input(
      input_driver_t *tmp,
      settings_t *settings,
      bool verbosity_enabled)
{
   void              *new_data    = NULL;
   input_driver_t         **input = &input_driver_st.current_driver;
   if (*input)
      return true;

   /* Video driver didn't provide an input driver,
    * so we use configured one. */
   RARCH_LOG("[Video]: Graphics driver did not initialize an input driver."
         " Attempting to pick a suitable driver.\n");

   if (tmp)
      *input = tmp;
   else
   {
      if (!(input_driver_find_driver(
            settings, "input driver",
            verbosity_enabled)))
      {
         RARCH_ERR("[Video]: Cannot find input driver. Exiting ...\n");
         return false;
      }
   }

   /* This should never really happen as tmp (driver.input) is always
    * found before this in find_driver_input(), or we have aborted
    * in a similar fashion anyways. */
   if (  !input_driver_st.current_driver ||
         !(new_data = input_driver_init_wrap(
               input_driver_st.current_driver,
               settings->arrays.input_joypad_driver)))
   {
      RARCH_ERR("[Video]: Cannot initialize input driver. Exiting ...\n");
      return false;
   }

   input_driver_st.current_data = new_data;

   return true;
}

bool input_driver_grab_mouse(void)
{
   if (!input_driver_st.current_driver || !input_driver_st.current_driver->grab_mouse)
      return false;
   input_driver_st.current_driver->grab_mouse(
         input_driver_st.current_data, true);
   return true;
}

bool input_driver_ungrab_mouse(void)
{
   if (!input_driver_st.current_driver || !input_driver_st.current_driver->grab_mouse)
      return false;
   input_driver_st.current_driver->grab_mouse(input_driver_st.current_data, false);
   return true;
}

void input_config_reset(void)
{
   unsigned i;
   input_driver_state_t *input_st = &input_driver_st;

   retro_assert(sizeof(input_config_binds[0]) >= sizeof(retro_keybinds_1));
   retro_assert(sizeof(input_config_binds[1]) >= sizeof(retro_keybinds_rest));

   memcpy(input_config_binds[0], retro_keybinds_1, sizeof(retro_keybinds_1));

   for (i = 1; i < MAX_USERS; i++)
      memcpy(input_config_binds[i], retro_keybinds_rest,
            sizeof(retro_keybinds_rest));

   for (i = 0; i < MAX_USERS; i++)
   {
      /* Note: Don't use input_config_clear_device_name()
       * here, since this will re-index devices each time
       * (not required - we are setting all 'name indices'
       * to zero manually) */
      input_st->input_device_info[i].name[0]          = '\0';
      input_st->input_device_info[i].display_name[0]  = '\0';
      input_st->input_device_info[i].config_path[0]   = '\0';
      input_st->input_device_info[i].config_name[0]   = '\0';
      input_st->input_device_info[i].joypad_driver[0] = '\0';
      input_st->input_device_info[i].vid              = 0;
      input_st->input_device_info[i].pid              = 0;
      input_st->input_device_info[i].autoconfigured   = false;
      input_st->input_device_info[i].name_index       = 0;

      input_config_reset_autoconfig_binds(i);

      input_st->libretro_input_binds[i] = (const retro_keybind_set *)&input_config_binds[i];
   }
}

void input_config_set_device(unsigned port, unsigned id)
{
   settings_t        *settings = config_get_ptr();

   if (settings && (port < MAX_USERS))
      configuration_set_uint(settings,
            settings->uints.input_libretro_device[port], id);
}

unsigned input_config_get_device(unsigned port)
{
   settings_t             *settings = config_get_ptr();

   if (settings && (port < MAX_USERS))
      return settings->uints.input_libretro_device[port];

   return RETRO_DEVICE_NONE;
}

const struct retro_keybind *input_config_get_bind_auto(
      unsigned port, unsigned id)
{
   settings_t        *settings = config_get_ptr();
   unsigned        joy_idx     = settings->uints.input_joypad_index[port];

   if (joy_idx < MAX_USERS)
      return &input_autoconf_binds[joy_idx][id];
   return NULL;
}

unsigned *input_config_get_device_ptr(unsigned port)
{
   settings_t             *settings = config_get_ptr();

   if (settings && (port < MAX_USERS))
      return &settings->uints.input_libretro_device[port];

   return NULL;
}

unsigned input_config_get_device_count(void)
{
   int i;
   unsigned num_devices = 0;
   input_driver_state_t *input_st = &input_driver_st;

   for (i = 0; i < MAX_INPUT_DEVICES; ++i)
   {
      if (string_is_empty(input_st->input_device_info[i].name))
         num_devices++;
   }
   return num_devices;
}

/* Adds an index to devices with the same name,
 * so they can be uniquely identified in the
 * frontend */
static void input_config_reindex_device_names(input_driver_state_t *input_st)
{
   unsigned i;
   unsigned j;
   unsigned name_index;

   /* Reset device name indices */
   for (i = 0; i < MAX_INPUT_DEVICES; i++)
      input_st->input_device_info[i].name_index       = 0;

   /* Scan device names */
   for (i = 0; i < MAX_INPUT_DEVICES; i++)
   {
      const char *device_name = input_config_get_device_name(i);

      /* If current device name is empty, or a non-zero
       * name index has already been assigned, continue
       * to the next device */
      if (
               string_is_empty(device_name)
            || input_st->input_device_info[i].name_index != 0)
         continue;

      /* > Uniquely named devices have a name index
       *   of 0
       * > Devices with the same name have a name
       *   index starting from 1 */
      name_index = 1;

      /* Loop over all devices following the current
       * selection */
      for (j = i + 1; j < MAX_INPUT_DEVICES; j++)
      {
         const char *next_device_name = input_config_get_device_name(j);

         if (string_is_empty(next_device_name))
            continue;

         /* Check if names match */
         if (string_is_equal(device_name, next_device_name))
         {
            /* If this is the first match, set a starting
             * index for the current device selection */
            if (input_st->input_device_info[i].name_index == 0)
               input_st->input_device_info[i].name_index       = name_index++;

            /* Set name index for the next device
             * (will keep incrementing as more matches
             *  are found) */
            input_st->input_device_info[j].name_index          = name_index++;
         }
      }
   }
}

const char *input_config_get_device_name(unsigned port)
{
   input_driver_state_t *input_st = &input_driver_st;
   if (string_is_empty(input_st->input_device_info[port].name))
      return NULL;
   return input_st->input_device_info[port].name;
}


const char *input_config_get_device_config_path(unsigned port)
{
   input_driver_state_t *input_st = &input_driver_st;
   if (string_is_empty(input_st->input_device_info[port].config_path))
      return NULL;
   return input_st->input_device_info[port].config_path;
}

const char *input_config_get_device_display_name(unsigned port)
{
   input_driver_state_t *input_st = &input_driver_st;
   if (string_is_empty(input_st->input_device_info[port].display_name))
      return NULL;
   return input_st->input_device_info[port].display_name;
}

const char *input_config_get_device_config_name(unsigned port)
{
   input_driver_state_t *input_st = &input_driver_st;
   if (string_is_empty(input_st->input_device_info[port].config_name))
      return NULL;
   return input_st->input_device_info[port].config_name;
}

const char *input_config_get_device_joypad_driver(unsigned port)
{
   input_driver_state_t *input_st = &input_driver_st;
   if (string_is_empty(input_st->input_device_info[port].joypad_driver))
      return NULL;
   return input_st->input_device_info[port].joypad_driver;
}

uint16_t input_config_get_device_vid(unsigned port)
{
   input_driver_state_t *input_st = &input_driver_st;
   return input_st->input_device_info[port].vid;
}

uint16_t input_config_get_device_pid(unsigned port)
{
   input_driver_state_t *input_st = &input_driver_st;
   return input_st->input_device_info[port].pid;
}

bool input_config_get_device_autoconfigured(unsigned port)
{
   input_driver_state_t *input_st = &input_driver_st;
   return input_st->input_device_info[port].autoconfigured;
}

unsigned input_config_get_device_name_index(unsigned port)
{
   input_driver_state_t *input_st = &input_driver_st;
   return input_st->input_device_info[port].name_index;
}

/* TODO/FIXME: This is required by linuxraw_joypad.c
 * and parport_joypad.c. These input drivers should
 * be refactored such that this dubious low-level
 * access is not required */
char *input_config_get_device_name_ptr(unsigned port)
{
   input_driver_state_t *input_st = &input_driver_st;
   return input_st->input_device_info[port].name;
}

size_t input_config_get_device_name_size(unsigned port)
{
   input_driver_state_t *input_st = &input_driver_st;
   return sizeof(input_st->input_device_info[port].name);
}

void input_config_set_device_name(unsigned port, const char *name)
{
   input_driver_state_t *input_st = &input_driver_st;
   if (string_is_empty(name))
      return;

   strlcpy(input_st->input_device_info[port].name, name,
         sizeof(input_st->input_device_info[port].name));

   input_config_reindex_device_names(input_st);
}

void input_config_set_device_display_name(unsigned port, const char *name)
{
   input_driver_state_t *input_st = &input_driver_st;
   if (!string_is_empty(name))
      strlcpy(input_st->input_device_info[port].display_name, name,
            sizeof(input_st->input_device_info[port].display_name));
}

void input_config_set_device_config_path(unsigned port, const char *path)
{
   if (!string_is_empty(path))
   {
      char parent_dir_name[128];
      input_driver_state_t *input_st = &input_driver_st;
      if (fill_pathname_parent_dir_name(parent_dir_name,
               path, sizeof(parent_dir_name)))
         fill_pathname_join_special(
               input_st->input_device_info[port].config_path,
               parent_dir_name, path_basename_nocompression(path),
               sizeof(input_st->input_device_info[port].config_path));
   }
}

void input_config_set_device_config_name(unsigned port, const char *name)
{
   input_driver_state_t *input_st = &input_driver_st;
   if (!string_is_empty(name))
      strlcpy(input_st->input_device_info[port].config_name, name,
            sizeof(input_st->input_device_info[port].config_name));
}

void input_config_set_device_joypad_driver(unsigned port, const char *driver)
{
   input_driver_state_t *input_st = &input_driver_st;
   if (!string_is_empty(driver))
      strlcpy(input_st->input_device_info[port].joypad_driver, driver,
            sizeof(input_st->input_device_info[port].joypad_driver));
}

void input_config_set_device_vid(unsigned port, uint16_t vid)
{
   input_driver_state_t *input_st        = &input_driver_st;
   input_st->input_device_info[port].vid = vid;
}

void input_config_set_device_pid(unsigned port, uint16_t pid)
{
   input_driver_state_t *input_st        = &input_driver_st;
   input_st->input_device_info[port].pid = pid;
}

void input_config_set_device_autoconfigured(unsigned port, bool autoconfigured)
{
   input_driver_state_t *input_st = &input_driver_st;
   input_st->input_device_info[port].autoconfigured = autoconfigured;
}

void input_config_set_device_name_index(unsigned port, unsigned name_index)
{
   input_driver_state_t *input_st = &input_driver_st;
   input_st->input_device_info[port].name_index = name_index;
}

void input_config_clear_device_name(unsigned port)
{
   input_driver_state_t *input_st = &input_driver_st;
   input_st->input_device_info[port].name[0] = '\0';
   input_config_reindex_device_names(input_st);
}

void input_config_clear_device_display_name(unsigned port)
{
   input_driver_state_t *input_st = &input_driver_st;
   input_st->input_device_info[port].display_name[0] = '\0';
}

void input_config_clear_device_config_path(unsigned port)
{
   input_driver_state_t *input_st = &input_driver_st;
   input_st->input_device_info[port].config_path[0] = '\0';
}

void input_config_clear_device_config_name(unsigned port)
{
   input_driver_state_t *input_st = &input_driver_st;
   input_st->input_device_info[port].config_name[0] = '\0';
}

void input_config_clear_device_joypad_driver(unsigned port)
{
   input_driver_state_t *input_st = &input_driver_st;
   input_st->input_device_info[port].joypad_driver[0] = '\0';
}

const char *input_config_get_mouse_display_name(unsigned port)
{
   input_driver_state_t *input_st = &input_driver_st;
   if (string_is_empty(input_st->input_mouse_info[port].display_name))
      return NULL;
   return input_st->input_mouse_info[port].display_name;
}

void input_config_set_mouse_display_name(unsigned port, const char *name)
{
   char name_ascii[NAME_MAX_LENGTH];
   input_driver_state_t *input_st = &input_driver_st;

   name_ascii[0] = '\0';

   /* Strip non-ASCII characters */
   if (!string_is_empty(name))
      string_copy_only_ascii(name_ascii, name);

   if (!string_is_empty(name_ascii))
      strlcpy(input_st->input_mouse_info[port].display_name, name_ascii,
            sizeof(input_st->input_mouse_info[port].display_name));
}

void input_keyboard_mapping_bits(unsigned mode, unsigned key)
{
   input_driver_state_t *input_st = &input_driver_st;
   switch (mode)
   {
      case 0:
         BIT512_CLEAR_PTR(&input_st->keyboard_mapping_bits, key);
         break;
      case 1:
         BIT512_SET_PTR(&input_st->keyboard_mapping_bits, key);
         break;
      default:
         break;
   }
}

void config_read_keybinds_conf(void *data)
{
   unsigned i;
   input_driver_state_t *input_st = &input_driver_st;
   config_file_t            *conf = (config_file_t*)data;

   if (!conf)
      return;

   for (i = 0; i < MAX_USERS; i++)
   {
      unsigned j;

      for (j = 0; input_config_bind_map_get_valid(j); j++)
      {
         char str[NAME_MAX_LENGTH];
         const struct input_bind_map *keybind =
            (const struct input_bind_map*)INPUT_CONFIG_BIND_MAP_GET(j);
         struct retro_keybind *bind = &input_config_binds[i][j];
         bool meta                  = false;
         const char *prefix         = NULL;
         const char *btn            = NULL;
         struct config_entry_list
            *entry                  = NULL;


         if (!bind || !bind->valid || !keybind)
            continue;
         if (!keybind->valid)
            continue;
         meta                       = keybind->meta;
         btn                        = keybind->base;
         prefix                     = input_config_get_prefix(i, meta);
         if (!btn || !prefix)
            continue;

         fill_pathname_join_delim(str, prefix, btn,  '_', sizeof(str));

         /* Clear old mapping bit */
         BIT512_CLEAR_PTR(&input_st->keyboard_mapping_bits, bind->key);

         entry                      = config_get_entry(conf, str);
         if (entry && !string_is_empty(entry->value))
            bind->key               = input_config_translate_str_to_rk(
                  entry->value);
         /* Store mapping bit */
         BIT512_SET_PTR(&input_st->keyboard_mapping_bits, bind->key);

         input_config_parse_joy_button  (str, conf, prefix, btn, bind);
         input_config_parse_joy_axis    (str, conf, prefix, btn, bind);
         input_config_parse_mouse_button(str, conf, prefix, btn, bind);
      }
   }
}

#ifdef HAVE_COMMAND
void input_driver_init_command(
      input_driver_state_t *input_st,
      settings_t *settings)
{
   bool input_network_cmd_enable     = settings->bools.network_cmd_enable;
   unsigned network_cmd_port         = settings->uints.network_cmd_port;
#ifdef HAVE_STDIN_CMD
   bool input_stdin_cmd_enable       = settings->bools.stdin_cmd_enable;

   if (input_stdin_cmd_enable)
   {
      input_driver_state_t *input_st = &input_driver_st;
      bool grab_stdin                =
         input_st->current_driver->grab_stdin &&
         input_st->current_driver->grab_stdin(input_st->current_data);
      if (grab_stdin)
      {
         RARCH_WARN("stdin command interface is desired, "
               "but input driver has already claimed stdin.\n"
               "Cannot use this command interface.\n");
      }
      else
      {
         input_st->command[0] = command_stdin_new();
         if (!input_st->command[0])
            RARCH_ERR("Failed to initialize the stdin command interface.\n");
      }
   }
#endif

   /* Initialize the network command interface */
#ifdef HAVE_NETWORK_CMD
   if (input_network_cmd_enable)
   {
      if (!(input_st->command[1] = command_network_new(network_cmd_port)))
         RARCH_ERR("Failed to initialize the network command interface.\n");
   }
#endif

#ifdef HAVE_LAKKA
   if (!(input_st->command[2] = command_uds_new()))
      RARCH_ERR("Failed to initialize the UDS command interface.\n");
#endif
}

void input_driver_deinit_command(input_driver_state_t *input_st)
{
   int i;
   for (i = 0; i < ARRAY_SIZE(input_st->command); i++)
   {
      if (input_st->command[i])
         input_st->command[i]->destroy(
            input_st->command[i]);

      input_st->command[i] = NULL;
    }
}
#endif

<<<<<<< HEAD
#ifdef HAVE_LANGEXTRA
/* combine 3 korean elements. make utf8 character */
static unsigned get_kr_utf8( int c1,int c2,int c3)
{
   int  uv = c1*(28*21) + c2*28 + c3 + 0xac00; 
   int  tv = (uv>>12) | ((uv&0x0f00)<<2) | ((uv&0xc0)<<2) | ((uv&0x3f)<<16);
   return  (tv | 0x8080e0);
}

/* utf8 korean composition */
static unsigned get_kr_composition( char* pcur, char* padd)
{
   static char cc1[] = {"ㄱㄱㄲ ㄷㄷㄸ ㅂㅂㅃ ㅅㅅㅆ ㅈㅈㅉ"};
   static char cc2[] = {"ㅗㅏㅘ ㅗㅐㅙ ㅗㅣㅚ ㅜㅓㅝ ㅜㅔㅞ ㅜㅣㅟ ㅡㅣㅢ"};    
   static char cc3[] = {"ㄱㄱㄲ ㄱㅅㄳ ㄴㅈㄵ ㄴㅎㄶ ㄹㄱㄺ ㄹㅁㄻ ㄹㅂㄼ ㄹㅅㄽ ㄹㅌㄾ ㄹㅍㄿ ㄹㅎㅀ ㅂㅅㅄ ㅅㅅㅆ"};
   static char s1[]  = {"ㄱㄲㄴㄷㄸㄹㅁㅂㅃㅅㅆㅇㅈㅉㅊㅋㅌㅍㅎㅏㅐㅑㅒㅓㅔㅕㅖㅗㅘㅙㅚㅛㅜㅝㅞㅟㅠㅡㅢㅣㆍㄱㄲㄳㄴㄵㄶㄷㄹㄺㄻㄼㄽㄾㄿㅀㅁㅂㅄㅅㅆㅇㅈㅊㅋㅌㅍㅎ"}; 
   int c1 = -1;
   int c2 = -1;
   int c3 =  0;
   int nv = -1;
   char		utf8[8]	= {0,};
   char*	tmp1;
   char*	tmp2;
   unsigned ret =  *((unsigned*)pcur);

   /* check korean */
   if( !pcur[0] || !pcur[1] || !pcur[2] || pcur[3] ) return ret;
   if( !padd[0] || !padd[1] || !padd[2] || padd[3] ) return ret;
   if( (tmp1=strstr(s1,pcur)) )  c1 = (tmp1-s1)/3;
   if( (tmp1=strstr(s1,padd)) )  nv = (tmp1-s1)/3;
   if( nv == -1 || nv>=19+21  ) return ret;

   /* single element composition  */
   snprintf(utf8,8,"%s%s",pcur,padd);
   if( (tmp2=strstr(cc1,utf8)) )
   {   
	   *((unsigned*)padd) = *((unsigned*)(tmp2+6)) & 0xffffff;
       return 0;
   }  else
   if( (tmp2=strstr(cc2,utf8)) ) 
   {   
	   *((unsigned*)padd) = *((unsigned*)(tmp2+6)) & 0xffffff;
       return 0;
   }
   if( tmp2 && tmp2 < cc2+sizeof(cc2)-10 )	
   {  
	  *((unsigned*)padd) = *((unsigned*)(tmp2+6)) & 0xffffff;
      return 0;
   }

   if( c1 >=19) return ret;

   if( c1 == -1 )
   {
      int tv = ((pcur[0]&0x0f)<<12) | ((pcur[1]&0x3f)<<6) | (pcur[2]&0x03f);
      tv = tv - 0xac00;
      c1 = tv/(28*21);
      c2 = (tv%(28*21))/28;
      c3 = tv%28;
      if( c1<0 || c1>=19 || c2<0 || c2>21 || c3<0 || c3>28 )	return ret;
   }
   if( c1==-1 && c2==-1 && c3==0) return ret;
   if( c2==-1 && c3==0 )						
   {
      /* 2nd element attach */
      if( nv<19 ) return ret;
      c2 = nv-19;	
      ret = 0;
   }  else
   if( c2>=0 && c3==0 )							
   {
      if(nv<19)
      {
         /* 3rd element attach */
         if( !(tmp1=strstr(s1+(19+21)*3,padd)) ) return ret;		
         c3 = (tmp1-s1)/3 - 19-21;
      }  else
      {	
         /* 2nd element transform */
         strlcpy(utf8,s1+(19+c2)*3,4); utf8[3]=0;
         strlcat(utf8,padd,8);
         if( !(tmp2=strstr(cc2,utf8)) || tmp2>=cc2+sizeof(cc2)-10 )	return ret;
         strlcpy(utf8,tmp2+6,4); utf8[3]=0;
         if( !(tmp1=strstr(s1+(19)*3,utf8)) )	return ret;
         c2 = (tmp1-s1)/3 - 19;
      }	
   }  else
   if( c3>0 )								
   {
      strlcpy(utf8,s1+(19+21+c3)*3,4); 
      utf8[3]=0;
      if( nv<19)
      {
         /* 3rd element transform */
         strcat(utf8,padd);
         if( !(tmp2=strstr(cc3,utf8)) || tmp2>=cc3+sizeof(cc3)-10 )	return ret;
         strlcpy(utf8,tmp2+6,4); utf8[3]=0;
         if( !(tmp1=strstr(s1+(19+21)*3,utf8)) )	return ret;
         c3 = (tmp1-s1)/3 -19-21;
      }  else		
      {   
         int tv = 0;
         if( (tmp2=strstr(cc3,utf8)) ) tv = (tmp2-cc3)%10;   
         if(  tv==6)	
         {
            /*  complex 3rd element -> disassemble */
            strlcpy(utf8,tmp2-3,4);
            if( !(tmp1=strstr(s1,utf8)) ) return ret;
            tv = (tmp1-s1)/3;
            strlcpy(utf8,tmp2-6,4);
            if( !(tmp1=strstr(s1+(19+21)*3,utf8)) ) return ret;
            c3 = (tmp1-s1)/3 -19-21;
         }	else
         {
            if( !(tmp1=strstr(s1,utf8)) || (tmp1-s1)>=19*3) return ret;
            tv = (tmp1-s1)/3;
            c3=0;
         }
         *((unsigned*)padd) = get_kr_utf8(tv,nv-19,0);
         ret = get_kr_utf8(c1,c2,c3);
         return ret;
      }	
   }  else
   {
      return ret;
   }
   *((unsigned*)padd) = get_kr_utf8(c1,c2,c3);
   return 0;
}
#endif

bool input_keyboard_line_event(
=======
/**
 * input_keyboard_line_event:
 * @state                    : Input keyboard line handle.
 * @character                : Inputted character.
 *
 * Called on every keyboard character event.
 *
 * Returns: true (1) on success, otherwise false (0).
 **/
static bool input_keyboard_line_event(
>>>>>>> 31e549ce
      input_driver_state_t *input_st,
      input_keyboard_line_t *state, uint32_t character)
{
   char array[2];
   bool            ret         = false;
   const char            *word = NULL;
   char            c           = (character >= 128) ? '?' : character;

#ifdef HAVE_LANGEXTRA
   
   static uint32_t composition = 0;	
   /* reset composition, when edit box is opened.  */
   if( state->size==0 )  composition = 0;
   /* reset composition, when 1 byte(=english) input */ 
   if( character && character<0xff) composition = 0;
   if( IS_COMPOSITION(character) || IS_END_COMPOSITION(character) )
   {
      int len = strlen((char*)&composition);
      if( composition && state->buffer &&  state->size>=len && state->ptr>= len )
      {              
         memmove(state->buffer + state->ptr-len, state->buffer+state->ptr,  len + 1);
         state->ptr -=len; 
         state->size-=len;
      }
      if( IS_COMPOSITION_KR(character) && composition)
	  {  
         unsigned new_comp;
         character = character & 0xffffff;
         new_comp  = get_kr_composition( (char*) &composition, (char*) &character); 
         if( new_comp )	input_keyboard_line_append( state, (char*)&new_comp, 3);
         composition = character;
      }	else
	  {
         if( IS_END_COMPOSITION(character) )  composition = 0; 
         else   composition = character &0xffffff;
         character &= 0xffffff;
      }
      if( len && composition==0)    word = state->buffer;  
      if( character)  input_keyboard_line_append( state, (char*)&character, strlen((char*)&character)); 
      word =  state->buffer;
   } else
#endif
   
   /* Treat extended chars as ? as we cannot support
    * printable characters for unicode stuff. */

   if (c == '\r' || c == '\n')
   {
      state->cb(state->userdata, state->buffer);

      array[0] = c;
      array[1] = 0;

      ret      = true;
      word     = array;
   }
   else if (c == '\b' || c == '\x7f') /* 0x7f is ASCII for del */
   {
      if (state->ptr)
      {
         unsigned i;

         for (i = 0; i < input_st->osk_last_codepoint_len; i++)
         {
            memmove(state->buffer + state->ptr - 1,
                  state->buffer + state->ptr,
                  state->size - state->ptr + 1);
            state->ptr--;
            state->size--;
         }

         word     = state->buffer;
      }
   }
   else if (ISPRINT(c))
   {
      /* Handle left/right here when suitable */
      char *newbuf = (char*)
         realloc(state->buffer, state->size + 2);
      if (!newbuf)
         return false;

      memmove(newbuf + state->ptr + 1,
            newbuf + state->ptr,
            state->size - state->ptr + 1);
      newbuf[state->ptr] = c;
      state->ptr++;
      state->size++;
      newbuf[state->size] = '\0';

      state->buffer = newbuf;

      array[0] = c;
      array[1] = 0;

      word     = array;
   }

   /* OSK - update last character */
   if (word)
      osk_update_last_codepoint(
            &input_st->osk_last_codepoint,
            &input_st->osk_last_codepoint_len,
            word);

   return ret;
}

void input_game_focus_free(void)
{
   input_game_focus_state_t *game_focus_st = &input_driver_st.game_focus_state;

   /* Ensure that game focus mode is disabled */
   if (game_focus_st->enabled)
   {
      enum input_game_focus_cmd_type game_focus_cmd = GAME_FOCUS_CMD_OFF;
      command_event(CMD_EVENT_GAME_FOCUS_TOGGLE, &game_focus_cmd);
   }

   game_focus_st->enabled        = false;
   game_focus_st->core_requested = false;
}

#ifdef HAVE_OVERLAY
void input_overlay_deinit(void)
{
   input_overlay_free(input_driver_st.overlay_ptr);
   input_driver_st.overlay_ptr = NULL;
}

void input_overlay_set_visibility(int overlay_idx,
      enum overlay_visibility vis)
{
   input_driver_state_t *input_st = &input_driver_st;
   input_overlay_t      *ol       = input_st->overlay_ptr;

   if (!input_st->overlay_visibility)
   {
      unsigned i;
      input_st->overlay_visibility = (enum overlay_visibility *)calloc(
            MAX_VISIBILITY, sizeof(enum overlay_visibility));

      for (i = 0; i < MAX_VISIBILITY; i++)
         input_st->overlay_visibility[i] = OVERLAY_VISIBILITY_DEFAULT;
   }

   input_st->overlay_visibility[overlay_idx] = vis;

   if (!ol)
      return;
   if (vis == OVERLAY_VISIBILITY_HIDDEN)
      ol->iface->set_alpha(ol->iface_data, overlay_idx, 0.0);
}

static bool video_driver_overlay_interface(
      const video_overlay_interface_t **iface)
{
   video_driver_state_t *video_st = video_state_get_ptr();
   if (!video_st->current_video || !video_st->current_video->overlay_interface)
      return false;
   video_st->current_video->overlay_interface(video_st->data, iface);
   return true;
}

/* task_data = overlay_task_data_t* */
static void input_overlay_loaded(retro_task_t *task,
      void *task_data, void *user_data, const char *err)
{
   size_t i;
   overlay_task_data_t              *data = (overlay_task_data_t*)task_data;
   input_overlay_t                    *ol = NULL;
   const video_overlay_interface_t *iface = NULL;
   settings_t *settings                   = config_get_ptr();
   bool input_overlay_show_mouse_cursor   = settings->bools.input_overlay_show_mouse_cursor;
   bool inp_overlay_auto_rotate           = settings->bools.input_overlay_auto_rotate;
   bool input_overlay_enable              = settings->bools.input_overlay_enable;
   video_driver_state_t *video_st         = video_state_get_ptr();
   input_driver_state_t *input_st         = &input_driver_st;
   if (err)
      return;

   if (data->flags & OVERLAY_LOADER_ENABLE)
   {
#ifdef HAVE_MENU
      struct menu_state *menu_st = menu_state_get_ptr();
      bool refresh               = false;

      /* Update menu entries */
      if (menu_st->overlay_types != data->overlay_types)
      {
         menu_st->overlay_types = data->overlay_types;
         menu_entries_ctl(MENU_ENTRIES_CTL_SET_REFRESH, &refresh);
      }

      /* We can't display when the menu is up */
      if (  (data->flags & OVERLAY_LOADER_HIDE_IN_MENU) &&
            (menu_st->flags & MENU_ST_FLAG_ALIVE))
         goto abort_load;
#endif

      /* If 'hide_when_gamepad_connected' is enabled,
       * we can't display when a gamepad is connected */
      if (  (data->flags & OVERLAY_LOADER_HIDE_WHEN_GAMEPAD_CONNECTED) &&
            (input_config_get_device_name(0) != NULL))
         goto abort_load;
   }

   if (  !(data->flags & OVERLAY_LOADER_ENABLE)  ||
         !video_driver_overlay_interface(&iface) ||
         !iface)
   {
      RARCH_ERR("Overlay interface is not present in video driver,"
            " or not enabled.\n");
      goto abort_load;
   }

   ol             = (input_overlay_t*)calloc(1, sizeof(*ol));
   ol->overlays   = data->overlays;
   ol->size       = data->size;
   ol->active     = data->active;
   ol->iface      = iface;
   ol->iface_data = video_st->data;

   input_overlay_load_active(input_st->overlay_visibility,
         ol, data->overlay_opacity);

   /* Enable or disable the overlay. */
   if (data->flags & OVERLAY_LOADER_ENABLE)
      ol->flags |= INPUT_OVERLAY_ENABLE;
   else
      ol->flags &= ~INPUT_OVERLAY_ENABLE;

   if (ol->iface->enable)
      ol->iface->enable(ol->iface_data, (ol->flags & INPUT_OVERLAY_ENABLE));

   input_overlay_set_scale_factor(ol, &data->layout_desc,
         video_st->width, video_st->height);

   ol->next_index = (unsigned)((ol->index + 1) % ol->size);
   ol->state      = OVERLAY_STATUS_NONE;
   ol->flags     |= INPUT_OVERLAY_ALIVE;

   /* Due to the asynchronous nature of overlay loading
    * it is possible for overlay_ptr to be non-NULL here
    * > Ensure it is free()'d before assigning new pointer */
   if (input_st->overlay_ptr)
   {
      input_overlay_free_overlays(input_st->overlay_ptr);
      free(input_st->overlay_ptr);
   }
   input_st->overlay_ptr = ol;

   free(data);

   if (!input_overlay_show_mouse_cursor)
      video_driver_hide_mouse();

   /* Attempt to automatically rotate overlay, if required */
   if (inp_overlay_auto_rotate)
      input_overlay_auto_rotate_(
            video_st->width,
            video_st->height,
            input_overlay_enable,
            input_st->overlay_ptr);

   input_overlay_set_eightway_diagonal_sensitivity();

   return;

abort_load:
   for (i = 0; i < data->size; i++)
      input_overlay_free_overlay(&data->overlays[i]);

   free(data->overlays);
   free(data);
}

void input_overlay_init(void)
{
   settings_t *settings                     = config_get_ptr();
   bool input_overlay_enable                = settings->bools.input_overlay_enable;
   bool input_overlay_auto_scale            = settings->bools.input_overlay_auto_scale;
   const char *path_overlay                 = settings->paths.path_overlay;
   float overlay_opacity                    = settings->floats.input_overlay_opacity;
   float overlay_scale_landscape            = settings->floats.input_overlay_scale_landscape;
   float overlay_aspect_adjust_landscape    = settings->floats.input_overlay_aspect_adjust_landscape;
   float overlay_x_separation_landscape     = settings->floats.input_overlay_x_separation_landscape;
   float overlay_y_separation_landscape     = settings->floats.input_overlay_y_separation_landscape;
   float overlay_x_offset_landscape         = settings->floats.input_overlay_x_offset_landscape;
   float overlay_y_offset_landscape         = settings->floats.input_overlay_y_offset_landscape;
   float overlay_scale_portrait             = settings->floats.input_overlay_scale_portrait;
   float overlay_aspect_adjust_portrait     = settings->floats.input_overlay_aspect_adjust_portrait;
   float overlay_x_separation_portrait      = settings->floats.input_overlay_x_separation_portrait;
   float overlay_y_separation_portrait      = settings->floats.input_overlay_y_separation_portrait;
   float overlay_x_offset_portrait          = settings->floats.input_overlay_x_offset_portrait;
   float overlay_y_offset_portrait          = settings->floats.input_overlay_y_offset_portrait;
   float overlay_touch_scale                = (float)settings->uints.input_touch_scale;

   bool load_enabled                        = input_overlay_enable;
#ifdef HAVE_MENU
   bool overlay_hide_in_menu                = settings->bools.input_overlay_hide_in_menu;
#else
   bool overlay_hide_in_menu                = false;
#endif
   bool overlay_hide_when_gamepad_connected = settings->bools.input_overlay_hide_when_gamepad_connected;
#if defined(GEKKO)
   /* Avoid a crash at startup or even when toggling overlay in rgui */
   if (frontend_driver_get_free_memory() < (3 * 1024 * 1024))
      return;
#endif

   input_overlay_deinit();

   /* Cancel load if 'hide_when_gamepad_connected' is
    * enabled and a gamepad is currently connected */
   if (overlay_hide_when_gamepad_connected)
      load_enabled = load_enabled && (input_config_get_device_name(0) == NULL);

   if (load_enabled)
   {
      overlay_layout_desc_t layout_desc;

      layout_desc.scale_landscape         = overlay_scale_landscape;
      layout_desc.aspect_adjust_landscape = overlay_aspect_adjust_landscape;
      layout_desc.x_separation_landscape  = overlay_x_separation_landscape;
      layout_desc.y_separation_landscape  = overlay_y_separation_landscape;
      layout_desc.x_offset_landscape      = overlay_x_offset_landscape;
      layout_desc.y_offset_landscape      = overlay_y_offset_landscape;
      layout_desc.scale_portrait          = overlay_scale_portrait;
      layout_desc.aspect_adjust_portrait  = overlay_aspect_adjust_portrait;
      layout_desc.x_separation_portrait   = overlay_x_separation_portrait;
      layout_desc.y_separation_portrait   = overlay_y_separation_portrait;
      layout_desc.x_offset_portrait       = overlay_x_offset_portrait;
      layout_desc.y_offset_portrait       = overlay_y_offset_portrait;
      layout_desc.touch_scale             = overlay_touch_scale;
      layout_desc.auto_scale              = input_overlay_auto_scale;

      task_push_overlay_load_default(input_overlay_loaded,
            path_overlay,
            overlay_hide_in_menu,
            overlay_hide_when_gamepad_connected,
            input_overlay_enable,
            overlay_opacity,
            &layout_desc,
            NULL);
   }
}
#endif

void input_pad_connect(unsigned port, input_device_driver_t *driver)
{
   if (port >= MAX_USERS || !driver)
   {
      RARCH_ERR("[Input]: input_pad_connect: bad parameters\n");
      return;
   }

   input_autoconfigure_connect(driver->name(port), NULL, driver->ident,
          port, 0, 0);
}

static bool input_keys_pressed_other_sources(
      input_driver_state_t *input_st,
      unsigned i,
      input_bits_t* p_new_state)
{
#ifdef HAVE_COMMAND
   int j;
   for (j = 0; j < ARRAY_SIZE(input_st->command); j++)
      if ((i < RARCH_BIND_LIST_END) && input_st->command[j]
         && input_st->command[j]->state[i])
         return true;
#endif

#ifdef HAVE_OVERLAY
   if (               input_st->overlay_ptr &&
         ((BIT256_GET(input_st->overlay_ptr->overlay_state.buttons, i))))
      return true;
#endif

#ifdef HAVE_NETWORKGAMEPAD
   /* Only process key presses related to game input if using Remote RetroPad */
   if (i < RARCH_CUSTOM_BIND_LIST_END
         && input_st->remote
         && INPUT_REMOTE_KEY_PRESSED(input_st, i, 0))
      return true;
#endif

   return false;
}

/**
 * input_keys_pressed:
 *
 * Grab an input sample for this frame.
 */
static void input_keys_pressed(
      unsigned port,
      bool is_menu,
      unsigned input_hotkey_block_delay,
      input_bits_t *p_new_state,
      const retro_keybind_set *binds,
      const struct retro_keybind *binds_norm,
      const struct retro_keybind *binds_auto,
      const input_device_driver_t *joypad,
      const input_device_driver_t *sec_joypad,
      rarch_joypad_info_t *joypad_info)
{
   unsigned i;
   input_driver_state_t *input_st = &input_driver_st;

   if (!binds)
      return;

   if (CHECK_INPUT_DRIVER_BLOCK_HOTKEY(binds_norm, binds_auto))
   {
      if (  input_state_wrap(
               input_st->current_driver,
               input_st->current_data,
               input_st->primary_joypad,
               sec_joypad,
               joypad_info,
               &binds[port],
               input_st->flags & INP_FLAG_KB_MAPPING_BLOCKED,
               port, RETRO_DEVICE_JOYPAD, 0,
               RARCH_ENABLE_HOTKEY))
      {
         if (input_st->input_hotkey_block_counter < input_hotkey_block_delay)
            input_st->input_hotkey_block_counter++;
         else
            input_st->flags |= INP_FLAG_BLOCK_LIBRETRO_INPUT;
      }
      else
      {
         input_st->input_hotkey_block_counter = 0;
         input_st->flags |= INP_FLAG_BLOCK_HOTKEY;
      }
   }
   if (!is_menu && binds[port][RARCH_GAME_FOCUS_TOGGLE].valid)
   {
      const struct retro_keybind *focus_binds_auto =
         &input_autoconf_binds[port][RARCH_GAME_FOCUS_TOGGLE];
      const struct retro_keybind *focus_normal     =
         &binds[port][RARCH_GAME_FOCUS_TOGGLE];

      /* Allows rarch_focus_toggle hotkey to still work
       * even though every hotkey is blocked */
      if (CHECK_INPUT_DRIVER_BLOCK_HOTKEY(
               focus_normal, focus_binds_auto))
      {
         if (input_state_wrap(
                  input_st->current_driver,
                  input_st->current_data,
                  input_st->primary_joypad,
                  sec_joypad,
                  joypad_info,
                  &binds[port],
                  input_st->flags & INP_FLAG_KB_MAPPING_BLOCKED,
                  port,
                  RETRO_DEVICE_JOYPAD, 0, RARCH_GAME_FOCUS_TOGGLE))
            input_st->flags &= ~INP_FLAG_BLOCK_HOTKEY;
      }
   }

   {
      int16_t ret = 0;

      /* Check the libretro input first */
      if (!(input_st->flags & INP_FLAG_BLOCK_LIBRETRO_INPUT))
         ret = input_state_wrap(
               input_st->current_driver,
               input_st->current_data,
               input_st->primary_joypad,
               sec_joypad,
               joypad_info, &binds[port],
               input_st->flags & INP_FLAG_KB_MAPPING_BLOCKED,
               port, RETRO_DEVICE_JOYPAD, 0,
               RETRO_DEVICE_ID_JOYPAD_MASK);

      for (i = 0; i < RARCH_FIRST_META_KEY; i++)
      {
         if (
                  (ret & (UINT64_C(1) <<  i))
               || input_keys_pressed_other_sources(input_st,
                  i, p_new_state))
         {
            BIT256_SET_PTR(p_new_state, i);
         }
      }
   }

   /* Check the hotkeys */
   if (input_st->flags & INP_FLAG_BLOCK_HOTKEY)
   {
      for (i = RARCH_FIRST_META_KEY; i < RARCH_BIND_LIST_END; i++)
      {
         if (
                  BIT64_GET(lifecycle_state, i)
               || input_keys_pressed_other_sources(input_st,
                  i, p_new_state))
         {
            BIT256_SET_PTR(p_new_state, i);
         }
      }
   }
   else
   {
      for (i = RARCH_FIRST_META_KEY; i < RARCH_BIND_LIST_END; i++)
      {
         bool bit_pressed = binds[port][i].valid
            && input_state_wrap(
                  input_st->current_driver,
                  input_st->current_data,
                  input_st->primary_joypad,
                  sec_joypad,
                  joypad_info,
                  &binds[port],
                  input_st->flags & INP_FLAG_KB_MAPPING_BLOCKED,
                  port, RETRO_DEVICE_JOYPAD, 0, i);
         if (     bit_pressed
               || BIT64_GET(lifecycle_state, i)
               || input_keys_pressed_other_sources(input_st,
                  i, p_new_state))
         {
            BIT256_SET_PTR(p_new_state, i);
         }
      }
   }
}

static int16_t input_state_device(
      input_driver_state_t *input_st,
      settings_t *settings,
      input_mapper_t *handle,
      unsigned input_analog_dpad_mode,
      int16_t ret,
      unsigned port, unsigned device,
      unsigned idx, unsigned id,
      bool button_mask)
{
   int16_t res  = 0;

   switch (device)
   {
      case RETRO_DEVICE_JOYPAD:

         if (id < RARCH_FIRST_META_KEY)
         {
#ifdef HAVE_NETWORKGAMEPAD
            /* Don't process binds if input is coming from Remote RetroPad */
            if (     input_st->remote
                  && INPUT_REMOTE_KEY_PRESSED(input_st, id, port))
               res |= 1;
            else
#endif
            {
               bool bind_valid       = input_st->libretro_input_binds[port]
                  && (*input_st->libretro_input_binds[port])[id].valid;
               unsigned remap_button = settings->uints.input_remap_ids[port][id];

               /* TODO/FIXME: What on earth is this code doing...? */
               if (!(bind_valid && (id != remap_button)))
               {
                  if (button_mask)
                  {
                     if (ret & (1 << id))
                        res |= (1 << id);
                  }
                  else
                     res = ret;
               }

               if (BIT256_GET(handle->buttons[port], id))
                  res = 1;

#ifdef HAVE_OVERLAY
               /* Check if overlay is active and button
                * corresponding to 'id' has been pressed */
               if (  (port == 0)
                   && input_st->overlay_ptr
                   && (input_st->overlay_ptr->flags & INPUT_OVERLAY_ALIVE)
                   && BIT256_GET(input_st->overlay_ptr->overlay_state.buttons, id))
               {
#ifdef HAVE_MENU
                  bool menu_driver_alive        = menu_state_get_ptr()->flags &
MENU_ST_FLAG_ALIVE;
#else
                  bool menu_driver_alive        = false;
#endif
                  bool input_remap_binds_enable = settings->bools.input_remap_binds_enable;

                  /* This button has already been processed
                   * inside input_driver_poll() if all the
                   * following are true:
                   * > Menu driver is not running
                   * > Input remaps are enabled
                   * > 'id' is not equal to remapped button index
                   * If these conditions are met, input here
                   * is ignored */
                  if ((menu_driver_alive || !input_remap_binds_enable) ||
                      (id == remap_button))
                     res |= 1;
               }
#endif
            }

            /* Don't allow turbo for D-pad. */
            if (     (id  < RETRO_DEVICE_ID_JOYPAD_UP)    ||
                  (    (id  > RETRO_DEVICE_ID_JOYPAD_RIGHT) &&
                       (id <= RETRO_DEVICE_ID_JOYPAD_R3)))
            {
               /*
                * Apply turbo button if activated.
                */
               unsigned turbo_mode = settings->uints.input_turbo_mode;

               if (turbo_mode > INPUT_TURBO_MODE_CLASSIC)
               {
                  /* Pressing turbo button toggles turbo mode on or off.
                   * Holding the button will
                   * pass through, else the pressed state will be modulated by a
                   * periodic pulse defined by the configured duty cycle.
                   */

                  /* Avoid detecting the turbo button being held as multiple toggles */
                  if (!input_st->turbo_btns.frame_enable[port])
                     input_st->turbo_btns.turbo_pressed[port] &= ~(1 << 31);
                  else if (input_st->turbo_btns.turbo_pressed[port]>=0)
                  {
                     input_st->turbo_btns.turbo_pressed[port] |= (1 << 31);
                     /* Toggle turbo for selected buttons. */
                     if (input_st->turbo_btns.enable[port]
                           != (1 << settings->uints.input_turbo_default_button))
                     {
                        static const int button_map[]={
                           RETRO_DEVICE_ID_JOYPAD_B,
                           RETRO_DEVICE_ID_JOYPAD_Y,
                           RETRO_DEVICE_ID_JOYPAD_A,
                           RETRO_DEVICE_ID_JOYPAD_X,
                           RETRO_DEVICE_ID_JOYPAD_L,
                           RETRO_DEVICE_ID_JOYPAD_R,
                           RETRO_DEVICE_ID_JOYPAD_L2,
                           RETRO_DEVICE_ID_JOYPAD_R2,
                           RETRO_DEVICE_ID_JOYPAD_L3,
                           RETRO_DEVICE_ID_JOYPAD_R3};
                        input_st->turbo_btns.enable[port] = 1 << button_map[
                           MIN(
                                 ARRAY_SIZE(button_map) - 1,
                                 settings->uints.input_turbo_default_button)];
                     }
                     input_st->turbo_btns.mode1_enable[port] ^= 1;
                  }

                  if (input_st->turbo_btns.turbo_pressed[port] & (1 << 31))
                  {
                     /* Avoid detecting buttons being held as multiple toggles */
                     if (!res)
                        input_st->turbo_btns.turbo_pressed[port] &= ~(1 << id);
                     else if (!(input_st->turbo_btns.turbo_pressed[port] & (1 << id)) &&
                           turbo_mode == INPUT_TURBO_MODE_SINGLEBUTTON)
                     {
                        uint16_t enable_new;
                        input_st->turbo_btns.turbo_pressed[port] |= 1 << id;
                        /* Toggle turbo for pressed button but make
                         * sure at least one button has turbo */
                        enable_new = input_st->turbo_btns.enable[port] ^ (1 << id);
                        if (enable_new)
                           input_st->turbo_btns.enable[port] = enable_new;
                     }
                  }
                  /* Hold mode stops turbo on release */
                  else if (
                           turbo_mode == INPUT_TURBO_MODE_SINGLEBUTTON_HOLD
                        && input_st->turbo_btns.enable[port]
                        && input_st->turbo_btns.mode1_enable[port])
                     input_st->turbo_btns.mode1_enable[port] = 0;

                  if (!res && input_st->turbo_btns.mode1_enable[port] &&
                        input_st->turbo_btns.enable[port] & (1 << id))
                  {
                     /* If turbo button is enabled for this key ID */
                     res = ((   input_st->turbo_btns.count
                              % settings->uints.input_turbo_period)
                           < settings->uints.input_turbo_duty_cycle);
                  }
               }
               else
               {
                  /* If turbo button is held, all buttons pressed except
                   * for D-pad will go into a turbo mode. Until the button is
                   * released again, the input state will be modulated by a
                   * periodic pulse defined by the configured duty cycle.
                   */
                  if (res)
                  {
                     if (input_st->turbo_btns.frame_enable[port])
                        input_st->turbo_btns.enable[port] |= (1 << id);

                     if (input_st->turbo_btns.enable[port] & (1 << id))
                        /* if turbo button is enabled for this key ID */
                        res = ((input_st->turbo_btns.count
                                 % settings->uints.input_turbo_period)
                              < settings->uints.input_turbo_duty_cycle);
                  }
                  else
                     input_st->turbo_btns.enable[port] &= ~(1 << id);
               }
            }
         }

         break;


      case RETRO_DEVICE_KEYBOARD:

         res = ret;

         if (id < RETROK_LAST)
         {
#ifdef HAVE_OVERLAY
            if (port == 0)
            {
               if (input_st->overlay_ptr
                     && (input_st->overlay_ptr->flags & INPUT_OVERLAY_ALIVE))
               {
                  input_overlay_state_t
                     *ol_state          = &input_st->overlay_ptr->overlay_state;

                  if (OVERLAY_GET_KEY(ol_state, id))
                     res               |= 1;
               }
            }
#endif
            if (MAPPER_GET_KEY(handle, id))
               res |= 1;
         }

         break;


      case RETRO_DEVICE_ANALOG:
         {
#if defined(HAVE_NETWORKGAMEPAD) || defined(HAVE_OVERLAY)
#ifdef HAVE_NETWORKGAMEPAD
            input_remote_state_t
               *input_state         = &input_st->remote_st_ptr;

#endif
            unsigned base           = (idx == RETRO_DEVICE_INDEX_ANALOG_RIGHT)
               ? 2 : 0;
            if (id == RETRO_DEVICE_ID_ANALOG_Y)
               base += 1;
#ifdef HAVE_NETWORKGAMEPAD
            if (     input_st->remote
                  && input_state && input_state->analog[base][port])
               res          = input_state->analog[base][port];
            else
#endif
#endif
            {
               if (id < RARCH_FIRST_META_KEY)
               {
                  bool bind_valid         = input_st->libretro_input_binds[port]
                     && (*input_st->libretro_input_binds[port])[id].valid;

                  if (bind_valid)
                  {
                     /* reset_state - used to reset input state of a button
                      * when the gamepad mapper is in action for that button*/
                     bool reset_state        = false;
                     if (idx < 2 && id < 2)
                     {
                        unsigned offset = RARCH_FIRST_CUSTOM_BIND +
                           (idx * 4) + (id * 2);

                        if (settings->uints.input_remap_ids[port][offset] != offset)
                           reset_state = true;
                        else if (settings->uints.input_remap_ids[port][offset+1] != (offset+1))
                           reset_state = true;
                     }

                     if (reset_state)
                        res = 0;
                     else
                     {
                        res = ret;

#ifdef HAVE_OVERLAY
                        if (input_st->overlay_ptr &&
                            (input_st->overlay_ptr->flags & INPUT_OVERLAY_ALIVE) &&
                            (port == 0) &&
                            (idx != RETRO_DEVICE_INDEX_ANALOG_BUTTON) &&
                            !(((input_analog_dpad_mode == ANALOG_DPAD_LSTICK) &&
                                 (idx == RETRO_DEVICE_INDEX_ANALOG_LEFT)) ||
                             ((input_analog_dpad_mode == ANALOG_DPAD_RSTICK) &&
                                 (idx == RETRO_DEVICE_INDEX_ANALOG_RIGHT))))
                        {
                           input_overlay_state_t *ol_state =
                              &input_st->overlay_ptr->overlay_state;
                           int16_t ol_analog               =
                                 ol_state->analog[base];

                           /* Analog values are an integer corresponding
                            * to the extent of the analog motion; these
                            * cannot be OR'd together, we must instead
                            * keep the value with the largest magnitude */
                           if (ol_analog)
                           {
                              if (res == 0)
                                 res = ol_analog;
                              else
                              {
                                 int16_t ol_analog_abs = (ol_analog >= 0) ?
                                       ol_analog : -ol_analog;
                                 int16_t res_abs       = (res >= 0) ?
                                       res : -res;

                                 res = (ol_analog_abs > res_abs) ?
                                       ol_analog : res;
                              }
                           }
                        }
#endif
                     }
                  }
               }
            }

            if (idx < 2 && id < 2)
            {
               unsigned offset = 0 + (idx * 4) + (id * 2);
               int        val1 = handle->analog_value[port][offset];
               int        val2 = handle->analog_value[port][offset+1];

               /* OR'ing these analog values is 100% incorrect,
                * but I have no idea what this code is supposed
                * to be doing (val1 and val2 always seem to be
                * zero), so I will leave it alone... */
               if (val1)
                  res          |= val1;
               else if (val2)
                  res          |= val2;
            }
         }
         break;

      case RETRO_DEVICE_MOUSE:
      case RETRO_DEVICE_LIGHTGUN:
      case RETRO_DEVICE_POINTER:

         if (input_st->flags & INP_FLAG_BLOCK_POINTER_INPUT)
            break;

         if (id < RARCH_FIRST_META_KEY)
         {
            bool bind_valid = input_st->libretro_input_binds[port]
               && (*input_st->libretro_input_binds[port])[id].valid;

            if (bind_valid)
            {
               if (button_mask)
               {
                  if (ret & (1 << id))
                     res |= (1 << id);
               }
               else
                  res = ret;
            }
         }

         break;
   }

   return res;
}

void input_driver_poll(void)
{
   size_t i, j;
   rarch_joypad_info_t joypad_info[MAX_USERS];
   input_driver_state_t *input_st = &input_driver_st;
   settings_t *settings           = config_get_ptr();
   const input_device_driver_t
      *joypad                     = input_st->primary_joypad;
#ifdef HAVE_MFI
   const input_device_driver_t
      *sec_joypad                 = input_st->secondary_joypad;
#else
   const input_device_driver_t
      *sec_joypad                 = NULL;
#endif
#ifdef HAVE_OVERLAY
   float input_overlay_opacity    = settings->floats.input_overlay_opacity;
#endif
   bool input_remap_binds_enable  = settings->bools.input_remap_binds_enable;
   uint8_t max_users              = (uint8_t)settings->uints.input_max_users;

   if (     joypad && joypad->poll)
      joypad->poll();
   if (     sec_joypad && sec_joypad->poll)
      sec_joypad->poll();
   if (     input_st->current_driver
         && input_st->current_driver->poll)
      input_st->current_driver->poll(input_st->current_data);

   input_st->turbo_btns.count++;

   if (input_st->flags & INP_FLAG_BLOCK_LIBRETRO_INPUT)
   {
      for (i = 0; i < max_users; i++)
         input_st->turbo_btns.frame_enable[i] = 0;
      return;
   }

   /* This rarch_joypad_info_t struct contains the device index + autoconfig binds for the
    * controller to be queried, and also (for unknown reasons) the analog axis threshold
    * when mapping analog stick to dpad input. */
   for (i = 0; i < max_users; i++)
   {
      joypad_info[i].axis_threshold           = settings->floats.input_axis_threshold;
      joypad_info[i].joy_idx                  = settings->uints.input_joypad_index[i];
      joypad_info[i].auto_binds               = input_autoconf_binds[joypad_info[i].joy_idx];

      input_st->turbo_btns.frame_enable[i]    = (*input_st->libretro_input_binds[i])[RARCH_TURBO_ENABLE].valid ?
         input_state_wrap(
               input_st->current_driver,
               input_st->current_data,
               joypad,
               sec_joypad,
               &joypad_info[i],
               (*input_st->libretro_input_binds),
               input_st->flags & INP_FLAG_KB_MAPPING_BLOCKED,
               (unsigned)i,
               RETRO_DEVICE_JOYPAD,
               0,
               RARCH_TURBO_ENABLE) : 0;
   }

#ifdef HAVE_OVERLAY
   if (input_st->overlay_ptr &&
         (input_st->overlay_ptr->flags & INPUT_OVERLAY_ALIVE))
   {
      unsigned input_analog_dpad_mode = settings->uints.input_analog_dpad_mode[0];

      switch (input_analog_dpad_mode)
      {
         case ANALOG_DPAD_LSTICK:
         case ANALOG_DPAD_RSTICK:
            {
               unsigned mapped_port      = settings->uints.input_remap_ports[0];
               if (input_st->analog_requested[mapped_port])
                  input_analog_dpad_mode = ANALOG_DPAD_NONE;
            }
            break;
         case ANALOG_DPAD_LSTICK_FORCED:
            input_analog_dpad_mode       = ANALOG_DPAD_LSTICK;
            break;
         case ANALOG_DPAD_RSTICK_FORCED:
            input_analog_dpad_mode       = ANALOG_DPAD_RSTICK;
            break;
         default:
            break;
      }

      input_poll_overlay(
            input_st->flags & INP_FLAG_KB_MAPPING_BLOCKED,
            settings,
            input_st->overlay_ptr,
            input_st->overlay_visibility,
            input_overlay_opacity,
            input_analog_dpad_mode,
            settings->floats.input_axis_threshold);
   }
#endif

#ifdef HAVE_MENU
   if (!(menu_state_get_ptr()->flags & MENU_ST_FLAG_ALIVE))
#endif
   if (input_remap_binds_enable)
   {
#ifdef HAVE_OVERLAY
      input_overlay_t *overlay_pointer   = (input_overlay_t*)input_st->overlay_ptr;
      bool poll_overlay                  = (overlay_pointer &&
            (overlay_pointer->flags & INPUT_OVERLAY_ALIVE));
#endif
      input_mapper_t *handle             = &input_st->mapper;
      float input_analog_deadzone        = settings->floats.input_analog_deadzone;
      float input_analog_sensitivity     = settings->floats.input_analog_sensitivity;

      for (i = 0; i < max_users; i++)
      {
         input_bits_t current_inputs;
         unsigned mapped_port            = settings->uints.input_remap_ports[i];
         unsigned device                 = settings->uints.input_libretro_device[mapped_port]
                                           & RETRO_DEVICE_MASK;
         input_bits_t *p_new_state       = (input_bits_t*)&current_inputs;
         unsigned input_analog_dpad_mode = settings->uints.input_analog_dpad_mode[i];

         switch (input_analog_dpad_mode)
         {
            case ANALOG_DPAD_LSTICK:
            case ANALOG_DPAD_RSTICK:
               if (input_st->analog_requested[mapped_port])
                  input_analog_dpad_mode = ANALOG_DPAD_NONE;
               break;
            case ANALOG_DPAD_LSTICK_FORCED:
               input_analog_dpad_mode    = ANALOG_DPAD_LSTICK;
               break;
            case ANALOG_DPAD_RSTICK_FORCED:
               input_analog_dpad_mode    = ANALOG_DPAD_RSTICK;
               break;
            default:
               break;
         }

         switch (device)
         {
            case RETRO_DEVICE_KEYBOARD:
            case RETRO_DEVICE_JOYPAD:
            case RETRO_DEVICE_ANALOG:
               BIT256_CLEAR_ALL_PTR(&current_inputs);
               if (joypad)
               {
                  unsigned k, j;
                  int16_t ret = input_state_wrap(
                        input_st->current_driver,
                        input_st->current_data,
                        input_st->primary_joypad,
                        sec_joypad,
                        &joypad_info[i],
                        (*input_st->libretro_input_binds),
                        input_st->flags & INP_FLAG_KB_MAPPING_BLOCKED,
                        (unsigned)i, RETRO_DEVICE_JOYPAD,
                        0, RETRO_DEVICE_ID_JOYPAD_MASK);

                  for (k = 0; k < RARCH_FIRST_CUSTOM_BIND; k++)
                  {
                     if (ret & (1 << k))
                     {
                        bool valid_bind  =
                           (*input_st->libretro_input_binds[i])[k].valid;

                        if (valid_bind)
                        {
                           int16_t   val =
                              input_joypad_analog_button(
                                    input_analog_deadzone,
                                    input_analog_sensitivity,
                                    joypad,
                                    &joypad_info[i],
                                    k,
                                    &(*input_st->libretro_input_binds[i])[k]
                                    );
                           if (val)
                              p_new_state->analog_buttons[k] = val;
                        }

                        BIT256_SET_PTR(p_new_state, k);
                     }
                  }

                  /* This is the analog joypad index -
                   * handles only the two analog axes */
                  for (k = 0; k < 2; k++)
                  {
                     /* This is the analog joypad ident */
                     for (j = 0; j < 2; j++)
                     {
                        unsigned offset = 0 + (k * 4) + (j * 2);
                        int16_t     val = input_joypad_analog_axis(
                              input_analog_dpad_mode,
                              input_analog_deadzone,
                              input_analog_sensitivity,
                              joypad,
                              &joypad_info[i],
                              k,
                              j,
                              (*input_st->libretro_input_binds[i]));

                        if (val >= 0)
                           p_new_state->analogs[offset]   = val;
                        else
                           p_new_state->analogs[offset+1] = val;
                     }
                  }
               }
               break;
            default:
               break;
         }

         /* mapper */
         switch (device)
         {
            /* keyboard to gamepad remapping */
            case RETRO_DEVICE_KEYBOARD:
               for (j = 0; j < RARCH_CUSTOM_BIND_LIST_END; j++)
               {
                  unsigned current_button_value;
                  unsigned remap_key =
                        settings->uints.input_keymapper_ids[i][j];

                  if (remap_key == RETROK_UNKNOWN)
                     continue;

                  if (j >= RARCH_FIRST_CUSTOM_BIND && j < RARCH_ANALOG_BIND_LIST_END)
                  {
                     int16_t current_axis_value = p_new_state->analogs[j - RARCH_FIRST_CUSTOM_BIND];
                     current_button_value = abs(current_axis_value) >
                           settings->floats.input_axis_threshold
                            * 32767;
                  }
                  else
                  {
                     current_button_value =
                        BIT256_GET_PTR(p_new_state, j);
                  }

#ifdef HAVE_OVERLAY
                  if (poll_overlay && i == 0)
                  {
                     input_overlay_state_t *ol_state  =
                        overlay_pointer
                        ? &overlay_pointer->overlay_state
                        : NULL;
                     if (ol_state)
                        current_button_value |=
                           BIT256_GET(ol_state->buttons, j);
                  }
#endif
                  /* Press */
                  if ((current_button_value == 1)
                        && !MAPPER_GET_KEY(handle, remap_key))
                  {
                     handle->key_button[remap_key] = (unsigned)j;

                     MAPPER_SET_KEY(handle, remap_key);
                     input_keyboard_event(true,
                           remap_key,
                           0, 0, RETRO_DEVICE_KEYBOARD);
                  }
                  /* Release */
                  else if ((current_button_value == 0)
                        && MAPPER_GET_KEY(handle, remap_key))
                  {
                     if (handle->key_button[remap_key] != j)
                        continue;

                     input_keyboard_event(false,
                           remap_key,
                           0, 0, RETRO_DEVICE_KEYBOARD);
                     MAPPER_UNSET_KEY(handle, remap_key);
                  }
               }
               break;

               /* gamepad remapping */
            case RETRO_DEVICE_JOYPAD:
            case RETRO_DEVICE_ANALOG:
               /* this loop iterates on all users and all buttons,
                * and checks if a pressed button is assigned to any
                * other button than the default one, then it sets
                * the bit on the mapper input bitmap, later on the
                * original input is cleared in input_state */
               BIT256_CLEAR_ALL(handle->buttons[i]);

               for (j = 0; j < 8; j++)
                  handle->analog_value[i][j] = 0;

               for (j = 0; j < RARCH_FIRST_CUSTOM_BIND; j++)
               {
                  bool remap_valid;
                  unsigned remap_button         =
                        settings->uints.input_remap_ids[i][j];
                  unsigned current_button_value =
                        BIT256_GET_PTR(p_new_state, j);

#ifdef HAVE_OVERLAY
                  if (poll_overlay && i == 0)
                  {
                     input_overlay_state_t *ol_state  =
                        overlay_pointer
                        ? &overlay_pointer->overlay_state
                        : NULL;
                     if (ol_state)
                        current_button_value            |=
                           BIT256_GET(ol_state->buttons, j);
                  }
#endif
                  remap_valid                   =
                     (current_button_value == 1) &&
                     (j != remap_button)         &&
                     (remap_button != RARCH_UNMAPPED);

#ifdef HAVE_ACCESSIBILITY
                  /* gamepad override */
                  if (     (i == 0)
                        && input_st->gamepad_input_override & (1 << j))
                  {
                     BIT256_SET(handle->buttons[i], j);
                  }
#endif

                  if (remap_valid)
                  {
                     if (remap_button < RARCH_FIRST_CUSTOM_BIND)
                     {
                        BIT256_SET(handle->buttons[i], remap_button);
                     }
                     else
                     {
                        int invert = 1;

                        if (remap_button % 2 != 0)
                           invert = -1;

                        handle->analog_value[i][
                           remap_button - RARCH_FIRST_CUSTOM_BIND] =
                              (p_new_state->analog_buttons[j]
                               ? p_new_state->analog_buttons[j]
                               : 32767) * invert;
                     }
                  }
               }

               for (j = 0; j < 8; j++)
               {
                  unsigned k                 = (unsigned)j + RARCH_FIRST_CUSTOM_BIND;
                  int16_t current_axis_value = p_new_state->analogs[j];
                  unsigned remap_axis        = settings->uints.input_remap_ids[i][k];

                  if (
                        (
                            abs(current_axis_value) > 0
                        && (k != remap_axis)
                        && (remap_axis != RARCH_UNMAPPED)
                        )
                     )
                  {
                     if (remap_axis < RARCH_FIRST_CUSTOM_BIND &&
                           abs(current_axis_value) >
                           settings->floats.input_axis_threshold
                            * 32767)
                     {
                        BIT256_SET(handle->buttons[i], remap_axis);
                     }
                     else
                     {
                        unsigned remap_axis_bind =
                           remap_axis - RARCH_FIRST_CUSTOM_BIND;

                        if (remap_axis_bind < sizeof(handle->analog_value[i]))
                        {
                           int invert = 1;
                           if (  (k % 2 == 0 && remap_axis % 2 != 0) ||
                                 (k % 2 != 0 && remap_axis % 2 == 0)
                              )
                              invert = -1;

                           handle->analog_value[i][
                              remap_axis_bind] =
                                 current_axis_value * invert;
                        }
                     }
                  }

               }
               break;
            default:
               break;
         }
      }
   }

#ifdef HAVE_COMMAND
   for (i = 0; i < ARRAY_SIZE(input_st->command); i++)
   {
      if (input_st->command[i])
      {
         memset(input_st->command[i]->state,
                0, sizeof(input_st->command[i]->state));

         input_st->command[i]->poll(
            input_st->command[i]);
      }
   }
#endif

#ifdef HAVE_NETWORKGAMEPAD
   /* Poll remote */
   if (input_st->remote)
   {
      unsigned user;

      for (user = 0; user < max_users; user++)
      {
         if (settings->bools.network_remote_enable_user[user])
         {
#if defined(HAVE_NETWORKING) && defined(HAVE_NETWORKGAMEPAD)
            fd_set fds;
            ssize_t ret;
            struct remote_message msg;

            if (input_st->remote->net_fd[user] < 0)
               return;

            FD_ZERO(&fds);
            FD_SET(input_st->remote->net_fd[user], &fds);

            ret = recvfrom(input_st->remote->net_fd[user],
                  (char*)&msg,
                  sizeof(msg), 0, NULL, NULL);

            if (ret == sizeof(msg))
               input_remote_parse_packet(&input_st->remote_st_ptr, &msg, user);
            else if ((ret != -1) || ((errno != EAGAIN) && (errno != ENOENT)))
#endif
            {
               input_remote_state_t *input_state  = &input_st->remote_st_ptr;
               input_state->buttons[user]         = 0;
               input_state->analog[0][user]       = 0;
               input_state->analog[1][user]       = 0;
               input_state->analog[2][user]       = 0;
               input_state->analog[3][user]       = 0;
            }
         }
      }
   }
#endif
}

#ifdef HAVE_BSV_MOVIE
#define MAGIC_INDEX        0
#define SERIALIZER_INDEX   1
#define CRC_INDEX          2
#define STATE_SIZE_INDEX   3

#define BSV_MAGIC          0x42535631

static bool bsv_movie_init_playback(
      bsv_movie_t *handle, const char *path)
{
   uint32_t state_size       = 0;
   uint32_t header[4]        = {0};
   intfstream_t *file        = intfstream_open_file(path,
         RETRO_VFS_FILE_ACCESS_READ,
         RETRO_VFS_FILE_ACCESS_HINT_NONE);

   if (!file)
   {
      RARCH_ERR("Could not open BSV file for playback, path : \"%s\".\n", path);
      return false;
   }

   handle->file              = file;
   handle->playback          = true;

   intfstream_read(handle->file, header, sizeof(uint32_t) * 4);
   /* Compatibility with old implementation that
    * used incorrect documentation. */
   if (swap_if_little32(header[MAGIC_INDEX]) != BSV_MAGIC
         && swap_if_big32(header[MAGIC_INDEX]) != BSV_MAGIC)
   {
      RARCH_ERR("%s\n", msg_hash_to_str(MSG_MOVIE_FILE_IS_NOT_A_VALID_BSV1_FILE));
      return false;
   }

   state_size = swap_if_big32(header[STATE_SIZE_INDEX]);

#if 0
   RARCH_ERR("----- debug %u -----\n", header[0]);
   RARCH_ERR("----- debug %u -----\n", header[1]);
   RARCH_ERR("----- debug %u -----\n", header[2]);
   RARCH_ERR("----- debug %u -----\n", header[3]);
#endif

   if (state_size)
   {
      retro_ctx_size_info_t info;
      retro_ctx_serialize_info_t serial_info;
      uint8_t *buf       = (uint8_t*)malloc(state_size);

      if (!buf)
         return false;

      handle->state      = buf;
      handle->state_size = state_size;
      if (intfstream_read(handle->file,
               handle->state, state_size) != state_size)
      {
         RARCH_ERR("%s\n", msg_hash_to_str(MSG_COULD_NOT_READ_STATE_FROM_MOVIE));
         return false;
      }

      core_serialize_size( &info);

      if (info.size == state_size)
      {
         serial_info.data_const = handle->state;
         serial_info.size       = state_size;
         core_unserialize(&serial_info);
      }
      else
         RARCH_WARN("%s\n",
               msg_hash_to_str(MSG_MOVIE_FORMAT_DIFFERENT_SERIALIZER_VERSION));
   }

   handle->min_file_pos = sizeof(header) + state_size;

   return true;
}

static bool bsv_movie_init_record(
      bsv_movie_t *handle, const char *path)
{
   retro_ctx_size_info_t info;
   uint32_t state_size       = 0;
   uint32_t content_crc      = 0;
   uint32_t header[4]        = {0};
   intfstream_t *file        = intfstream_open_file(path,
         RETRO_VFS_FILE_ACCESS_WRITE,
         RETRO_VFS_FILE_ACCESS_HINT_NONE);

   if (!file)
   {
      RARCH_ERR("Could not open BSV file for recording, path : \"%s\".\n", path);
      return false;
   }

   handle->file             = file;

   content_crc              = content_get_crc();

   /* This value is supposed to show up as
    * BSV1 in a HEX editor, big-endian. */
   header[MAGIC_INDEX]      = swap_if_little32(BSV_MAGIC);
   header[CRC_INDEX]        = swap_if_big32(content_crc);

   core_serialize_size(&info);

   state_size               = (unsigned)info.size;

   header[STATE_SIZE_INDEX] = swap_if_big32(state_size);

   intfstream_write(handle->file, header, 4 * sizeof(uint32_t));

   handle->min_file_pos     = sizeof(header) + state_size;
   handle->state_size       = state_size;

   if (state_size)
   {
      retro_ctx_serialize_info_t serial_info;
      uint8_t *st      = (uint8_t*)malloc(state_size);

      if (!st)
         return false;

      handle->state    = st;

      serial_info.data = handle->state;
      serial_info.size = state_size;

      core_serialize(&serial_info);

      intfstream_write(handle->file,
            handle->state, state_size);
   }

   return true;
}

static void bsv_movie_free(bsv_movie_t *handle)
{
   intfstream_close(handle->file);
   free(handle->file);

   free(handle->state);
   free(handle->frame_pos);
   free(handle);
}

static bsv_movie_t *bsv_movie_init_internal(const char *path,
      enum rarch_movie_type type)
{
   size_t *frame_pos   = NULL;
   bsv_movie_t *handle = (bsv_movie_t*)calloc(1, sizeof(*handle));

   if (!handle)
      return NULL;

   if (type == RARCH_MOVIE_PLAYBACK)
   {
      if (!bsv_movie_init_playback(handle, path))
         goto error;
   }
   else if (!bsv_movie_init_record(handle, path))
      goto error;

   /* Just pick something really large
    * ~1 million frames rewind should do the trick. */
   if (!(frame_pos = (size_t*)calloc((1 << 20), sizeof(size_t))))
      goto error;

   handle->frame_pos       = frame_pos;

   handle->frame_pos[0]    = handle->min_file_pos;
   handle->frame_mask      = (1 << 20) - 1;

   return handle;

error:
   if (handle)
      bsv_movie_free(handle);
   return NULL;
}

static bool runloop_check_movie_init(input_driver_state_t *input_st,
      settings_t *settings)
{
   size_t _len;
   char msg[16384], path[8192];
   bsv_movie_t *state          = NULL;
   int state_slot              = settings->ints.state_slot;
   msg[0]                      =  '\0';

   configuration_set_uint(settings, settings->uints.rewind_granularity, 1);

   _len = strlcpy(path,
         input_st->bsv_movie_state.movie_path, sizeof(path));
   if (state_slot > 0)
      snprintf(path + _len, sizeof(path) - _len, "%d", state_slot);
   strlcat(path, ".bsv", sizeof(path));

   snprintf(msg, sizeof(msg), "%s \"%s\".",
         msg_hash_to_str(MSG_STARTING_MOVIE_RECORD_TO),
         path);

   if (!(state = bsv_movie_init_internal(path, RARCH_MOVIE_RECORD)))
   {
      runloop_msg_queue_push(
            msg_hash_to_str(MSG_FAILED_TO_START_MOVIE_RECORD),
            2, 180, true,
            NULL, MESSAGE_QUEUE_ICON_DEFAULT, MESSAGE_QUEUE_CATEGORY_INFO);
      RARCH_ERR("%s\n",
            msg_hash_to_str(MSG_FAILED_TO_START_MOVIE_RECORD));
      return false;
   }

   input_st->bsv_movie_state_handle         = state;

   runloop_msg_queue_push(msg, 2, 180, true, NULL, MESSAGE_QUEUE_ICON_DEFAULT, MESSAGE_QUEUE_CATEGORY_INFO);
   RARCH_LOG("%s \"%s\".\n",
         msg_hash_to_str(MSG_STARTING_MOVIE_RECORD_TO),
         path);

   return true;
}

void bsv_movie_frame_rewind(void)
{
   input_driver_state_t *input_st = &input_driver_st;
   bsv_movie_t         *handle    = input_st->bsv_movie_state_handle;

   if (!handle)
      return;

   handle->did_rewind = true;

   if (     (handle->frame_ptr <= 1)
         && (handle->frame_pos[0] == handle->min_file_pos))
   {
      /* If we're at the beginning... */
      handle->frame_ptr = 0;
      intfstream_seek(handle->file, (int)handle->min_file_pos, SEEK_SET);
   }
   else
   {
      /* First time rewind is performed, the old frame is simply replayed.
       * However, playing back that frame caused us to read data, and push
       * data to the ring buffer.
       *
       * Sucessively rewinding frames, we need to rewind past the read data,
       * plus another. */
      handle->frame_ptr = (handle->frame_ptr -
            (handle->first_rewind ? 1 : 2)) & handle->frame_mask;
      intfstream_seek(handle->file,
            (int)handle->frame_pos[handle->frame_ptr], SEEK_SET);
   }

   if (intfstream_tell(handle->file) <= (long)handle->min_file_pos)
   {
      /* We rewound past the beginning. */

      if (!handle->playback)
      {
         retro_ctx_serialize_info_t serial_info;

         /* If recording, we simply reset
          * the starting point. Nice and easy. */

         intfstream_seek(handle->file, 4 * sizeof(uint32_t), SEEK_SET);

         serial_info.data = handle->state;
         serial_info.size = handle->state_size;

         core_serialize(&serial_info);

         intfstream_write(handle->file, handle->state, handle->state_size);
      }
      else
         intfstream_seek(handle->file, (int)handle->min_file_pos, SEEK_SET);
   }
}

bool bsv_movie_init(input_driver_state_t *input_st)
{
   bsv_movie_t *state = NULL;
   if (input_st->bsv_movie_state.flags & BSV_FLAG_MOVIE_START_PLAYBACK)
   {
      const char *starting_movie_str = NULL;
      if (!(state = bsv_movie_init_internal(
               input_st->bsv_movie_state.movie_start_path,
               RARCH_MOVIE_PLAYBACK)))
      {
         RARCH_ERR("%s: \"%s\".\n",
               msg_hash_to_str(MSG_FAILED_TO_LOAD_MOVIE_FILE),
               input_st->bsv_movie_state.movie_start_path);
         return false;
      }

      input_st->bsv_movie_state_handle = state;
      input_st->bsv_movie_state.flags |= BSV_FLAG_MOVIE_PLAYBACK;
      starting_movie_str                       =
         msg_hash_to_str(MSG_STARTING_MOVIE_PLAYBACK);

      runloop_msg_queue_push(starting_movie_str,
            2, 180, false,
            NULL, MESSAGE_QUEUE_ICON_DEFAULT, MESSAGE_QUEUE_CATEGORY_INFO);
      RARCH_LOG("%s.\n", starting_movie_str);

      return true;
   }
   else if (input_st->bsv_movie_state.flags & BSV_FLAG_MOVIE_START_RECORDING)
   {
      char msg[8192];
      const char *movie_rec_str = msg_hash_to_str(MSG_STARTING_MOVIE_RECORD_TO);

      if (!(state = bsv_movie_init_internal(
               input_st->bsv_movie_state.movie_start_path,
               RARCH_MOVIE_RECORD)))
      {
         const char *movie_rec_fail_str =
            msg_hash_to_str(MSG_FAILED_TO_START_MOVIE_RECORD);
         runloop_msg_queue_push(movie_rec_fail_str,
               1, 180, true,
               NULL, MESSAGE_QUEUE_ICON_DEFAULT, MESSAGE_QUEUE_CATEGORY_INFO);
         RARCH_ERR("%s.\n", movie_rec_fail_str);
         return false;
      }

      input_st->bsv_movie_state_handle         = state;
      snprintf(msg, sizeof(msg),
            "%s \"%s\".", movie_rec_str,
            input_st->bsv_movie_state.movie_start_path);

      runloop_msg_queue_push(msg, 1, 180, true, NULL, MESSAGE_QUEUE_ICON_DEFAULT, MESSAGE_QUEUE_CATEGORY_INFO);
      RARCH_LOG("%s \"%s\".\n", movie_rec_str,
            input_st->bsv_movie_state.movie_start_path);

      return true;
   }

   return false;
}

void bsv_movie_deinit(input_driver_state_t *input_st)
{
   if (input_st->bsv_movie_state_handle)
      bsv_movie_free(input_st->bsv_movie_state_handle);
   input_st->bsv_movie_state_handle = NULL;
}

bool bsv_movie_check(input_driver_state_t *input_st,
      settings_t *settings)
{
   const char *movie_rec_stopped_str = NULL;
   if (!input_st->bsv_movie_state_handle)
      return runloop_check_movie_init(input_st, settings);

   if (input_st->bsv_movie_state.flags & BSV_FLAG_MOVIE_PLAYBACK)
   {
      const char *movie_playback_end_str = NULL;
      /* Checks if movie is being played back. */
      if (!(input_st->bsv_movie_state.flags & BSV_FLAG_MOVIE_END))
         return false;
      movie_playback_end_str = msg_hash_to_str(MSG_MOVIE_PLAYBACK_ENDED);
      runloop_msg_queue_push(
            movie_playback_end_str, 2, 180, false,
            NULL, MESSAGE_QUEUE_ICON_DEFAULT, MESSAGE_QUEUE_CATEGORY_INFO);
      RARCH_LOG("%s\n", movie_playback_end_str);

      bsv_movie_deinit(input_st);

      input_st->bsv_movie_state.flags &= ~(
              BSV_FLAG_MOVIE_END
            | BSV_FLAG_MOVIE_PLAYBACK);
      return true;
   }

   /* Checks if movie is being recorded. */
   if (!input_st->bsv_movie_state_handle)
      return false;

   movie_rec_stopped_str = msg_hash_to_str(MSG_MOVIE_RECORD_STOPPED);
   runloop_msg_queue_push(movie_rec_stopped_str,
         2, 180, true,
         NULL, MESSAGE_QUEUE_ICON_DEFAULT, MESSAGE_QUEUE_CATEGORY_INFO);
   RARCH_LOG("%s\n", movie_rec_stopped_str);

   bsv_movie_deinit(input_st);

   return true;
}
#endif

int16_t input_state_internal(unsigned port, unsigned device,
      unsigned idx, unsigned id)
{
   rarch_joypad_info_t joypad_info;
   unsigned mapped_port;
   input_driver_state_t *input_st          = &input_driver_st;
   settings_t *settings                    = config_get_ptr();
   float input_analog_deadzone             = settings->floats.input_analog_deadzone;
   float input_analog_sensitivity          = settings->floats.input_analog_sensitivity;
   unsigned *input_remap_port_map          = settings->uints.input_remap_port_map[port];
   bool input_driver_analog_requested      = input_st->analog_requested[port];
   const input_device_driver_t *joypad     = input_st->primary_joypad;
#ifdef HAVE_MFI
   const input_device_driver_t *sec_joypad = input_st->secondary_joypad;
#else
   const input_device_driver_t *sec_joypad = NULL;
#endif
#ifdef HAVE_MENU
   struct menu_state *menu_st              = menu_state_get_ptr();
   bool input_blocked                      = (menu_st->input_driver_flushing_input > 0) ||
                                             (input_st->flags &
INP_FLAG_BLOCK_LIBRETRO_INPUT);
#else
   bool input_blocked                      = (input_st->flags &
INP_FLAG_BLOCK_LIBRETRO_INPUT);
#endif
   bool bitmask_enabled                    = false;
   unsigned max_users                      = settings->uints.input_max_users;
   int16_t result                          = 0;

   device                                 &= RETRO_DEVICE_MASK;
   bitmask_enabled                         = (device == RETRO_DEVICE_JOYPAD) &&
                                             (id == RETRO_DEVICE_ID_JOYPAD_MASK);
   joypad_info.axis_threshold              = settings->floats.input_axis_threshold;

   /* Loop over all 'physical' ports mapped to specified
    * 'virtual' port index */
   while ((mapped_port = *(input_remap_port_map++)) < MAX_USERS)
   {
      int16_t ret                     = 0;
      int16_t port_result             = 0;
      unsigned input_analog_dpad_mode = settings->uints.input_analog_dpad_mode[mapped_port];

      joypad_info.joy_idx             = settings->uints.input_joypad_index[mapped_port];
      joypad_info.auto_binds          = input_autoconf_binds[joypad_info.joy_idx];

      /* Skip disabled input devices */
      if (mapped_port >= max_users)
         continue;

      /* If core has requested analog input, disable
       * analog to dpad mapping (unless forced) */
      switch (input_analog_dpad_mode)
      {
         case ANALOG_DPAD_LSTICK:
         case ANALOG_DPAD_RSTICK:
            if (input_driver_analog_requested)
               input_analog_dpad_mode = ANALOG_DPAD_NONE;
            break;
         case ANALOG_DPAD_LSTICK_FORCED:
            input_analog_dpad_mode = ANALOG_DPAD_LSTICK;
            break;
         case ANALOG_DPAD_RSTICK_FORCED:
            input_analog_dpad_mode = ANALOG_DPAD_RSTICK;
            break;
         default:
            break;
      }

      /* TODO/FIXME: This code is gibberish - a mess of nested
       * refactors that make no sense whatsoever. The entire
       * thing needs to be rewritten from scratch... */

      ret = input_state_wrap(
            input_st->current_driver,
            input_st->current_data,
            joypad,
            sec_joypad,
            &joypad_info,
            (*input_st->libretro_input_binds),
            input_st->flags & INP_FLAG_KB_MAPPING_BLOCKED,
            mapped_port, device, idx, id);

      if ((device == RETRO_DEVICE_ANALOG) &&
          (ret == 0))
      {
         if (input_st->libretro_input_binds[mapped_port])
         {
            if (idx == RETRO_DEVICE_INDEX_ANALOG_BUTTON)
            {
               if (id < RARCH_FIRST_CUSTOM_BIND)
               {
                  /* TODO/FIXME: Analog buttons can only be read as analog
                   * when the default mapping is applied. If the user
                   * remaps any analog buttons, they will become 'digital'
                   * due to the way that mapping is handled elsewhere. We
                   * cannot fix this without rewriting the entire mess that
                   * is the input remapping system... */
                  bool valid_bind = (*input_st->libretro_input_binds[mapped_port])[id].valid &&
                        (id == settings->uints.input_remap_ids[mapped_port][id]);

                  if (valid_bind)
                  {
                     if (sec_joypad)
                        ret = input_joypad_analog_button(
                              input_analog_deadzone,
                              input_analog_sensitivity,
                              sec_joypad, &joypad_info,
                              id,
                              &(*input_st->libretro_input_binds[mapped_port])[id]);

                     if (joypad && (ret == 0))
                        ret = input_joypad_analog_button(
                              input_analog_deadzone,
                              input_analog_sensitivity,
                              joypad, &joypad_info,
                              id,
                              &(*input_st->libretro_input_binds[mapped_port])[id]);
                  }
               }
            }
            else
            {
               if (sec_joypad)
                  ret = input_joypad_analog_axis(
                        input_analog_dpad_mode,
                        input_analog_deadzone,
                        input_analog_sensitivity,
                        sec_joypad,
                        &joypad_info,
                        idx,
                        id,
                        (*input_st->libretro_input_binds[mapped_port]));

               if (joypad && (ret == 0))
                  ret = input_joypad_analog_axis(
                        input_analog_dpad_mode,
                        input_analog_deadzone,
                        input_analog_sensitivity,
                        joypad,
                        &joypad_info,
                        idx,
                        id,
                        (*input_st->libretro_input_binds[mapped_port]));
            }
         }
      }

      if (!input_blocked)
      {
         input_mapper_t *handle = &input_st->mapper;

         if (bitmask_enabled)
         {
            unsigned i;
            for (i = 0; i < RARCH_FIRST_CUSTOM_BIND; i++)
               if (input_state_device(input_st,
                        settings, handle,
                        input_analog_dpad_mode, ret, mapped_port,
                        device, idx, i, true))
                  port_result |= (1 << i);
         }
         else
            port_result = input_state_device(input_st,
                  settings, handle,
                  input_analog_dpad_mode, ret, mapped_port,
                  device, idx, id, false);
      }

      /* Digital values are represented by a bitmap;
       * we can just perform the logical OR of
       * successive samples.
       * Analog values are an integer corresponding
       * to the extent of the analog motion; these
       * cannot be OR'd together, we must instead
       * keep the value with the largest magnitude */
      if (device == RETRO_DEVICE_ANALOG)
      {
         if (result == 0)
            result = port_result;
         else
         {
            int16_t port_result_abs = (port_result >= 0) ?
               port_result : -port_result;
            int16_t result_abs      = (result >= 0) ?
               result : -result;

            if (port_result_abs > result_abs)
               result = port_result;
         }
      }
      else
         result |= port_result;
   }

#ifdef HAVE_BSV_MOVIE
   /* Save input to BSV record, if enabled */
   if (BSV_MOVIE_IS_PLAYBACK_OFF())
   {
      result = swap_if_big16(result);
      intfstream_write(
            input_st->bsv_movie_state_handle->file, &result, 2);
   }
#endif

   return result;
}

int16_t input_driver_state_wrapper(unsigned port, unsigned device,
      unsigned idx, unsigned id)
{
   input_driver_state_t
      *input_st                = &input_driver_st;
   int16_t result              = 0;
#ifdef HAVE_BSV_MOVIE
   /* Load input from BSV record, if enabled */
   if (BSV_MOVIE_IS_PLAYBACK_ON())
   {
      int16_t bsv_result = 0;
      if (intfstream_read(
               input_st->bsv_movie_state_handle->file,
               &bsv_result, 2) == 2)
      {
#ifdef HAVE_CHEEVOS
         rcheevos_pause_hardcore();
#endif
         return swap_if_big16(bsv_result);
      }

      input_st->bsv_movie_state.flags |= BSV_FLAG_MOVIE_END;
   }
#endif

   /* Read input state */
   result = input_state_internal(port, device, idx, id);

   /* Register any analog stick input requests for
    * this 'virtual' (core) port */
   if (     (device == RETRO_DEVICE_ANALOG) &&
       (    (idx    == RETRO_DEVICE_INDEX_ANALOG_LEFT) ||
            (idx    == RETRO_DEVICE_INDEX_ANALOG_RIGHT)))
      input_st->analog_requested[port] = true;

#ifdef HAVE_BSV_MOVIE
   /* Save input to BSV record, if enabled */
   if (BSV_MOVIE_IS_PLAYBACK_OFF())
   {
      result = swap_if_big16(result);
      intfstream_write(input_st->bsv_movie_state_handle->file, &result, 2);
   }
#endif

   return result;
}

#ifdef HAVE_HID
void *hid_driver_get_data(void)
{
   return (void *)input_driver_st.hid_data;
}

/* This is only to be called after we've invoked free() on the
 * HID driver; the memory will have already been freed, so we need to
 * reset the pointer.
 */
void hid_driver_reset_data(void)
{
   input_driver_st.hid_data = NULL;
}

/**
 * config_get_hid_driver_options:
 *
 * Get an enumerated list of all HID driver names, separated by '|'.
 *
 * Returns: string listing of all HID driver names, separated by '|'.
 **/
const char* config_get_hid_driver_options(void)
{
   return char_list_new_special(STRING_LIST_INPUT_HID_DRIVERS, NULL);
}

/**
 * input_hid_init_first:
 *
 * Finds first suitable HID driver and initializes.
 *
 * Returns: HID driver if found, otherwise NULL.
 **/
const hid_driver_t *input_hid_init_first(void)
{
   unsigned i;
   input_driver_state_t *input_st = &input_driver_st;

   for (i = 0; hid_drivers[i]; i++)
   {
      input_st->hid_data = hid_drivers[i]->init();

      if (input_st->hid_data)
      {
         RARCH_LOG("[Input]: Found HID driver: \"%s\".\n",
               hid_drivers[i]->ident);
         return hid_drivers[i];
      }
   }

   return NULL;
}
#endif

void input_remapping_cache_global_config(void)
{
   unsigned i;
   settings_t *settings           = config_get_ptr();
   input_driver_state_t *input_st = &input_driver_st;

   for (i = 0; i < MAX_USERS; i++)
   {
      /* Libretro device type is always set to
       * RETRO_DEVICE_JOYPAD globally *unless*
       * an override has been set via the command
       * line interface */
      unsigned device = RETRO_DEVICE_JOYPAD;

      if (retroarch_override_setting_is_set(
            RARCH_OVERRIDE_SETTING_LIBRETRO_DEVICE, &i))
         device = settings->uints.input_libretro_device[i];

      input_st->old_analog_dpad_mode[i] = settings->uints.input_analog_dpad_mode[i];
      input_st->old_libretro_device[i]  = device;
   }

   input_st->flags |= INP_FLAG_OLD_ANALOG_DPAD_MODE_SET
                    | INP_FLAG_OLD_LIBRETRO_DEVICE_SET;
}

void input_remapping_restore_global_config(bool clear_cache)
{
   unsigned i;
   settings_t *settings           = config_get_ptr();
   input_driver_state_t *input_st = &input_driver_st;

   if (!(input_st->flags & INP_FLAG_REMAPPING_CACHE_ACTIVE))
      goto end;

   for (i = 0; i < MAX_USERS; i++)
   {
      if ((input_st->flags & INP_FLAG_OLD_ANALOG_DPAD_MODE_SET)
          && (settings->uints.input_analog_dpad_mode[i] !=
               input_st->old_analog_dpad_mode[i]))
         configuration_set_uint(settings,
               settings->uints.input_analog_dpad_mode[i],
               input_st->old_analog_dpad_mode[i]);

      if (   (input_st->flags & INP_FLAG_OLD_LIBRETRO_DEVICE_SET)
          && (settings->uints.input_libretro_device[i] !=
               input_st->old_libretro_device[i]))
         configuration_set_uint(settings,
               settings->uints.input_libretro_device[i],
               input_st->old_libretro_device[i]);
   }

end:
   if (clear_cache)
      input_st->flags &= ~(INP_FLAG_OLD_ANALOG_DPAD_MODE_SET
                         | INP_FLAG_OLD_LIBRETRO_DEVICE_SET
                         | INP_FLAG_REMAPPING_CACHE_ACTIVE);
}

void input_remapping_update_port_map(void)
{
   unsigned i, j;
   settings_t *settings               = config_get_ptr();
   unsigned port_map_index[MAX_USERS] = {0};

   /* First pass: 'reset' port map */
   for (i = 0; i < MAX_USERS; i++)
      for (j = 0; j < (MAX_USERS + 1); j++)
         settings->uints.input_remap_port_map[i][j] = MAX_USERS;

   /* Second pass: assign port indices from
    * 'input_remap_ports' */
   for (i = 0; i < MAX_USERS; i++)
   {
      unsigned remap_port = settings->uints.input_remap_ports[i];

      if (remap_port < MAX_USERS)
      {
         /* 'input_remap_port_map' provides a list of
          * 'physical' ports for each 'virtual' port
          * sampled in input_state().
          * (Note: in the following explanation, port
          * index starts from 0, rather than the frontend
          * display convention of 1)
          * For example - the following remap configuration
          * will map input devices 0+1 to port 0, and input
          * device 2 to port 1
          * > input_remap_ports[0] = 0;
          *   input_remap_ports[1] = 0;
          *   input_remap_ports[2] = 1;
          * This gives a port map of:
          * > input_remap_port_map[0] = { 0, 1, MAX_USERS, ... };
          *   input_remap_port_map[1] = { 2, MAX_USERS, ... }
          *   input_remap_port_map[2] = { MAX_USERS, ... }
          *   ...
          * A port map value of MAX_USERS indicates the end
          * of the 'physical' port list */
         settings->uints.input_remap_port_map[remap_port]
               [port_map_index[remap_port]] = i;
         port_map_index[remap_port]++;
      }
   }
}

void input_remapping_deinit(bool save_remap)
{
   runloop_state_t *runloop_st  = runloop_state_get_ptr();
   if (runloop_st->name.remapfile)
   {
      if (save_remap)
         input_remapping_save_file(runloop_st->name.remapfile);

      free(runloop_st->name.remapfile);
   }
   runloop_st->name.remapfile   = NULL;
   runloop_st->flags           &= ~(RUNLOOP_FLAG_REMAPS_CORE_ACTIVE
                               |    RUNLOOP_FLAG_REMAPS_CONTENT_DIR_ACTIVE
                               |    RUNLOOP_FLAG_REMAPS_GAME_ACTIVE);
}

void input_remapping_set_defaults(bool clear_cache)
{
   unsigned i, j;
   settings_t *settings        = config_get_ptr();

   for (i = 0; i < MAX_USERS; i++)
   {
      /* Button/keyboard remaps */
      for (j = 0; j < RARCH_FIRST_CUSTOM_BIND; j++)
      {
         const struct retro_keybind *keybind = &input_config_binds[i][j];

         configuration_set_uint(settings,
               settings->uints.input_remap_ids[i][j],
                     keybind ? keybind->id : RARCH_UNMAPPED);

         configuration_set_uint(settings,
               settings->uints.input_keymapper_ids[i][j], RETROK_UNKNOWN);
      }

      /* Analog stick remaps */
      for (j = RARCH_FIRST_CUSTOM_BIND; j < (RARCH_FIRST_CUSTOM_BIND + 8); j++)
         configuration_set_uint(settings,
               settings->uints.input_remap_ids[i][j], j);

      /* Controller port remaps */
      configuration_set_uint(settings,
            settings->uints.input_remap_ports[i], i);
   }

   /* Need to call 'input_remapping_update_port_map()'
    * whenever 'settings->uints.input_remap_ports'
    * is modified */
   input_remapping_update_port_map();

   /* Restore 'global' settings that were cached on
    * the last core init
    * > Prevents remap changes from 'bleeding through'
    *   into the main config file */
   input_remapping_restore_global_config(clear_cache);
}

void input_driver_collect_system_input(input_driver_state_t *input_st,
      settings_t *settings, input_bits_t *current_bits)
{
   int port;
   rarch_joypad_info_t joypad_info;
   unsigned block_delay                = settings->uints.input_hotkey_block_delay;
   const input_device_driver_t *joypad = input_st->primary_joypad;
#ifdef HAVE_MFI
   const input_device_driver_t
      *sec_joypad                      = input_st->secondary_joypad;
#else
   const input_device_driver_t
      *sec_joypad                      = NULL;
#endif
#ifdef HAVE_MENU
   bool display_kb                     = menu_input_dialog_get_display_kb();
   bool menu_is_alive                  = menu_state_get_ptr()->flags &
      MENU_ST_FLAG_ALIVE;
   bool menu_input_active              = menu_is_alive &&
         !(settings->bools.menu_unified_controls && !display_kb);
#endif
   input_driver_t *current_input       = input_st->current_driver;
   unsigned max_users                  = settings->uints.input_max_users;
   bool all_users_control_menu         = settings->bools.input_all_users_control_menu;
   joypad_info.axis_threshold          = settings->floats.input_axis_threshold;

   /* Gather input from each (enabled) joypad */
   for (port = 0; port < (int)max_users; port++)
   {
      input_bits_t tmp_bits;
      input_bits_t *loop_bits                = NULL;
      const struct retro_keybind *binds_norm = &input_config_binds[port][RARCH_ENABLE_HOTKEY];
      const struct retro_keybind *binds_auto = &input_autoconf_binds[port][RARCH_ENABLE_HOTKEY];
      struct retro_keybind *auto_binds       = input_autoconf_binds[port];
      struct retro_keybind *general_binds    = input_config_binds[port];
      joypad_info.joy_idx                    = settings->uints.input_joypad_index[port];
      joypad_info.auto_binds                 = input_autoconf_binds[joypad_info.joy_idx];

      if (port == 0)
         loop_bits = current_bits;
      else
      {
         loop_bits = &tmp_bits;
         BIT256_CLEAR_ALL_PTR(loop_bits);
      }

#ifdef HAVE_MENU
      if (menu_is_alive)
      {
         int k;
         int s;

         /* Push analog to D-Pad mappings to binds. */
         for (k = RETRO_DEVICE_ID_JOYPAD_UP; k <= RETRO_DEVICE_ID_JOYPAD_RIGHT; k++)
         {
            (auto_binds)[k].orig_joyaxis    = (auto_binds)[k].joyaxis;
            (general_binds)[k].orig_joyaxis = (general_binds)[k].joyaxis;
         }

         /* Read input from both analog sticks. */
         for (s = RETRO_DEVICE_INDEX_ANALOG_LEFT; s <= RETRO_DEVICE_INDEX_ANALOG_RIGHT; s++)
         {
            unsigned x_plus  = RARCH_ANALOG_LEFT_X_PLUS;
            unsigned y_plus  = RARCH_ANALOG_LEFT_Y_PLUS;
            unsigned x_minus = RARCH_ANALOG_LEFT_X_MINUS;
            unsigned y_minus = RARCH_ANALOG_LEFT_Y_MINUS;

            if (s == RETRO_DEVICE_INDEX_ANALOG_RIGHT)
            {
               x_plus  = RARCH_ANALOG_RIGHT_X_PLUS;
               y_plus  = RARCH_ANALOG_RIGHT_Y_PLUS;
               x_minus = RARCH_ANALOG_RIGHT_X_MINUS;
               y_minus = RARCH_ANALOG_RIGHT_Y_MINUS;
            }

            if (!INHERIT_JOYAXIS(auto_binds))
            {
               unsigned j = x_plus + 3;
               /* Inherit joyaxis from analogs. */
               for (k = RETRO_DEVICE_ID_JOYPAD_UP; k <= RETRO_DEVICE_ID_JOYPAD_RIGHT; k++)
               {
                  if ((auto_binds)[j].joyaxis != AXIS_NONE &&
                        ((float)abs(joypad->axis(port, (uint32_t)(auto_binds)[j].joyaxis))
                         / 0x8000) > joypad_info.axis_threshold)
                     (auto_binds)[k].joyaxis = (auto_binds)[j].joyaxis;
                  j--;
               }
            }

            if (!INHERIT_JOYAXIS(general_binds))
            {
               unsigned j = x_plus + 3;
               /* Inherit joyaxis from analogs. */
               for (k = RETRO_DEVICE_ID_JOYPAD_UP; k <= RETRO_DEVICE_ID_JOYPAD_RIGHT; k++)
               {
                  if ((general_binds)[j].joyaxis != AXIS_NONE &&
                        ((float)abs(joypad->axis(port, (uint32_t)(general_binds)[j].joyaxis))
                         / 0x8000) > joypad_info.axis_threshold)
                     (general_binds)[k].joyaxis = (general_binds)[j].joyaxis;
                  j--;
               }
            }
         }
      }
#endif /* HAVE_MENU */

      input_keys_pressed(port,
#ifdef HAVE_MENU
            menu_input_active,
#else
            false,
#endif
            block_delay,
            loop_bits,
            (const retro_keybind_set *)input_config_binds,
            binds_norm,
            binds_auto,
            joypad,
            sec_joypad,
            &joypad_info);

#ifdef HAVE_MENU
      if (menu_is_alive)
      {
         int j;
         /* Restores analog D-pad binds temporarily overridden. */
         for (j = RETRO_DEVICE_ID_JOYPAD_UP; j <= RETRO_DEVICE_ID_JOYPAD_RIGHT; j++)
         {
            (auto_binds)[j].joyaxis    = (auto_binds)[j].orig_joyaxis;
            (general_binds)[j].joyaxis = (general_binds)[j].orig_joyaxis;
         }
      }
#endif /* HAVE_MENU */

      /* we write port 0 directly to input_bits to save one iteration of this loop */
      if (port != 0)
      {
         int i;
         /* Update compound 'current_bits' record
          * Note: Only digital inputs are considered */
         for(i = 0; i < sizeof(current_bits->data) / sizeof(current_bits->data[0]); i++)
            current_bits->data[i] |= loop_bits->data[i];
      }
      else if (!all_users_control_menu)
         break;
   }

#ifdef HAVE_MENU
   if (menu_input_active)
   {
      /* Gather keyboard input, if enabled
       * Note: Keyboard input always read from
       * port 0 */
      if (     !display_kb
            &&  current_input->input_state)
      {
         unsigned i;
         unsigned ids[][2] =
         {
            {RETROK_SPACE,     RETRO_DEVICE_ID_JOYPAD_START   },
            {RETROK_SLASH,     RETRO_DEVICE_ID_JOYPAD_X       },
            {RETROK_RSHIFT,    RETRO_DEVICE_ID_JOYPAD_SELECT  },
            {RETROK_RIGHT,     RETRO_DEVICE_ID_JOYPAD_RIGHT   },
            {RETROK_LEFT,      RETRO_DEVICE_ID_JOYPAD_LEFT    },
            {RETROK_DOWN,      RETRO_DEVICE_ID_JOYPAD_DOWN    },
            {RETROK_UP,        RETRO_DEVICE_ID_JOYPAD_UP      },
            {RETROK_PAGEUP,    RETRO_DEVICE_ID_JOYPAD_L       },
            {RETROK_PAGEDOWN,  RETRO_DEVICE_ID_JOYPAD_R       },
            {0,                RARCH_QUIT_KEY                 },
            {0,                RARCH_FULLSCREEN_TOGGLE_KEY    },
            {RETROK_BACKSPACE, RETRO_DEVICE_ID_JOYPAD_B      },
            {RETROK_RETURN,    RETRO_DEVICE_ID_JOYPAD_A      },
            {RETROK_DELETE,    RETRO_DEVICE_ID_JOYPAD_Y      },
            {0,                RARCH_UI_COMPANION_TOGGLE     },
            {0,                RARCH_FPS_TOGGLE              },
            {0,                RARCH_NETPLAY_HOST_TOGGLE     },
            {0,                RARCH_MENU_TOGGLE             },
         };

         ids[9][0]  = input_config_binds[0][RARCH_QUIT_KEY].key;
         ids[10][0] = input_config_binds[0][RARCH_FULLSCREEN_TOGGLE_KEY].key;
         ids[14][0] = input_config_binds[0][RARCH_UI_COMPANION_TOGGLE].key;
         ids[15][0] = input_config_binds[0][RARCH_FPS_TOGGLE].key;
         ids[16][0] = input_config_binds[0][RARCH_NETPLAY_HOST_TOGGLE].key;
         ids[17][0] = input_config_binds[0][RARCH_MENU_TOGGLE].key;

         if (settings->bools.input_menu_swap_ok_cancel_buttons)
         {
            ids[11][1] = RETRO_DEVICE_ID_JOYPAD_A;
            ids[12][1] = RETRO_DEVICE_ID_JOYPAD_B;
         }

         for (i = 0; i < ARRAY_SIZE(ids); i++)
         {
            if (current_input->input_state(
                     input_st->current_data,
                     joypad,
                     sec_joypad,
                     &joypad_info, (const retro_keybind_set *)input_config_binds,
                     input_st->flags & INP_FLAG_KB_MAPPING_BLOCKED,
                     0,
                     RETRO_DEVICE_KEYBOARD, 0, ids[i][0]))
               BIT256_SET_PTR(current_bits, ids[i][1]);
         }
      }
   }
   else
#endif /* HAVE_MENU */
   {
#if defined(HAVE_ACCESSIBILITY) && defined(HAVE_TRANSLATE)
      if (settings->bools.ai_service_enable)
      {
         int i;
         input_st->gamepad_input_override = 0;
         for (i = 0; i < MAX_USERS; i++)
         {
            /* Set gamepad input override */
            if (input_st->ai_gamepad_state[i] == 2)
               input_st->gamepad_input_override |= (1 << i);
            input_st->ai_gamepad_state[i] = 0;
         }
      }
#endif /* defined(HAVE_ACCESSIBILITY) && defined(HAVE_TRANSLATE) */
   }
}

#if defined(HAVE_MENU) && defined(HAVE_ACCESSIBILITY)
static const char *accessibility_lut_name(char key)
{
   switch (key)
   {
#if 0
      /* TODO/FIXME - overlaps with tilde */
      case '`':
         return "left quote";
#endif
      case '`':
         return "tilde";
      case '!':
         return "exclamation point";
      case '@':
         return "at sign";
      case '#':
         return "hash sign";
      case '$':
         return "dollar sign";
      case '%':
         return "percent sign";
      case '^':
         return "carrot";
      case '&':
         return "ampersand";
      case '*':
         return "asterisk";
      case '(':
         return "left bracket";
      case ')':
         return "right bracket";
      case '-':
         return "minus";
      case '_':
         return "underscore";
      case '=':
         return "equals";
      case '+':
         return "plus";
      case '[':
         return "left square bracket";
      case '{':
         return "left curl bracket";
      case ']':
         return "right square bracket";
      case '}':
         return "right curl bracket";
      case '\\':
         return "back slash";
      case '|':
         return "pipe";
      case ';':
         return "semicolon";
      case ':':
         return "colon";
      case '\'':
         return "single quote";
      case '\"':
         return "double quote";
      case ',':
         return "comma";
      case '<':
         return "left angle bracket";
      case '.':
         return "period";
      case '>':
         return "right angle bracket";
      case '/':
         return "front slash";
      case '?':
         return "question mark";
      case ' ':
         return "space";
      default:
         break;
   }
   return NULL;
}
#endif

void input_keyboard_event(bool down, unsigned code,
      uint32_t character, uint16_t mod, unsigned device)
{
   runloop_state_t *runloop_st   = runloop_state_get_ptr();
   retro_keyboard_event_t
	   *key_event            = &runloop_st->key_event;
   input_driver_state_t
      *input_st                  = &input_driver_st;
#ifdef HAVE_ACCESSIBILITY
   access_state_t *access_st     = access_state_get_ptr();
   settings_t *settings          = config_get_ptr();
   bool accessibility_enable     = settings->bools.accessibility_enable;
   unsigned accessibility_narrator_speech_speed = settings->uints.accessibility_narrator_speech_speed;
#endif
#ifdef HAVE_MENU
   struct menu_state *menu_st    = menu_state_get_ptr();

   /* If screensaver is active, then it should be
    * disabled if:
    * - Key is down AND
    * - OSK is active, OR:
    * - Key is *not* mapped to RetroPad input (these
    *   inputs are handled in menu_event() - if we
    *   allow mapped RetroPad keys to toggle off
    *   the screensaver, then we end up with a 'duplicate'
    *   input that will trigger unwanted menu action)
    * - For extra amusement, a number of keyboard keys
    *   are hard-coded to RetroPad inputs (while the menu
    *   is running) in such a way that they cannot be
    *   detected via the regular 'keyboard_mapping_bits'
    *   record. We therefore have to check each of these
    *   explicitly...
    * Otherwise, input is ignored whenever screensaver
    * is active */
   if (menu_st->flags & MENU_ST_FLAG_SCREENSAVER_ACTIVE)
   {
      if (   (down)
          && (code != RETROK_UNKNOWN)
          && (menu_input_dialog_get_display_kb() ||
              !((code == RETROK_SPACE)    || /* RETRO_DEVICE_ID_JOYPAD_START */
                (code == RETROK_SLASH)    || /* RETRO_DEVICE_ID_JOYPAD_X */
                (code == RETROK_RSHIFT)   || /* RETRO_DEVICE_ID_JOYPAD_SELECT */
                (code == RETROK_RIGHT)    || /* RETRO_DEVICE_ID_JOYPAD_RIGHT */
                (code == RETROK_LEFT)     || /* RETRO_DEVICE_ID_JOYPAD_LEFT */
                (code == RETROK_DOWN)     || /* RETRO_DEVICE_ID_JOYPAD_DOWN */
                (code == RETROK_UP)       || /* RETRO_DEVICE_ID_JOYPAD_UP */
                (code == RETROK_PAGEUP)   || /* RETRO_DEVICE_ID_JOYPAD_L */
                (code == RETROK_PAGEDOWN) || /* RETRO_DEVICE_ID_JOYPAD_R */
                (code == RETROK_BACKSPACE)|| /* RETRO_DEVICE_ID_JOYPAD_B */
                (code == RETROK_RETURN)   || /* RETRO_DEVICE_ID_JOYPAD_A */
                (code == RETROK_DELETE)   || /* RETRO_DEVICE_ID_JOYPAD_Y */
                 BIT512_GET(input_st->keyboard_mapping_bits, code))))
      {
         menu_ctx_environment_t menu_environ;
         menu_environ.type           = MENU_ENVIRON_DISABLE_SCREENSAVER;
         menu_environ.data           = NULL;
         menu_st->flags             &= ~MENU_ST_FLAG_SCREENSAVER_ACTIVE;
         menu_st->input_last_time_us = menu_st->current_time_us;
         menu_driver_ctl(RARCH_MENU_CTL_ENVIRONMENT, &menu_environ);
      }
      return;
   }

   if (down)
      menu_st->input_last_time_us = menu_st->current_time_us;

#ifdef HAVE_ACCESSIBILITY
   if (menu_input_dialog_get_display_kb()
         && down && is_accessibility_enabled(
            accessibility_enable,
            access_st->enabled))
   {
      if (code != 303 && code != 0)
      {
         char* say_char = (char*)malloc(sizeof(char)+1);

         if (say_char)
         {
            char c      = (char)character;
            *say_char   = c;
            say_char[1] = '\0';

            if (character == 127 || character == 8)
               accessibility_speak_priority(
                     accessibility_enable,
                     accessibility_narrator_speech_speed,
                     "backspace", 10);
            else
            {
               const char *lut_name = accessibility_lut_name(c);
               if (lut_name)
                  accessibility_speak_priority(
                        accessibility_enable,
                        accessibility_narrator_speech_speed,
                        lut_name, 10);
               else if (character != 0)
                  accessibility_speak_priority(
                        accessibility_enable,
                        accessibility_narrator_speech_speed,
                        say_char, 10);
            }
            free(say_char);
         }
      }
   }
#endif
#endif

   if (input_st->flags & INP_FLAG_DEFERRED_WAIT_KEYS)
   {
      if (down)
         return;
      input_st->keyboard_press_cb    = NULL;
      input_st->keyboard_press_data  = NULL;
      input_st->flags               &= ~(INP_FLAG_KB_MAPPING_BLOCKED
                                     |   INP_FLAG_DEFERRED_WAIT_KEYS
                                       );
   }
   else if (input_st->keyboard_press_cb)
   {
      if (!down || code == RETROK_UNKNOWN)
         return;
      if (input_st->keyboard_press_cb(input_st->keyboard_press_data, code))
         return;
      input_st->flags               |= INP_FLAG_DEFERRED_WAIT_KEYS;
   }
   else if (input_st->keyboard_line.enabled)
   {
      if (!down)
         return;

      switch (device)
      {
         case RETRO_DEVICE_POINTER:
            if (code != 0x12d)
               character = (char)code;
            /* fall-through */
         default:
            if (!input_keyboard_line_event(input_st,
                     &input_st->keyboard_line, character))
               return;
            break;
      }

      /* Line is complete, can free it now. */
      if (input_st->keyboard_line.buffer)
         free(input_st->keyboard_line.buffer);
      input_st->keyboard_line.buffer       = NULL;
      input_st->keyboard_line.ptr          = 0;
      input_st->keyboard_line.size         = 0;
      input_st->keyboard_line.cb           = NULL;
      input_st->keyboard_line.userdata     = NULL;
      input_st->keyboard_line.enabled      = false;

      /* Unblock all hotkeys. */
      input_st->flags                     &= ~INP_FLAG_KB_MAPPING_BLOCKED;
   }
   else
   {
      if (code == RETROK_UNKNOWN)
         return;

      /* Block hotkey + RetroPad mapped keyboard key events,
       * but not with game focus, and from keyboard device type,
       * and with 'enable_hotkey' modifier set and unpressed */
      if (!input_st->game_focus_state.enabled &&
            BIT512_GET(input_st->keyboard_mapping_bits, code))
      {
         input_mapper_t *handle      = &input_st->mapper;
         struct retro_keybind hotkey = input_config_binds[0][RARCH_ENABLE_HOTKEY];
         bool hotkey_pressed         =
                  (input_st->input_hotkey_block_counter > 0)
               || (hotkey.key == code);

         if (!(MAPPER_GET_KEY(handle, code)) &&
               !(!hotkey_pressed && (
                     (hotkey.key     != RETROK_UNKNOWN)
                  || (hotkey.joykey  != NO_BTN)
                  || (hotkey.joyaxis != AXIS_NONE)
               )))
            return;
      }

      if (*key_event)
         (*key_event)(down, code, character, mod);
   }
}<|MERGE_RESOLUTION|>--- conflicted
+++ resolved
@@ -3459,7 +3459,6 @@
 }
 #endif
 
-<<<<<<< HEAD
 #ifdef HAVE_LANGEXTRA
 /* combine 3 korean elements. make utf8 character */
 static unsigned get_kr_utf8( int c1,int c2,int c3)
@@ -3591,8 +3590,6 @@
 }
 #endif
 
-bool input_keyboard_line_event(
-=======
 /**
  * input_keyboard_line_event:
  * @state                    : Input keyboard line handle.
@@ -3603,7 +3600,6 @@
  * Returns: true (1) on success, otherwise false (0).
  **/
 static bool input_keyboard_line_event(
->>>>>>> 31e549ce
       input_driver_state_t *input_st,
       input_keyboard_line_t *state, uint32_t character)
 {

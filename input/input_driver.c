/**
 *  RetroArch - A frontend for libretro.
 *  Copyright (C) 2010-2014 - Hans-Kristian Arntzen
 *  Copyright (C) 2011-2017 - Daniel De Matteis
 *  Copyright (C) 2016-2019 - Andr�s Su�rez (input mapper code)
 *
 *  RetroArch is free software: you can redistribute it and/or modify it under
 *  the terms of the GNU General Public License as published by the Free
 *  Software Foundation, either version 3 of the License, or (at your option)
 *  any later version.
 *
 *  RetroArch is distributed in the hope that it will be useful, but WITHOUT
 *  ANY WARRANTY; without even the implied warranty of MERCHANTABILITY or
 *  FITNESS FOR A PARTICULAR PURPOSE.  See the GNU General Public License for
 *  more details.
 *
 *  You should have received a copy of the GNU General Public License along
 *  with RetroArch. If not, see <http://www.gnu.org/licenses/>.
 **/

#define _USE_MATH_DEFINES
#include <math.h>
#include <string/stdstring.h>
#include <encodings/utf.h>
#include <clamping.h>
#include <retro_endianness.h>

#include "input_driver.h"
#include "input_keymaps.h"
#include "input_remapping.h"
#include "input_osk.h"
#include "input_types.h"

#ifdef HAVE_CHEEVOS
#include "../cheevos/cheevos.h"
#endif

#ifdef HAVE_NETWORKING
#include <net/net_compat.h>
#include <net/net_socket.h>
#endif

#ifdef HAVE_MENU
#include "../menu/menu_driver.h"
#endif

#include "../accessibility.h"
#include "../command.h"
#include "../config.def.keybinds.h"
#include "../driver.h"
#include "../retroarch.h"
#include "../verbosity.h"
#include "../configuration.h"
#include "../list_special.h"
#include "../performance_counters.h"
#ifdef HAVE_BSV_MOVIE
#include "../tasks/task_content.h"
#endif
#include "../tasks/tasks_internal.h"

#define HOLD_BTN_DELAY_SEC 2

/* Depends on ASCII character values */
#define ISPRINT(c) (((int)(c) >= ' ' && (int)(c) <= '~') ? 1 : 0)

#define INPUT_REMOTE_KEY_PRESSED(input_st, key, port) (input_st->remote_st_ptr.buttons[(port)] & (UINT64_C(1) << (key)))

#define IS_COMPOSITION(c)       ( (c & 0x0F000000) ? 1 : 0)
#define IS_COMPOSITION_KR(c)    ( (c & 0x01000000) ? 1 : 0)
#define IS_END_COMPOSITION(c)   ( (c & 0xF0000000) ? 1 : 0)

/**
 * check_input_driver_block_hotkey:
 *
 * Checks if 'hotkey enable' key is pressed.
 *
 * If we haven't bound anything to this,
 * always allow hotkeys.

 * If we hold ENABLE_HOTKEY button, block all libretro input to allow
 * hotkeys to be bound to same keys as RetroPad.
 **/
#define CHECK_INPUT_DRIVER_BLOCK_HOTKEY(normal_bind, autoconf_bind) \
( \
         (((normal_bind)->key      != RETROK_UNKNOWN) \
      || ((normal_bind)->mbutton   != NO_BTN) \
      || ((normal_bind)->joykey    != NO_BTN) \
      || ((normal_bind)->joyaxis   != AXIS_NONE) \
      || ((autoconf_bind)->key     != RETROK_UNKNOWN) \
      || ((autoconf_bind)->joykey  != NO_BTN) \
      || ((autoconf_bind)->joyaxis != AXIS_NONE)) \
)

/* Human readable order of input binds */
const unsigned input_config_bind_order[24] = {
   RETRO_DEVICE_ID_JOYPAD_UP,
   RETRO_DEVICE_ID_JOYPAD_DOWN,
   RETRO_DEVICE_ID_JOYPAD_LEFT,
   RETRO_DEVICE_ID_JOYPAD_RIGHT,
   RETRO_DEVICE_ID_JOYPAD_B,
   RETRO_DEVICE_ID_JOYPAD_A,
   RETRO_DEVICE_ID_JOYPAD_Y,
   RETRO_DEVICE_ID_JOYPAD_X,
   RETRO_DEVICE_ID_JOYPAD_SELECT,
   RETRO_DEVICE_ID_JOYPAD_START,
   RETRO_DEVICE_ID_JOYPAD_L,
   RETRO_DEVICE_ID_JOYPAD_R,
   RETRO_DEVICE_ID_JOYPAD_L2,
   RETRO_DEVICE_ID_JOYPAD_R2,
   RETRO_DEVICE_ID_JOYPAD_L3,
   RETRO_DEVICE_ID_JOYPAD_R3,
   19, /* Left Analog Up */
   18, /* Left Analog Down */
   17, /* Left Analog Left */
   16, /* Left Analog Right */
   23, /* Right Analog Up */
   22, /* Right Analog Down */
   21, /* Right Analog Left */
   20, /* Right Analog Right */
};

/**************************************/
/* TODO/FIXME - turn these into static global variable */
retro_keybind_set input_config_binds[MAX_USERS];
retro_keybind_set input_autoconf_binds[MAX_USERS];
uint64_t lifecycle_state                                        = 0;

static void *input_null_init(const char *joypad_driver) { return (void*)-1; }
static void input_null_poll(void *data) { }
static int16_t input_null_input_state(
      void *data,
      const input_device_driver_t *joypad,
      const input_device_driver_t *sec_joypad,
      rarch_joypad_info_t *joypad_info,
      const retro_keybind_set *retro_keybinds,
      bool keyboard_mapping_blocked,
      unsigned port, unsigned device, unsigned index, unsigned id) { return 0; }
static void input_null_free(void *data) { }
static bool input_null_set_sensor_state(void *data, unsigned port,
         enum retro_sensor_action action, unsigned rate) { return false; }
static float input_null_get_sensor_input(void *data, unsigned port, unsigned id) { return 0.0; }
static uint64_t input_null_get_capabilities(void *data) { return 0; }
static void input_null_grab_mouse(void *data, bool state) { }
static bool input_null_grab_stdin(void *data) { return false; }
static void input_null_keypress_vibrate(void) { }

static input_driver_t input_null = {
   input_null_init,
   input_null_poll,
   input_null_input_state,
   input_null_free,
   input_null_set_sensor_state,
   input_null_get_sensor_input,
   input_null_get_capabilities,
   "null",
   input_null_grab_mouse,
   input_null_grab_stdin,
   input_null_keypress_vibrate
};

static input_device_driver_t null_joypad = {
   NULL, /* init */
   NULL, /* query_pad */
   NULL, /* destroy */
   NULL, /* button */
   NULL, /* state */
   NULL, /* get_buttons */
   NULL, /* axis */
   NULL, /* poll */
   NULL, /* rumble */
   NULL, /* rumble_gain */
   NULL, /* name */
   "null",
};


#ifdef HAVE_HID
static bool null_hid_joypad_query(void *data, unsigned pad) {
   return pad < MAX_USERS; }
static const char *null_hid_joypad_name(
      void *data, unsigned pad) { return NULL; }
static void null_hid_joypad_get_buttons(void *data,
      unsigned port, input_bits_t *state) { BIT256_CLEAR_ALL_PTR(state); }
static int16_t null_hid_joypad_button(
      void *data, unsigned port, uint16_t joykey) { return 0; }
static bool null_hid_joypad_rumble(void *data, unsigned pad,
      enum retro_rumble_effect effect, uint16_t strength) { return false; }
static int16_t null_hid_joypad_axis(
      void *data, unsigned port, uint32_t joyaxis) { return 0; }
static void *null_hid_init(void) { return (void*)-1; }
static void null_hid_free(const void *data) { }
static void null_hid_poll(void *data) { }
static int16_t null_hid_joypad_state(
      void *data,
      rarch_joypad_info_t *joypad_info,
      const void *binds_data,
      unsigned port) { return 0; }

static hid_driver_t null_hid = {
   null_hid_init,               /* init */
   null_hid_joypad_query,       /* joypad_query */
   null_hid_free,               /* free */
   null_hid_joypad_button,      /* button */
   null_hid_joypad_state,       /* state */
   null_hid_joypad_get_buttons, /* get_buttons */
   null_hid_joypad_axis,        /* axis */
   null_hid_poll,               /* poll */
   null_hid_joypad_rumble,      /* rumble */
   null_hid_joypad_name,        /* joypad_name */
   "null",
};
#endif

input_device_driver_t *joypad_drivers[] = {
#ifdef HAVE_XINPUT
   &xinput_joypad,
#endif
#ifdef GEKKO
   &gx_joypad,
#endif
#ifdef WIIU
   &wiiu_joypad,
#endif
#ifdef _XBOX1
   &xdk_joypad,
#endif
#if defined(ORBIS)
   &ps4_joypad,
#endif
#if defined(__PSL1GHT__) || defined(__PS3__)
   &ps3_joypad,
#endif
#if defined(PSP) || defined(VITA)
   &psp_joypad,
#endif
#if defined(PS2)
   &ps2_joypad,
#endif
#ifdef _3DS
   &ctr_joypad,
#endif
#ifdef SWITCH
   &switch_joypad,
#endif
#ifdef HAVE_DINPUT
   &dinput_joypad,
#endif
#ifdef HAVE_UDEV
   &udev_joypad,
#endif
#if defined(__linux) && !defined(ANDROID)
   &linuxraw_joypad,
#endif
#ifdef HAVE_PARPORT
   &parport_joypad,
#endif
#ifdef ANDROID
   &android_joypad,
#endif
#if defined(HAVE_SDL) || defined(HAVE_SDL2)
   &sdl_joypad,
#endif
#if defined(DINGUX) && defined(HAVE_SDL_DINGUX)
   &sdl_dingux_joypad,
#endif
#ifdef __QNX__
   &qnx_joypad,
#endif
#ifdef HAVE_MFI
   &mfi_joypad,
#endif
#ifdef DJGPP
   &dos_joypad,
#endif
/* Selecting the HID gamepad driver disables the Wii U gamepad. So while
 * we want the HID code to be compiled & linked, we don't want the driver
 * to be selectable in the UI. */
#if defined(HAVE_HID) && !defined(WIIU)
   &hid_joypad,
#endif
#if defined(EMSCRIPTEN) && !defined(EMULATORJS)
   &rwebpad_joypad,
#endif
#ifdef HAVE_TEST_DRIVERS
   &test_joypad,
#endif
   &null_joypad,
   NULL,
};

input_driver_t *input_drivers[] = {
#ifdef ORBIS
   &input_ps4,
#endif
#if defined(__PSL1GHT__) || defined(__PS3__)
   &input_ps3,
#endif
#if defined(SN_TARGET_PSP2) || defined(PSP) || defined(VITA)
   &input_psp,
#endif
#if defined(PS2)
   &input_ps2,
#endif
#if defined(_3DS)
   &input_ctr,
#endif
#if defined(SWITCH)
   &input_switch,
#endif
#ifdef HAVE_X11
   &input_x,
#endif
#ifdef HAVE_WAYLAND
   &input_wayland,
#endif
#ifdef __WINRT__
   &input_uwp,
#endif
#ifdef XENON
   &input_xenon360,
#endif
#if defined(_WIN32) && !defined(_XBOX) && _WIN32_WINNT >= 0x0501 && !defined(__WINRT__)
#ifdef HAVE_WINRAWINPUT
   /* winraw only available since XP */
   &input_winraw,
#endif
#endif
#if defined(HAVE_XINPUT2) || defined(HAVE_XINPUT_XBOX1) || defined(__WINRT__)
   &input_xinput,
#endif
#ifdef HAVE_DINPUT
   &input_dinput,
#endif
#if defined(HAVE_SDL) || defined(HAVE_SDL2)
   &input_sdl,
#endif
#if defined(DINGUX) && defined(HAVE_SDL_DINGUX)
   &input_sdl_dingux,
#endif
#ifdef GEKKO
   &input_gx,
#endif
#ifdef WIIU
   &input_wiiu,
#endif
#ifdef ANDROID
   &input_android,
#endif
#ifdef HAVE_UDEV
   &input_udev,
#endif
#if defined(__linux__) && !defined(ANDROID)
   &input_linuxraw,
#endif
#if defined(HAVE_COCOA) || defined(HAVE_COCOATOUCH) || defined(HAVE_COCOA_METAL)
   &input_cocoa,
#endif
#ifdef __QNX__
   &input_qnx,
#endif
#ifdef EMSCRIPTEN
#ifdef EMULATORJS
   &input_emulatorjs,
#else
   &input_rwebinput,
#endif
#endif
#ifdef DJGPP
   &input_dos,
#endif
   &input_null,
   NULL,
};

#ifdef HAVE_HID
hid_driver_t *hid_drivers[] = {
#if defined(HAVE_BTSTACK)
   &btstack_hid,
#endif
#if defined(__APPLE__) && defined(HAVE_IOHIDMANAGER)
   &iohidmanager_hid,
#endif
#if defined(HAVE_LIBUSB) && defined(HAVE_THREADS)
   &libusb_hid,
#endif
#ifdef HW_RVL
   &wiiusb_hid,
#endif
#if defined(WIIU)
   &wiiu_hid,
#endif
   &null_hid,
   NULL,
};
#endif

static input_driver_state_t input_driver_st = {0}; /* double alignment */

/**************************************/

input_driver_state_t *input_state_get_ptr(void)
{
   return &input_driver_st;
}

/**
 * config_get_input_driver_options:
 *
 * Get an enumerated list of all input driver names, separated by '|'.
 *
 * Returns: string listing of all input driver names, separated by '|'.
 **/
const char* config_get_input_driver_options(void)
{
   return char_list_new_special(STRING_LIST_INPUT_DRIVERS, NULL);
}

/**
 * config_get_joypad_driver_options:
 *
 * Get an enumerated list of all joypad driver names, separated by '|'.
 *
 * Returns: string listing of all joypad driver names, separated by '|'.
 **/
const char* config_get_joypad_driver_options(void)
{
   return char_list_new_special(STRING_LIST_INPUT_JOYPAD_DRIVERS, NULL);
}

/**
 * Finds first suitable joypad driver and initializes. Used as a fallback by
 * input_joypad_init_driver when no matching driver is found.
 *
 * @param data  joypad state data pointer, which can be NULL and will be
 *              initialized by the new joypad driver, if one is found.
 *
 * @return joypad driver if found and initialized, otherwise NULL.
 **/
static const input_device_driver_t *input_joypad_init_first(void *data)
{
   int i;
   for (i = 0; joypad_drivers[i]; i++)
   {
      if (     joypad_drivers[i]
            && joypad_drivers[i]->init)
      {
         void *ptr = joypad_drivers[i]->init(data);
         if (ptr)
         {
            RARCH_LOG("[Joypad]: Found joypad driver: \"%s\".\n",
                  joypad_drivers[i]->ident);
            return joypad_drivers[i];
         }
      }
   }

   return NULL;
}

bool input_driver_set_rumble(
         unsigned port, unsigned joy_idx,
         enum retro_rumble_effect effect, uint16_t strength)
{
   const input_device_driver_t  *primary_joypad;
   const input_device_driver_t      *sec_joypad;
   bool rumble_state   = false;

   if (joy_idx >= MAX_USERS)
      return false;

   primary_joypad = input_driver_st.primary_joypad;
   sec_joypad     = input_driver_st.secondary_joypad;

   if (primary_joypad && primary_joypad->set_rumble)
      rumble_state = primary_joypad->set_rumble(joy_idx, effect, strength);
   /* if sec_joypad exists, this set_rumble() return value will replace primary_joypad's return */
   if (sec_joypad     && sec_joypad->set_rumble)
      rumble_state = sec_joypad->set_rumble(joy_idx, effect, strength);

   return rumble_state;
}

bool input_driver_set_rumble_gain(
         unsigned gain,
         unsigned input_max_users)
{
   int i;

   if (  input_driver_st.primary_joypad
      && input_driver_st.primary_joypad->set_rumble_gain)
   {
      for (i = 0; i < (int)input_max_users; i++)
         input_driver_st.primary_joypad->set_rumble_gain(i, gain);
      return true;
   }
   return false;
}

bool input_driver_set_sensor(
         unsigned port, bool sensors_enable,
         enum retro_sensor_action action, unsigned rate)
{
   const input_driver_t *current_driver;

   if (!input_driver_st.current_data)
      return false;
   /* If sensors are disabled, inhibit any enable
    * actions (but always allow disable actions) */
   if (!sensors_enable &&
       (   (action == RETRO_SENSOR_ACCELEROMETER_ENABLE)
        || (action == RETRO_SENSOR_GYROSCOPE_ENABLE)
        || (action == RETRO_SENSOR_ILLUMINANCE_ENABLE)))
      return false;
   if (   (current_driver = input_driver_st.current_driver)
       &&  current_driver->set_sensor_state)
   {
      void *current_data = input_driver_st.current_data;
      return current_driver->set_sensor_state(current_data,
            port, action, rate);
   }

   return false;
}

/**************************************/

float input_driver_get_sensor(
         unsigned port, bool sensors_enable, unsigned id)
{
   if (input_driver_st.current_data)
   {
      const input_driver_t *current_driver = input_driver_st.current_driver;
      if (sensors_enable && current_driver->get_sensor_input)
      {
         void *current_data = input_driver_st.current_data;
         return current_driver->get_sensor_input(current_data, port, id);
      }
   }

   return 0.0f;
}

const input_device_driver_t *input_joypad_init_driver(
      const char *ident, void *data)
{
   if (ident && *ident)
   {
      int i;
      for (i = 0; joypad_drivers[i]; i++)
      {
         if (string_is_equal(ident, joypad_drivers[i]->ident)
               && joypad_drivers[i]->init)
         {
            void *ptr = joypad_drivers[i]->init(data);
            if (ptr)
            {
               RARCH_LOG("[Joypad]: Found joypad driver: \"%s\".\n",
                     joypad_drivers[i]->ident);
               return joypad_drivers[i];
            }
         }
      }
   }

   return input_joypad_init_first(data); /* fall back to first available driver */
}

static bool input_driver_button_combo_hold(
      unsigned mode,
      unsigned button,
      retro_time_t current_time,
      input_bits_t *p_input)
{
   rarch_timer_t *timer           = &input_driver_st.combo_timers[mode];
   runloop_state_t *runloop_st    = runloop_state_get_ptr();
   static bool enable_hotkey_dupe = false;

   /* Flag current press when button and 'enable_hotkey' are the same,
    * because 'input_hotkey_block_delay' clears the combo button bit. */
   if (     BIT256_GET_PTR(p_input, RARCH_ENABLE_HOTKEY)
         && BIT256_GET_PTR(p_input, button))
      enable_hotkey_dupe = true;

   /* Ignore press if 'enable_hotkey' is not the combo button. */
   if (      BIT256_GET_PTR(p_input, RARCH_ENABLE_HOTKEY)
         && !BIT256_GET_PTR(p_input, button)
         && !enable_hotkey_dupe)
      return false;

   /* Allow using the same button for 'enable_hotkey' if set,
    * and stop timer if holding fast-forward or slow-motion */
   if (     !BIT256_GET_PTR(p_input, button)
         && !( BIT256_GET_PTR(p_input, RARCH_ENABLE_HOTKEY)
            && !(input_driver_st.flags & INP_FLAG_BLOCK_HOTKEY)
            && !(runloop_st->flags & RUNLOOP_FLAG_SLOWMOTION)
            && !(runloop_st->flags & RUNLOOP_FLAG_FASTMOTION))
      )
   {
      /* Timer only runs while start is held down */
      enable_hotkey_dupe = false;
      timer->timer_begin = false;
      timer->timer_end   = true;
      timer->timeout_end = 0;
      return false;
   }

   /* User started holding down the start button, start the timer */
   if (!timer->timer_begin)
   {
      timer->timeout_us     = HOLD_BTN_DELAY_SEC * 1000000;
      timer->timeout_end    = current_time + timer->timeout_us;
      timer->timer_begin    = true;
      timer->timer_end      = false;
   }

   timer->current           = current_time;
   timer->timeout_us        = (timer->timeout_end - timer->current);

   if (!timer->timer_end && (timer->timeout_us <= 0))
   {
      /* Start has been held down long enough,
       * stop timer and enter menu */
      enable_hotkey_dupe = false;
      timer->timer_begin = false;
      timer->timer_end   = true;
      timer->timeout_end = 0;
      return true;
   }

   return false;
}

bool input_driver_button_combo(
      unsigned mode,
      retro_time_t current_time,
      input_bits_t *p_input)
{
   switch (mode)
   {
      case INPUT_COMBO_DOWN_Y_L_R:
         if (   BIT256_GET_PTR(p_input, RETRO_DEVICE_ID_JOYPAD_DOWN)
             && BIT256_GET_PTR(p_input, RETRO_DEVICE_ID_JOYPAD_Y)
             && BIT256_GET_PTR(p_input, RETRO_DEVICE_ID_JOYPAD_L)
             && BIT256_GET_PTR(p_input, RETRO_DEVICE_ID_JOYPAD_R))
            return true;
         break;
      case INPUT_COMBO_L3_R3:
         if (   BIT256_GET_PTR(p_input, RETRO_DEVICE_ID_JOYPAD_L3)
             && BIT256_GET_PTR(p_input, RETRO_DEVICE_ID_JOYPAD_R3))
            return true;
         break;
      case INPUT_COMBO_L1_R1_START_SELECT:
         if (   BIT256_GET_PTR(p_input, RETRO_DEVICE_ID_JOYPAD_L)
             && BIT256_GET_PTR(p_input, RETRO_DEVICE_ID_JOYPAD_R)
             && BIT256_GET_PTR(p_input, RETRO_DEVICE_ID_JOYPAD_START)
             && BIT256_GET_PTR(p_input, RETRO_DEVICE_ID_JOYPAD_SELECT))
            return true;
         break;
      case INPUT_COMBO_START_SELECT:
         if (   BIT256_GET_PTR(p_input, RETRO_DEVICE_ID_JOYPAD_START)
             && BIT256_GET_PTR(p_input, RETRO_DEVICE_ID_JOYPAD_SELECT))
            return true;
         break;
      case INPUT_COMBO_L3_R:
         if (   BIT256_GET_PTR(p_input, RETRO_DEVICE_ID_JOYPAD_L3)
             && BIT256_GET_PTR(p_input, RETRO_DEVICE_ID_JOYPAD_R))
            return true;
         break;
      case INPUT_COMBO_L_R:
         if (   BIT256_GET_PTR(p_input, RETRO_DEVICE_ID_JOYPAD_L)
             && BIT256_GET_PTR(p_input, RETRO_DEVICE_ID_JOYPAD_R))
            return true;
         break;
      case INPUT_COMBO_DOWN_SELECT:
         if (   BIT256_GET_PTR(p_input, RETRO_DEVICE_ID_JOYPAD_DOWN)
             && BIT256_GET_PTR(p_input, RETRO_DEVICE_ID_JOYPAD_SELECT))
            return true;
         break;
      case INPUT_COMBO_L2_R2:
         if (   BIT256_GET_PTR(p_input, RETRO_DEVICE_ID_JOYPAD_L2)
             && BIT256_GET_PTR(p_input, RETRO_DEVICE_ID_JOYPAD_R2))
            return true;
         break;
      case INPUT_COMBO_HOLD_START:
         return input_driver_button_combo_hold(
               INPUT_COMBO_HOLD_START, RETRO_DEVICE_ID_JOYPAD_START, current_time, p_input);
      case INPUT_COMBO_HOLD_SELECT:
         return input_driver_button_combo_hold(
               INPUT_COMBO_HOLD_SELECT, RETRO_DEVICE_ID_JOYPAD_SELECT, current_time, p_input);
      default:
      case INPUT_COMBO_NONE:
         break;
   }

   return false;
}

static int32_t input_state_wrap(
      input_driver_t *current_input,
      void *data,
      const input_device_driver_t *joypad,
      const input_device_driver_t *sec_joypad,
      rarch_joypad_info_t *joypad_info,
      const retro_keybind_set *binds,
      bool keyboard_mapping_blocked,
      unsigned _port,
      unsigned device,
      unsigned idx,
      unsigned id)
{
   int32_t ret                   = 0;

   if (!binds)
      return 0;

   /* Do a bitwise OR to combine input states together */

   if (device == RETRO_DEVICE_JOYPAD)
   {
      if (id == RETRO_DEVICE_ID_JOYPAD_MASK)
      {
         if (joypad)
            ret                    |= joypad->state(
                  joypad_info, binds[_port], _port);
         if (sec_joypad)
            ret                    |= sec_joypad->state(
                  joypad_info, binds[_port], _port);
      }
      else
      {
         /* Do a bitwise OR to combine both input
          * states together */
         if (binds[_port][id].valid)
         {
            /* Auto-binds are per joypad, not per user. */
            const uint64_t bind_joykey     = binds[_port][id].joykey;
            const uint64_t bind_joyaxis    = binds[_port][id].joyaxis;
            const uint64_t autobind_joykey = joypad_info->auto_binds[id].joykey;
            const uint64_t autobind_joyaxis= joypad_info->auto_binds[id].joyaxis;
            uint16_t port                  = joypad_info->joy_idx;
            float axis_threshold           = joypad_info->axis_threshold;
            const uint64_t joykey          = (bind_joykey != NO_BTN)
               ? bind_joykey  : autobind_joykey;
            const uint64_t joyaxis         = (bind_joyaxis != AXIS_NONE)
               ? bind_joyaxis : autobind_joyaxis;

            if (joypad)
            {
               if ((uint16_t)joykey != NO_BTN && joypad->button(
                        port, (uint16_t)joykey))
                  return 1;
               if (joyaxis != AXIS_NONE &&
                     ((float)abs(joypad->axis(port, (uint32_t)joyaxis))
                      / 0x8000) > axis_threshold)
                  return 1;
            }
            if (sec_joypad)
            {
               if ((uint16_t)joykey != NO_BTN && sec_joypad->button(
                        port, (uint16_t)joykey))
                  return 1;
               if (joyaxis != AXIS_NONE &&
                     ((float)abs(sec_joypad->axis(port, (uint32_t)joyaxis))
                      / 0x8000) > axis_threshold)
                  return 1;
            }
         }
      }
   }
#ifndef EMULATORJS
   else if (device == RETRO_DEVICE_KEYBOARD)
   {
      /* Always ignore null key. */
      if (id == RETROK_UNKNOWN)
         return ret;
   }
#endif

   if (current_input && current_input->input_state)
      ret |= current_input->input_state(
            data,
            joypad,
            sec_joypad,
            joypad_info,
            binds,
            keyboard_mapping_blocked,
            _port,
            device,
            idx,
            id);

<<<<<<< HEAD
   if (device == RETRO_DEVICE_JOYPAD)
   {
      /* Drivers can overflow when sending too many keys at once.. */
      if (id == RETRO_DEVICE_ID_JOYPAD_MASK && ret)
      {
         /* Deal with menu toggle combo buttons that won't stay inside +32767. */
         if (ret == -0x8000) /* R3 */
            ret = 0x8000;
         else if (ret == -0x4000) /* LR+R3 */
            ret = 0x8000 + 0x4000;
         else if (ret < 0)
            ret = 0;
         return ret;
      }

#ifndef EMULATORJS
      /* No binds, no input. This is for ignoring RETROK_UNKNOWN
       * if the driver allows setting the key down somehow.
       * Otherwise all hotkeys and inputs with null bind get triggered. */
      if (     id != RETRO_DEVICE_ID_JOYPAD_MASK && ret
            && binds[_port][id].key     == RETROK_UNKNOWN
            && binds[_port][id].mbutton == NO_BTN
            && (  (  binds[_port][id].joykey  == NO_BTN
                  && binds[_port][id].joyaxis == AXIS_NONE)
               || (  joypad_info->auto_binds[id].joykey  == NO_BTN
                  && joypad_info->auto_binds[id].joyaxis == AXIS_NONE)
               )
         )
         return 0;
#endif
   }

=======
>>>>>>> 9489a11e
   return ret;
}

static int16_t input_joypad_axis(
      float input_analog_deadzone,
      float input_analog_sensitivity,
      const input_device_driver_t *drv,
      unsigned port, uint32_t joyaxis, float normal_mag)
{
   int16_t val                    = (joyaxis != AXIS_NONE) ? drv->axis(port, joyaxis) : 0;

   if (input_analog_deadzone)
   {
      /* if analog value is below the deadzone, ignore it
       * normal magnitude is calculated radially for analog sticks
       * and linearly for analog buttons */
      if (normal_mag <= input_analog_deadzone)
         return 0;

      /* due to the way normal_mag is calculated differently for buttons and
       * sticks, this results in either a radial scaled deadzone for sticks
       * or linear scaled deadzone for analog buttons */
      val = val * MAX(1.0f,(1.0f / normal_mag)) * MIN(1.0f,
            ((normal_mag - input_analog_deadzone)
          / (1.0f - input_analog_deadzone)));
   }

   if (input_analog_sensitivity != 1.0f)
   {
      float normalized = (1.0f / 0x7fff) * val;
      int      new_val = 0x7fff * normalized  *
         input_analog_sensitivity;

      if (new_val > 0x7fff)
         return 0x7fff;
      else if (new_val < -0x7fff)
         return -0x7fff;

      return new_val;
   }

   return val;
}

/**
 * input_joypad_analog_button:
 * @drv                     : Input device driver handle.
 * @port                    : User number.
 * @idx                     : Analog key index.
 *                            E.g.:
 *                            - RETRO_DEVICE_INDEX_ANALOG_LEFT
 *                            - RETRO_DEVICE_INDEX_ANALOG_RIGHT
 * @ident                   : Analog key identifier.
 *                            E.g.:
 *                            - RETRO_DEVICE_ID_ANALOG_X
 *                            - RETRO_DEVICE_ID_ANALOG_Y
 * @binds                   : Binds of user.
 *
 * Gets analog value of analog key identifiers @idx and @ident
 * from user with number @port with provided keybinds (@binds).
 *
 * Returns: analog value on success, otherwise 0.
 **/
static int16_t input_joypad_analog_button(
      float input_analog_deadzone,
      float input_analog_sensitivity,
      const input_device_driver_t *drv,
      rarch_joypad_info_t *joypad_info,
      unsigned ident,
      const struct retro_keybind *bind)
{
   int16_t res                      = 0;
   float normal_mag                 = 0.0f;
   uint32_t axis                    = (bind->joyaxis == AXIS_NONE)
      ? joypad_info->auto_binds[ident].joyaxis
      : bind->joyaxis;

   /* Analog button. */
   if (input_analog_deadzone)
   {
      int16_t mult = 0;
      if (axis != AXIS_NONE)
         if ((mult = drv->axis(
                     joypad_info->joy_idx, axis)) != 0)
            normal_mag   = fabs((1.0f / 0x7fff) * mult);
   }

   /* If the result is zero, it's got a digital button
    * attached to it instead */
   if ((res = abs(input_joypad_axis(
            input_analog_deadzone,
            input_analog_sensitivity,
            drv,
            joypad_info->joy_idx, axis, normal_mag))) == 0)
   {
      uint16_t key = (bind->joykey == NO_BTN)
         ? joypad_info->auto_binds[ident].joykey
         : bind->joykey;

      if (drv->button(joypad_info->joy_idx, key))
         return 0x7fff;
      return 0;
   }

   return res;
}

static int16_t input_joypad_analog_axis(
      unsigned input_analog_dpad_mode,
      float input_analog_deadzone,
      float input_analog_sensitivity,
      const input_device_driver_t *drv,
      rarch_joypad_info_t *joypad_info,
      unsigned idx,
      unsigned ident,
      const struct retro_keybind *binds)
{
   int16_t res                              = 0;
   /* Analog sticks. Either RETRO_DEVICE_INDEX_ANALOG_LEFT
    * or RETRO_DEVICE_INDEX_ANALOG_RIGHT */
   unsigned ident_minus                     = 0;
   unsigned ident_plus                      = 0;
   unsigned ident_x_minus                   = 0;
   unsigned ident_x_plus                    = 0;
   unsigned ident_y_minus                   = 0;
   unsigned ident_y_plus                    = 0;
   const struct retro_keybind *bind_minus   = NULL;
   const struct retro_keybind *bind_plus    = NULL;
   const struct retro_keybind *bind_x_minus = NULL;
   const struct retro_keybind *bind_x_plus  = NULL;
   const struct retro_keybind *bind_y_minus = NULL;
   const struct retro_keybind *bind_y_plus  = NULL;

   /* Skip analog input with analog_dpad_mode */
   switch (input_analog_dpad_mode)
   {
      case ANALOG_DPAD_LSTICK:
         if (idx == RETRO_DEVICE_INDEX_ANALOG_LEFT)
            return 0;
         break;
      case ANALOG_DPAD_RSTICK:
         if (idx == RETRO_DEVICE_INDEX_ANALOG_RIGHT)
            return 0;
         break;
      default:
         break;
   }

   input_conv_analog_id_to_bind_id(idx, ident, ident_minus, ident_plus);

   bind_minus                             = &binds[ident_minus];
   bind_plus                              = &binds[ident_plus];

   if (!bind_minus->valid || !bind_plus->valid)
      return 0;

   input_conv_analog_id_to_bind_id(idx,
         RETRO_DEVICE_ID_ANALOG_X, ident_x_minus, ident_x_plus);

   bind_x_minus = &binds[ident_x_minus];
   bind_x_plus  = &binds[ident_x_plus];

   if (!bind_x_minus->valid || !bind_x_plus->valid)
      return 0;

   input_conv_analog_id_to_bind_id(idx,
         RETRO_DEVICE_ID_ANALOG_Y, ident_y_minus, ident_y_plus);

   bind_y_minus = &binds[ident_y_minus];
   bind_y_plus  = &binds[ident_y_plus];

   if (!bind_y_minus->valid || !bind_y_plus->valid)
      return 0;

   {
      uint32_t axis_minus            = (bind_minus->joyaxis   == AXIS_NONE)
         ? joypad_info->auto_binds[ident_minus].joyaxis
         : bind_minus->joyaxis;
      uint32_t axis_plus             = (bind_plus->joyaxis    == AXIS_NONE)
         ? joypad_info->auto_binds[ident_plus].joyaxis
         : bind_plus->joyaxis;
      float normal_mag               = 0.0f;

      /* normalized magnitude of stick actuation, needed for scaled
       * radial deadzone */
      if (input_analog_deadzone)
      {
         float x                  = 0.0f;
         float y                  = 0.0f;
         uint32_t x_axis_minus    = (bind_x_minus->joyaxis == AXIS_NONE)
            ? joypad_info->auto_binds[ident_x_minus].joyaxis
            : bind_x_minus->joyaxis;
         uint32_t x_axis_plus     = (bind_x_plus->joyaxis  == AXIS_NONE)
            ? joypad_info->auto_binds[ident_x_plus].joyaxis
            : bind_x_plus->joyaxis;
         uint32_t y_axis_minus    = (bind_y_minus->joyaxis == AXIS_NONE)
            ? joypad_info->auto_binds[ident_y_minus].joyaxis
            : bind_y_minus->joyaxis;
         uint32_t y_axis_plus     = (bind_y_plus->joyaxis  == AXIS_NONE)
            ? joypad_info->auto_binds[ident_y_plus].joyaxis
            : bind_y_plus->joyaxis;
         /* normalized magnitude for radial scaled analog deadzone */
         if (x_axis_plus != AXIS_NONE)
            x                     = drv->axis(
                  joypad_info->joy_idx, x_axis_plus);
         if (x_axis_minus != AXIS_NONE)
            x                    += drv->axis(joypad_info->joy_idx,
                  x_axis_minus);
         if (y_axis_plus != AXIS_NONE)
            y                     = drv->axis(
                  joypad_info->joy_idx, y_axis_plus);
         if (y_axis_minus != AXIS_NONE)
            y                    += drv->axis(
                  joypad_info->joy_idx, y_axis_minus);
         normal_mag               = (1.0f / 0x7fff) * sqrt(x * x + y * y);
      }

      res           = abs(
            input_joypad_axis(
               input_analog_deadzone,
               input_analog_sensitivity,
               drv, joypad_info->joy_idx,
               axis_plus, normal_mag));
      res          -= abs(
            input_joypad_axis(
               input_analog_deadzone,
               input_analog_sensitivity,
               drv, joypad_info->joy_idx,
               axis_minus, normal_mag));
   }

   if (res == 0)
   {
      uint16_t key_minus    = (bind_minus->joykey == NO_BTN)
         ? joypad_info->auto_binds[ident_minus].joykey
         : bind_minus->joykey;
      uint16_t key_plus     = (bind_plus->joykey  == NO_BTN)
         ? joypad_info->auto_binds[ident_plus].joykey
         : bind_plus->joykey;
      if (drv->button(joypad_info->joy_idx, key_plus))
         res  = 0x7fff;
      if (drv->button(joypad_info->joy_idx, key_minus))
         res += -0x7fff;
   }

   return res;
}

void input_keyboard_line_append(
      struct input_keyboard_line *keyboard_line,
      const char *word, size_t len)
{
   size_t i;
   char *newbuf                = (char*)realloc(
         keyboard_line->buffer,
         keyboard_line->size + len * 2);

   if (!newbuf)
      return;

   memmove(
         newbuf + keyboard_line->ptr + len,
         newbuf + keyboard_line->ptr,
         keyboard_line->size - keyboard_line->ptr + len);

   for (i = 0; i < len; i++)
   {
      newbuf[keyboard_line->ptr]= word[i];
      keyboard_line->ptr++;
      keyboard_line->size++;
   }

   newbuf[keyboard_line->size]  = '\0';

   keyboard_line->buffer        = newbuf;
}

void input_keyboard_line_clear(input_driver_state_t *input_st)
{
   if (input_st->keyboard_line.buffer)
      free(input_st->keyboard_line.buffer);
   input_st->keyboard_line.buffer       = NULL;
   input_st->keyboard_line.ptr          = 0;
   input_st->keyboard_line.size         = 0;
}

void input_keyboard_line_free(input_driver_state_t *input_st)
{
   if (input_st->keyboard_line.buffer)
      free(input_st->keyboard_line.buffer);
   input_st->keyboard_line.buffer       = NULL;
   input_st->keyboard_line.ptr          = 0;
   input_st->keyboard_line.size         = 0;
   input_st->keyboard_line.cb           = NULL;
   input_st->keyboard_line.userdata     = NULL;
   input_st->keyboard_line.enabled      = false;
}

const char **input_keyboard_start_line(
      void *userdata,
      struct input_keyboard_line *keyboard_line,
      input_keyboard_line_complete_t cb)
{
   keyboard_line->buffer    = NULL;
   keyboard_line->ptr       = 0;
   keyboard_line->size      = 0;
   keyboard_line->cb        = cb;
   keyboard_line->userdata  = userdata;
   keyboard_line->enabled   = true;

   return (const char**)&keyboard_line->buffer;
}

#ifdef HAVE_OVERLAY
static int16_t input_overlay_mouse_state(input_overlay_t *ol, unsigned id)
{
   input_overlay_pointer_state_t *ptr_st = &ol->pointer_state;
   int16_t res;

   switch(id)
   {
      case RETRO_DEVICE_ID_MOUSE_X:
         ptr_st->device_mask |= (1 << RETRO_DEVICE_MOUSE);

         res = ptr_st->mouse.scale_x
               * (ptr_st->screen_x - ptr_st->mouse.prev_screen_x);
         ptr_st->mouse.prev_screen_x = ptr_st->screen_x;
         return res;
      case RETRO_DEVICE_ID_MOUSE_Y:
         res = ptr_st->mouse.scale_y
               * (ptr_st->screen_y - ptr_st->mouse.prev_screen_y);
         ptr_st->mouse.prev_screen_y = ptr_st->screen_y;
         return res;
      case RETRO_DEVICE_ID_MOUSE_LEFT:
         return (ptr_st->mouse.click & 0x1) ||
                (ptr_st->mouse.hold  & 0x1);
      case RETRO_DEVICE_ID_MOUSE_RIGHT:
         return (ptr_st->mouse.click & 0x2) ||
                (ptr_st->mouse.hold  & 0x2);
      case RETRO_DEVICE_ID_MOUSE_MIDDLE:
         return (ptr_st->mouse.click & 0x4) ||
                (ptr_st->mouse.hold  & 0x4);
      default:
         break;
   }

   return 0;
}

static int16_t input_overlay_lightgun_state(settings_t *settings,
      input_overlay_t *ol, unsigned id)
{
   struct video_viewport vp;
   input_overlay_pointer_state_t *ptr_st = &ol->pointer_state;
   unsigned rarch_id;
   int16_t edge;

   switch(id)
   {
      case RETRO_DEVICE_ID_LIGHTGUN_SCREEN_X:
         ptr_st->device_mask |= (1 << RETRO_DEVICE_LIGHTGUN);

         if (     ptr_st->ptr[0].x != -0x8000
               || settings->bools.input_overlay_lightgun_allow_offscreen)
            return ptr_st->ptr[0].x;
         else if (video_driver_get_viewport_info(&vp))
         {
            edge = ((2 * vp.x * 0x7fff) / (int)vp.full_width) - 0x7fff;
            return ((ptr_st->screen_x > edge) ? 0x7fff : -0x7fff);
         }
         return -0x8000;
      case RETRO_DEVICE_ID_LIGHTGUN_SCREEN_Y:
         if (     ptr_st->ptr[0].y != -0x8000
               || settings->bools.input_overlay_lightgun_allow_offscreen)
            return ptr_st->ptr[0].y;
         else if (video_driver_get_viewport_info(&vp))
         {
            edge = ((2 * vp.y * 0x7fff) / (int)vp.full_height) - 0x7fff;
            return ((ptr_st->screen_y > edge) ? 0x7fff : -0x7fff);
         }
         return -0x8000;
      case RETRO_DEVICE_ID_LIGHTGUN_IS_OFFSCREEN:
         return ( settings->bools.input_overlay_lightgun_allow_offscreen
               && (ptr_st->ptr[0].x == -0x8000 || ptr_st->ptr[0].y == -0x8000));
      case RETRO_DEVICE_ID_LIGHTGUN_AUX_A:
         rarch_id = RARCH_LIGHTGUN_AUX_A;
         break;
      case RETRO_DEVICE_ID_LIGHTGUN_AUX_B:
         rarch_id = RARCH_LIGHTGUN_AUX_B;
         break;
      case RETRO_DEVICE_ID_LIGHTGUN_AUX_C:
         rarch_id = RARCH_LIGHTGUN_AUX_C;
         break;
      case RETRO_DEVICE_ID_LIGHTGUN_TRIGGER:
         rarch_id = RARCH_LIGHTGUN_TRIGGER;
         break;
      case RETRO_DEVICE_ID_LIGHTGUN_START:
      case RETRO_DEVICE_ID_LIGHTGUN_PAUSE:
         rarch_id = RARCH_LIGHTGUN_START;
         break;
      case RETRO_DEVICE_ID_LIGHTGUN_SELECT:
         rarch_id = RARCH_LIGHTGUN_SELECT;
         break;
      case RETRO_DEVICE_ID_LIGHTGUN_RELOAD:
         rarch_id = RARCH_LIGHTGUN_RELOAD;
         break;
      case RETRO_DEVICE_ID_LIGHTGUN_DPAD_UP:
         rarch_id = RARCH_LIGHTGUN_DPAD_UP;
         break;
      case RETRO_DEVICE_ID_LIGHTGUN_DPAD_DOWN:
         rarch_id = RARCH_LIGHTGUN_DPAD_DOWN;
         break;
      case RETRO_DEVICE_ID_LIGHTGUN_DPAD_LEFT:
         rarch_id = RARCH_LIGHTGUN_DPAD_LEFT;
         break;
      case RETRO_DEVICE_ID_LIGHTGUN_DPAD_RIGHT:
         rarch_id = RARCH_LIGHTGUN_DPAD_RIGHT;
         break;
      default:
         rarch_id = RARCH_BIND_LIST_END;
         break;
   }

   return (   rarch_id < RARCH_BIND_LIST_END
           && (   ptr_st->lightgun.multitouch_id == rarch_id
               || BIT256_GET(ol->overlay_state.buttons, rarch_id)));
}

static int16_t input_overlay_pointer_state(input_overlay_t *ol,
      unsigned idx, unsigned id)
{
   input_overlay_pointer_state_t *ptr_st = &ol->pointer_state;

   ptr_st->device_mask                  |= (1 << RETRO_DEVICE_POINTER);

   switch (id)
   {
      case RETRO_DEVICE_ID_POINTER_X:
         return ptr_st->ptr[idx].x;
      case RETRO_DEVICE_ID_POINTER_Y:
         return ptr_st->ptr[idx].y;
      case RETRO_DEVICE_ID_POINTER_PRESSED:
         return (idx < ptr_st->count)
               && ptr_st->ptr[idx].x != -0x8000
               && ptr_st->ptr[idx].y != -0x8000;
      case RETRO_DEVICE_ID_POINTER_COUNT:
         return ptr_st->count;
   }

   return 0;
}

static int16_t input_overlay_pointing_device_state(settings_t *settings,
      input_overlay_t *ol, unsigned port, unsigned device,
      unsigned idx, unsigned id)
{
   switch (device)
   {
      case RETRO_DEVICE_MOUSE:
         return input_overlay_mouse_state(ol, id);
      case RETRO_DEVICE_LIGHTGUN:
         if (     settings->ints.input_overlay_lightgun_port == -1
               || settings->ints.input_overlay_lightgun_port == (int)port)
            return input_overlay_lightgun_state(settings, ol, id);
         break;
      case RETRO_DEVICE_POINTER:
         return input_overlay_pointer_state(ol, idx, id);
      default:
         break;
   }

   return 0;
}
#endif

#if defined(HAVE_NETWORKING) && defined(HAVE_NETWORKGAMEPAD)
static bool input_remote_init_network(input_remote_t *handle,
      uint16_t port, unsigned user)
{
   int fd;
   struct addrinfo *res  = NULL;
   port                  = port + user;

   if (!network_init())
      return false;

   RARCH_LOG("Bringing up remote interface on port %hu.\n",
         (unsigned short)port);

   if ((fd = socket_init((void**)&res, port, NULL, SOCKET_TYPE_DATAGRAM, AF_INET)) < 0)
      goto error;

   handle->net_fd[user] = fd;

   if (!socket_nonblock(handle->net_fd[user]))
      goto error;

   if (!socket_bind(handle->net_fd[user], res))
   {
      RARCH_ERR("%s\n", msg_hash_to_str(MSG_FAILED_TO_BIND_SOCKET));
      goto error;
   }

   freeaddrinfo_retro(res);
   return true;

error:
   if (res)
      freeaddrinfo_retro(res);
   return false;
}

void input_remote_free(input_remote_t *handle, unsigned max_users)
{
   int user;
   for (user = 0; user < (int)max_users; user ++)
      socket_close(handle->net_fd[user]);
   free(handle);
}

static input_remote_t *input_remote_new(
      settings_t *settings,
      uint16_t port, unsigned max_users)
{
   int user;
   input_remote_t      *handle = (input_remote_t*)
      calloc(1, sizeof(*handle));

   if (!handle)
      return NULL;

   for (user = 0; user < (int)max_users; user++)
   {
      handle->net_fd[user] = -1;
      if (settings->bools.network_remote_enable_user[user])
         if (!input_remote_init_network(handle, port, user))
         {
            input_remote_free(handle, max_users);
            return NULL;
         }
   }

   return handle;
}

static void input_remote_parse_packet(
      input_remote_state_t *input_state,
      struct remote_message *msg, unsigned user)
{
   /* Parse message */
   switch (msg->device)
   {
      case RETRO_DEVICE_JOYPAD:
         if (msg->id < 16)
         {
            input_state->buttons[user] &= ~(1 << msg->id);
            if (msg->state)
               input_state->buttons[user] |= 1 << msg->id;
         }
         break;
      case RETRO_DEVICE_ANALOG:
         if (msg->id<2 && msg->index<2)
            input_state->analog[msg->index * 2 + msg->id][user] = msg->state;
         break;
   }
}

input_remote_t *input_driver_init_remote(
      settings_t *settings,
      unsigned num_active_users)
{
   unsigned network_remote_base_port = settings->uints.network_remote_base_port;
   return input_remote_new(
         settings,
         network_remote_base_port,
         num_active_users);
}
#endif

static int16_t input_state_device(
      input_driver_state_t *input_st,
      settings_t *settings,
      input_mapper_t *handle,
      unsigned input_analog_dpad_mode,
      int32_t ret,
      unsigned port, unsigned device,
      unsigned idx, unsigned id,
      bool button_mask)
{
   int16_t res  = 0;

   switch (device)
   {
      case RETRO_DEVICE_JOYPAD:

         if (id < RARCH_FIRST_META_KEY)
         {
#ifdef HAVE_NETWORKGAMEPAD
            /* Don't process binds if input is coming from Remote RetroPad */
            if (     input_st->remote
                  && INPUT_REMOTE_KEY_PRESSED(input_st, id, port))
               res |= 1;
            else
#endif
            {
               bool bind_valid       = input_st->libretro_input_binds[port]
                  && (*input_st->libretro_input_binds[port])[id].valid;
               unsigned remap_button = settings->uints.input_remap_ids[port][id];

               /* TODO/FIXME: What on earth is this code doing...? */
               if (!(bind_valid && (id != remap_button)))
               {
                  if (button_mask)
                  {
                     if (ret & (1 << id))
                        res |= (1 << id);
                  }
                  else
                     res = ret;
               }

               if (BIT256_GET(handle->buttons[port], id))
                  res = 1;

#ifdef HAVE_OVERLAY
               /* Check if overlay is active and button
                * corresponding to 'id' has been pressed */
               if (  (port == 0)
                   && input_st->overlay_ptr
                   && (input_st->overlay_ptr->flags & INPUT_OVERLAY_ALIVE)
                   && BIT256_GET(input_st->overlay_ptr->overlay_state.buttons, id))
               {
#ifdef HAVE_MENU
                  bool menu_driver_alive        = (menu_state_get_ptr()->flags &
                        MENU_ST_FLAG_ALIVE) ? true : false;
#else
                  bool menu_driver_alive        = false;
#endif
                  bool input_remap_binds_enable = settings->bools.input_remap_binds_enable;

                  /* This button has already been processed
                   * inside input_driver_poll() if all the
                   * following are true:
                   * > Menu driver is not running
                   * > Input remaps are enabled
                   * > 'id' is not equal to remapped button index
                   * If these conditions are met, input here
                   * is ignored */
                  if ((menu_driver_alive || !input_remap_binds_enable) ||
                      (id == remap_button))
                     res |= 1;
               }
#endif
            }

            /* Don't allow turbo for D-pad unless explicitly allowed. */
            if (          (id  < RETRO_DEVICE_ID_JOYPAD_UP)
                  || (    ((settings->bools.input_allow_turbo_dpad)
                       || (id  > RETRO_DEVICE_ID_JOYPAD_RIGHT))
                       && (id <= RETRO_DEVICE_ID_JOYPAD_R3)))
            {
               /*
                * Apply turbo button if activated.
                */
               unsigned turbo_mode = settings->uints.input_turbo_mode;

               if (turbo_mode > INPUT_TURBO_MODE_CLASSIC_TOGGLE)
               {
                  /* Pressing turbo button toggles turbo mode on or off.
                   * Holding the button will
                   * pass through, else the pressed state will be modulated by a
                   * periodic pulse defined by the configured duty cycle.
                   */

                  /* Avoid detecting the turbo button being held as multiple toggles */
                  if (!input_st->turbo_btns.frame_enable[port])
                     input_st->turbo_btns.turbo_pressed[port] &= ~(1 << 31);
                  else if (input_st->turbo_btns.turbo_pressed[port] >= 0)
                  {
                     input_st->turbo_btns.turbo_pressed[port] |= (1 << 31);
                     /* Toggle turbo for selected buttons. */
                     if (input_st->turbo_btns.enable[port]
                           != (1 << settings->uints.input_turbo_default_button))
                     {
                        static const int button_map[]={
                           RETRO_DEVICE_ID_JOYPAD_B,
                           RETRO_DEVICE_ID_JOYPAD_Y,
                           RETRO_DEVICE_ID_JOYPAD_A,
                           RETRO_DEVICE_ID_JOYPAD_X,
                           RETRO_DEVICE_ID_JOYPAD_L,
                           RETRO_DEVICE_ID_JOYPAD_R,
                           RETRO_DEVICE_ID_JOYPAD_L2,
                           RETRO_DEVICE_ID_JOYPAD_R2,
                           RETRO_DEVICE_ID_JOYPAD_L3,
                           RETRO_DEVICE_ID_JOYPAD_R3};
                        input_st->turbo_btns.enable[port] = 1 << button_map[
                           MIN(
                                 ARRAY_SIZE(button_map) - 1,
                                 settings->uints.input_turbo_default_button)];
                     }
                     input_st->turbo_btns.mode1_enable[port] ^= 1;
                  }

                  if (input_st->turbo_btns.turbo_pressed[port] & (1 << 31))
                  {
                     /* Avoid detecting buttons being held as multiple toggles */
                     if (!res)
                        input_st->turbo_btns.turbo_pressed[port] &= ~(1 << id);
                     else if (!(input_st->turbo_btns.turbo_pressed[port] & (1 << id))
                           && turbo_mode == INPUT_TURBO_MODE_SINGLEBUTTON)
                     {
                        uint16_t enable_new;
                        input_st->turbo_btns.turbo_pressed[port] |= 1 << id;
                        /* Toggle turbo for pressed button but make
                         * sure at least one button has turbo */
                        enable_new = input_st->turbo_btns.enable[port] ^ (1 << id);
                        if (enable_new)
                           input_st->turbo_btns.enable[port] = enable_new;
                     }
                  }
                  /* Hold mode stops turbo on release */
                  else if (
                           turbo_mode == INPUT_TURBO_MODE_SINGLEBUTTON_HOLD
                        && input_st->turbo_btns.enable[port]
                        && input_st->turbo_btns.mode1_enable[port])
                     input_st->turbo_btns.mode1_enable[port] = 0;

                  if (!res && input_st->turbo_btns.mode1_enable[port] &&
                        input_st->turbo_btns.enable[port] & (1 << id))
                  {
                     /* If turbo button is enabled for this key ID */
                     res = ((   input_st->turbo_btns.count
                              % settings->uints.input_turbo_period)
                           < settings->uints.input_turbo_duty_cycle);
                  }
               }
               else if (turbo_mode == INPUT_TURBO_MODE_CLASSIC)
               {
                  /* If turbo button is held, all buttons pressed except
                   * for D-pad will go into a turbo mode. Until the button is
                   * released again, the input state will be modulated by a
                   * periodic pulse defined by the configured duty cycle.
                   */
                  if (res)
                  {
                     if (input_st->turbo_btns.frame_enable[port])
                        input_st->turbo_btns.enable[port] |= (1 << id);

                     if (input_st->turbo_btns.enable[port] & (1 << id))
                        /* if turbo button is enabled for this key ID */
                        res = ((input_st->turbo_btns.count
                                 % settings->uints.input_turbo_period)
                              < settings->uints.input_turbo_duty_cycle);
                  }
                  else
                     input_st->turbo_btns.enable[port] &= ~(1 << id);
               }
               else /* Classic toggle mode */
               {
                  /* Works pretty much the same as classic mode above
                   * but with a toggle mechanic */
                  if (res)
                  {
                     /* Check if it's a new press, if we're still holding
                      * the button from previous toggle then ignore */
                     if (     input_st->turbo_btns.frame_enable[port]
                           && !(input_st->turbo_btns.turbo_pressed[port] & (1 << id)))
                        input_st->turbo_btns.enable[port] ^= (1 << id);

                     if (input_st->turbo_btns.enable[port] & (1 << id))
                        /* If turbo button is enabled for this key ID */
                        res = ((   input_st->turbo_btns.count
                                 % settings->uints.input_turbo_period)
                              < settings->uints.input_turbo_duty_cycle);
                  }
                  /* Remember for the toggle check */
                  if (input_st->turbo_btns.frame_enable[port])
                     input_st->turbo_btns.turbo_pressed[port] |= (1 << id);
                  else
                     input_st->turbo_btns.turbo_pressed[port] &= ~(1 << id);
               }
            }
         }

         break;


      case RETRO_DEVICE_KEYBOARD:

         res = ret;

         if (id < RETROK_LAST)
         {
#ifdef HAVE_OVERLAY
            if (port == 0)
            {
               if (input_st->overlay_ptr
                     && (input_st->overlay_ptr->flags & INPUT_OVERLAY_ALIVE))
               {
                  input_overlay_state_t
                     *ol_state          = &input_st->overlay_ptr->overlay_state;

                  if (OVERLAY_GET_KEY(ol_state, id))
                     res               |= 1;
               }
            }
#endif
            if (MAPPER_GET_KEY(handle, id))
               res |= 1;
         }

         break;


      case RETRO_DEVICE_ANALOG:
         {
#if defined(HAVE_NETWORKGAMEPAD) || defined(HAVE_OVERLAY)
#ifdef HAVE_NETWORKGAMEPAD
            input_remote_state_t
               *input_state         = &input_st->remote_st_ptr;

#endif
            unsigned base           = (idx == RETRO_DEVICE_INDEX_ANALOG_RIGHT)
               ? 2 : 0;
            if (id == RETRO_DEVICE_ID_ANALOG_Y)
               base += 1;
#ifdef HAVE_NETWORKGAMEPAD
            if (     input_st->remote && idx < RETRO_DEVICE_INDEX_ANALOG_BUTTON
                  && input_state && input_state->analog[base][port])
               res          = input_state->analog[base][port];
            else
#endif
#endif
            {
               if (id < RARCH_FIRST_META_KEY)
               {
                  bool bind_valid         = input_st->libretro_input_binds[port]
                     && (*input_st->libretro_input_binds[port])[id].valid;

                  if (bind_valid)
                  {
                     /* reset_state - used to reset input state of a button
                      * when the gamepad mapper is in action for that button*/
                     bool reset_state        = false;
                     if (idx < 2 && id < 2)
                     {
                        unsigned offset = RARCH_FIRST_CUSTOM_BIND +
                           (idx * 4) + (id * 2);

                        if (settings->uints.input_remap_ids[port][offset] != offset)
                           reset_state = true;
                        else if (settings->uints.input_remap_ids[port][offset + 1] != (offset+1))
                           reset_state = true;
                     }

                     if (reset_state)
                        res = 0;
                     else
                     {
                        res = ret;

#ifdef HAVE_OVERLAY
                        if (   (input_st->overlay_ptr)
                            && (input_st->overlay_ptr->flags & INPUT_OVERLAY_ALIVE)
                            && (port == 0)
                            && (idx != RETRO_DEVICE_INDEX_ANALOG_BUTTON)
                            && !(((input_analog_dpad_mode == ANALOG_DPAD_LSTICK)
                            &&   (idx == RETRO_DEVICE_INDEX_ANALOG_LEFT))
                            || ((input_analog_dpad_mode == ANALOG_DPAD_RSTICK)
                            &&   (idx == RETRO_DEVICE_INDEX_ANALOG_RIGHT))))
                        {
                           input_overlay_state_t *ol_state =
                              &input_st->overlay_ptr->overlay_state;
                           int16_t ol_analog               =
                                 ol_state->analog[base];

                           /* Analog values are an integer corresponding
                            * to the extent of the analog motion; these
                            * cannot be OR'd together, we must instead
                            * keep the value with the largest magnitude */
                           if (ol_analog)
                           {
                              if (res == 0)
                                 res = ol_analog;
                              else
                              {
                                 int16_t ol_analog_abs = (ol_analog >= 0) ?
                                       ol_analog : -ol_analog;
                                 int16_t res_abs       = (res >= 0) ?
                                       res : -res;

                                 res = (ol_analog_abs > res_abs) ?
                                       ol_analog : res;
                              }
                           }
                        }
#endif
                     }
                  }
               }
            }

            if (idx < 2 && id < 2)
            {
               unsigned offset = 0 + (idx * 4) + (id * 2);
               int        val1 = handle->analog_value[port][offset];
               int        val2 = handle->analog_value[port][offset+1];

               /* OR'ing these analog values is 100% incorrect,
                * but I have no idea what this code is supposed
                * to be doing (val1 and val2 always seem to be
                * zero), so I will leave it alone... */
               if (val1)
                  res          |= val1;
               else if (val2)
                  res          |= val2;
            }
         }
         break;

      case RETRO_DEVICE_MOUSE:
      case RETRO_DEVICE_LIGHTGUN:
      case RETRO_DEVICE_POINTER:

#ifdef HAVE_OVERLAY
         if (     (input_st->overlay_ptr)
               && (input_st->overlay_ptr->flags & INPUT_OVERLAY_ENABLE)
               && (settings->bools.input_overlay_pointer_enable))
            res = input_overlay_pointing_device_state(settings,
                  input_st->overlay_ptr, port, device, idx, id);
#endif

         if (input_st->flags & INP_FLAG_BLOCK_POINTER_INPUT)
            break;

         if (id < RARCH_FIRST_META_KEY)
         {
            bool bind_valid = input_st->libretro_input_binds[port]
               && (*input_st->libretro_input_binds[port])[id].valid;

            if (bind_valid)
            {
               if (button_mask)
               {
                  if (ret & (1 << id))
                     res |= (1 << id);
               }
               else
                  res = ret;
            }
         }

         break;
   }

   return res;
}


static int16_t input_state_internal(
      input_driver_state_t *input_st,
      settings_t *settings,
      unsigned port, unsigned device,
      unsigned idx, unsigned id)
{
   rarch_joypad_info_t joypad_info;
   unsigned mapped_port;
   float input_analog_deadzone             = settings->floats.input_analog_deadzone;
   float input_analog_sensitivity          = settings->floats.input_analog_sensitivity;
   unsigned *input_remap_port_map          = settings->uints.input_remap_port_map[port];
   bool input_driver_analog_requested      = input_st->analog_requested[port];
   const input_device_driver_t *joypad     = input_st->primary_joypad;
#ifdef HAVE_MFI
   const input_device_driver_t *sec_joypad = input_st->secondary_joypad;
#else
   const input_device_driver_t *sec_joypad = NULL;
#endif
#ifdef HAVE_MENU
   struct menu_state *menu_st              = menu_state_get_ptr();
   bool input_blocked                      =    (menu_st->input_driver_flushing_input > 0)
                                             || (input_st->flags & INP_FLAG_BLOCK_LIBRETRO_INPUT);
#else
   bool input_blocked                      = (input_st->flags & INP_FLAG_BLOCK_LIBRETRO_INPUT) ? true : false;
#endif
   bool bitmask_enabled                    = false;
   unsigned max_users                      = settings->uints.input_max_users;
   int16_t result                          = 0;

   device                                 &= RETRO_DEVICE_MASK;
   bitmask_enabled                         =    (device == RETRO_DEVICE_JOYPAD)
                                             && (id == RETRO_DEVICE_ID_JOYPAD_MASK);
   joypad_info.axis_threshold              = settings->floats.input_axis_threshold;

   /* Loop over all 'physical' ports mapped to specified
    * 'virtual' port index */
   while ((mapped_port = *(input_remap_port_map++)) < MAX_USERS)
   {
      int32_t ret                     = 0;
      int32_t port_result             = 0;
      unsigned input_analog_dpad_mode = settings->uints.input_analog_dpad_mode[mapped_port];

      joypad_info.joy_idx             = settings->uints.input_joypad_index[mapped_port];
      joypad_info.auto_binds          = input_autoconf_binds[joypad_info.joy_idx];

      /* Skip disabled input devices */
      if (mapped_port >= max_users)
         continue;

      /* If core has requested analog input, disable
       * analog to dpad mapping (unless forced) */
      switch (input_analog_dpad_mode)
      {
         case ANALOG_DPAD_LSTICK:
         case ANALOG_DPAD_RSTICK:
            if (input_driver_analog_requested)
               input_analog_dpad_mode = ANALOG_DPAD_NONE;
            break;
         case ANALOG_DPAD_LSTICK_FORCED:
            input_analog_dpad_mode = ANALOG_DPAD_LSTICK;
            break;
         case ANALOG_DPAD_RSTICK_FORCED:
            input_analog_dpad_mode = ANALOG_DPAD_RSTICK;
            break;
         default:
            break;
      }

      /* TODO/FIXME: This code is gibberish - a mess of nested
       * refactors that make no sense whatsoever. The entire
       * thing needs to be rewritten from scratch... */

      ret = input_state_wrap(
            input_st->current_driver,
            input_st->current_data,
            joypad,
            sec_joypad,
            &joypad_info,
            (*input_st->libretro_input_binds),
            (input_st->flags & INP_FLAG_KB_MAPPING_BLOCKED) ? true : false,
            mapped_port, device, idx, id);

      if (   (device == RETRO_DEVICE_ANALOG)
          && (ret == 0))
      {
         if (input_st->libretro_input_binds[mapped_port])
         {
            if (idx == RETRO_DEVICE_INDEX_ANALOG_BUTTON)
            {
               if (id < RARCH_FIRST_CUSTOM_BIND)
               {
                  /* TODO/FIXME: Analog buttons can only be read as analog
                   * when the default mapping is applied. If the user
                   * remaps any analog buttons, they will become 'digital'
                   * due to the way that mapping is handled elsewhere. We
                   * cannot fix this without rewriting the entire mess that
                   * is the input remapping system... */
                  bool valid_bind = (*input_st->libretro_input_binds[mapped_port])[id].valid &&
                        (id == settings->uints.input_remap_ids[mapped_port][id]);

                  if (valid_bind)
                  {
                     if (sec_joypad)
                        ret = input_joypad_analog_button(
                              input_analog_deadzone,
                              input_analog_sensitivity,
                              sec_joypad, &joypad_info,
                              id,
                              &(*input_st->libretro_input_binds[mapped_port])[id]);

                     if (joypad && (ret == 0))
                        ret = input_joypad_analog_button(
                              input_analog_deadzone,
                              input_analog_sensitivity,
                              joypad, &joypad_info,
                              id,
                              &(*input_st->libretro_input_binds[mapped_port])[id]);
                  }
               }
            }
            else
            {
               if (sec_joypad)
                  ret = input_joypad_analog_axis(
                        input_analog_dpad_mode,
                        input_analog_deadzone,
                        input_analog_sensitivity,
                        sec_joypad,
                        &joypad_info,
                        idx,
                        id,
                        (*input_st->libretro_input_binds[mapped_port]));

               if (joypad && (ret == 0))
                  ret = input_joypad_analog_axis(
                        input_analog_dpad_mode,
                        input_analog_deadzone,
                        input_analog_sensitivity,
                        joypad,
                        &joypad_info,
                        idx,
                        id,
                        (*input_st->libretro_input_binds[mapped_port]));
            }
         }
      }

      if (!input_blocked)
      {
         input_mapper_t *handle = &input_st->mapper;

         if (bitmask_enabled)
         {
            unsigned i;
            for (i = 0; i < RARCH_FIRST_CUSTOM_BIND; i++)
               if (input_state_device(input_st,
                        settings, handle,
                        input_analog_dpad_mode, ret, mapped_port,
                        device, idx, i, true))
                  port_result |= (1 << i);
         }
         else
            port_result = input_state_device(input_st,
                  settings, handle,
                  input_analog_dpad_mode, ret, mapped_port,
                  device, idx, id, false);
      }

      /* Digital values are represented by a bitmap;
       * we can just perform the logical OR of
       * successive samples.
       * Analog values are an integer corresponding
       * to the extent of the analog motion; these
       * cannot be OR'd together, we must instead
       * keep the value with the largest magnitude */
      if (device == RETRO_DEVICE_ANALOG)
      {
         if (result == 0)
            result = port_result;
         else
         {
            int16_t port_result_abs = (port_result >= 0)
               ? port_result : -port_result;
            int16_t result_abs      = (result >= 0)
               ? result      : -result;

            if (port_result_abs > result_abs)
               result = port_result;
         }
      }
      else
         result |= port_result;
   }

   return result;
}


#ifdef HAVE_OVERLAY
/**
 * input_overlay_add_inputs:
 * @desc : pointer to overlay description
 * @ol_state : pointer to overlay state. If valid, inputs
 *             that are actually 'touched' on the overlay
 *             itself will displayed. If NULL, inputs from
 *             the device connected to 'port' will be displayed.
 * @port : when ol_state is NULL, specifies the port of
 *         the input device from which input will be
 *         displayed.
 *
 * Adds inputs from current_input to the overlay, so it's displayed
 * @return true if an input that is pressed will change the overlay
 */
static bool input_overlay_add_inputs_inner(overlay_desc_t *desc,
      input_driver_state_t *input_st,
      settings_t *settings,
      input_overlay_state_t *ol_state, unsigned port)
{
   switch(desc->type)
   {
      case OVERLAY_TYPE_BUTTONS:
         {
            int i;

            /* Check custom binds in the mask */
            for (i = 0; i < CUSTOM_BINDS_U32_COUNT; ++i)
            {
               /* Get bank */
               uint32_t bank_mask = BITS_GET_ELEM(desc->button_mask,i);
               unsigned        id = i * 32;

               /* Worth pursuing? Have we got any bits left in here? */
               while (bank_mask)
               {
                  /* If this bit is set then we need to query the pad
                   * The button must be pressed.*/
                  if (bank_mask & 1)
                  {
                     if (id >= RARCH_CUSTOM_BIND_LIST_END)
                        break;

                     /* Light up the button if pressed */
                     if (     ol_state
                           ? !BIT256_GET(ol_state->buttons, id)
                           : !input_state_internal(input_st, settings, port, RETRO_DEVICE_JOYPAD, 0, id))
                     {
                        /* We need ALL of the inputs to be active,
                         * abort. */
                        desc->touch_mask = 0;
                        return false;
                     }

                     desc->touch_mask   |= (1 << OVERLAY_MAX_TOUCH);
                  }

                  bank_mask >>= 1;
                  ++id;
               }
            }

            return (desc->touch_mask != 0);
         }

      case OVERLAY_TYPE_ANALOG_LEFT:
      case OVERLAY_TYPE_ANALOG_RIGHT:
         if (ol_state)
         {
            unsigned index_offset = (desc->type == OVERLAY_TYPE_ANALOG_RIGHT) ? 2 : 0;
            desc->touch_mask     |= (
                   ol_state->analog[index_offset]
                 | ol_state->analog[index_offset + 1]) << OVERLAY_MAX_TOUCH;
         }
         else
         {
            unsigned index        = (desc->type == OVERLAY_TYPE_ANALOG_RIGHT)
               ? RETRO_DEVICE_INDEX_ANALOG_RIGHT
               : RETRO_DEVICE_INDEX_ANALOG_LEFT;
            int16_t analog_x      = input_state_internal(input_st, settings, port, RETRO_DEVICE_ANALOG,
                  index, RETRO_DEVICE_ID_ANALOG_X);
            int16_t analog_y      = input_state_internal(input_st, settings, port, RETRO_DEVICE_ANALOG,
                  index, RETRO_DEVICE_ID_ANALOG_Y);

            /* Only modify overlay delta_x/delta_y values
             * if we are monitoring input from a physical
             * controller */
            desc->delta_x         = (analog_x / (float)0x8000) * (desc->range_x / 2.0f);
            desc->delta_y         = (analog_y / (float)0x8000) * (desc->range_y / 2.0f);
         }

         /* fall-through */

      case OVERLAY_TYPE_DPAD_AREA:
      case OVERLAY_TYPE_ABXY_AREA:
         return (desc->touch_mask != 0);

      case OVERLAY_TYPE_KEYBOARD:
         {
            bool tmp    = false;
            if (ol_state)
            {
               if (OVERLAY_GET_KEY(ol_state, desc->retro_key_idx))
                  tmp   = true;
            }
            else
               tmp      = input_state_internal(input_st, settings, port,
                     RETRO_DEVICE_KEYBOARD, 0, desc->retro_key_idx);

            if (tmp)
            {
               desc->touch_mask |= (1 << OVERLAY_MAX_TOUCH);
               return true;
            }
         }
         break;

      default:
         break;
   }

   return false;
}

static bool input_overlay_add_inputs(input_overlay_t *ol,
      input_overlay_state_t *ol_state,
      input_driver_state_t *input_st,
      settings_t *settings,
      bool show_touched, unsigned port)
{
   size_t i;
   bool button_pressed      = false;

   for (i = 0; i < ol->active->size; i++)
   {
      overlay_desc_t *desc  = &(ol->active->descs[i]);
      button_pressed       |= input_overlay_add_inputs_inner(
            desc, input_st,
            settings,
            show_touched
            ? ol_state
            : NULL,
            port);
   }

   return button_pressed;
}

static void input_overlay_get_eightway_slope_limits(
      const unsigned diagonal_sensitivity,
      float* low_slope, float* high_slope)
{
   /* Sensitivity setting is the relative size of diagonal zones to
    * cardinal zones. Convert to fraction of 45 deg span (max diagonal).
    */
   float f     =  2.0f * diagonal_sensitivity
             / (100.0f + diagonal_sensitivity);

   float high_angle  /* 67.5 deg max */
               = (f * (0.375 * M_PI) + (1.0f - f) * (0.25 * M_PI));
   float low_angle   /* 22.5 deg min */
               = (f * (0.125 * M_PI) + (1.0f - f) * (0.25 * M_PI));

   *high_slope = tan(high_angle);
   *low_slope  = tan(low_angle);
}

/**
 * input_overlay_set_eightway_diagonal_sensitivity:
 *
 * Gets the slope limits defining each eightway type's diagonal zones.
 */
void input_overlay_set_eightway_diagonal_sensitivity(void)
{
   settings_t           *settings = config_get_ptr();
   input_driver_state_t *input_st = &input_driver_st;

   input_overlay_get_eightway_slope_limits(
         settings->uints.input_overlay_dpad_diagonal_sensitivity,
         &input_st->overlay_eightway_dpad_slopes[0],
         &input_st->overlay_eightway_dpad_slopes[1]);

   input_overlay_get_eightway_slope_limits(
         settings->uints.input_overlay_abxy_diagonal_sensitivity,
         &input_st->overlay_eightway_abxy_slopes[0],
         &input_st->overlay_eightway_abxy_slopes[1]);
}

/**
 * input_overlay_get_eightway_state:
 * @desc : overlay descriptor handle for an eightway area
 * @out : current input state to be OR'd with eightway state
 * @x_dist : X offset from eightway area center
 * @y_dist : Y offset from eightway area center
 *
 * Gets the eightway area's current input state based on (@x_dist, @y_dist).
 **/
static INLINE void input_overlay_get_eightway_state(
      const struct overlay_desc *desc,
      overlay_eightway_config_t *eightway,
      input_bits_t *out,
      float x_dist, float y_dist)
{
   uint32_t *data;
   float abs_slope;

   x_dist /= desc->range_x;
   y_dist /= desc->range_y;

   if (x_dist == 0.0f)
      x_dist = 0.0001f;
   abs_slope = fabs(y_dist / x_dist);

   if (x_dist > 0.0f)
   {
      if (y_dist < 0.0f)
      {
         /* Q1 */
         if (abs_slope > *eightway->slope_high)
            data = eightway->up.data;
         else if (abs_slope < *eightway->slope_low)
            data = eightway->right.data;
         else
            data = eightway->up_right.data;
      }
      else
      {
         /* Q4 */
         if (abs_slope > *eightway->slope_high)
            data = eightway->down.data;
         else if (abs_slope < *eightway->slope_low)
            data = eightway->right.data;
         else
            data = eightway->down_right.data;
      }
   }
   else
   {
      if (y_dist < 0.0f)
      {
         /* Q2 */
         if (abs_slope > *eightway->slope_high)
            data = eightway->up.data;
         else if (abs_slope < *eightway->slope_low)
            data = eightway->left.data;
         else
            data = eightway->up_left.data;
      }
      else
      {
         /* Q3 */
         if (abs_slope > *eightway->slope_high)
            data = eightway->down.data;
         else if (abs_slope < *eightway->slope_low)
            data = eightway->left.data;
         else
            data = eightway->down_left.data;
      }
   }

   bits_or_bits(out->data, data, CUSTOM_BINDS_U32_COUNT);
}

/**
 * input_overlay_coords_inside_hitbox:
 * @desc                  : Overlay descriptor handle.
 * @x                     : X coordinate value.
 * @y                     : Y coordinate value.
 * @use_range_mod         : Set true to use range_mod hitbox
 *
 * Check whether the given @x and @y coordinates of the overlay
 * descriptor @desc is inside the overlay descriptor's hitbox.
 *
 * Returns: true (1) if X, Y coordinates are inside a hitbox,
 * otherwise false (0).
 **/
static bool input_overlay_coords_inside_hitbox(const struct overlay_desc *desc,
      float x, float y, bool use_range_mod)
{
   float range_x, range_y;

   if (use_range_mod)
   {
      range_x = desc->range_x_mod;
      range_y = desc->range_y_mod;
   }
   else
   {
      range_x = desc->range_x_hitbox;
      range_y = desc->range_y_hitbox;
   }

   switch (desc->hitbox)
   {
      case OVERLAY_HITBOX_RADIAL:
      {
         /* Ellipse. */
         float x_dist  = (x - desc->x_hitbox) / range_x;
         float y_dist  = (y - desc->y_hitbox) / range_y;
         float sq_dist = x_dist * x_dist + y_dist * y_dist;
         return (sq_dist <= 1.0f);
      }
      case OVERLAY_HITBOX_RECT:
         return
               (fabs(x - desc->x_hitbox) <= range_x)
            && (fabs(y - desc->y_hitbox) <= range_y);
      case OVERLAY_HITBOX_NONE:
         break;
   }
   return false;
}

/**
 * input_overlay_poll:
 * @out                   : Polled output data.
 * @touch_idx             : Touch pointer index.
 * @norm_x                : Normalized X coordinate.
 * @norm_y                : Normalized Y coordinate.
 * @touch_scale           : Overlay scale.
 *
 * Polls input overlay for a single touch pointer.
 *
 * @norm_x and @norm_y are the result of
 * video_driver_translate_coord_viewport().
 *
 * @return true if touch pointer is inside any hitbox
 **/
static bool input_overlay_poll(
      input_overlay_t *ol,
      input_overlay_state_t *out,
      int touch_idx, int16_t norm_x, int16_t norm_y, float touch_scale)
{
   size_t i, j;
   struct overlay_desc *descs = ol->active->descs;
   unsigned int highest_prio  = 0;
   int old_touch_idx          = input_driver_st.old_touch_index_lut[touch_idx];
   bool any_hitbox_pressed    = false;
   bool use_range_mod;

   /* norm_x and norm_y is in [-0x7fff, 0x7fff] range,
    * like RETRO_DEVICE_POINTER. */
   float x = (float)(norm_x + 0x7fff) / 0xffff;
   float y = (float)(norm_y + 0x7fff) / 0xffff;

   x -= ol->active->mod_x;
   y -= ol->active->mod_y;
   x /= ol->active->mod_w;
   y /= ol->active->mod_h;

   x *= touch_scale;
   y *= touch_scale;

   for (i = 0; i < ol->active->size; i++)
   {
      float x_dist, y_dist;
      unsigned int base         = 0;
      unsigned int desc_prio    = 0;
      struct overlay_desc *desc = &descs[i];

      /* Use range_mod if this touch pointer contributed
       * to desc's touch_mask in the previous poll */
      use_range_mod = (old_touch_idx != -1)
            && BIT32_GET(desc->old_touch_mask, old_touch_idx);

      if (!input_overlay_coords_inside_hitbox(desc, x, y, use_range_mod))
         continue;

      /* Check for exclusive hitbox, which blocks other input.
       * range_mod_exclusive has priority over exclusive. */
      if (use_range_mod && (desc->flags & OVERLAY_DESC_RANGE_MOD_EXCLUSIVE))
         desc_prio = 2;
      else if (desc->flags & OVERLAY_DESC_EXCLUSIVE)
         desc_prio = 1;

      if (highest_prio > desc_prio)
         continue;

      if (desc_prio > highest_prio)
      {
         highest_prio = desc_prio;
         memset(out, 0, sizeof(*out));
         for (j = 0; j < i; j++)
            BIT32_CLEAR(descs[j].touch_mask, touch_idx);
      }

      BIT32_SET(desc->touch_mask, touch_idx);
      x_dist = x - desc->x_shift;
      y_dist = y - desc->y_shift;

      switch (desc->type)
      {
         case OVERLAY_TYPE_BUTTONS:
            bits_or_bits(out->buttons.data,
                  desc->button_mask.data,
                  ARRAY_SIZE(desc->button_mask.data));

            if (BIT256_GET(desc->button_mask, RARCH_OVERLAY_NEXT))
               ol->next_index = desc->next_index;
            break;
         case OVERLAY_TYPE_KEYBOARD:
            if (desc->retro_key_idx < RETROK_LAST)
               OVERLAY_SET_KEY(out, desc->retro_key_idx);
            break;
         case OVERLAY_TYPE_DPAD_AREA:
         case OVERLAY_TYPE_ABXY_AREA:
            input_overlay_get_eightway_state(
                  desc, desc->eightway_config,
                  &out->buttons, x_dist, y_dist);
            break;
         case OVERLAY_TYPE_ANALOG_RIGHT:
            base = 2;
            /* fall-through */
         default:
            {
               float x_val           = x_dist / desc->range_x;
               float y_val           = y_dist / desc->range_y;
               float x_val_sat       = x_val / desc->analog_saturate_pct;
               float y_val_sat       = y_val / desc->analog_saturate_pct;
               out->analog[base + 0] = clamp_float(x_val_sat, -1.0f, 1.0f)
                  * 32767.0f;
               out->analog[base + 1] = clamp_float(y_val_sat, -1.0f, 1.0f)
                  * 32767.0f;
            }
            break;
      }

      if (desc->flags & OVERLAY_DESC_MOVABLE)
      {
         desc->delta_x = clamp_float(x_dist, -desc->range_x, desc->range_x)
            * ol->active->mod_w;
         desc->delta_y = clamp_float(y_dist, -desc->range_y, desc->range_y)
            * ol->active->mod_h;
      }

      any_hitbox_pressed = true;
   }

   if (ol->flags & INPUT_OVERLAY_BLOCKED)
      memset(out, 0, sizeof(*out));

   return any_hitbox_pressed;
}

/**
 * input_overlay_update_desc_geom:
 * @ol                    : overlay handle.
 * @desc                  : overlay descriptors handle.
 *
 * Update input overlay descriptors' vertex geometry.
 **/
static void input_overlay_update_desc_geom(input_overlay_t *ol,
      struct overlay_desc *desc)
{
   if (!desc->image.pixels || !(desc->flags & OVERLAY_DESC_MOVABLE))
      return;

   if (ol->iface->vertex_geom)
      ol->iface->vertex_geom(ol->iface_data, desc->image_index,
            desc->mod_x + desc->delta_x, desc->mod_y + desc->delta_y,
            desc->mod_w, desc->mod_h);

   desc->delta_x = 0.0f;
   desc->delta_y = 0.0f;
}

/**
 * input_overlay_post_poll:
 *
 * Called after all the input_overlay_poll() calls to
 * update alpha mods for pressed/unpressed controls
 **/
static void input_overlay_post_poll(
      enum overlay_visibility *visibility,
      input_overlay_t *ol,
      bool show_input, float opacity)
{
   size_t i;

   input_overlay_set_alpha_mod(visibility, ol, opacity);

   for (i = 0; i < ol->active->size; i++)
   {
      struct overlay_desc *desc = &ol->active->descs[i];

      if (     desc->touch_mask != 0
            && show_input && desc->image.pixels
            && ol->iface->set_alpha)
         ol->iface->set_alpha(ol->iface_data, desc->image_index,
               desc->alpha_mod * opacity);

      input_overlay_update_desc_geom(ol, desc);

      desc->old_touch_mask = desc->touch_mask;
      desc->touch_mask     = 0;
   }
}

static void input_overlay_desc_init_hitbox(struct overlay_desc *desc)
{
   desc->x_hitbox       =
         ((desc->x_shift + desc->range_x * desc->reach_right) +
          (desc->x_shift - desc->range_x * desc->reach_left)) / 2.0f;

   desc->y_hitbox       =
         ((desc->y_shift + desc->range_y * desc->reach_down) +
          (desc->y_shift - desc->range_y * desc->reach_up)) / 2.0f;

   desc->range_x_hitbox =
         (desc->range_x * desc->reach_right +
          desc->range_x * desc->reach_left) / 2.0f;

   desc->range_y_hitbox =
         (desc->range_y * desc->reach_down +
          desc->range_y * desc->reach_up) / 2.0f;

   desc->range_x_mod    = desc->range_x_hitbox * desc->range_mod;
   desc->range_y_mod    = desc->range_y_hitbox * desc->range_mod;
}

/**
 * input_overlay_scale:
 * @ol                    : Overlay handle.
 * @layout                : Scale + offset factors.
 *
 * Scales the overlay and all its associated descriptors
 * and applies any aspect ratio/offset factors.
 **/
static void input_overlay_scale(struct overlay *ol,
      const overlay_layout_t *layout)
{
   size_t i;

   ol->mod_w = ol->w * layout->x_scale;
   ol->mod_h = ol->h * layout->y_scale;
   ol->mod_x = (ol->center_x + (ol->x - ol->center_x) *
         layout->x_scale) + layout->x_offset;
   ol->mod_y = (ol->center_y + (ol->y - ol->center_y) *
         layout->y_scale) + layout->y_offset;

   for (i = 0; i < ol->size; i++)
   {
      struct overlay_desc *desc = &ol->descs[i];
      float x_shift_offset      = 0.0f;
      float y_shift_offset      = 0.0f;
      float scale_w;
      float scale_h;
      float adj_center_x;
      float adj_center_y;

      /* Apply 'x separation' factor */
      if (desc->x < (0.5f - 0.0001f))
         x_shift_offset = layout->x_separation * -1.0f;
      else if (desc->x > (0.5f + 0.0001f))
         x_shift_offset = layout->x_separation;

      desc->x_shift     = desc->x + x_shift_offset;

      /* Apply 'y separation' factor */
      if (desc->y < (0.5f - 0.0001f))
         y_shift_offset = layout->y_separation * -1.0f;
      else if (desc->y > (0.5f + 0.0001f))
         y_shift_offset = layout->y_separation;

      desc->y_shift     = desc->y + y_shift_offset;

      scale_w           = ol->mod_w * desc->range_x;
      scale_h           = ol->mod_h * desc->range_y;
      adj_center_x      = ol->mod_x + desc->x_shift * ol->mod_w;
      adj_center_y      = ol->mod_y + desc->y_shift * ol->mod_h;

      desc->mod_w       = 2.0f * scale_w;
      desc->mod_h       = 2.0f * scale_h;
      desc->mod_x       = adj_center_x - scale_w;
      desc->mod_y       = adj_center_y - scale_h;

      input_overlay_desc_init_hitbox(desc);
   }
}

static void input_overlay_parse_layout(
      const struct overlay *ol,
      const overlay_layout_desc_t *layout_desc,
      float display_aspect_ratio,
      overlay_layout_t *overlay_layout)
{
   /* Set default values */
   overlay_layout->x_scale      = 1.0f;
   overlay_layout->y_scale      = 1.0f;
   overlay_layout->x_separation = 0.0f;
   overlay_layout->y_separation = 0.0f;
   overlay_layout->x_offset     = 0.0f;
   overlay_layout->y_offset     = 0.0f;

   /* Perform auto-scaling, if required */
   if (layout_desc->auto_scale)
   {
      /* Sanity check - if scaling is blocked,
       * or aspect ratios are invalid, then we
       * can do nothing */
      if (   (ol->flags & OVERLAY_BLOCK_SCALE)
          || (ol->aspect_ratio <= 0.0f)
          || (display_aspect_ratio <= 0.0f))
         return;

      /* If display is wider than overlay,
       * reduce width */
      if (display_aspect_ratio > ol->aspect_ratio)
      {
         overlay_layout->x_scale = ol->aspect_ratio /
               display_aspect_ratio;

         if (overlay_layout->x_scale <= 0.0f)
         {
            overlay_layout->x_scale = 1.0f;
            return;
         }

         /* If auto-scale X separation is enabled, move elements
          * horizontally towards the edges of the screen */
         if (ol->flags & OVERLAY_AUTO_X_SEPARATION)
            overlay_layout->x_separation = ((1.0f / overlay_layout->x_scale) - 1.0f) * 0.5f;
      }
      /* If display is taller than overlay,
       * reduce height */
      else
      {
         overlay_layout->y_scale = display_aspect_ratio /
               ol->aspect_ratio;

         if (overlay_layout->y_scale <= 0.0f)
         {
            overlay_layout->y_scale = 1.0f;
            return;
         }

         /* If auto-scale Y separation is enabled, move elements
          * vertically towards the edges of the screen */
         if (ol->flags & OVERLAY_AUTO_Y_SEPARATION)
            overlay_layout->y_separation = ((1.0f / overlay_layout->y_scale) - 1.0f) * 0.5f;
      }

      return;
   }

   /* Regular 'manual' scaling/position adjustment
    * > Landscape display orientations */
   if (display_aspect_ratio > 1.0f)
   {
      float scale              = layout_desc->scale_landscape;
      float aspect_adjust      = layout_desc->aspect_adjust_landscape;
      /* Note: Y offsets have their sign inverted,
       * since from a usability perspective positive
       * values should move the overlay upwards */
      overlay_layout->x_offset = layout_desc->x_offset_landscape;
      overlay_layout->y_offset = layout_desc->y_offset_landscape * -1.0f;

      if (!(ol->flags & OVERLAY_BLOCK_X_SEPARATION))
         overlay_layout->x_separation = layout_desc->x_separation_landscape;
      if (!(ol->flags & OVERLAY_BLOCK_Y_SEPARATION))
         overlay_layout->y_separation = layout_desc->y_separation_landscape;

      if (!(ol->flags & OVERLAY_BLOCK_SCALE))
      {
         /* In landscape orientations, aspect correction
          * adjusts the overlay width */
         overlay_layout->x_scale = (aspect_adjust >= 0.0f) ?
               (scale * (aspect_adjust + 1.0f)) :
               (scale / ((aspect_adjust * -1.0f) + 1.0f));
         overlay_layout->y_scale = scale;
      }
   }
   /* > Portrait display orientations */
   else
   {
      float scale              = layout_desc->scale_portrait;
      float aspect_adjust      = layout_desc->aspect_adjust_portrait;

      overlay_layout->x_offset = layout_desc->x_offset_portrait;
      overlay_layout->y_offset = layout_desc->y_offset_portrait * -1.0f;

      if (!(ol->flags & OVERLAY_BLOCK_X_SEPARATION))
         overlay_layout->x_separation = layout_desc->x_separation_portrait;
      if (!(ol->flags & OVERLAY_BLOCK_Y_SEPARATION))
         overlay_layout->y_separation = layout_desc->y_separation_portrait;

      if (!(ol->flags & OVERLAY_BLOCK_SCALE))
      {
         /* In portrait orientations, aspect correction
          * adjusts the overlay height */
         overlay_layout->x_scale = scale;
         overlay_layout->y_scale = (aspect_adjust >= 0.0f) ?
               (scale * (aspect_adjust + 1.0f)) :
               (scale / ((aspect_adjust * -1.0f) + 1.0f));
      }
   }
}

static void input_overlay_set_vertex_geom(input_overlay_t *ol)
{
   size_t i;

   if (!ol->iface->vertex_geom)
      return;

   if (ol->active->image.pixels)
      ol->iface->vertex_geom(ol->iface_data, 0,
            ol->active->mod_x, ol->active->mod_y,
            ol->active->mod_w, ol->active->mod_h);

   for (i = 0; i < ol->active->size; i++)
   {
      struct overlay_desc *desc = &ol->active->descs[i];
      if (desc->image.pixels)
         ol->iface->vertex_geom(ol->iface_data, desc->image_index,
               desc->mod_x, desc->mod_y, desc->mod_w, desc->mod_h);
   }
}

/**
 * input_overlay_set_scale_factor:
 * @ol                    : Overlay handle.
 * @layout_desc           : Scale + offset factors.
 *
 * Scales the overlay and applies any aspect ratio/
 * offset factors.
 **/
void input_overlay_set_scale_factor(
      input_overlay_t *ol, const overlay_layout_desc_t *layout_desc,
      unsigned video_driver_width,
      unsigned video_driver_height
)
{
   size_t i;
   float display_aspect_ratio = 0.0f;

   if (!ol || !layout_desc)
      return;

   if (video_driver_height > 0)
      display_aspect_ratio = (float)video_driver_width /
         (float)video_driver_height;

   for (i = 0; i < ol->size; i++)
   {
      struct overlay *current_overlay = &ol->overlays[i];
      overlay_layout_t overlay_layout;

      input_overlay_parse_layout(current_overlay,
            layout_desc, display_aspect_ratio, &overlay_layout);
      input_overlay_scale(current_overlay, &overlay_layout);
   }

   input_overlay_set_vertex_geom(ol);
}

void input_overlay_load_active(
      enum overlay_visibility *visibility,
      input_overlay_t *ol, float opacity)
{
   if (ol->iface->load)
      ol->iface->load(ol->iface_data, ol->active->load_images,
            ol->active->load_images_size);

   input_overlay_set_alpha_mod(visibility, ol, opacity);
   input_overlay_set_vertex_geom(ol);

   if (ol->iface->full_screen)
      ol->iface->full_screen(ol->iface_data,
            (ol->active->flags & OVERLAY_FULL_SCREEN));
}

/**
 * input_overlay_poll_clear:
 * @ol                    : overlay handle
 *
 * Call when there is nothing to poll. Allows overlay to
 * clear certain state.
 **/
static void input_overlay_poll_clear(
      enum overlay_visibility *visibility,
      input_overlay_t *ol, float opacity)
{
   size_t i;

   ol->flags &= ~INPUT_OVERLAY_BLOCKED;

   input_overlay_set_alpha_mod(visibility, ol, opacity);

   for (i = 0; i < ol->active->size; i++)
   {
      struct overlay_desc *desc = &ol->active->descs[i];

      desc->old_touch_mask      = desc->touch_mask;
      desc->touch_mask          = 0;

      input_overlay_update_desc_geom(ol, desc);
   }
}

static enum overlay_visibility input_overlay_get_visibility(
      enum overlay_visibility *visibility,
      int overlay_idx)
{
    if (!visibility)
       return OVERLAY_VISIBILITY_DEFAULT;
    if ((overlay_idx < 0) || (overlay_idx >= MAX_VISIBILITY))
       return OVERLAY_VISIBILITY_DEFAULT;
    return visibility[overlay_idx];
}

void input_overlay_set_alpha_mod(
      enum overlay_visibility *visibility,
      input_overlay_t *ol, float mod)
{
   unsigned i;

   if (!ol)
      return;

   for (i = 0; i < ol->active->load_images_size; i++)
   {
      if (input_overlay_get_visibility(visibility, i)
            == OVERLAY_VISIBILITY_HIDDEN)
          ol->iface->set_alpha(ol->iface_data, i, 0.0);
      else
          ol->iface->set_alpha(ol->iface_data, i, mod);
   }
}

static void input_overlay_free_overlays(input_overlay_t *ol)
{
   size_t i;

   if (!ol || !ol->overlays)
      return;

   for (i = 0; i < ol->size; i++)
      input_overlay_free_overlay(&ol->overlays[i]);

   free(ol->overlays);
   ol->overlays = NULL;
}

void input_overlay_free_overlay(struct overlay *overlay)
{
   size_t i;

   if (!overlay)
      return;

   for (i = 0; i < overlay->size; i++)
   {
      image_texture_free(&overlay->descs[i].image);
      if (overlay->descs[i].eightway_config)
         free(overlay->descs[i].eightway_config);
      overlay->descs[i].eightway_config = NULL;
   }

   if (overlay->load_images)
      free(overlay->load_images);
   overlay->load_images = NULL;
   if (overlay->descs)
      free(overlay->descs);
   overlay->descs       = NULL;
   image_texture_free(&overlay->image);
}

/**
 * input_overlay_free:
 * @ol                    : Overlay handle.
 *
 * Frees overlay handle.
 **/
static void input_overlay_free(input_overlay_t *ol)
{
   if (!ol)
      return;

   input_overlay_free_overlays(ol);

   if (ol->iface && ol->iface->enable)
      ol->iface->enable(ol->iface_data, false);

   if (ol->path)
   {
      free(ol->path);
      ol->path = NULL;
   }

   free(ol);
}

void input_overlay_auto_rotate_(
      unsigned video_driver_width,
      unsigned video_driver_height,
      bool input_overlay_enable,
      input_overlay_t *ol)
{
   size_t i;
   enum overlay_orientation screen_orientation         = OVERLAY_ORIENTATION_PORTRAIT;
   enum overlay_orientation active_overlay_orientation = OVERLAY_ORIENTATION_NONE;
   bool tmp                                            = false;

   /* Sanity check */
   if (!ol || !(ol->flags & INPUT_OVERLAY_ALIVE) || !input_overlay_enable)
      return;

   /* Get current screen orientation */
   if (video_driver_width > video_driver_height)
      screen_orientation = OVERLAY_ORIENTATION_LANDSCAPE;

   /* Get orientation of active overlay */
   if (!string_is_empty(ol->active->name))
   {
      if (strstr(ol->active->name, "landscape"))
         active_overlay_orientation = OVERLAY_ORIENTATION_LANDSCAPE;
      else if (strstr(ol->active->name, "portrait"))
         active_overlay_orientation = OVERLAY_ORIENTATION_PORTRAIT;
      else /* Sanity check */
         return;
   }
   else /* Sanity check */
      return;

   /* If screen and overlay have the same orientation,
    * no action is required */
   if (screen_orientation == active_overlay_orientation)
      return;

   /* Attempt to find index of overlay corresponding
    * to opposite orientation */
   for (i = 0; i < ol->active->size; i++)
   {
      overlay_desc_t *desc = &ol->active->descs[i];

      if (!desc)
         continue;

      if (!string_is_empty(desc->next_index_name))
      {
         bool next_overlay_found = false;
         if (active_overlay_orientation == OVERLAY_ORIENTATION_LANDSCAPE)
            next_overlay_found = (strstr(desc->next_index_name, "portrait") != 0);
         else
            next_overlay_found = (strstr(desc->next_index_name, "landscape") != 0);

         if (next_overlay_found)
         {
            /* We have a valid target overlay
             * > Trigger 'overly next' command event
             * Note: tmp == false. This prevents CMD_EVENT_OVERLAY_NEXT
             * from calling input_overlay_auto_rotate_() again */
            ol->next_index     = desc->next_index;
            command_event(CMD_EVENT_OVERLAY_NEXT, &tmp);
            break;
         }
      }
   }
}

/**
 * input_overlay_poll_lightgun
 * @settings: pointer to settings
 * @ol : overlay handle
 * @old_ptr_count : previous poll's non-hitbox pointer count
 *
 * Updates multi-touch button state of the overlay lightgun.
 */
static void input_overlay_poll_lightgun(settings_t *settings,
      input_overlay_t *ol, const int old_ptr_count)
{
   input_overlay_pointer_state_t *ptr_st = &ol->pointer_state;
   const int ptr_count                   = ptr_st->count;
   unsigned action                       = OVERLAY_LIGHTGUN_ACTION_NONE;
   int8_t trig_delay                     =
         settings->uints.input_overlay_lightgun_trigger_delay;
   int8_t delay_idx;

   static uint16_t trig_buf;
   static uint8_t now_idx;
   static uint8_t peak_ptr_count;
   static const unsigned action_to_id[OVERLAY_LIGHTGUN_ACTION_END] = {
      RARCH_BIND_LIST_END,
      RARCH_LIGHTGUN_TRIGGER,
      RARCH_LIGHTGUN_RELOAD,
      RARCH_LIGHTGUN_AUX_A,
      RARCH_LIGHTGUN_AUX_B,
      RARCH_LIGHTGUN_AUX_C,
      RARCH_LIGHTGUN_START,
      RARCH_LIGHTGUN_SELECT,
      RARCH_LIGHTGUN_DPAD_UP,
      RARCH_LIGHTGUN_DPAD_DOWN,
      RARCH_LIGHTGUN_DPAD_LEFT,
      RARCH_LIGHTGUN_DPAD_RIGHT
   };

   /* Update peak pointer count */
   if (!old_ptr_count && ptr_count)
      peak_ptr_count = ptr_count;
   else
      peak_ptr_count = MAX(ptr_count, peak_ptr_count);

   /* Apply trigger delay */
   now_idx   = (now_idx + 1) % (OVERLAY_LIGHTGUN_TRIG_MAX_DELAY + 1);
   delay_idx = (now_idx + trig_delay) % (OVERLAY_LIGHTGUN_TRIG_MAX_DELAY + 1);

   if (ptr_count > 0)
      BIT16_SET(trig_buf, delay_idx);
   else
      BIT16_CLEAR(trig_buf, delay_idx);

   /* Create button input if we're past the trigger delay */
   if (BIT16_GET(trig_buf, now_idx))
   {
      switch (peak_ptr_count)
      {
         case 1:
            if (settings->bools.input_overlay_lightgun_trigger_on_touch)
               action = OVERLAY_LIGHTGUN_ACTION_TRIGGER;
            break;
         case 2:
            action = settings->uints.input_overlay_lightgun_two_touch_input;
            break;
         case 3:
            action = settings->uints.input_overlay_lightgun_three_touch_input;
            break;
         case 4:
            action = settings->uints.input_overlay_lightgun_four_touch_input;
            break;
         default:
            break;
      }
   }

   ptr_st->lightgun.multitouch_id = action_to_id[action];
}

static void input_overlay_get_mouse_scale(settings_t *settings,
      float *scale_x, float *scale_y,
      int *swipe_thres_x, int *swipe_thres_y)
{
   video_driver_state_t *video_st   = video_state_get_ptr();
   struct retro_game_geometry *geom = &video_st->av_info.geometry;
   float swipe_thres;
   float adj_x, adj_y;
   float display_aspect, core_aspect;
   float speed;

   if (geom->base_height)
   {
      speed          = settings->floats.input_overlay_mouse_speed;
      swipe_thres    =
            655.35f * settings->floats.input_overlay_mouse_swipe_threshold;
      display_aspect = (float)video_st->width / video_st->height;
      core_aspect    = (float)geom->base_width / geom->base_height;

      if (display_aspect > core_aspect)
      {
         adj_x = speed * (display_aspect / core_aspect);
         adj_y = speed;
      }
      else
      {
         adj_y = speed * (core_aspect / display_aspect);
         adj_x = speed;
      }

      *scale_x = (adj_x * geom->base_width) / (float)0x7fff;
      *scale_y = (adj_y * geom->base_height) / (float)0x7fff;

      if (display_aspect > 1.0f)
      {
         *swipe_thres_x = (int)(swipe_thres / display_aspect);
         *swipe_thres_y = (int)swipe_thres;
      }
      else
      {
         *swipe_thres_x = (int)swipe_thres;
         *swipe_thres_y = (int)(swipe_thres / display_aspect);
      }
   }
}

/**
 * input_overlay_poll_mouse
 * @settings: pointer to settings
 * @ol : overlay handle
 * @old_ptr_count : previous poll's non-hitbox pointer count
 *
 * Updates button state of the overlay mouse.
 */
static void input_overlay_poll_mouse(settings_t *settings,
      input_overlay_t *ol, const int old_ptr_count)
{
   input_overlay_pointer_state_t *ptr_st      = &ol->pointer_state;
   struct input_overlay_mouse_state *mouse_st = &ptr_st->mouse;
   const retro_time_t now_usec                = cpu_features_get_time_usec();
   const retro_time_t hold_usec               = settings->uints.input_overlay_mouse_hold_msec * 1000;
   const retro_time_t dtap_usec               = settings->uints.input_overlay_mouse_dtap_msec * 1000;
   const int ptr_count                        = ptr_st->count;
   int swipe_thres_x                          = 0;
   int swipe_thres_y                          = 0;
   const bool hold_to_drag                    = settings->bools.input_overlay_mouse_hold_to_drag;
   const bool dtap_to_drag                    = settings->bools.input_overlay_mouse_dtap_to_drag;
   bool want_feedback                         = false;
   bool is_swipe, is_brief, is_long;

   static retro_time_t start_usec;
   static retro_time_t last_down_usec;
   static retro_time_t last_up_usec;
   static retro_time_t pending_click_usec;
   static retro_time_t click_dur_usec;
   static retro_time_t click_end_usec;
   static int x_start;
   static int y_start;
   static int peak_ptr_count;
   static int old_peak_ptr_count;
   static bool skip_buttons;
   static bool pending_click;

   input_overlay_get_mouse_scale(settings,
         &mouse_st->scale_x, &mouse_st->scale_y,
         &swipe_thres_x, &swipe_thres_y);

   /* Check for pointer count changes */
   if (ptr_count != old_ptr_count)
   {
      mouse_st->click = 0;
      pending_click   = false;

      if (ptr_count)
      {
         /* Assume main pointer changed. Reset deltas */
         mouse_st->prev_screen_x = x_start = ptr_st->screen_x;
         mouse_st->prev_screen_y = y_start = ptr_st->screen_y;
      }
      else
         old_peak_ptr_count = peak_ptr_count;

      if (ptr_count > old_ptr_count)
      {
         /* Pointer added */
         peak_ptr_count = ptr_count;
         start_usec     = now_usec;
      }
      else
         /* Pointer removed */
         mouse_st->hold = 0;
   }

   /* Action type */
   is_swipe = abs(ptr_st->screen_x - x_start) > swipe_thres_x ||
              abs(ptr_st->screen_y - y_start) > swipe_thres_y;
   is_brief = (now_usec - start_usec) < 200000;
   is_long  = (now_usec - start_usec) > (hold_to_drag ? hold_usec : 250000);

   /* Check if new button input should be created */
   if (!skip_buttons)
   {
      if (!is_swipe)
      {
         if (     hold_to_drag
               && is_long && ptr_count && !mouse_st->hold)
         {
            /* Long press */
            mouse_st->hold = (1 << (ptr_count - 1));
            want_feedback  = true;
         }
         else if (is_brief)
         {
            if (ptr_count && !old_ptr_count)
            {
               /* New input. Check for double tap */
               if (     dtap_to_drag
                     && now_usec - last_up_usec < dtap_usec)
                  mouse_st->hold = (1 << (old_peak_ptr_count - 1));

               last_down_usec = now_usec;
            }
            else if (!ptr_count && old_ptr_count)
            {
               /* Finished a tap. Send click */
               click_dur_usec = (now_usec - last_down_usec) + 5000;

               if (dtap_to_drag)
               {
                  pending_click      = true;
                  pending_click_usec = now_usec + dtap_usec;
               }
               else
               {
                  mouse_st->click    = (1 << (peak_ptr_count - 1));
                  click_end_usec     = now_usec + click_dur_usec;
               }

               last_up_usec = now_usec;
            }
         }
      }
      else
      {
         /* If dragging 2+ fingers, hold RMB or MMB */
         if (ptr_count > 1)
         {
            mouse_st->hold = (1 << (ptr_count - 1));
            if (hold_to_drag)
               want_feedback = true;
         }
         skip_buttons = true;
      }
   }

   /* Check for pending click */
   if (pending_click && now_usec >= pending_click_usec)
   {
      mouse_st->click = (1 << (old_peak_ptr_count - 1));
      click_end_usec  = now_usec + click_dur_usec;
      pending_click   = false;
   }

   if (!ptr_count)
      skip_buttons = false; /* Reset button checks  */
   else if (is_long)
      skip_buttons = true;  /* End of button checks */

   /* Remove stale clicks */
   if (mouse_st->click && now_usec > click_end_usec)
      mouse_st->click = 0;

   if (want_feedback && settings->bools.vibrate_on_keypress)
   {
      input_driver_t *current_input = input_driver_st.current_driver;

      if (current_input && current_input->keypress_vibrate)
         current_input->keypress_vibrate();
   }
}

/**
 * input_overlay_track_touch_inputs
 * @state : Overlay input state for this poll
 * @old_state : Overlay input state for previous poll
 *
 * Matches current touch inputs to previous poll's, based on distance.
 * Updates old_touch_index_lut and assigns -1 to any new inputs.
 */
static void input_overlay_track_touch_inputs(
      input_overlay_state_t *state, input_overlay_state_t *old_state)
{
   int *const old_index_lut = input_driver_st.old_touch_index_lut;
   int i, j, t, new_idx;
   float x_dist, y_dist, sq_dist, outlier;
   float min_sq_dist[OVERLAY_MAX_TOUCH];

   memset(old_index_lut, -1, sizeof(int) * OVERLAY_MAX_TOUCH);

   /* Compute (squared) distances and match new indexes to old */
   for (i = 0; i < state->touch_count; i++)
   {
      min_sq_dist[i] = 1e10f;

      for (j = 0; j < old_state->touch_count; j++)
      {
         x_dist  = state->touch[i].x - old_state->touch[j].x;
         y_dist  = state->touch[i].y - old_state->touch[j].y;

         sq_dist = x_dist * x_dist + y_dist * y_dist;

         if (sq_dist < min_sq_dist[i])
         {
            min_sq_dist[i]   = sq_dist;
            old_index_lut[i] = j;
         }
      }
   }

   /* If touch_count increased, find the outliers and assign -1 */
   for (t = old_state->touch_count; t < state->touch_count; t++)
   {
      new_idx = OVERLAY_MAX_TOUCH - 1;
      outlier = 0;

      for (i = 0; i < state->touch_count; i++)
         if (     min_sq_dist[i] > outlier
               && old_index_lut[i] != -1)
         {
            outlier = min_sq_dist[i];
            new_idx = i;
         }

      old_index_lut[new_idx] = -1;
   }
}

static void input_overlay_update_pointer_coords(
      input_overlay_pointer_state_t *ptr_st, int touch_idx)
{
   void *input_data              = input_driver_st.current_data;
   input_driver_t *current_input = input_driver_st.current_driver;

   /* Need multi-touch coordinates for pointer only */
   if (     ptr_st->count
         && !(ptr_st->device_mask & (1 << RETRO_DEVICE_POINTER)))
      goto finish;

   /* Need viewport pointers for pointer and lightgun */
   if (ptr_st->device_mask &
         ((1 << RETRO_DEVICE_LIGHTGUN) | (1 << RETRO_DEVICE_POINTER)))
   {
      ptr_st->ptr[ptr_st->count].x  = current_input->input_state(
            input_data, NULL, NULL, NULL, NULL, true, 0,
            RETRO_DEVICE_POINTER,
            touch_idx,
            RETRO_DEVICE_ID_POINTER_X);
      ptr_st->ptr[ptr_st->count].y  = current_input->input_state(
            input_data, NULL, NULL, NULL, NULL, true, 0,
            RETRO_DEVICE_POINTER,
            touch_idx,
            RETRO_DEVICE_ID_POINTER_Y);
   }

   /* Need fullscreen pointer for mouse and lightgun */
   if (     !ptr_st->count
         && (ptr_st->device_mask &
             ((1 << RETRO_DEVICE_MOUSE) | (1 << RETRO_DEVICE_LIGHTGUN))))
   {
      ptr_st->screen_x = current_input->input_state(
            input_data, NULL, NULL, NULL, NULL, true, 0,
            RARCH_DEVICE_POINTER_SCREEN,
            touch_idx,
            RETRO_DEVICE_ID_POINTER_X);
      ptr_st->screen_y = current_input->input_state(
            input_data, NULL, NULL, NULL, NULL, true, 0,
            RARCH_DEVICE_POINTER_SCREEN,
            touch_idx,
            RETRO_DEVICE_ID_POINTER_Y);
   }

finish:
   ptr_st->count++;
}

/*
 * input_poll_overlay:
 *
 * Poll pressed buttons/keys on currently active overlay.
 **/
static void input_poll_overlay(
      bool keyboard_mapping_blocked,
      settings_t *settings,
      void *ol_data,
      enum overlay_visibility *overlay_visibility,
      float opacity,
      unsigned analog_dpad_mode,
      float axis_threshold)
{
   input_overlay_state_t old_ol_state;
   int i, j;
   input_overlay_t *ol                      = (input_overlay_t*)ol_data;
   uint16_t key_mod                         = 0;
   bool button_pressed                      = false;
   input_driver_state_t *input_st           = &input_driver_st;
   void *input_data                         = input_st->current_data;
   input_overlay_state_t *ol_state          = &ol->overlay_state;
   input_overlay_pointer_state_t *ptr_state = &ol->pointer_state;
   input_driver_t *current_input            = input_st->current_driver;
   enum overlay_show_input_type
         input_overlay_show_inputs          = (enum overlay_show_input_type)
               settings->uints.input_overlay_show_inputs;
   unsigned input_overlay_show_inputs_port  = settings->uints.input_overlay_show_inputs_port;
   float touch_scale                        = (float)settings->uints.input_touch_scale;
   bool ol_ptr_enable                       = settings->bools.input_overlay_pointer_enable;
   bool osk_state_changed                   = false;

   static int old_ptr_count;

   if (!ol_state)
      return;

   memcpy(&old_ol_state, ol_state,
         sizeof(old_ol_state));
   memset(ol_state, 0, sizeof(*ol_state));

   if (ol_ptr_enable)
   {
      old_ptr_count    = ptr_state->count;
      ptr_state->count = 0;
   }

   if (current_input->input_state)
   {
      rarch_joypad_info_t joypad_info;
      unsigned device                 = (ol->active->flags & OVERLAY_FULL_SCREEN)
         ? RARCH_DEVICE_POINTER_SCREEN
         : RETRO_DEVICE_POINTER;
      const input_device_driver_t
         *joypad                      = input_st->primary_joypad;
#ifdef HAVE_MFI
      const input_device_driver_t
         *sec_joypad                  = input_st->secondary_joypad;
#else
      const input_device_driver_t
         *sec_joypad                  = NULL;
#endif

      joypad_info.joy_idx             = 0;
      joypad_info.auto_binds          = NULL;
      joypad_info.axis_threshold      = 0.0f;

      /* Get driver input */
      for (i = 0;
            current_input->input_state(
               input_data,
               joypad,
               sec_joypad,
               &joypad_info,
               NULL,
               keyboard_mapping_blocked,
               0,
               device,
               i,
               RETRO_DEVICE_ID_POINTER_PRESSED)
                  && i < OVERLAY_MAX_TOUCH;
            i++)
      {
         ol_state->touch[i].x = current_input->input_state(
               input_data,
               joypad,
               sec_joypad,
               &joypad_info,
               NULL,
               keyboard_mapping_blocked,
               0,
               device,
               i,
               RETRO_DEVICE_ID_POINTER_X);
         ol_state->touch[i].y = current_input->input_state(
               input_data,
               joypad,
               sec_joypad,
               &joypad_info,
               NULL,
               keyboard_mapping_blocked,
               0,
               device,
               i,
               RETRO_DEVICE_ID_POINTER_Y);
      }
      ol_state->touch_count = i;

      /* Update lookup table of new to old touch indexes */
      input_overlay_track_touch_inputs(ol_state, &old_ol_state);

      /* Poll overlay */
      for (i = 0; i < ol_state->touch_count; i++)
      {
         input_overlay_state_t polled_data;
         bool hitbox_pressed = false;

         memset(&polled_data, 0, sizeof(struct input_overlay_state));

         if (ol->flags & INPUT_OVERLAY_ENABLE)
            hitbox_pressed = input_overlay_poll(ol, &polled_data, i,
                  ol_state->touch[i].x, ol_state->touch[i].y, touch_scale);
         else
            ol->flags &= ~INPUT_OVERLAY_BLOCKED;

         if (hitbox_pressed)
         {
            bits_or_bits(ol_state->buttons.data,
                  polled_data.buttons.data,
                  ARRAY_SIZE(polled_data.buttons.data));

            for (j = 0; j < (int)ARRAY_SIZE(ol_state->keys); j++)
               ol_state->keys[j] |= polled_data.keys[j];

            /* Fingers pressed later take priority and matched up
             * with overlay poll priorities. */
            for (j = 0; j < 4; j++)
               if (polled_data.analog[j])
                  ol_state->analog[j] = polled_data.analog[j];
         }
         else if (ol_ptr_enable
               && ptr_state->device_mask
               && !(ol->flags & INPUT_OVERLAY_BLOCKED))
            input_overlay_update_pointer_coords(ptr_state, i);
      }
   }

   if (ol_ptr_enable)
   {
      if (ptr_state->device_mask & (1 << RETRO_DEVICE_LIGHTGUN))
         input_overlay_poll_lightgun(settings, ol, old_ptr_count);
      if (ptr_state->device_mask & (1 << RETRO_DEVICE_MOUSE))
         input_overlay_poll_mouse(settings, ol, old_ptr_count);

      ptr_state->device_mask = 0;
   }

   if (  OVERLAY_GET_KEY(ol_state, RETROK_LSHIFT) ||
         OVERLAY_GET_KEY(ol_state, RETROK_RSHIFT))
      key_mod |= RETROKMOD_SHIFT;

   if (  OVERLAY_GET_KEY(ol_state, RETROK_LCTRL) ||
         OVERLAY_GET_KEY(ol_state, RETROK_RCTRL))
      key_mod |= RETROKMOD_CTRL;

   if (  OVERLAY_GET_KEY(ol_state, RETROK_LALT) ||
         OVERLAY_GET_KEY(ol_state, RETROK_RALT))
      key_mod |= RETROKMOD_ALT;

   if (  OVERLAY_GET_KEY(ol_state, RETROK_LMETA) ||
         OVERLAY_GET_KEY(ol_state, RETROK_RMETA))
      key_mod |= RETROKMOD_META;

   /* CAPSLOCK SCROLLOCK NUMLOCK */
   for (i = (int)ARRAY_SIZE(ol_state->keys); i-- > 0;)
   {
      if (ol_state->keys[i] != old_ol_state.keys[i])
      {
         uint32_t orig_bits = old_ol_state.keys[i];
         uint32_t new_bits  = ol_state->keys[i];
         osk_state_changed  = true;

         for (j = 0; j < 32; j++)
            if ((orig_bits & (1 << j)) != (new_bits & (1 << j)))
            {
               unsigned rk = i * 32 + j;
               uint32_t c  = input_keymaps_translate_rk_to_ascii(rk, key_mod);
               input_keyboard_event(new_bits & (1 << j),
                     rk, c, key_mod, RETRO_DEVICE_POINTER);
            }
      }
   }

   /* Map "analog" buttons to analog axes like regular input drivers do. */
   for (j = 0; j < 4; j++)
   {
      unsigned bind_plus  = RARCH_ANALOG_LEFT_X_PLUS + 2 * j;
      unsigned bind_minus = bind_plus + 1;

      if (ol_state->analog[j])
         continue;

      if ((BIT256_GET(ol->overlay_state.buttons, bind_plus)))
         ol_state->analog[j] += 0x7fff;
      if ((BIT256_GET(ol->overlay_state.buttons, bind_minus)))
         ol_state->analog[j] -= 0x7fff;
   }

   /* Check for analog_dpad_mode.
    * Map analogs to d-pad buttons when configured. */
   switch (analog_dpad_mode)
   {
      case ANALOG_DPAD_LSTICK:
      case ANALOG_DPAD_RSTICK:
      {
         float analog_x, analog_y;
         unsigned analog_base = 2;

         if (analog_dpad_mode == ANALOG_DPAD_LSTICK)
            analog_base = 0;

         analog_x = (float)ol_state->analog[analog_base + 0] / 0x7fff;
         analog_y = (float)ol_state->analog[analog_base + 1] / 0x7fff;

         if (analog_x <= -axis_threshold)
            BIT256_SET(ol_state->buttons, RETRO_DEVICE_ID_JOYPAD_LEFT);
         if (analog_x >=  axis_threshold)
            BIT256_SET(ol_state->buttons, RETRO_DEVICE_ID_JOYPAD_RIGHT);
         if (analog_y <= -axis_threshold)
            BIT256_SET(ol_state->buttons, RETRO_DEVICE_ID_JOYPAD_UP);
         if (analog_y >=  axis_threshold)
            BIT256_SET(ol_state->buttons, RETRO_DEVICE_ID_JOYPAD_DOWN);
         break;
      }

      default:
         break;
   }

   button_pressed = input_overlay_add_inputs(ol, ol_state, input_st,
         settings,
         (input_overlay_show_inputs == OVERLAY_SHOW_INPUT_TOUCHED),
         input_overlay_show_inputs_port);

   if (button_pressed || ol_ptr_enable)
      input_st->flags |=  INP_FLAG_BLOCK_POINTER_INPUT;
   else
      input_st->flags &= ~INP_FLAG_BLOCK_POINTER_INPUT;

   if (input_overlay_show_inputs == OVERLAY_SHOW_INPUT_NONE)
      button_pressed = false;

   if (button_pressed || ol_state->touch_count)
      input_overlay_post_poll(overlay_visibility, ol,
            button_pressed, opacity);
   else
      input_overlay_poll_clear(overlay_visibility, ol, opacity);

   /* Create haptic feedback for any change in button/key state,
    * unless touch_count decreased. */
   if (     current_input->keypress_vibrate
         && settings->bools.vibrate_on_keypress
         && ol_state->touch_count
         && ol_state->touch_count >= old_ol_state.touch_count
         && !(ol->flags & INPUT_OVERLAY_BLOCKED))
   {
      if (     osk_state_changed
            || bits_any_different(
                     ol_state->buttons.data,
                     old_ol_state.buttons.data,
                     ARRAY_SIZE(old_ol_state.buttons.data))
         )
         current_input->keypress_vibrate();
   }
}
#endif

/**
 * input_config_translate_str_to_rk:
 * @str                            : String to translate to key ID.
 *
 * Translates string representation to key identifier.
 *
 * Returns: key identifier.
 **/
enum retro_key input_config_translate_str_to_rk(const char *str, size_t len)
{
   size_t i;
   if (len == 1 && ISALPHA((int)*str))
      return (enum retro_key)(RETROK_a + (TOLOWER((int)*str) - (int)'a'));
   for (i = 0; input_config_key_map[i].str; i++)
   {
      if (string_is_equal_noncase(input_config_key_map[i].str, str))
         return input_config_key_map[i].key;
   }
   return RETROK_UNKNOWN;
}

/**
 * input_config_translate_str_to_bind_id:
 * @str                            : String to translate to bind ID.
 *
 * Translate string representation to bind ID.
 *
 * Returns: Bind ID value on success, otherwise
 * RARCH_BIND_LIST_END on not found.
 **/
unsigned input_config_translate_str_to_bind_id(const char *str)
{
   unsigned i;

   for (i = 0; input_config_bind_map[i].valid; i++)
      if (string_is_equal(str, input_config_bind_map[i].base))
         return i;

   return RARCH_BIND_LIST_END;
}

size_t input_config_get_bind_string(
      void *settings_data,
      char *s,
      const struct retro_keybind *bind,
      const struct retro_keybind *auto_bind,
      size_t len)
{
   settings_t *settings                 = (settings_t*)settings_data;
   size_t _len                          = 0;
   int delim                            = 0;
   bool  input_descriptor_label_show    =
      settings->bools.input_descriptor_label_show;

   *s                                 = '\0';

   if      (bind      && bind->joykey  != NO_BTN)
      _len = input_config_get_bind_string_joykey(
            input_descriptor_label_show,
            s, "", bind, len);
   else if (bind      && bind->joyaxis != AXIS_NONE)
      _len = input_config_get_bind_string_joyaxis(
            input_descriptor_label_show,
            s, "", bind, len);
   else if (auto_bind && auto_bind->joykey != NO_BTN)
      _len = input_config_get_bind_string_joykey(
            input_descriptor_label_show,
            s, "(Auto)", auto_bind, len);
   else if (auto_bind && auto_bind->joyaxis != AXIS_NONE)
      _len = input_config_get_bind_string_joyaxis(
            input_descriptor_label_show,
            s, "(Auto)", auto_bind, len);

   if (*s)
      delim = 1;

#ifndef RARCH_CONSOLE
   {
      char key[64];
      key[0] = '\0';

      input_keymaps_translate_rk_to_str(bind->key, key, sizeof(key));
      if (     key[0] == 'n'
            && key[1] == 'u'
            && key[2] == 'l'
            && key[3] == '\0'
         )
         *key = '\0';
      /*empty?*/
      else if (*key != '\0')
      {
         if (delim)
            _len += strlcpy(s + _len, ", ", len - _len);
         _len += snprintf(s + _len, len - _len,
               msg_hash_to_str(MENU_ENUM_LABEL_VALUE_INPUT_KEY), key);
         delim = 1;
      }
   }
#endif

   if (bind->mbutton != NO_BTN)
   {
      int tag = 0;
      switch (bind->mbutton)
      {
         case RETRO_DEVICE_ID_MOUSE_LEFT:
            tag = MENU_ENUM_LABEL_VALUE_INPUT_MOUSE_LEFT;
            break;
         case RETRO_DEVICE_ID_MOUSE_RIGHT:
            tag = MENU_ENUM_LABEL_VALUE_INPUT_MOUSE_RIGHT;
            break;
         case RETRO_DEVICE_ID_MOUSE_MIDDLE:
            tag = MENU_ENUM_LABEL_VALUE_INPUT_MOUSE_MIDDLE;
            break;
         case RETRO_DEVICE_ID_MOUSE_BUTTON_4:
            tag = MENU_ENUM_LABEL_VALUE_INPUT_MOUSE_BUTTON4;
            break;
         case RETRO_DEVICE_ID_MOUSE_BUTTON_5:
            tag = MENU_ENUM_LABEL_VALUE_INPUT_MOUSE_BUTTON5;
            break;
         case RETRO_DEVICE_ID_MOUSE_WHEELUP:
            tag = MENU_ENUM_LABEL_VALUE_INPUT_MOUSE_WHEEL_UP;
            break;
         case RETRO_DEVICE_ID_MOUSE_WHEELDOWN:
            tag = MENU_ENUM_LABEL_VALUE_INPUT_MOUSE_WHEEL_DOWN;
            break;
         case RETRO_DEVICE_ID_MOUSE_HORIZ_WHEELUP:
            tag = MENU_ENUM_LABEL_VALUE_INPUT_MOUSE_HORIZ_WHEEL_UP;
            break;
         case RETRO_DEVICE_ID_MOUSE_HORIZ_WHEELDOWN:
            tag = MENU_ENUM_LABEL_VALUE_INPUT_MOUSE_HORIZ_WHEEL_DOWN;
            break;
      }

      if (tag != 0)
      {
         if (delim)
            _len += strlcpy(s + _len, ", ", len - _len);
         _len += strlcpy(s + _len, msg_hash_to_str((enum msg_hash_enums)tag), len - _len);
      }
   }

   /*completely empty?*/
   if (*s == '\0')
      _len += strlcpy(s + _len, "---", len - _len);
   return _len;
}

size_t input_config_get_bind_string_joykey(
      bool input_descriptor_label_show,
      char *s, const char *suffix,
      const struct retro_keybind *bind, size_t len)
{
   size_t _len = 0;
   if (GET_HAT_DIR(bind->joykey))
   {
      if (      bind->joykey_label
            && !string_is_empty(bind->joykey_label)
            && input_descriptor_label_show)
         return fill_pathname_join_delim(s,
               bind->joykey_label, suffix, ' ', len);
      _len  = snprintf(s, len,
            "Hat #%u ", (unsigned)GET_HAT(bind->joykey));
      switch (GET_HAT_DIR(bind->joykey))
      {
         case HAT_UP_MASK:
            _len += strlcpy(s + _len, "Up",    len - _len);
            break;
         case HAT_DOWN_MASK:
            _len += strlcpy(s + _len, "Down",  len - _len);
            break;
         case HAT_LEFT_MASK:
            _len += strlcpy(s + _len, "Left",  len - _len);
            break;
         case HAT_RIGHT_MASK:
            _len += strlcpy(s + _len, "Right", len - _len);
            break;
         default:
            _len += strlcpy(s + _len, "?",     len - _len);
            break;
      }
   }
   else
   {
      if (      bind->joykey_label
            && !string_is_empty(bind->joykey_label)
            && input_descriptor_label_show)
         return fill_pathname_join_delim(s,
               bind->joykey_label, suffix, ' ', len);
      _len  = strlcpy(s, "Button ", len);
      _len += snprintf(s + _len, len - _len, "%u",
            (unsigned)bind->joykey);
   }
   return _len;
}

size_t input_config_get_bind_string_joyaxis(
      bool input_descriptor_label_show,
      char *s, const char *suffix,
      const struct retro_keybind *bind, size_t len)
{
   size_t _len = 0;
   if (      bind->joyaxis_label
         && !string_is_empty(bind->joyaxis_label)
         && input_descriptor_label_show)
      return fill_pathname_join_delim(s,
            bind->joyaxis_label, suffix, ' ', len);
   _len = strlcpy(s, "Axis ", len);
   if (AXIS_NEG_GET(bind->joyaxis) != AXIS_DIR_NONE)
      _len += snprintf(s + _len, len - _len, "-%u",
            (unsigned)AXIS_NEG_GET(bind->joyaxis));
   else if (AXIS_POS_GET(bind->joyaxis) != AXIS_DIR_NONE)
      _len += snprintf(s + _len, len - _len, "+%u",
            (unsigned)AXIS_POS_GET(bind->joyaxis));
   return _len;
}

void osk_update_last_codepoint(
      unsigned *last_codepoint,
      unsigned *last_codepoint_len,
      const char *word)
{
   const char *letter         = word;
   const char    *pos         = letter;

   if (word[0] == 0)
   {
      *last_codepoint         = 0;
      *last_codepoint_len     = 0;
      return;
   }

   for (;;)
   {
      unsigned codepoint      = utf8_walk(&letter);
      if (letter[0] == 0)
      {
         *last_codepoint      = codepoint;
         *last_codepoint_len  = (unsigned)(letter - pos);
         break;
      }
      pos                     = letter;
   }
}

#ifdef HAVE_LANGEXTRA
/* combine 3 korean elements. make utf8 character */
static unsigned get_kr_utf8( int c1,int c2,int c3)
{
   int  uv = c1 * (28 * 21) + c2 * 28 + c3 + 0xac00;
   int  tv = (uv >> 12) | ((uv & 0x0f00) << 2) | ((uv & 0xc0) << 2) | ((uv & 0x3f) << 16);
   return  (tv | 0x8080e0);
}

/* utf8 korean composition */
static unsigned get_kr_composition( char* pcur, char* padd)
{
   size_t _len;
   static char cc1[] = {"ㄱㄱㄲ ㄷㄷㄸ ㅂㅂㅃ ㅅㅅㅆ ㅈㅈㅉ"};
   static char cc2[] = {"ㅗㅏㅘ ㅗㅐㅙ ㅗㅣㅚ ㅜㅓㅝ ㅜㅔㅞ ㅜㅣㅟ ㅡㅣㅢ"};
   static char cc3[] = {"ㄱㄱㄲ ㄱㅅㄳ ㄴㅈㄵ ㄴㅎㄶ ㄹㄱㄺ ㄹㅁㄻ ㄹㅂㄼ ㄹㅅㄽ ㄹㅌㄾ ㄹㅍㄿ ㄹㅎㅀ ㅂㅅㅄ ㅅㅅㅆ"};
   static char s1[]  = {"ㄱㄲㄴㄷㄸㄹㅁㅂㅃㅅㅆㅇㅈㅉㅊㅋㅌㅍㅎㅏㅐㅑㅒㅓㅔㅕㅖㅗㅘㅙㅚㅛㅜㅝㅞㅟㅠㅡㅢㅣㆍㄱㄲㄳㄴㄵㄶㄷㄹㄺㄻㄼㄽㄾㄿㅀㅁㅂㅄㅅㅆㅇㅈㅊㅋㅌㅍㅎ"};
   char *tmp1        = NULL;
   char *tmp2        = NULL;
   int c1            = -1;
   int c2            = -1;
   int c3            =  0;
   int nv            = -1;
   char utf8[8]      = {0, 0, 0, 0, 0, 0, 0, 0};
   unsigned ret      =  *((unsigned*)pcur);

   /* check korean */
   if (!pcur[0] || !pcur[1] || !pcur[2] || pcur[3])
      return ret;
   if (!padd[0] || !padd[1] || !padd[2] || padd[3])
      return ret;
   if ((tmp1 = strstr(s1, pcur)))
      c1 = (int)((tmp1 - s1) / 3);
   if ((tmp1 = strstr(s1, padd)))
      nv = (int)((tmp1 - s1) / 3);
   if (nv == -1 || nv >= 19 + 21)
      return ret;

   /* single element composition  */
   _len = strlcpy(utf8, pcur, sizeof(utf8));
   strlcpy(utf8 + _len, padd, sizeof(utf8) - _len);

   if ((tmp2 = strstr(cc1, utf8)))
   {
      *((unsigned*)padd) = *((unsigned*)(tmp2 + 6)) & 0xffffff;
      return 0;
   }
   else if ((tmp2 = strstr(cc2, utf8)))
   {
      *((unsigned*)padd) = *((unsigned*)(tmp2 + 6)) & 0xffffff;
      return 0;
   }
   if (tmp2 && tmp2 < cc2 + sizeof(cc2) - 10)
   {
      *((unsigned*)padd) = *((unsigned*)(tmp2 + 6)) & 0xffffff;
      return 0;
   }

   if (c1 >= 19)
      return ret;

   if (c1 == -1)
   {
      int tv = ((pcur[0] & 0x0f) << 12) | ((pcur[1] & 0x3f) << 6) | (pcur[2] & 0x03f);
      tv     = tv  - 0xac00;
      c1     = tv  / (28 * 21);
      c2     = (tv % (28 * 21)) / 28;
      c3     = (tv % (28));
      if (c1 < 0 || c1 >= 19 || c2 < 0 || c2 > 21 || c3 < 0 || c3 > 28)
         return ret;
   }

   if (c1 == -1 && c2 == -1 && c3 == 0)
      return ret;

   if (c2 == -1 && c3 == 0)
   {
      /* 2nd element attach */
      if (nv < 19)
         return ret;
      c2  = nv - 19;
   }
   else
      if (c2 >= 0 && c3 == 0)
      {
         if (nv < 19)
         {
            /* 3rd element attach */
            if (!(tmp1 = strstr(s1 + (19 + 21) * 3, padd)))
               return ret;
            c3 = (int)((tmp1 - s1) / 3 - 19 - 21);
         }
         else
         {
            /* 2nd element transform */
            strlcpy(utf8, s1 + (19 + c2) * 3, 4);
            utf8[3] = 0;
            strlcat(utf8, padd, sizeof(utf8));
            if (    !(tmp2 = strstr(cc2, utf8))
                  || (tmp2 >= cc2 + sizeof(cc2) - 10))
               return ret;
            strlcpy(utf8, tmp2 + 6, 4);
            utf8[3] = 0;
            if (!(tmp1 = strstr(s1 + (19) * 3, utf8)))
               return ret;
            c2 = (int)((tmp1 - s1) / 3 - 19);
         }
      }
      else
         if (c3 > 0)
         {
            strlcpy(utf8, s1 + (19 + 21 + c3) * 3, 4);
            utf8[3] = 0;
            if (nv < 19)
            {
               /* 3rd element transform */
               strlcat(utf8, padd, sizeof(utf8));
               if (    !(tmp2 = strstr(cc3, utf8))
                     || (tmp2 >= cc3 + sizeof(cc3) - 10))
                     return ret;
               strlcpy(utf8, tmp2 + 6, 4);
               utf8[3] = 0;
               if (!(tmp1 = strstr(s1 + (19 + 21) * 3, utf8)))
                  return ret;
               c3 = (int)((tmp1 - s1) / 3 - 19 - 21);
            }
            else
            {
               int tv = 0;
               if ((tmp2 = strstr(cc3, utf8)))
                  tv = (tmp2 - cc3) % 10;
               if (tv == 6)
               {
                  /*  complex 3rd element -> disassemble */
                  strlcpy(utf8, tmp2 - 3, 4);
                  if (!(tmp1 = strstr(s1, utf8)))
                     return ret;
                  tv = (int)((tmp1 - s1) / 3);
                  strlcpy(utf8, tmp2 - 6, 4);
                  if (!(tmp1 = strstr(s1 + (19 + 21) * 3, utf8)))
                     return ret;
                  c3 = (int)((tmp1 - s1) / 3 - 19 - 21);
               }
               else
               {
                  if (!(tmp1 = strstr(s1, utf8)) || (tmp1 - s1) >= 19 * 3)
                     return ret;
                  tv = (int)((tmp1 - s1) / 3);
                  c3 = 0;
               }
               *((unsigned*)padd) = get_kr_utf8(tv, nv - 19, 0);
               return get_kr_utf8(c1, c2, c3);
            }
         }
         else
            return ret;
   *((unsigned*)padd) = get_kr_utf8(c1, c2, c3);
   return 0;
}
#endif

/**
 * input_keyboard_line_event:
 * @state                    : Input keyboard line handle.
 * @character                : Inputted character.
 *
 * Called on every keyboard character event.
 *
 * Returns: true (1) on success, otherwise false (0).
 **/
static bool input_keyboard_line_event(
      input_driver_state_t *input_st,
      input_keyboard_line_t *state, uint32_t character)
{
   char array[2];
   bool            ret         = false;
   const char            *word = NULL;
   char            c           = (character >= 128) ? '?' : character;

#ifdef HAVE_LANGEXTRA
   static uint32_t composition = 0;
   /* reset composition, when edit box is opened. */
   if (state->size == 0)
      composition = 0;
   /* reset composition, when 1 byte(=english) input */
   if (character && character < 0xff)
      composition = 0;
   if (IS_COMPOSITION(character) || IS_END_COMPOSITION(character))
   {
      size_t len = strlen((char*)&composition);
      if (composition && state->buffer && state->size >= len && state->ptr >= len)
      {
         memmove(state->buffer + state->ptr-len, state->buffer + state->ptr, len + 1);
         state->ptr  -= len;
         state->size -= len;
      }
      if (IS_COMPOSITION_KR(character) && composition)
      {
         unsigned new_comp;
         character   = character & 0xffffff;
         new_comp    = get_kr_composition((char*)&composition, (char*)&character);
         if (new_comp)
            input_keyboard_line_append(state, (char*)&new_comp, 3);
         composition = character;
      }
      else
      {
         if (IS_END_COMPOSITION(character))
            composition = 0;
         else
            composition = character & 0xffffff;
         character     &= 0xffffff;
      }
      if (len && composition == 0)
         word = state->buffer;
      if (character)
         input_keyboard_line_append(state, (char*)&character, strlen((char*)&character));
      word = state->buffer;
   }
   else
#endif

   /* Treat extended chars as ? as we cannot support
    * printable characters for unicode stuff. */

   if (c == '\r' || c == '\n')
   {
      state->cb(state->userdata, state->buffer);

      array[0] = c;
      array[1] = 0;

      ret      = true;
      word     = array;
   }
   else if (c == '\b' || c == '\x7f') /* 0x7f is ASCII for del */
   {
      if (state->ptr)
      {
         unsigned i;

         for (i = 0; i < input_st->osk_last_codepoint_len; i++)
         {
            memmove(state->buffer + state->ptr - 1,
                  state->buffer + state->ptr,
                  state->size - state->ptr + 1);
            state->ptr--;
            state->size--;
         }

         word     = state->buffer;
      }
   }
   else if (ISPRINT(c))
   {
      /* Handle left/right here when suitable */
      char *newbuf = (char*)
         realloc(state->buffer, state->size + 2);
      if (!newbuf)
         return false;

      memmove(newbuf + state->ptr + 1,
            newbuf + state->ptr,
            state->size - state->ptr + 1);
      newbuf[state->ptr] = c;
      state->ptr++;
      state->size++;
      newbuf[state->size] = '\0';

      state->buffer = newbuf;

      array[0] = c;
      array[1] = 0;

      word     = array;
   }

   /* OSK - update last character */
   if (word)
      osk_update_last_codepoint(
            &input_st->osk_last_codepoint,
            &input_st->osk_last_codepoint_len,
            word);

   return ret;
}


void input_event_osk_append(
      input_keyboard_line_t *keyboard_line,
      enum osk_type *osk_idx,
      unsigned *osk_last_codepoint,
      unsigned *osk_last_codepoint_len,
      int ptr,
      bool show_symbol_pages,
      const char *word,
      size_t word_len)
{
#ifdef HAVE_LANGEXTRA
   if (string_is_equal(word, "\xe2\x87\xa6")) /* backspace character */
      input_keyboard_event(true, '\x7f', '\x7f', 0, RETRO_DEVICE_KEYBOARD);
   else if (string_is_equal(word, "\xe2\x8f\x8e")) /* return character */
      input_keyboard_event(true, '\n', '\n', 0, RETRO_DEVICE_KEYBOARD);
   else
   if (string_is_equal(word, "\xe2\x87\xa7")) /* up arrow */
      *osk_idx = OSK_UPPERCASE_LATIN;
   else if (string_is_equal(word, "\xe2\x87\xa9")) /* down arrow */
      *osk_idx = OSK_LOWERCASE_LATIN;
   else if (string_is_equal(word,"\xe2\x8a\x95")) /* plus sign (next button) */
   {
      if (*msg_hash_get_uint(MSG_HASH_USER_LANGUAGE) == RETRO_LANGUAGE_KOREAN   )
      {
         static int prv_osk = OSK_TYPE_UNKNOWN+1;
         if (*osk_idx < OSK_KOREAN_PAGE1 )
         {
            prv_osk = *osk_idx;
            *osk_idx =  OSK_KOREAN_PAGE1;
         }
         else
            *osk_idx = (enum osk_type)prv_osk;
      }
      else
      if (*osk_idx < (show_symbol_pages ? OSK_TYPE_LAST - 1 : OSK_SYMBOLS_PAGE1))
         *osk_idx = (enum osk_type)(*osk_idx + 1);
      else
         *osk_idx = ((enum osk_type)(OSK_TYPE_UNKNOWN + 1));
   }
   else if (*osk_idx == OSK_KOREAN_PAGE1 && word && word_len == 3)
   {
      unsigned character = *((unsigned*)word) | 0x01000000;
      input_keyboard_line_event(&input_driver_st,  keyboard_line, character);
   }
#else
   if (string_is_equal(word, "Bksp"))
      input_keyboard_event(true, '\x7f', '\x7f', 0, RETRO_DEVICE_KEYBOARD);
   else if (string_is_equal(word, "Enter"))
      input_keyboard_event(true, '\n', '\n', 0, RETRO_DEVICE_KEYBOARD);
   else
   if (string_is_equal(word, "Upper"))
      *osk_idx = OSK_UPPERCASE_LATIN;
   else if (string_is_equal(word, "Lower"))
      *osk_idx = OSK_LOWERCASE_LATIN;
   else if (string_is_equal(word, "Next"))
      if (*osk_idx < (show_symbol_pages ? OSK_TYPE_LAST - 1 : OSK_SYMBOLS_PAGE1))
         *osk_idx = (enum osk_type)(*osk_idx + 1);
      else
         *osk_idx = ((enum osk_type)(OSK_TYPE_UNKNOWN + 1));
#endif
   else
   {
      input_keyboard_line_append(keyboard_line, word, word_len);
      osk_update_last_codepoint(
            osk_last_codepoint,
            osk_last_codepoint_len,
            word);
   }
}

void *input_driver_init_wrap(input_driver_t *input, const char *name)
{
   void *ret                   = NULL;
   if (!input)
      return NULL;
   if ((ret = input->init(name)))
   {
      input_driver_init_joypads();
      return ret;
   }
   return NULL;
}

bool input_driver_find_driver(
      settings_t *settings,
      const char *prefix,
      bool verbosity_enabled)
{
   int i                = (int)driver_find_index(
         "input_driver",
         settings->arrays.input_driver);

   if (i >= 0)
   {
      input_driver_st.current_driver = (input_driver_t*)input_drivers[i];
      RARCH_LOG("[Input]: Found %s: \"%s\".\n", prefix,
            input_driver_st.current_driver->ident);
   }
   else
   {
      input_driver_t *tmp = NULL;
      if (verbosity_enabled)
      {
         unsigned d;
         RARCH_ERR("Couldn't find any %s named \"%s\"\n", prefix,
               settings->arrays.input_driver);
         RARCH_LOG_OUTPUT("Available %ss are:\n", prefix);
         for (d = 0; input_drivers[d]; d++)
            RARCH_LOG_OUTPUT("\t%s\n", input_drivers[d]->ident);
         RARCH_WARN("Going to default to first %s...\n", prefix);
      }

      tmp = (input_driver_t*)input_drivers[0];
      if (!tmp)
         return false;
      input_driver_st.current_driver = tmp;
   }

   return true;
}

void input_mapper_reset(void *data)
{
   unsigned i;
   input_mapper_t *handle = (input_mapper_t*)data;

   for (i = 0; i < MAX_USERS; i++)
   {
      unsigned j;
      for (j = 0; j < 8; j++)
      {
         handle->analog_value[i][j]           = 0;
         handle->buttons[i].data[j]           = 0;
         handle->buttons[i].analogs[j]        = 0;
         handle->buttons[i].analog_buttons[j] = 0;
      }
   }
   for (i = 0; i < RETROK_LAST; i++)
      handle->key_button[i]         = 0;
   for (i = 0; i < (RETROK_LAST / 32 + 1); i++)
      handle->keys[i]               = 0;
}

/**
 * Sets the sensor state. Used by RETRO_ENVIRONMENT_GET_SENSOR_INTERFACE.
 *
 * @param port
 * @param action
 * @param rate
 *
 * @return true if the sensor state has been successfully set
 **/
bool input_set_sensor_state(unsigned port,
      enum retro_sensor_action action, unsigned rate)
{
   settings_t *settings        = config_get_ptr();
   bool input_sensors_enable   = settings->bools.input_sensors_enable;
   return input_driver_set_sensor(
      port, input_sensors_enable, action, rate);
}

const char *joypad_driver_name(unsigned i)
{
   if (!input_driver_st.primary_joypad || !input_driver_st.primary_joypad->name)
      return NULL;
   return input_driver_st.primary_joypad->name(i);
}

void joypad_driver_reinit(void *data, const char *joypad_driver_name)
{
   if (input_driver_st.primary_joypad)
   {
      const input_device_driver_t *tmp  = input_driver_st.primary_joypad;
      input_driver_st.primary_joypad    = NULL;
      /* Run poll one last time in order to detect disconnections */
      tmp->poll();
      tmp->destroy();
   }
#ifdef HAVE_MFI
   if (input_driver_st.secondary_joypad)
   {
      const input_device_driver_t *tmp  = input_driver_st.secondary_joypad;
      input_driver_st.secondary_joypad  = NULL;
      tmp->poll();
      tmp->destroy();
   }
#endif
   if (!input_driver_st.primary_joypad)
      input_driver_st.primary_joypad    = input_joypad_init_driver(joypad_driver_name, data);
#if 0
   if (!input_driver_st.secondary_joypad)
      input_driver_st.secondary_joypad  = input_joypad_init_driver("mfi", data);
#endif
}

/**
 * Retrieves the sensor state associated with the provided port and ID.
 *
 * @param port
 * @param id    Sensor ID
 *
 * @return The current state associated with the port and ID as a float
 **/
float input_get_sensor_state(unsigned port, unsigned id)
{
   settings_t *settings                   = config_get_ptr();
   bool input_sensors_enable              = settings->bools.input_sensors_enable;

   return input_driver_get_sensor(port, input_sensors_enable, id);
}

/**
 * Sets the rumble state. Used by RETRO_ENVIRONMENT_GET_RUMBLE_INTERFACE.
 *
 * @param port      User number.
 * @param effect    Rumble effect.
 * @param strength  Strength of rumble effect.
 *
 * @return true if the rumble state has been successfully set
 **/
bool input_set_rumble_state(unsigned port,
      enum retro_rumble_effect effect, uint16_t strength)
{
   settings_t *settings                   = config_get_ptr();
   unsigned joy_idx                       = settings->uints.input_joypad_index[port];
   uint16_t scaled_strength               = strength;

   /* If gain setting is not suported, do software gain control */
   if (input_driver_st.primary_joypad)
   {
      if (!input_driver_st.primary_joypad->set_rumble_gain)
      {
         unsigned rumble_gain = settings->uints.input_rumble_gain;
         scaled_strength      = (rumble_gain * strength) / 100.0;
      }
   }

   return input_driver_set_rumble(
      port, joy_idx, effect, scaled_strength);
}

/**
 * Sets the rumble gain. Used by MENU_ENUM_LABEL_INPUT_RUMBLE_GAIN.
 *
 * @param gain  Rumble gain, 0-100 [%]
 *
 * @return true if the rumble gain has been successfully set
 **/
bool input_set_rumble_gain(unsigned gain)
{
   settings_t           *settings         = config_get_ptr();
   if (input_driver_set_rumble_gain(
            gain, settings->uints.input_max_users))
      return true;
   return false;
}

uint64_t input_driver_get_capabilities(void)
{
   if (  !input_driver_st.current_driver ||
         !input_driver_st.current_driver->get_capabilities)
      return 0;
   return input_driver_st.current_driver->get_capabilities(input_driver_st.current_data);
}

void input_driver_init_joypads(void)
{
   settings_t                   *settings    = config_get_ptr();
   if (!input_driver_st.primary_joypad)
      input_driver_st.primary_joypad        = input_joypad_init_driver(
         settings->arrays.input_joypad_driver,
         input_driver_st.current_data);
#if 0
   if (!input_driver_st.secondary_joypad)
      input_driver_st.secondary_joypad      = input_joypad_init_driver(
            "mfi",
            input_driver_st.current_data);
#endif
}

bool input_key_pressed(int key, bool keyboard_pressed)
{
   /* If a keyboard key is pressed then immediately return
    * true, otherwise call button_is_pressed to determine
    * if the input comes from another input device */
   if (!(
            (key < RARCH_BIND_LIST_END)
            && keyboard_pressed
        )
      )
   {
      settings_t           *settings = config_get_ptr();
      const input_device_driver_t
         *joypad                     = (const input_device_driver_t*)
         input_driver_st.primary_joypad;
      const uint64_t bind_joykey     = input_config_binds[0][key].joykey;
      const uint64_t bind_joyaxis    = input_config_binds[0][key].joyaxis;
      const uint64_t autobind_joykey = input_autoconf_binds[0][key].joykey;
      const uint64_t autobind_joyaxis= input_autoconf_binds[0][key].joyaxis;
      uint16_t port                  = 0;
      float axis_threshold           = settings->floats.input_axis_threshold;
      const uint64_t joykey          = (bind_joykey != NO_BTN)
         ? bind_joykey  : autobind_joykey;
      const uint64_t joyaxis         = (bind_joyaxis != AXIS_NONE)
         ? bind_joyaxis : autobind_joyaxis;

      if ((uint16_t)joykey != NO_BTN && joypad->button(
               port, (uint16_t)joykey))
         return true;
      if (joyaxis != AXIS_NONE &&
            ((float)abs(joypad->axis(port, (uint32_t)joyaxis))
             / 0x8000) > axis_threshold)
         return true;
      return false;
   }
   return true;
}

bool video_driver_init_input(
      input_driver_t *tmp,
      settings_t *settings,
      bool verbosity_enabled)
{
   void              *new_data    = NULL;
   input_driver_t         **input = &input_driver_st.current_driver;
   if (*input)
      return true;

   /* Video driver didn't provide an input driver,
    * so we use configured one. */
   RARCH_LOG("[Video]: Graphics driver did not initialize an input driver."
         " Attempting to pick a suitable driver.\n");

   if (tmp)
      *input = tmp;
   else
   {
      if (!(input_driver_find_driver(
            settings, "input driver",
            verbosity_enabled)))
      {
         RARCH_ERR("[Video]: Cannot find input driver. Exiting ...\n");
         return false;
      }
   }

   /* This should never really happen as tmp (driver.input) is always
    * found before this in find_driver_input(), or we have aborted
    * in a similar fashion anyways. */
   if (  !input_driver_st.current_driver ||
         !(new_data = input_driver_init_wrap(
               input_driver_st.current_driver,
               settings->arrays.input_joypad_driver)))
   {
      RARCH_ERR("[Video]: Cannot initialize input driver. Exiting ...\n");
      return false;
   }

   input_driver_st.current_data = new_data;

   return true;
}

bool input_driver_grab_mouse(void)
{
   if (!input_driver_st.current_driver || !input_driver_st.current_driver->grab_mouse)
      return false;
   input_driver_st.current_driver->grab_mouse(
         input_driver_st.current_data, true);
   return true;
}

bool input_driver_ungrab_mouse(void)
{
   if (!input_driver_st.current_driver || !input_driver_st.current_driver->grab_mouse)
      return false;
   input_driver_st.current_driver->grab_mouse(input_driver_st.current_data, false);
   return true;
}

void input_config_reset(void)
{
   unsigned i;
   input_driver_state_t *input_st = &input_driver_st;

   memcpy(input_config_binds[0], retro_keybinds_1, sizeof(retro_keybinds_1));

   for (i = 1; i < MAX_USERS; i++)
      memcpy(input_config_binds[i], retro_keybinds_rest,
            sizeof(retro_keybinds_rest));

   for (i = 0; i < MAX_USERS; i++)
   {
      /* Note: Don't use input_config_clear_device_name()
       * here, since this will re-index devices each time
       * (not required - we are setting all 'name indices'
       * to zero manually) */
      input_st->input_device_info[i].name[0]          = '\0';
      input_st->input_device_info[i].display_name[0]  = '\0';
      input_st->input_device_info[i].config_name[0]   = '\0';
      input_st->input_device_info[i].joypad_driver[0] = '\0';
      input_st->input_device_info[i].vid              = 0;
      input_st->input_device_info[i].pid              = 0;
      input_st->input_device_info[i].autoconfigured   = false;
      input_st->input_device_info[i].name_index       = 0;

      input_config_reset_autoconfig_binds(i);

      input_st->libretro_input_binds[i] = (const retro_keybind_set *)&input_config_binds[i];
   }
}

void input_config_set_device(unsigned port, unsigned id)
{
   settings_t        *settings = config_get_ptr();

   if (settings && (port < MAX_USERS))
      configuration_set_uint(settings,
            settings->uints.input_libretro_device[port], id);
}

unsigned input_config_get_device(unsigned port)
{
   settings_t             *settings = config_get_ptr();

   if (settings && (port < MAX_USERS))
      return settings->uints.input_libretro_device[port];

   return RETRO_DEVICE_NONE;
}

const struct retro_keybind *input_config_get_bind_auto(
      unsigned port, unsigned id)
{
   settings_t        *settings = config_get_ptr();
   unsigned        joy_idx     = settings->uints.input_joypad_index[port];

   if (joy_idx < MAX_USERS)
      return &input_autoconf_binds[joy_idx][id];
   return NULL;
}

unsigned *input_config_get_device_ptr(unsigned port)
{
   settings_t             *settings = config_get_ptr();

   if (settings && (port < MAX_USERS))
      return &settings->uints.input_libretro_device[port];

   return NULL;
}

/* Adds an index to devices with the same name,
 * so they can be uniquely identified in the
 * frontend */
static void input_config_reindex_device_names(input_driver_state_t *input_st)
{
   unsigned i;
   unsigned j;
   unsigned name_index;

   /* Reset device name indices */
   for (i = 0; i < MAX_INPUT_DEVICES; i++)
      input_st->input_device_info[i].name_index       = 0;

   /* Scan device names */
   for (i = 0; i < MAX_INPUT_DEVICES; i++)
   {
      const char *device_name = input_config_get_device_name(i);

      /* If current device name is empty, or a non-zero
       * name index has already been assigned, continue
       * to the next device */
      if (
               string_is_empty(device_name)
            || input_st->input_device_info[i].name_index != 0)
         continue;

      /* > Uniquely named devices have a name index
       *   of 0
       * > Devices with the same name have a name
       *   index starting from 1 */
      name_index = 1;

      /* Loop over all devices following the current
       * selection */
      for (j = i + 1; j < MAX_INPUT_DEVICES; j++)
      {
         const char *next_device_name = input_config_get_device_name(j);

         if (string_is_empty(next_device_name))
            continue;

         /* Check if names match */
         if (string_is_equal(device_name, next_device_name))
         {
            /* If this is the first match, set a starting
             * index for the current device selection */
            if (input_st->input_device_info[i].name_index == 0)
               input_st->input_device_info[i].name_index       = name_index++;

            /* Set name index for the next device
             * (will keep incrementing as more matches
             *  are found) */
            input_st->input_device_info[j].name_index          = name_index++;
         }
      }
   }
}

const char *input_config_get_device_name(unsigned port)
{
   input_driver_state_t *input_st = &input_driver_st;
   if (string_is_empty(input_st->input_device_info[port].name))
      return NULL;
   return input_st->input_device_info[port].name;
}

const char *input_config_get_device_display_name(unsigned port)
{
   input_driver_state_t *input_st = &input_driver_st;
   if (string_is_empty(input_st->input_device_info[port].display_name))
      return NULL;
   return input_st->input_device_info[port].display_name;
}

const char *input_config_get_device_config_name(unsigned port)
{
   input_driver_state_t *input_st = &input_driver_st;
   if (string_is_empty(input_st->input_device_info[port].config_name))
      return NULL;
   return input_st->input_device_info[port].config_name;
}

const char *input_config_get_device_joypad_driver(unsigned port)
{
   input_driver_state_t *input_st = &input_driver_st;
   if (string_is_empty(input_st->input_device_info[port].joypad_driver))
      return NULL;
   return input_st->input_device_info[port].joypad_driver;
}

uint16_t input_config_get_device_vid(unsigned port)
{
   input_driver_state_t *input_st = &input_driver_st;
   return input_st->input_device_info[port].vid;
}

uint16_t input_config_get_device_pid(unsigned port)
{
   input_driver_state_t *input_st = &input_driver_st;
   return input_st->input_device_info[port].pid;
}

bool input_config_get_device_autoconfigured(unsigned port)
{
   input_driver_state_t *input_st = &input_driver_st;
   return input_st->input_device_info[port].autoconfigured;
}

unsigned input_config_get_device_name_index(unsigned port)
{
   input_driver_state_t *input_st = &input_driver_st;
   return input_st->input_device_info[port].name_index;
}

/* TODO/FIXME: This is required by linuxraw_joypad.c
 * and parport_joypad.c. These input drivers should
 * be refactored such that this dubious low-level
 * access is not required */
char *input_config_get_device_name_ptr(unsigned port)
{
   input_driver_state_t *input_st = &input_driver_st;
   return input_st->input_device_info[port].name;
}

size_t input_config_get_device_name_size(unsigned port)
{
   input_driver_state_t *input_st = &input_driver_st;
   return sizeof(input_st->input_device_info[port].name);
}

void input_config_set_device_name(unsigned port, const char *name)
{
   input_driver_state_t *input_st = &input_driver_st;
   if (string_is_empty(name))
      return;

   strlcpy(input_st->input_device_info[port].name, name,
         sizeof(input_st->input_device_info[port].name));

   input_config_reindex_device_names(input_st);
}

void input_config_set_device_display_name(unsigned port, const char *name)
{
   input_driver_state_t *input_st = &input_driver_st;
   if (!string_is_empty(name))
      strlcpy(input_st->input_device_info[port].display_name, name,
            sizeof(input_st->input_device_info[port].display_name));
}

void input_config_set_device_config_name(unsigned port, const char *name)
{
   input_driver_state_t *input_st = &input_driver_st;
   if (!string_is_empty(name))
      strlcpy(input_st->input_device_info[port].config_name, name,
            sizeof(input_st->input_device_info[port].config_name));
}

void input_config_set_device_joypad_driver(unsigned port, const char *driver)
{
   input_driver_state_t *input_st = &input_driver_st;
   if (!string_is_empty(driver))
      strlcpy(input_st->input_device_info[port].joypad_driver, driver,
            sizeof(input_st->input_device_info[port].joypad_driver));
}

void input_config_set_device_vid(unsigned port, uint16_t vid)
{
   input_driver_state_t *input_st        = &input_driver_st;
   input_st->input_device_info[port].vid = vid;
}

void input_config_set_device_pid(unsigned port, uint16_t pid)
{
   input_driver_state_t *input_st        = &input_driver_st;
   input_st->input_device_info[port].pid = pid;
}

void input_config_set_device_autoconfigured(unsigned port, bool autoconfigured)
{
   input_driver_state_t *input_st = &input_driver_st;
   input_st->input_device_info[port].autoconfigured = autoconfigured;
}

void input_config_set_device_name_index(unsigned port, unsigned name_index)
{
   input_driver_state_t *input_st = &input_driver_st;
   input_st->input_device_info[port].name_index = name_index;
}

void input_config_clear_device_name(unsigned port)
{
   input_driver_state_t *input_st = &input_driver_st;
   input_st->input_device_info[port].name[0] = '\0';
   input_config_reindex_device_names(input_st);
}

void input_config_clear_device_display_name(unsigned port)
{
   input_driver_state_t *input_st = &input_driver_st;
   input_st->input_device_info[port].display_name[0] = '\0';
}

void input_config_clear_device_config_name(unsigned port)
{
   input_driver_state_t *input_st = &input_driver_st;
   input_st->input_device_info[port].config_name[0] = '\0';
}

void input_config_clear_device_joypad_driver(unsigned port)
{
   input_driver_state_t *input_st = &input_driver_st;
   input_st->input_device_info[port].joypad_driver[0] = '\0';
}

const char *input_config_get_mouse_display_name(unsigned port)
{
   input_driver_state_t *input_st = &input_driver_st;
   if (string_is_empty(input_st->input_mouse_info[port].display_name))
      return NULL;
   return input_st->input_mouse_info[port].display_name;
}

void input_config_set_mouse_display_name(unsigned port, const char *name)
{
   char name_ascii[NAME_MAX_LENGTH];
   input_driver_state_t *input_st = &input_driver_st;

   name_ascii[0] = '\0';

   /* Strip non-ASCII characters */
   if (!string_is_empty(name))
      string_copy_only_ascii(name_ascii, name);

   if (!string_is_empty(name_ascii))
      strlcpy(input_st->input_mouse_info[port].display_name, name_ascii,
            sizeof(input_st->input_mouse_info[port].display_name));
}

void input_keyboard_mapping_bits(unsigned mode, unsigned key)
{
   input_driver_state_t *input_st = &input_driver_st;
   switch (mode)
   {
      case 0:
         BIT512_CLEAR_PTR(&input_st->keyboard_mapping_bits, key);
         break;
      case 1:
         BIT512_SET_PTR(&input_st->keyboard_mapping_bits, key);
         break;
      default:
         break;
   }
}

void config_read_keybinds_conf(void *data)
{
   unsigned i;
   config_file_t            *conf = (config_file_t*)data;
   bool key_store[RETROK_LAST]    = {0};

   if (!conf)
      return;

   for (i = 0; i < MAX_USERS; i++)
   {
      unsigned j;

      for (j = 0; input_config_bind_map_get_valid(j); j++)
      {
         char str[NAME_MAX_LENGTH];
         const struct input_bind_map *keybind =
            (const struct input_bind_map*)INPUT_CONFIG_BIND_MAP_GET(j);
         struct retro_keybind *bind = &input_config_binds[i][j];
         bool meta                  = false;
         const char *prefix         = NULL;
         const char *btn            = NULL;
         struct config_entry_list
            *entry                  = NULL;


         if (!bind || !bind->valid || !keybind)
            continue;
         if (!keybind->valid)
            continue;
         meta                       = keybind->meta;
         btn                        = keybind->base;
         prefix                     = input_config_get_prefix(i, meta);
         if (!btn || !prefix)
            continue;

         fill_pathname_join_delim(str, prefix, btn,  '_', sizeof(str));

         /* Clear old mapping bit unless just recently set */
         if (!key_store[bind->key])
            input_keyboard_mapping_bits(0, bind->key);

         entry                      = config_get_entry(conf, str);
         if (entry && !string_is_empty(entry->value))
            bind->key               = input_config_translate_str_to_rk(
                  entry->value, strlen(entry->value));

         /* Store new mapping bit and remember it for a while
          * so that next clear leaves the new key alone */
         input_keyboard_mapping_bits(1, bind->key);
         key_store[bind->key]       = true;

         input_config_parse_joy_button  (str, conf, prefix, btn, bind);
         input_config_parse_joy_axis    (str, conf, prefix, btn, bind);
         input_config_parse_mouse_button(str, conf, prefix, btn, bind);
      }
   }
}

#ifdef HAVE_COMMAND
void input_driver_init_command(input_driver_state_t *input_st,
      settings_t *settings)
{
#ifdef HAVE_STDIN_CMD
   bool input_stdin_cmd_enable       = settings->bools.stdin_cmd_enable;

   if (input_stdin_cmd_enable)
   {
      input_driver_state_t *input_st = &input_driver_st;
      bool grab_stdin                =
         input_st->current_driver->grab_stdin &&
         input_st->current_driver->grab_stdin(input_st->current_data);
      if (grab_stdin)
      {
         RARCH_WARN("stdin command interface is desired, "
               "but input driver has already claimed stdin.\n"
               "Cannot use this command interface.\n");
      }
      else
      {
         input_st->command[0] = command_stdin_new();
         if (!input_st->command[0])
            RARCH_ERR("Failed to initialize the stdin command interface.\n");
      }
   }
#endif

   /* Initialize the network command interface */
#ifdef HAVE_NETWORK_CMD
   {
      bool input_network_cmd_enable = settings->bools.network_cmd_enable;
      if (input_network_cmd_enable)
      {
         unsigned network_cmd_port  = settings->uints.network_cmd_port;
         if (!(input_st->command[1] = command_network_new(network_cmd_port)))
            RARCH_ERR("Failed to initialize the network command interface.\n");
      }
   }
#endif

#ifdef HAVE_LAKKA
   if (!(input_st->command[2] = command_uds_new()))
      RARCH_ERR("Failed to initialize the UDS command interface.\n");
#endif
}

void input_driver_deinit_command(input_driver_state_t *input_st)
{
   int i;
   for (i = 0; i < (int)ARRAY_SIZE(input_st->command); i++)
   {
      if (input_st->command[i])
         input_st->command[i]->destroy(
            input_st->command[i]);

      input_st->command[i] = NULL;
    }
}
#endif

void input_game_focus_free(void)
{
   input_game_focus_state_t *game_focus_st = &input_driver_st.game_focus_state;

   /* Ensure that game focus mode is disabled */
   if (game_focus_st->enabled)
   {
      enum input_game_focus_cmd_type game_focus_cmd = GAME_FOCUS_CMD_OFF;
      command_event(CMD_EVENT_GAME_FOCUS_TOGGLE, &game_focus_cmd);
   }

   game_focus_st->enabled        = false;
   game_focus_st->core_requested = false;
}

#ifdef HAVE_OVERLAY
static bool video_driver_overlay_interface(
      const video_overlay_interface_t **iface)
{
   video_driver_state_t *video_st = video_state_get_ptr();
   if (!video_st->current_video || !video_st->current_video->overlay_interface)
      return false;
   video_st->current_video->overlay_interface(video_st->data, iface);
   return true;
}

static void input_overlay_enable_(bool enable)
{
   settings_t *settings           = config_get_ptr();
   video_driver_state_t *video_st = video_state_get_ptr();
   input_driver_state_t *input_st = &input_driver_st;
   input_overlay_t *ol            = input_st->overlay_ptr;
   float opacity                  = (ol && (ol->flags & INPUT_OVERLAY_IS_OSK))
      ? settings->floats.input_osk_overlay_opacity
      : settings->floats.input_overlay_opacity;
   bool auto_rotate               = settings->bools.input_overlay_auto_rotate;
   bool hide_mouse_cursor         = !settings->bools.input_overlay_show_mouse_cursor
         && settings->bools.video_fullscreen;

   if (!ol)
      return;

   if (enable)
   {
      /* Set video interface */
      ol->iface_data = video_st->data;
      if (!video_driver_overlay_interface(&ol->iface) || !ol->iface)
      {
         RARCH_ERR("Overlay interface is not present in video driver.\n");
         ol->flags &= ~INPUT_OVERLAY_ALIVE;
         return;
      }

      /* Load last-active overlay */
      input_overlay_load_active(input_st->overlay_visibility, ol, opacity);

      /* Adjust to current settings */
      command_event(CMD_EVENT_OVERLAY_SET_SCALE_FACTOR, NULL);

      if (auto_rotate)
         input_overlay_auto_rotate_(
               video_st->width, video_st->height, true, ol);

      /* Enable */
      if (ol->iface->enable)
         ol->iface->enable(ol->iface_data, true);

      ol->flags |= (INPUT_OVERLAY_ENABLE | INPUT_OVERLAY_BLOCKED);

      if (     hide_mouse_cursor
            && video_st->poke
            && video_st->poke->show_mouse)
         video_st->poke->show_mouse(video_st->data, false);
   }
   else
   {
      /* Disable and clear input state */
      ol->flags       &= ~INPUT_OVERLAY_ENABLE;
      input_st->flags &= ~INP_FLAG_BLOCK_POINTER_INPUT;

      if (ol->iface && ol->iface->enable)
         ol->iface->enable(ol->iface_data, false);
      ol->iface = NULL;

      memset(&ol->overlay_state, 0, sizeof(input_overlay_state_t));
      memset(&ol->pointer_state, 0, sizeof(input_overlay_pointer_state_t));
   }
}

static void input_overlay_deinit(void)
{
   input_overlay_free(input_driver_st.overlay_ptr);
   input_driver_st.overlay_ptr = NULL;

   input_overlay_free(input_driver_st.overlay_cache_ptr);
   input_driver_st.overlay_cache_ptr = NULL;

   input_driver_st.flags &= ~INP_FLAG_BLOCK_POINTER_INPUT;
}

static void input_overlay_move_to_cache(void)
{
   input_driver_state_t *input_st = &input_driver_st;
   input_overlay_t      *ol       = input_st->overlay_ptr;

   if (!ol)
      return;

   /* Free existing cache */
   input_overlay_free(input_driver_st.overlay_cache_ptr);

   /* Disable current overlay */
   input_overlay_enable_(false);

   /* Move to cache */
   input_st->overlay_cache_ptr = ol;
   input_st->overlay_ptr       = NULL;
}

static void input_overlay_swap_with_cached(void)
{
   input_driver_state_t *input_st = &input_driver_st;
   input_overlay_t      *ol;

   /* Disable current overlay */
   input_overlay_enable_(false);

   /* Swap with cached */
   ol                          = input_st->overlay_cache_ptr;
   input_st->overlay_cache_ptr = input_st->overlay_ptr;
   input_st->overlay_ptr       = ol;

   /* Enable and update to current settings */
   input_overlay_enable_(true);
}

void input_overlay_unload(void)
{
   settings_t      *settings   = config_get_ptr();
   runloop_state_t *runloop_st = runloop_state_get_ptr();

   /* Free if overlays disabled or initing/deiniting core */
   if (     !settings->bools.input_overlay_enable
         || !(runloop_st->flags & RUNLOOP_FLAG_IS_INITED)
         ||  (runloop_st->flags & RUNLOOP_FLAG_SHUTDOWN_INITIATED))
      input_overlay_deinit();
   else
      input_overlay_move_to_cache();
}

void input_overlay_set_visibility(int overlay_idx,
      enum overlay_visibility vis)
{
   input_driver_state_t *input_st = &input_driver_st;
   input_overlay_t      *ol       = input_st->overlay_ptr;

   if (!input_st->overlay_visibility)
   {
      unsigned i;
      input_st->overlay_visibility = (enum overlay_visibility *)calloc(
            MAX_VISIBILITY, sizeof(enum overlay_visibility));

      for (i = 0; i < MAX_VISIBILITY; i++)
         input_st->overlay_visibility[i] = OVERLAY_VISIBILITY_DEFAULT;
   }

   input_st->overlay_visibility[overlay_idx] = vis;

   if (!ol)
      return;
   if (vis == OVERLAY_VISIBILITY_HIDDEN)
      ol->iface->set_alpha(ol->iface_data, overlay_idx, 0.0);
}

static bool input_overlay_want_hidden(void)
{
   settings_t *settings = config_get_ptr();
   bool hide            = false;

#ifdef HAVE_MENU
   if (settings->bools.input_overlay_hide_in_menu)
      hide = (menu_state_get_ptr()->flags & MENU_ST_FLAG_ALIVE) != 0;
#endif
   if (settings->bools.input_overlay_hide_when_gamepad_connected)
      hide = hide || (input_config_get_device_name(0) != NULL);

   return hide;
}

void input_overlay_check_mouse_cursor(void)
{
   settings_t *settings           = config_get_ptr();
   input_driver_state_t *input_st = &input_driver_st;
   video_driver_state_t *video_st = video_state_get_ptr();
   input_overlay_t *ol            = input_st->overlay_ptr;

   if (     ol && (ol->flags & INPUT_OVERLAY_ENABLE)
         && video_st->poke
         && video_st->poke->show_mouse)
   {
      if (settings->bools.input_overlay_show_mouse_cursor)
         video_st->poke->show_mouse(video_st->data, true);
      else if (input_st->flags & INP_FLAG_GRAB_MOUSE_STATE)
         video_st->poke->show_mouse(video_st->data, false);
   }
}

/* task_data = overlay_task_data_t* */
static void input_overlay_loaded(retro_task_t *task,
      void *task_data, void *user_data, const char *err)
{
   settings_t           *settings = config_get_ptr();
   overlay_task_data_t  *data     = (overlay_task_data_t*)task_data;
   input_overlay_t      *ol       = NULL;
   input_driver_state_t *input_st = &input_driver_st;
   bool enable_overlay            = !input_overlay_want_hidden()
         && settings->bools.input_overlay_enable;
#ifdef HAVE_MENU
   uint16_t overlay_types;
#endif

   if (err)
      return;

   ol              = (input_overlay_t*)calloc(1, sizeof(*ol));
   ol->overlays    = data->overlays;
   ol->size        = data->size;
   ol->active      = data->active;
   ol->path        = data->overlay_path;
   ol->next_index  = (unsigned)((ol->index + 1) % ol->size);
   ol->flags      |= INPUT_OVERLAY_ALIVE;
   if (data->flags & OVERLAY_LOADER_IS_OSK)
      ol->flags   |= INPUT_OVERLAY_IS_OSK;
#ifdef HAVE_MENU
   overlay_types   = data->overlay_types;
#endif

   free(data);

   /* Due to the asynchronous nature of overlay loading
    * it is possible for overlay_ptr to be non-NULL here
    * > Ensure it is free()'d before assigning new pointer */
   if (input_st->overlay_ptr)
      input_overlay_free(input_st->overlay_ptr);
   input_st->overlay_ptr = ol;

   /* Enable or disable the overlay */
   input_overlay_enable_(enable_overlay);

   /* Abort if enable failed */
   if (!(ol->flags & INPUT_OVERLAY_ALIVE))
   {
      input_st->overlay_ptr = NULL;
      input_overlay_free(ol);
      return;
   }

   /* Cache or free if hidden */
   if (!enable_overlay)
      input_overlay_unload();

   input_overlay_set_eightway_diagonal_sensitivity();

#ifdef HAVE_MENU
   /* Update menu entries if this is the main overlay */
   if (!(ol->flags & INPUT_OVERLAY_IS_OSK))
   {
      struct menu_state *menu_st = menu_state_get_ptr();

      if (menu_st->overlay_types != overlay_types)
      {
         menu_st->overlay_types = overlay_types;
         menu_st->flags        |=  MENU_ST_FLAG_ENTRIES_NEED_REFRESH;
      }
   }
#endif
}

void input_overlay_init(void)
{
   settings_t *settings           = config_get_ptr();
   input_driver_state_t *input_st = &input_driver_st;
   input_overlay_t *ol            = input_st->overlay_ptr;
   input_overlay_t *ol_cache      = input_st->overlay_cache_ptr;
   bool want_osk                  =
            (input_st->flags & INP_FLAG_KB_LINEFEED_ENABLE)
         && !string_is_empty(settings->paths.path_osk_overlay);
   const char *path_overlay       = want_osk
         ? settings->paths.path_osk_overlay
         : settings->paths.path_overlay;
   bool want_hidden               = input_overlay_want_hidden();
   bool overlay_shown             = ol
         && (ol->flags & INPUT_OVERLAY_ENABLE)
         && string_is_equal(path_overlay, ol->path);
   bool overlay_cached            = ol_cache
         && (ol_cache->flags & INPUT_OVERLAY_ALIVE)
         && string_is_equal(path_overlay, ol_cache->path);
   bool overlay_hidden            = !ol && overlay_cached;

#if defined(GEKKO)
   /* Avoid a crash at startup or even when toggling overlay in rgui */
   if (frontend_driver_get_free_memory() < (3 * 1024 * 1024))
      return;
#endif

   /* Cancel if overlays disabled or task already done */
   if (     !settings->bools.input_overlay_enable
         || ( want_hidden && overlay_hidden)
         || (!want_hidden && overlay_shown))
      return;

   /* Restore if cached */
   if (!want_hidden && overlay_cached)
   {
      input_overlay_swap_with_cached();
      return;
   }

   /* Cache current overlay when loading a different type */
   if (want_osk != (ol && (ol->flags & INPUT_OVERLAY_IS_OSK)))
      input_overlay_unload();
   else
      input_overlay_deinit();

   /* Start task */
   task_push_overlay_load_default(
         input_overlay_loaded, path_overlay, want_osk, NULL);
}
#endif

void input_pad_connect(unsigned port, input_device_driver_t *driver)
{
   if (port >= MAX_USERS || !driver)
   {
      RARCH_ERR("[Input]: input_pad_connect: bad parameters\n");
      return;
   }

   input_autoconfigure_connect(driver->name(port), NULL, driver->ident,
          port, 0, 0);
}

static bool input_keys_pressed_other_sources(
      input_driver_state_t *input_st,
      unsigned i,
      input_bits_t* p_new_state)
{
#ifdef HAVE_COMMAND
   int j;
   for (j = 0; j < (int)ARRAY_SIZE(input_st->command); j++)
      if ((i < RARCH_BIND_LIST_END) && input_st->command[j]
         && input_st->command[j]->state[i])
         return true;
#endif

#ifdef HAVE_OVERLAY
   if (               input_st->overlay_ptr &&
         ((BIT256_GET(input_st->overlay_ptr->overlay_state.buttons, i))))
      return true;
#endif

#ifdef HAVE_NETWORKGAMEPAD
   /* Only process key presses related to game input if using Remote RetroPad */
   if (i < RARCH_CUSTOM_BIND_LIST_END
         && input_st->remote
         && INPUT_REMOTE_KEY_PRESSED(input_st, i, 0))
      return true;
#endif

   return false;
}

/**
 * input_keys_pressed:
 *
 * Grab an input sample for this frame.
 */
static void input_keys_pressed(
      unsigned port,
      bool is_menu,
      unsigned input_hotkey_block_delay,
      input_bits_t *p_new_state,
      const retro_keybind_set *binds,
      const struct retro_keybind *binds_norm,
      const struct retro_keybind *binds_auto,
      const input_device_driver_t *joypad,
      const input_device_driver_t *sec_joypad,
      rarch_joypad_info_t *joypad_info,
      settings_t *settings)
{
   unsigned i;
   input_driver_state_t *input_st = &input_driver_st;
   bool block_hotkey[RARCH_BIND_LIST_END];
   bool libretro_hotkey_set       =
            binds[port][RARCH_ENABLE_HOTKEY].joykey                 != NO_BTN
         || binds[port][RARCH_ENABLE_HOTKEY].joyaxis                != AXIS_NONE
         || input_autoconf_binds[port][RARCH_ENABLE_HOTKEY].joykey  != NO_BTN
         || input_autoconf_binds[port][RARCH_ENABLE_HOTKEY].joyaxis != AXIS_NONE;
   bool keyboard_hotkey_set       =
         binds[port][RARCH_ENABLE_HOTKEY].key != RETROK_UNKNOWN;

   if (!binds)
      return;

   if (     settings->bools.input_hotkey_device_merge
         && (libretro_hotkey_set || keyboard_hotkey_set))
      libretro_hotkey_set = keyboard_hotkey_set = true;

   if (     binds[port][RARCH_ENABLE_HOTKEY].valid
         && CHECK_INPUT_DRIVER_BLOCK_HOTKEY(binds_norm, binds_auto))
   {
      if (input_state_wrap(
            input_st->current_driver,
            input_st->current_data,
            input_st->primary_joypad,
            sec_joypad,
            joypad_info,
            binds,
            (input_st->flags & INP_FLAG_KB_MAPPING_BLOCKED) ? true : false,
            port, RETRO_DEVICE_JOYPAD, 0,
            RARCH_ENABLE_HOTKEY))
      {
         if (input_st->input_hotkey_block_counter < input_hotkey_block_delay)
            input_st->input_hotkey_block_counter++;
         else
            input_st->flags |= INP_FLAG_BLOCK_LIBRETRO_INPUT;
      }
      else
      {
         input_st->input_hotkey_block_counter = 0;
         input_st->flags |= INP_FLAG_BLOCK_HOTKEY;
      }
   }

   if (!is_menu && binds[port][RARCH_GAME_FOCUS_TOGGLE].valid)
   {
      const struct retro_keybind *focus_binds_auto =
            &input_autoconf_binds[port][RARCH_GAME_FOCUS_TOGGLE];
      const struct retro_keybind *focus_normal     =
            &binds[port][RARCH_GAME_FOCUS_TOGGLE];

      /* Allows Game Focus toggle hotkey to still work
       * even though every hotkey is blocked */
      if (CHECK_INPUT_DRIVER_BLOCK_HOTKEY(focus_normal, focus_binds_auto))
      {
         if (input_state_wrap(
               input_st->current_driver,
               input_st->current_data,
               input_st->primary_joypad,
               sec_joypad,
               joypad_info,
               binds,
               (input_st->flags & INP_FLAG_KB_MAPPING_BLOCKED) ? true : false,
               port, RETRO_DEVICE_JOYPAD, 0,
               RARCH_GAME_FOCUS_TOGGLE))
            input_st->flags &= ~INP_FLAG_BLOCK_HOTKEY;
      }
   }

   {
      int32_t ret                 = 0;
      bool libretro_input_pressed = false;

      /* Check libretro input if emulated device type is active,
       * except device type must be always active in menu. */
      if (     !(input_st->flags & INP_FLAG_BLOCK_LIBRETRO_INPUT)
            && !(!is_menu && !input_config_get_device(port)))
         ret = input_state_wrap(
               input_st->current_driver,
               input_st->current_data,
               input_st->primary_joypad,
               sec_joypad,
               joypad_info,
               binds,
               (input_st->flags & INP_FLAG_KB_MAPPING_BLOCKED) ? true : false,
               port, RETRO_DEVICE_JOYPAD, 0,
               RETRO_DEVICE_ID_JOYPAD_MASK);

      for (i = 0; i < RARCH_FIRST_CUSTOM_BIND; i++)
      {
         if (     (ret & (UINT64_C(1) << i))
               || input_keys_pressed_other_sources(input_st, i, p_new_state))
         {
            BIT256_SET_PTR(p_new_state, i);
            libretro_input_pressed = true;
         }
      }

      if (!libretro_input_pressed)
      {
         bool keyboard_menu_pressed = false;

         /* Ignore keyboard menu toggle button and check
          * joypad menu toggle button for pressing
          * it without 'enable_hotkey', because Guide button
          * is not part of the usual buttons. */
         i = RARCH_MENU_TOGGLE;

         keyboard_menu_pressed = binds[port][i].valid
               && input_state_wrap(
                     input_st->current_driver,
                     input_st->current_data,
                     input_st->primary_joypad,
                     sec_joypad,
                     joypad_info,
                     binds,
                     (input_st->flags & INP_FLAG_KB_MAPPING_BLOCKED) ? true : false,
                     port, RETRO_DEVICE_KEYBOARD, 0,
                     input_config_binds[port][i].key);

         if (!keyboard_menu_pressed)
         {
            bool bit_pressed = binds[port][i].valid
                  && input_state_wrap(
                        input_st->current_driver,
                        input_st->current_data,
                        input_st->primary_joypad,
                        sec_joypad,
                        joypad_info,
                        binds,
                        (input_st->flags & INP_FLAG_KB_MAPPING_BLOCKED) ? true : false,
                        port, RETRO_DEVICE_JOYPAD, 0, i);

            if (
                     bit_pressed
                  || BIT64_GET(lifecycle_state, i)
                  || input_keys_pressed_other_sources(input_st, i, p_new_state))
            {
               BIT256_SET_PTR(p_new_state, i);
            }
         }
      }
   }

   /* Hotkeys are only relevant for first port */
   if (port > 0)
      return;

   /* Check hotkeys to block keyboard and joypad hotkeys separately.
    * This looks complicated because hotkeys must be unblocked based
    * on the device type depending if 'enable_hotkey' is set or not.. */
   if (     input_st->flags & INP_FLAG_BLOCK_HOTKEY
         && (libretro_hotkey_set && keyboard_hotkey_set))
   {
      /* Block everything when hotkey bind exists for both device types */
      for (i = RARCH_FIRST_META_KEY; i < RARCH_BIND_LIST_END; i++)
         block_hotkey[i] = true;
   }
   else if (input_st->flags & INP_FLAG_BLOCK_HOTKEY
         && (!libretro_hotkey_set || !keyboard_hotkey_set))
   {
      /* Block selectively when hotkey bind exists for either device type */
      for (i = RARCH_FIRST_META_KEY; i < RARCH_BIND_LIST_END; i++)
      {
         bool keyboard_hotkey_pressed = false;
         bool libretro_hotkey_pressed = false;

         /* Default */
         block_hotkey[i]              = true;

         /* No 'enable_hotkey' in joypad */
         if (!libretro_hotkey_set)
         {
            if (     binds[port][i].joykey  != NO_BTN
                  || binds[port][i].joyaxis != AXIS_NONE)
            {
               /* Allow blocking if keyboard hotkey is pressed */
               if (input_state_wrap(
                     input_st->current_driver,
                     input_st->current_data,
                     input_st->primary_joypad,
                     sec_joypad,
                     joypad_info,
                     binds,
                     (input_st->flags & INP_FLAG_KB_MAPPING_BLOCKED) ? true : false,
                     port, RETRO_DEVICE_KEYBOARD, 0,
                     input_config_binds[port][i].key))
               {
                  keyboard_hotkey_pressed = true;

                  /* Always block */
                  block_hotkey[i] = true;
               }

               /* Deny blocking if joypad hotkey is pressed */
               if (input_state_wrap(
                     input_st->current_driver,
                     input_st->current_data,
                     input_st->primary_joypad,
                     sec_joypad,
                     joypad_info,
                     binds,
                     (input_st->flags & INP_FLAG_KB_MAPPING_BLOCKED) ? true : false,
                     port, RETRO_DEVICE_JOYPAD, 0,
                     i))
               {
                  libretro_hotkey_pressed = true;

                  /* Only deny block if keyboard is not pressed */
                  if (!keyboard_hotkey_pressed)
                     block_hotkey[i] = false;
               }
            }
         }

         /* No 'enable_hotkey' in keyboard */
         if (!keyboard_hotkey_set)
         {
            if (binds[port][i].key != RETROK_UNKNOWN)
            {
               /* Deny blocking if keyboard hotkey is pressed */
               if (input_state_wrap(
                     input_st->current_driver,
                     input_st->current_data,
                     input_st->primary_joypad,
                     sec_joypad,
                     joypad_info,
                     binds,
                     (input_st->flags & INP_FLAG_KB_MAPPING_BLOCKED) ? true : false,
                     port, RETRO_DEVICE_KEYBOARD, 0,
                     input_config_binds[port][i].key))
               {
                  keyboard_hotkey_pressed = true;

                  /* Only deny block if joypad is not pressed */
                  if (!libretro_hotkey_pressed)
                     block_hotkey[i] = false;
               }

               /* Allow blocking if joypad hotkey is pressed */
               if (input_state_wrap(
                     input_st->current_driver,
                     input_st->current_data,
                     input_st->primary_joypad,
                     sec_joypad,
                     joypad_info,
                     binds,
                     (input_st->flags & INP_FLAG_KB_MAPPING_BLOCKED) ? true : false,
                     port, RETRO_DEVICE_JOYPAD, 0,
                     i))
               {

                  /* Only block if keyboard is not pressed */
                  if (!keyboard_hotkey_pressed)
                     block_hotkey[i] = true;
               }
            }
         }
      }
   }
   else
   {
      /* Clear everything */
      for (i = RARCH_FIRST_META_KEY; i < RARCH_BIND_LIST_END; i++)
         block_hotkey[i] = false;
   }

   {
      for (i = RARCH_FIRST_META_KEY; i < RARCH_BIND_LIST_END; i++)
      {
         bool other_pressed = input_keys_pressed_other_sources(input_st, i, p_new_state);
         bool bit_pressed   = binds[port][i].valid
               && input_state_wrap(
                     input_st->current_driver,
                     input_st->current_data,
                     input_st->primary_joypad,
                     sec_joypad,
                     joypad_info,
                     binds,
                     (input_st->flags & INP_FLAG_KB_MAPPING_BLOCKED) ? true : false,
                     port, RETRO_DEVICE_JOYPAD, 0,
                     i);

         if (     bit_pressed
               || other_pressed
               || BIT64_GET(lifecycle_state, i))
         {
            if (libretro_hotkey_set || keyboard_hotkey_set)
            {
               /* Do not block "other source" (input overlay) presses */
               if (block_hotkey[i] && !other_pressed)
                  continue;
            }

            BIT256_SET_PTR(p_new_state, i);
         }
      }
   }
}

#ifdef HAVE_BSV_MOVIE
/* Forward declaration */
void bsv_movie_free(bsv_movie_t*);

void bsv_movie_enqueue(input_driver_state_t *input_st, bsv_movie_t * state, enum bsv_flags flags)
{
   if (input_st->bsv_movie_state_next_handle)
      bsv_movie_free(input_st->bsv_movie_state_next_handle);
   input_st->bsv_movie_state_next_handle    = state;
   input_st->bsv_movie_state.flags          = flags;
}

void bsv_movie_deinit(input_driver_state_t *input_st)
{
   if (input_st->bsv_movie_state_handle)
      bsv_movie_free(input_st->bsv_movie_state_handle);
   input_st->bsv_movie_state_handle = NULL;
}

void bsv_movie_deinit_full(input_driver_state_t *input_st)
{
   bsv_movie_deinit(input_st);
   if (input_st->bsv_movie_state_next_handle)
      bsv_movie_free(input_st->bsv_movie_state_next_handle);
   input_st->bsv_movie_state_next_handle = NULL;
}

void bsv_movie_frame_rewind(void)
{
   input_driver_state_t *input_st = &input_driver_st;
   bsv_movie_t         *handle    = input_st->bsv_movie_state_handle;
   bool recording                 = (input_st->bsv_movie_state.flags & BSV_FLAG_MOVIE_RECORDING) ? true : false;

   if (!handle)
      return;

   handle->did_rewind = true;

   if (     (handle->frame_ptr <= 1)
         && (handle->frame_pos[0] == handle->min_file_pos))
   {
      /* If we're at the beginning... */
      handle->frame_ptr = 0;
      intfstream_seek(handle->file, (int)handle->min_file_pos, SEEK_SET);
      if (recording)
         intfstream_truncate(handle->file, (int)handle->min_file_pos);
   }
   else
   {
      /* First time rewind is performed, the old frame is simply replayed.
       * However, playing back that frame caused us to read data, and push
       * data to the ring buffer.
       *
       * Sucessively rewinding frames, we need to rewind past the read data,
       * plus another. */
      handle->frame_ptr = (handle->frame_ptr -
            (handle->first_rewind ? 1 : 2)) & handle->frame_mask;
      intfstream_seek(handle->file, (int)handle->frame_pos[handle->frame_ptr], SEEK_SET);
      if (recording)
         intfstream_truncate(handle->file, (int)handle->frame_pos[handle->frame_ptr]);
   }

   if (intfstream_tell(handle->file) <= (long)handle->min_file_pos)
   {
      /* We rewound past the beginning. */

      if (!handle->playback)
      {
         retro_ctx_serialize_info_t serial_info;

         /* If recording, we simply reset
          * the starting point. Nice and easy. */

         intfstream_seek(handle->file, 4 * sizeof(uint32_t), SEEK_SET);
         intfstream_truncate(handle->file, 4 * sizeof(uint32_t));

         serial_info.data = handle->state;
         serial_info.size = handle->state_size;

         core_serialize(&serial_info);

         intfstream_write(handle->file, handle->state, handle->state_size);
      }
      else
         intfstream_seek(handle->file, (int)handle->min_file_pos, SEEK_SET);
   }
}

/* Zero out key events when playing back or recording */
static void bsv_movie_handle_clear_key_events(bsv_movie_t *movie)
{
   movie->key_event_count = 0;
}

void bsv_movie_handle_push_key_event(bsv_movie_t *movie,
      uint8_t down, uint16_t mod, uint32_t code, uint32_t character)
{
   bsv_key_data_t data;
   data.down                                 = down;
   data.mod                                  = swap_if_big16(mod);
   data.code                                 = swap_if_big32(code);
   data.character                            = swap_if_big32(character);
   movie->key_events[movie->key_event_count] = data;
   movie->key_event_count++;
}

void bsv_movie_finish_rewind(input_driver_state_t *input_st)
{
   bsv_movie_t *handle  = input_st->bsv_movie_state_handle;
   if (!handle)
      return;
   handle->frame_ptr    = (handle->frame_ptr + 1) & handle->frame_mask;
   handle->first_rewind = !handle->did_rewind;
   handle->did_rewind   = false;
}

void bsv_movie_next_frame(input_driver_state_t *input_st)
{
   settings_t *settings           = config_get_ptr();
   unsigned checkpoint_interval   = settings->uints.replay_checkpoint_interval;
   /* if bsv_movie_state_next_handle is not null, deinit and set
      bsv_movie_state_handle to bsv_movie_state_next_handle and clear
      next_handle */
   bsv_movie_t         *handle    = input_st->bsv_movie_state_handle;
   if (input_st->bsv_movie_state_next_handle)
   {
      if(handle)
         bsv_movie_deinit(input_st);
      handle = input_st->bsv_movie_state_next_handle;
      input_st->bsv_movie_state_handle = handle;
      input_st->bsv_movie_state_next_handle = NULL;
   }

   if (!handle)
      return;
#ifdef HAVE_REWIND
   if (state_manager_frame_is_reversed())
      return;
#endif

   if (input_st->bsv_movie_state.flags & BSV_FLAG_MOVIE_RECORDING)
   {
      int i;
      /* write key events, frame is over */
      intfstream_write(handle->file, &(handle->key_event_count), 1);
      for (i = 0; i < handle->key_event_count; i++)
         intfstream_write(handle->file, &(handle->key_events[i]), sizeof(bsv_key_data_t));
      bsv_movie_handle_clear_key_events(handle);

      /* Maybe record checkpoint */
      if (checkpoint_interval != 0 && handle->frame_ptr > 0 && (handle->frame_ptr % (checkpoint_interval*60) == 0))
      {
         retro_ctx_serialize_info_t serial_info;
         uint8_t frame_tok = REPLAY_TOKEN_CHECKPOINT_FRAME;
         size_t info_size  = core_serialize_size();
         uint64_t size     = swap_if_big64(info_size);
         uint8_t *st       = (uint8_t*)malloc(info_size);
         serial_info.data  = st;
         serial_info.size  = info_size;
         core_serialize(&serial_info);
         /* "next frame is a checkpoint" */
         intfstream_write(handle->file, (uint8_t *)(&frame_tok), sizeof(uint8_t));
         intfstream_write(handle->file, &size, sizeof(uint64_t));
         intfstream_write(handle->file, st, info_size);
         free(st);
      }
      else
      {
         uint8_t frame_tok = REPLAY_TOKEN_REGULAR_FRAME;
         /* write "next frame is not a checkpoint" */
         intfstream_write(handle->file, (uint8_t *)(&frame_tok), sizeof(uint8_t));
      }
   }

   if (input_st->bsv_movie_state.flags & BSV_FLAG_MOVIE_PLAYBACK)
   {
      /* read next key events, a frame happened for sure? but don't apply them yet */
      if (handle->key_event_count != 0)
      {
         RARCH_ERR("[Replay] Keyboard replay reading next frame while some unused keys still in queue\n");
      }
      if (intfstream_read(handle->file, &(handle->key_event_count), 1) == 1)
      {
         int i;
         for (i = 0; i < handle->key_event_count; i++)
         {
            if (intfstream_read(handle->file, &(handle->key_events[i]), sizeof(bsv_key_data_t)) != sizeof(bsv_key_data_t))
            {
               /* Unnatural EOF */
               RARCH_ERR("[Replay] Keyboard replay ran out of keyboard inputs too early\n");
               input_st->bsv_movie_state.flags |= BSV_FLAG_MOVIE_END;
               return;
            }
         }
      }
      else
      {
         RARCH_LOG("[Replay] EOF after buttons\n",handle->key_event_count);
         /* Natural(?) EOF */
         input_st->bsv_movie_state.flags |= BSV_FLAG_MOVIE_END;
         return;
      }

      {
        uint8_t next_frame_type=REPLAY_TOKEN_INVALID;
        if (intfstream_read(handle->file, (uint8_t *)(&next_frame_type), sizeof(uint8_t)) != sizeof(uint8_t))
        {
           /* Unnatural EOF */
           RARCH_ERR("[Replay] Replay ran out of frames\n");
           input_st->bsv_movie_state.flags |= BSV_FLAG_MOVIE_END;
           return;
        }
        else if (next_frame_type == REPLAY_TOKEN_REGULAR_FRAME)
        {
           /* do nothing */
        }
        else if (next_frame_type == REPLAY_TOKEN_CHECKPOINT_FRAME)
        {
           uint64_t size;
           uint8_t *st;
           retro_ctx_serialize_info_t serial_info;

           if (intfstream_read(handle->file, &(size), sizeof(uint64_t)) != sizeof(uint64_t))
           {
              RARCH_ERR("[Replay] Replay ran out of frames\n");
              input_st->bsv_movie_state.flags |= BSV_FLAG_MOVIE_END;
              return;
           }

           size = swap_if_big64(size);
           st   = (uint8_t*)malloc(size);
           if (intfstream_read(handle->file, st, size) != (int64_t)size)
           {
              RARCH_ERR("[Replay] Replay checkpoint truncated\n");
              input_st->bsv_movie_state.flags |= BSV_FLAG_MOVIE_END;
              free(st);
              return;
           }

           serial_info.data_const = st;
           serial_info.size       = size;
           core_unserialize(&serial_info);
           free(st);
        }
      }
   }
   handle->frame_pos[handle->frame_ptr] = intfstream_tell(handle->file);
}

size_t replay_get_serialize_size(void)
{
   input_driver_state_t *input_st = &input_driver_st;
   if (input_st->bsv_movie_state.flags & (BSV_FLAG_MOVIE_RECORDING | BSV_FLAG_MOVIE_PLAYBACK))
      return sizeof(int32_t)+intfstream_tell(input_st->bsv_movie_state_handle->file);
   return 0;
}

bool replay_get_serialized_data(void* buffer)
{
   input_driver_state_t *input_st = &input_driver_st;
   bsv_movie_t *handle            = input_st->bsv_movie_state_handle;

   if (input_st->bsv_movie_state.flags & (BSV_FLAG_MOVIE_RECORDING | BSV_FLAG_MOVIE_PLAYBACK))
   {
      long file_end           = intfstream_tell(handle->file);
      long read_amt           = 0;
      long file_end_lil       = swap_if_big32(file_end);
      uint8_t *file_end_bytes = (uint8_t *)(&file_end_lil);
      uint8_t *buf            = buffer;
      buf[0]                  = file_end_bytes[0];
      buf[1]                  = file_end_bytes[1];
      buf[2]                  = file_end_bytes[2];
      buf[3]                  = file_end_bytes[3];
      buf                    += 4;
      intfstream_rewind(handle->file);
      read_amt                = intfstream_read(handle->file, (void *)buf, file_end);
      if (read_amt != file_end)
         RARCH_ERR("[Replay] Failed to write correct number of replay bytes into state file: %d / %d\n", read_amt, file_end);
   }
   return true;
}

bool replay_set_serialized_data(void* buf)
{
   uint8_t *buffer                = buf;
   input_driver_state_t *input_st = &input_driver_st;
   bool playback                  = (input_st->bsv_movie_state.flags & BSV_FLAG_MOVIE_PLAYBACK)  ? true : false;
   bool recording                 = (input_st->bsv_movie_state.flags & BSV_FLAG_MOVIE_RECORDING) ? true : false;

   /* If there is no current replay, ignore this entirely.
      TODO/FIXME: Later, consider loading up the replay
      and allow the user to continue it?
      Or would that be better done from the replay hotkeys?
    */
   if (!(playback || recording))
      return true;

   if (!buffer)
   {
      if (recording)
      {
         const char *str = msg_hash_to_str(MSG_REPLAY_LOAD_STATE_FAILED_INCOMPAT);
         runloop_msg_queue_push(str,
            1, 180, true,
            NULL, MESSAGE_QUEUE_ICON_DEFAULT, MESSAGE_QUEUE_CATEGORY_ERROR);
         RARCH_ERR("[Replay] %s.\n", str);
         return false;
      }

      if (playback)
      {
         const char *str = msg_hash_to_str(MSG_REPLAY_LOAD_STATE_HALT_INCOMPAT);
         runloop_msg_queue_push(str,
            1, 180, true,
            NULL, MESSAGE_QUEUE_ICON_DEFAULT, MESSAGE_QUEUE_CATEGORY_WARNING);
         RARCH_WARN("[Replay] %s.\n", str);
         movie_stop(input_st);
      }
   }
   else
   {
      int32_t loaded_len       = swap_if_big32(((int32_t *)buffer)[0]);
      /* TODO: should factor the next few lines away, magic numbers ahoy */
      uint32_t *header         = (uint32_t *)(buffer+sizeof(int32_t));
      int64_t *identifier_spot = (int64_t *)(header+4);
      int64_t identifier       = swap_if_big64(*identifier_spot);
      int64_t handle_idx       = intfstream_tell(input_st->bsv_movie_state_handle->file);
      bool is_compatible       = identifier == input_st->bsv_movie_state_handle->identifier;

      if (is_compatible)
      {
         /* If the state is part of this replay, go back to that state
            and rewind/fast forward the replay.

            If the savestate movie is after the current replay
            length we can replace the current replay data with it,
            but if it's earlier we can rewind the replay to the
            savestate movie time point.

            This can truncate the current replay if we're in recording mode.
         */
         if (loaded_len > handle_idx)
         {
            /* TODO: Really, to be very careful, we should be
               checking that the events in the loaded state are the
               same up to handle_idx. Right? */
            intfstream_rewind(input_st->bsv_movie_state_handle->file);
            intfstream_write(input_st->bsv_movie_state_handle->file, buffer+sizeof(int32_t), loaded_len);
         }
         else
         {
            intfstream_seek(input_st->bsv_movie_state_handle->file, loaded_len, SEEK_SET);
            if (recording)
               intfstream_truncate(input_st->bsv_movie_state_handle->file, loaded_len);
         }
      }
      else
      {
         /* otherwise, if recording do not allow the load */
         if (recording)
         {
            const char *str = msg_hash_to_str(MSG_REPLAY_LOAD_STATE_FAILED_INCOMPAT);
            runloop_msg_queue_push(str,
                                   1, 180, true,
                                   NULL, MESSAGE_QUEUE_ICON_DEFAULT, MESSAGE_QUEUE_CATEGORY_ERROR);
            RARCH_ERR("[Replay] %s.\n", str);
            return false;
         }
         /* if in playback, halt playback and go to that state normally */
         if (playback)
         {
            const char *str = msg_hash_to_str(MSG_REPLAY_LOAD_STATE_HALT_INCOMPAT);
            runloop_msg_queue_push(str,
                                   1, 180, true,
                                   NULL, MESSAGE_QUEUE_ICON_DEFAULT, MESSAGE_QUEUE_CATEGORY_WARNING);
            RARCH_WARN("[Replay] %s.\n", str);
            movie_stop(input_st);
         }
      }
   }
   return true;
}
#endif

void input_driver_poll(void)
{
   size_t i, j;
   rarch_joypad_info_t joypad_info[MAX_USERS];
   input_driver_state_t *input_st = &input_driver_st;
   settings_t *settings           = config_get_ptr();
   const input_device_driver_t
      *joypad                     = input_st->primary_joypad;
#ifdef HAVE_MFI
   const input_device_driver_t
      *sec_joypad                 = input_st->secondary_joypad;
#else
   const input_device_driver_t
      *sec_joypad                 = NULL;
#endif
   bool input_remap_binds_enable  = settings->bools.input_remap_binds_enable;
   uint8_t max_users              = (uint8_t)settings->uints.input_max_users;

   if (     joypad && joypad->poll)
      joypad->poll();
   if (     sec_joypad && sec_joypad->poll)
      sec_joypad->poll();
   if (     input_st->current_driver
         && input_st->current_driver->poll)
      input_st->current_driver->poll(input_st->current_data);

   input_st->turbo_btns.count++;

   if (input_st->flags & INP_FLAG_BLOCK_LIBRETRO_INPUT)
   {
      for (i = 0; i < max_users; i++)
         input_st->turbo_btns.frame_enable[i] = 0;
      return;
   }

   /* This rarch_joypad_info_t struct contains the device index + autoconfig binds for the
    * controller to be queried, and also (for unknown reasons) the analog axis threshold
    * when mapping analog stick to dpad input. */
   for (i = 0; i < max_users; i++)
   {
      joypad_info[i].axis_threshold           = settings->floats.input_axis_threshold;
      joypad_info[i].joy_idx                  = settings->uints.input_joypad_index[i];
      joypad_info[i].auto_binds               = input_autoconf_binds[joypad_info[i].joy_idx];

      input_st->turbo_btns.frame_enable[i]    = (*input_st->libretro_input_binds[i])[RARCH_TURBO_ENABLE].valid ?
         input_state_wrap(
               input_st->current_driver,
               input_st->current_data,
               joypad,
               sec_joypad,
               &joypad_info[i],
               (*input_st->libretro_input_binds),
               (input_st->flags & INP_FLAG_KB_MAPPING_BLOCKED) ? true : false,
               (unsigned)i,
               RETRO_DEVICE_JOYPAD,
               0,
               RARCH_TURBO_ENABLE) : 0;
   }

#ifdef HAVE_OVERLAY
   if (      input_st->overlay_ptr
         && (input_st->overlay_ptr->flags & INPUT_OVERLAY_ALIVE))
   {
      unsigned input_analog_dpad_mode = settings->uints.input_analog_dpad_mode[0];
      float input_overlay_opacity     = (input_st->overlay_ptr->flags & INPUT_OVERLAY_IS_OSK)
         ? settings->floats.input_osk_overlay_opacity
         : settings->floats.input_overlay_opacity;

      switch (input_analog_dpad_mode)
      {
         case ANALOG_DPAD_LSTICK:
         case ANALOG_DPAD_RSTICK:
            {
               unsigned mapped_port      = settings->uints.input_remap_ports[0];
               if (input_st->analog_requested[mapped_port])
                  input_analog_dpad_mode = ANALOG_DPAD_NONE;
            }
            break;
         case ANALOG_DPAD_LSTICK_FORCED:
            input_analog_dpad_mode       = ANALOG_DPAD_LSTICK;
            break;
         case ANALOG_DPAD_RSTICK_FORCED:
            input_analog_dpad_mode       = ANALOG_DPAD_RSTICK;
            break;
         default:
            break;
      }

      input_poll_overlay(
            (input_st->flags & INP_FLAG_KB_MAPPING_BLOCKED) ? true : false,
            settings,
            input_st->overlay_ptr,
            input_st->overlay_visibility,
            input_overlay_opacity,
            input_analog_dpad_mode,
            settings->floats.input_axis_threshold);
   }
#endif

#ifdef HAVE_MENU
   if (!(menu_state_get_ptr()->flags & MENU_ST_FLAG_ALIVE))
#endif
   if (input_remap_binds_enable)
   {
#ifdef HAVE_OVERLAY
      input_overlay_t *overlay_pointer   = (input_overlay_t*)input_st->overlay_ptr;
      bool poll_overlay                  = (overlay_pointer &&
            (overlay_pointer->flags & INPUT_OVERLAY_ALIVE));
#endif
      input_mapper_t *handle             = &input_st->mapper;
      float input_analog_deadzone        = settings->floats.input_analog_deadzone;
      float input_analog_sensitivity     = settings->floats.input_analog_sensitivity;

      for (i = 0; i < max_users; i++)
      {
         input_bits_t current_inputs;
         unsigned mapped_port            = settings->uints.input_remap_ports[i];
         unsigned device                 = settings->uints.input_libretro_device[mapped_port]
                                           & RETRO_DEVICE_MASK;
         input_bits_t *p_new_state       = (input_bits_t*)&current_inputs;
         unsigned input_analog_dpad_mode = settings->uints.input_analog_dpad_mode[i];

         switch (input_analog_dpad_mode)
         {
            case ANALOG_DPAD_LSTICK:
            case ANALOG_DPAD_RSTICK:
               if (input_st->analog_requested[mapped_port])
                  input_analog_dpad_mode = ANALOG_DPAD_NONE;
               break;
            case ANALOG_DPAD_LSTICK_FORCED:
               input_analog_dpad_mode    = ANALOG_DPAD_LSTICK;
               break;
            case ANALOG_DPAD_RSTICK_FORCED:
               input_analog_dpad_mode    = ANALOG_DPAD_RSTICK;
               break;
            default:
               break;
         }

         switch (device)
         {
            case RETRO_DEVICE_KEYBOARD:
            case RETRO_DEVICE_JOYPAD:
            case RETRO_DEVICE_ANALOG:
               BIT256_CLEAR_ALL_PTR(&current_inputs);
               if (joypad)
               {
                  unsigned k, j;
                  int32_t ret = input_state_wrap(
                        input_st->current_driver,
                        input_st->current_data,
                        input_st->primary_joypad,
                        sec_joypad,
                        &joypad_info[i],
                        (*input_st->libretro_input_binds),
                        (input_st->flags & INP_FLAG_KB_MAPPING_BLOCKED) ? true : false,
                        (unsigned)i, RETRO_DEVICE_JOYPAD,
                        0, RETRO_DEVICE_ID_JOYPAD_MASK);

                  for (k = 0; k < RARCH_FIRST_CUSTOM_BIND; k++)
                  {
                     if (ret & (1 << k))
                     {
                        bool valid_bind  =
                           (*input_st->libretro_input_binds[i])[k].valid;

                        if (valid_bind)
                        {
                           int16_t   val =
                              input_joypad_analog_button(
                                    input_analog_deadzone,
                                    input_analog_sensitivity,
                                    joypad,
                                    &joypad_info[i],
                                    k,
                                    &(*input_st->libretro_input_binds[i])[k]
                                    );
                           if (val)
                              p_new_state->analog_buttons[k] = val;
                        }

                        BIT256_SET_PTR(p_new_state, k);
                     }
                  }

                  /* This is the analog joypad index -
                   * handles only the two analog axes */
                  for (k = 0; k < 2; k++)
                  {
                     /* This is the analog joypad ident */
                     for (j = 0; j < 2; j++)
                     {
                        unsigned offset = 0 + (k * 4) + (j * 2);
                        int16_t     val = input_joypad_analog_axis(
                              input_analog_dpad_mode,
                              input_analog_deadzone,
                              input_analog_sensitivity,
                              joypad,
                              &joypad_info[i],
                              k,
                              j,
                              (*input_st->libretro_input_binds[i]));

                        if (val >= 0)
                           p_new_state->analogs[offset]   = val;
                        else
                           p_new_state->analogs[offset+1] = val;
                     }
                  }
               }
               break;
            default:
               break;
         }

         /* mapper */
         switch (device)
         {
            /* keyboard to gamepad remapping */
            case RETRO_DEVICE_KEYBOARD:
               for (j = 0; j < RARCH_CUSTOM_BIND_LIST_END; j++)
               {
                  unsigned current_button_value;
                  unsigned remap_key =
                        settings->uints.input_keymapper_ids[i][j];

                  if (remap_key == RETROK_UNKNOWN)
                     continue;

                  if (j >= RARCH_FIRST_CUSTOM_BIND && j < RARCH_ANALOG_BIND_LIST_END)
                  {
                     int16_t current_axis_value = p_new_state->analogs[j - RARCH_FIRST_CUSTOM_BIND];
                     current_button_value = abs(current_axis_value) >
                           settings->floats.input_axis_threshold
                            * 32767;
                  }
                  else
                  {
                     current_button_value =
                        BIT256_GET_PTR(p_new_state, j);
                  }

#ifdef HAVE_OVERLAY
                  if (poll_overlay && i == 0)
                  {
                     input_overlay_state_t *ol_state  =
                        overlay_pointer
                        ? &overlay_pointer->overlay_state
                        : NULL;
                     if (ol_state)
                        current_button_value |=
                           BIT256_GET(ol_state->buttons, j);
                  }
#endif
                  /* Press */
                  if ((current_button_value == 1)
                        && !MAPPER_GET_KEY(handle, remap_key))
                  {
                     handle->key_button[remap_key] = (unsigned)j;

                     MAPPER_SET_KEY(handle, remap_key);
                     input_keyboard_event(true,
                           remap_key,
                           0, 0, RETRO_DEVICE_KEYBOARD);
                  }
                  /* Release */
                  else if ((current_button_value == 0)
                        && MAPPER_GET_KEY(handle, remap_key))
                  {
                     if (handle->key_button[remap_key] != j)
                        continue;

                     input_keyboard_event(false,
                           remap_key,
                           0, 0, RETRO_DEVICE_KEYBOARD);
                     MAPPER_UNSET_KEY(handle, remap_key);
                  }
               }
               break;

               /* gamepad remapping */
            case RETRO_DEVICE_JOYPAD:
            case RETRO_DEVICE_ANALOG:
               /* this loop iterates on all users and all buttons,
                * and checks if a pressed button is assigned to any
                * other button than the default one, then it sets
                * the bit on the mapper input bitmap, later on the
                * original input is cleared in input_state */
               BIT256_CLEAR_ALL(handle->buttons[i]);

               for (j = 0; j < 8; j++)
                  handle->analog_value[i][j] = 0;

               for (j = 0; j < RARCH_FIRST_CUSTOM_BIND; j++)
               {
                  bool remap_valid;
                  unsigned remap_button         =
                        settings->uints.input_remap_ids[i][j];
                  unsigned current_button_value =
                        BIT256_GET_PTR(p_new_state, j);

#ifdef HAVE_OVERLAY
                  if (poll_overlay && i == 0)
                  {
                     input_overlay_state_t *ol_state  =
                        overlay_pointer
                        ? &overlay_pointer->overlay_state
                        : NULL;
                     if (ol_state)
                        current_button_value            |=
                           BIT256_GET(ol_state->buttons, j);
                  }
#endif
                  remap_valid                   =
                        (current_button_value == 1)
                     && (j != remap_button)
                     && (remap_button != RARCH_UNMAPPED);

#ifdef HAVE_ACCESSIBILITY
                  /* gamepad override */
                  if (     (i == 0)
                        && input_st->gamepad_input_override & (1 << j))
                  {
                     BIT256_SET(handle->buttons[i], j);
                  }
#endif

                  if (remap_valid)
                  {
                     if (remap_button < RARCH_FIRST_CUSTOM_BIND)
                     {
                        BIT256_SET(handle->buttons[i], remap_button);
                     }
                     else
                     {
                        int invert = 1;

                        if (remap_button % 2 != 0)
                           invert = -1;

                        handle->analog_value[i][
                           remap_button - RARCH_FIRST_CUSTOM_BIND] =
                              (p_new_state->analog_buttons[j]
                               ? p_new_state->analog_buttons[j]
                               : 32767) * invert;
                     }
                  }
               }

               for (j = 0; j < 8; j++)
               {
                  unsigned k                 = (unsigned)j + RARCH_FIRST_CUSTOM_BIND;
                  int16_t current_axis_value = p_new_state->analogs[j];
                  unsigned remap_axis        = settings->uints.input_remap_ids[i][k];

                  if (
                        (
                            abs(current_axis_value) > 0
                        && (k != remap_axis)
                        && (remap_axis != RARCH_UNMAPPED)
                        )
                     )
                  {
                     if (remap_axis < RARCH_FIRST_CUSTOM_BIND &&
                           abs(current_axis_value) >
                           settings->floats.input_axis_threshold
                            * 32767)
                     {
                        BIT256_SET(handle->buttons[i], remap_axis);
                     }
                     else
                     {
                        unsigned remap_axis_bind =
                           remap_axis - RARCH_FIRST_CUSTOM_BIND;

                        if (remap_axis_bind < sizeof(handle->analog_value[i]))
                        {
                           int invert = 1;
                           if (  (k % 2 == 0 && remap_axis % 2 != 0) ||
                                 (k % 2 != 0 && remap_axis % 2 == 0)
                              )
                              invert = -1;

                           handle->analog_value[i][
                              remap_axis_bind] =
                                 current_axis_value * invert;
                        }
                     }
                  }

               }
               break;
            default:
               break;
         }
      }
   }

#ifdef HAVE_COMMAND
   for (i = 0; i < ARRAY_SIZE(input_st->command); i++)
   {
      if (input_st->command[i])
      {
         memset(input_st->command[i]->state,
                0, sizeof(input_st->command[i]->state));

         input_st->command[i]->poll(
            input_st->command[i]);
      }
   }
#endif

#ifdef HAVE_NETWORKGAMEPAD
   /* Poll remote */
   if (input_st->remote)
   {
      unsigned user;

      for (user = 0; user < max_users; user++)
      {
         if (settings->bools.network_remote_enable_user[user])
         {
#if defined(HAVE_NETWORKING) && defined(HAVE_NETWORKGAMEPAD)
            fd_set fds;
            ssize_t ret;
            struct remote_message msg;

            if (input_st->remote->net_fd[user] < 0)
               return;

            FD_ZERO(&fds);
            FD_SET(input_st->remote->net_fd[user], &fds);

            ret = recvfrom(input_st->remote->net_fd[user],
                  (char*)&msg,
                  sizeof(msg), 0, NULL, NULL);

            if (ret == sizeof(msg))
               input_remote_parse_packet(&input_st->remote_st_ptr, &msg, user);
            else if ((ret != -1) || ((errno != EAGAIN) && (errno != ENOENT)))
#endif
            {
               input_remote_state_t *input_state  = &input_st->remote_st_ptr;
               input_state->buttons[user]         = 0;
               input_state->analog[0][user]       = 0;
               input_state->analog[1][user]       = 0;
               input_state->analog[2][user]       = 0;
               input_state->analog[3][user]       = 0;
            }
         }
      }
   }
#endif
#ifdef HAVE_BSV_MOVIE
   if (BSV_MOVIE_IS_PLAYBACK_ON())
   {
      runloop_state_t *runloop_st   = runloop_state_get_ptr();
      retro_keyboard_event_t *key_event                 = &runloop_st->key_event;

      if (*key_event && *key_event == runloop_st->frontend_key_event)
      {
         int i;
         bsv_key_data_t k;
         for (i = 0; i < input_st->bsv_movie_state_handle->key_event_count; i++)
         {
#ifdef HAVE_CHEEVOS
            rcheevos_pause_hardcore();
#endif
            k = input_st->bsv_movie_state_handle->key_events[i];
            input_keyboard_event(k.down, swap_if_big32(k.code), swap_if_big32(k.character), swap_if_big16(k.mod), RETRO_DEVICE_KEYBOARD);
         }
         /* Have to clear here so we don't double-apply key events */
         bsv_movie_handle_clear_key_events(input_st->bsv_movie_state_handle);
      }
   }
#endif
}

int16_t input_driver_state_wrapper(unsigned port, unsigned device,
      unsigned idx, unsigned id)
{
   input_driver_state_t
      *input_st                = &input_driver_st;
   settings_t *settings        = config_get_ptr();
   int16_t result              = 0;
#ifdef HAVE_BSV_MOVIE
   /* Load input from BSV record, if enabled */
   if (BSV_MOVIE_IS_PLAYBACK_ON())
   {
      int16_t bsv_result = 0;
      if (intfstream_read(
               input_st->bsv_movie_state_handle->file,
               &bsv_result, 2) == 2)
      {
#ifdef HAVE_CHEEVOS
         rcheevos_pause_hardcore();
#endif
         return swap_if_big16(bsv_result);
      }

      input_st->bsv_movie_state.flags |= BSV_FLAG_MOVIE_END;
   }
#endif

   /* Read input state */
   result = input_state_internal(input_st, settings, port, device, idx, id);

   /* Register any analog stick input requests for
    * this 'virtual' (core) port */
   if (     (device == RETRO_DEVICE_ANALOG)
       && ( (idx    == RETRO_DEVICE_INDEX_ANALOG_LEFT)
       ||   (idx    == RETRO_DEVICE_INDEX_ANALOG_RIGHT)))
      input_st->analog_requested[port] = true;

#ifdef HAVE_BSV_MOVIE
   /* Save input to BSV record, if enabled */
   if (BSV_MOVIE_IS_RECORDING())
   {
      result = swap_if_big16(result);
      intfstream_write(input_st->bsv_movie_state_handle->file, &result, 2);
   }
#endif

   return result;
}

#ifdef HAVE_HID
void *hid_driver_get_data(void)
{
   return (void *)input_driver_st.hid_data;
}

/* This is only to be called after we've invoked free() on the
 * HID driver; the memory will have already been freed, so we need to
 * reset the pointer.
 */
void hid_driver_reset_data(void)
{
   input_driver_st.hid_data = NULL;
}

/**
 * config_get_hid_driver_options:
 *
 * Get an enumerated list of all HID driver names, separated by '|'.
 *
 * Returns: string listing of all HID driver names, separated by '|'.
 **/
const char* config_get_hid_driver_options(void)
{
   return char_list_new_special(STRING_LIST_INPUT_HID_DRIVERS, NULL);
}

/**
 * input_hid_init_first:
 *
 * Finds first suitable HID driver and initializes.
 *
 * Returns: HID driver if found, otherwise NULL.
 **/
const hid_driver_t *input_hid_init_first(void)
{
   unsigned i;
   input_driver_state_t *input_st = &input_driver_st;

   for (i = 0; hid_drivers[i]; i++)
   {
      input_st->hid_data = hid_drivers[i]->init();

      if (input_st->hid_data)
      {
         RARCH_LOG("[Input]: Found HID driver: \"%s\".\n",
               hid_drivers[i]->ident);
         return hid_drivers[i];
      }
   }

   return NULL;
}
#endif

void input_remapping_cache_global_config(void)
{
   unsigned i;
   settings_t *settings           = config_get_ptr();
   input_driver_state_t *input_st = &input_driver_st;

   for (i = 0; i < MAX_USERS; i++)
   {
      /* Libretro device type is always set to
       * RETRO_DEVICE_JOYPAD globally *unless*
       * an override has been set via the command
       * line interface */
      unsigned device = RETRO_DEVICE_JOYPAD;

      if (retroarch_override_setting_is_set(
            RARCH_OVERRIDE_SETTING_LIBRETRO_DEVICE, &i))
         device = settings->uints.input_libretro_device[i];

      input_st->old_analog_dpad_mode[i] = settings->uints.input_analog_dpad_mode[i];
      input_st->old_libretro_device[i]  = device;
   }

   input_st->flags |= INP_FLAG_OLD_ANALOG_DPAD_MODE_SET
                    | INP_FLAG_OLD_LIBRETRO_DEVICE_SET;
}

void input_remapping_restore_global_config(bool clear_cache, bool restore_analog_dpad_mode)
{
   unsigned i;
   settings_t *settings           = config_get_ptr();
   input_driver_state_t *input_st = &input_driver_st;

   if (!(input_st->flags & INP_FLAG_REMAPPING_CACHE_ACTIVE))
      goto end;

   for (i = 0; i < MAX_USERS; i++)
   {
      if (   (input_st->flags & INP_FLAG_OLD_ANALOG_DPAD_MODE_SET)
          &&  restore_analog_dpad_mode
          && (settings->uints.input_analog_dpad_mode[i] !=
               input_st->old_analog_dpad_mode[i]))
         configuration_set_uint(settings,
               settings->uints.input_analog_dpad_mode[i],
               input_st->old_analog_dpad_mode[i]);

      if (   (input_st->flags & INP_FLAG_OLD_LIBRETRO_DEVICE_SET)
          && (settings->uints.input_libretro_device[i] !=
               input_st->old_libretro_device[i]))
         configuration_set_uint(settings,
               settings->uints.input_libretro_device[i],
               input_st->old_libretro_device[i]);
   }

end:
   if (clear_cache)
      input_st->flags &= ~(INP_FLAG_OLD_ANALOG_DPAD_MODE_SET
                         | INP_FLAG_OLD_LIBRETRO_DEVICE_SET
                         | INP_FLAG_REMAPPING_CACHE_ACTIVE);
}

void input_remapping_update_port_map(void)
{
   unsigned i, j;
   settings_t *settings               = config_get_ptr();
   unsigned port_map_index[MAX_USERS] = {0};

   /* First pass: 'reset' port map */
   for (i = 0; i < MAX_USERS; i++)
      for (j = 0; j < (MAX_USERS + 1); j++)
         settings->uints.input_remap_port_map[i][j] = MAX_USERS;

   /* Second pass: assign port indices from
    * 'input_remap_ports' */
   for (i = 0; i < MAX_USERS; i++)
   {
      unsigned remap_port = settings->uints.input_remap_ports[i];

      if (remap_port < MAX_USERS)
      {
         /* 'input_remap_port_map' provides a list of
          * 'physical' ports for each 'virtual' port
          * sampled in input_state().
          * (Note: in the following explanation, port
          * index starts from 0, rather than the frontend
          * display convention of 1)
          * For example - the following remap configuration
          * will map input devices 0+1 to port 0, and input
          * device 2 to port 1
          * > input_remap_ports[0] = 0;
          *   input_remap_ports[1] = 0;
          *   input_remap_ports[2] = 1;
          * This gives a port map of:
          * > input_remap_port_map[0] = { 0, 1, MAX_USERS, ... };
          *   input_remap_port_map[1] = { 2, MAX_USERS, ... }
          *   input_remap_port_map[2] = { MAX_USERS, ... }
          *   ...
          * A port map value of MAX_USERS indicates the end
          * of the 'physical' port list */
         settings->uints.input_remap_port_map[remap_port]
               [port_map_index[remap_port]] = i;
         port_map_index[remap_port]++;
      }
   }
}

void input_remapping_deinit(bool save_remap)
{
   runloop_state_t *runloop_st  = runloop_state_get_ptr();
   if (runloop_st->name.remapfile)
   {
      if (save_remap)
         input_remapping_save_file(runloop_st->name.remapfile);

      free(runloop_st->name.remapfile);
   }
   runloop_st->name.remapfile   = NULL;
   runloop_st->flags           &= ~(RUNLOOP_FLAG_REMAPS_CORE_ACTIVE
                               |    RUNLOOP_FLAG_REMAPS_CONTENT_DIR_ACTIVE
                               |    RUNLOOP_FLAG_REMAPS_GAME_ACTIVE);
}

void input_remapping_set_defaults(bool clear_cache)
{
   unsigned i, j;
   settings_t *settings        = config_get_ptr();

   for (i = 0; i < MAX_USERS; i++)
   {
      /* Button/keyboard remaps */
      for (j = 0; j < RARCH_FIRST_CUSTOM_BIND; j++)
      {
         const struct retro_keybind *keybind = &input_config_binds[i][j];

         configuration_set_uint(settings,
               settings->uints.input_remap_ids[i][j],
                     keybind ? keybind->id : RARCH_UNMAPPED);

         configuration_set_uint(settings,
               settings->uints.input_keymapper_ids[i][j], RETROK_UNKNOWN);
      }

      /* Analog stick remaps */
      for (j = RARCH_FIRST_CUSTOM_BIND; j < (RARCH_FIRST_CUSTOM_BIND + 8); j++)
         configuration_set_uint(settings,
               settings->uints.input_remap_ids[i][j], j);

      /* Controller port remaps */
      configuration_set_uint(settings,
            settings->uints.input_remap_ports[i], i);
   }

   /* Need to call 'input_remapping_update_port_map()'
    * whenever 'settings->uints.input_remap_ports'
    * is modified */
   input_remapping_update_port_map();

   /* Restore 'global' settings that were cached on
    * the last core init
    * > Prevents remap changes from 'bleeding through'
    *   into the main config file */
   input_remapping_restore_global_config(clear_cache, true);
}

void input_driver_collect_system_input(input_driver_state_t *input_st,
      settings_t *settings, input_bits_t *current_bits)
{
   int port;
   rarch_joypad_info_t joypad_info;
   unsigned block_delay                = settings->uints.input_hotkey_block_delay;
   const input_device_driver_t *joypad = input_st->primary_joypad;
#ifdef HAVE_MFI
   const input_device_driver_t
      *sec_joypad                      = input_st->secondary_joypad;
#else
   const input_device_driver_t
      *sec_joypad                      = NULL;
#endif
#ifdef HAVE_MENU
   bool display_kb                     = menu_input_dialog_get_display_kb();
   bool menu_is_alive                  = (menu_state_get_ptr()->flags &
         MENU_ST_FLAG_ALIVE) ? true : false;
   bool menu_input_active              = menu_is_alive &&
         !(settings->bools.menu_unified_controls && !display_kb);
#endif
   input_driver_t *current_input       = input_st->current_driver;
   unsigned max_users                  = settings->uints.input_max_users;
   bool all_users_control_menu         = settings->bools.input_all_users_control_menu;
   joypad_info.axis_threshold          = settings->floats.input_axis_threshold;

   /* Gather input from each (enabled) joypad */
   for (port = 0; port < (int)max_users; port++)
   {
      const struct retro_keybind *binds_norm = &input_config_binds[port][RARCH_ENABLE_HOTKEY];
      const struct retro_keybind *binds_auto = &input_autoconf_binds[port][RARCH_ENABLE_HOTKEY];
      struct retro_keybind *auto_binds       = input_autoconf_binds[port];
      struct retro_keybind *general_binds    = input_config_binds[port];
      joypad_info.joy_idx                    = settings->uints.input_joypad_index[port];
      joypad_info.auto_binds                 = input_autoconf_binds[joypad_info.joy_idx];

#ifdef HAVE_MENU
      if (menu_is_alive)
      {
         int k;
         int s;

         /* Remember original analog D-pad binds. */
         for (k = RETRO_DEVICE_ID_JOYPAD_UP; k <= RETRO_DEVICE_ID_JOYPAD_RIGHT; k++)
         {
            (auto_binds)[k].orig_joyaxis    = (auto_binds)[k].joyaxis;
            (general_binds)[k].orig_joyaxis = (general_binds)[k].joyaxis;
         }

         /* Read input from both analog sticks. */
         for (s = RETRO_DEVICE_INDEX_ANALOG_LEFT; s <= RETRO_DEVICE_INDEX_ANALOG_RIGHT; s++)
         {
            unsigned x_plus  = RARCH_ANALOG_LEFT_X_PLUS;
            unsigned y_plus  = RARCH_ANALOG_LEFT_Y_PLUS;
            unsigned x_minus = RARCH_ANALOG_LEFT_X_MINUS;
            unsigned y_minus = RARCH_ANALOG_LEFT_Y_MINUS;

            if (s == RETRO_DEVICE_INDEX_ANALOG_RIGHT)
            {
               x_plus  = RARCH_ANALOG_RIGHT_X_PLUS;
               y_plus  = RARCH_ANALOG_RIGHT_Y_PLUS;
               x_minus = RARCH_ANALOG_RIGHT_X_MINUS;
               y_minus = RARCH_ANALOG_RIGHT_Y_MINUS;
            }

            if (!INHERIT_JOYAXIS(auto_binds))
            {
               unsigned j = x_plus + 3;
               /* Inherit joyaxis from analogs. */
               for (k = RETRO_DEVICE_ID_JOYPAD_UP; k <= RETRO_DEVICE_ID_JOYPAD_RIGHT; k++)
               {
                  if ((auto_binds)[j].joyaxis != AXIS_NONE &&
                        ((float)abs(joypad->axis(port, (uint32_t)(auto_binds)[j].joyaxis))
                         / 0x8000) > joypad_info.axis_threshold)
                     (auto_binds)[k].joyaxis = (auto_binds)[j].joyaxis;
                  j--;
               }
            }

            if (!INHERIT_JOYAXIS(general_binds))
            {
               unsigned j = x_plus + 3;
               /* Inherit joyaxis from analogs. */
               for (k = RETRO_DEVICE_ID_JOYPAD_UP; k <= RETRO_DEVICE_ID_JOYPAD_RIGHT; k++)
               {
                  if ((general_binds)[j].joyaxis != AXIS_NONE &&
                        ((float)abs(joypad->axis(port, (uint32_t)(general_binds)[j].joyaxis))
                         / 0x8000) > joypad_info.axis_threshold)
                     (general_binds)[k].joyaxis = (general_binds)[j].joyaxis;
                  j--;
               }
            }
         }
      }
#endif /* HAVE_MENU */

      input_keys_pressed(port,
#ifdef HAVE_MENU
            menu_is_alive,
#else
            false,
#endif
            block_delay,
            current_bits,
            (const retro_keybind_set *)input_config_binds,
            binds_norm,
            binds_auto,
            joypad,
            sec_joypad,
            &joypad_info,
            settings);

#ifdef HAVE_MENU
      if (menu_is_alive)
      {
         int k;

         /* Restore analog D-pad binds temporarily overridden. */
         for (k = RETRO_DEVICE_ID_JOYPAD_UP; k <= RETRO_DEVICE_ID_JOYPAD_RIGHT; k++)
         {
            (auto_binds)[k].joyaxis    = (auto_binds)[k].orig_joyaxis;
            (general_binds)[k].joyaxis = (general_binds)[k].orig_joyaxis;
         }

         if (!all_users_control_menu)
            break;
      }
#endif /* HAVE_MENU */
   }

#ifdef HAVE_MENU
   if (menu_input_active)
   {
      /* Gather keyboard input, if enabled
       * Note: Keyboard input always read from
       * port 0 */
      if (     !display_kb
            &&  current_input
            &&  current_input->input_state)
      {
         unsigned i;
         unsigned ids[][2] =
         {
            {RETROK_RETURN,    RETRO_DEVICE_ID_JOYPAD_A      },
            {RETROK_BACKSPACE, RETRO_DEVICE_ID_JOYPAD_B      },
            {RETROK_DELETE,    RETRO_DEVICE_ID_JOYPAD_Y      },
            {RETROK_SLASH,     RETRO_DEVICE_ID_JOYPAD_X      },
            {RETROK_SPACE,     RETRO_DEVICE_ID_JOYPAD_START  },
            {RETROK_RSHIFT,    RETRO_DEVICE_ID_JOYPAD_SELECT },
            {RETROK_UP,        RETRO_DEVICE_ID_JOYPAD_UP     },
            {RETROK_DOWN,      RETRO_DEVICE_ID_JOYPAD_DOWN   },
            {RETROK_LEFT,      RETRO_DEVICE_ID_JOYPAD_LEFT   },
            {RETROK_RIGHT,     RETRO_DEVICE_ID_JOYPAD_RIGHT  },
            {RETROK_PAGEUP,    RETRO_DEVICE_ID_JOYPAD_L      },
            {RETROK_PAGEDOWN,  RETRO_DEVICE_ID_JOYPAD_R      },
            {RETROK_HOME,      RETRO_DEVICE_ID_JOYPAD_L3     },
            {RETROK_END,       RETRO_DEVICE_ID_JOYPAD_R3     },
            {0,                RARCH_QUIT_KEY                }, /* 14 */
            {0,                RARCH_FULLSCREEN_TOGGLE_KEY   },
            {0,                RARCH_UI_COMPANION_TOGGLE     },
            {0,                RARCH_FPS_TOGGLE              },
            {0,                RARCH_NETPLAY_HOST_TOGGLE     },
            {0,                RARCH_MENU_TOGGLE             },
         };

         ids[14][0] = input_config_binds[0][RARCH_QUIT_KEY].key;
         ids[15][0] = input_config_binds[0][RARCH_FULLSCREEN_TOGGLE_KEY].key;
         ids[16][0] = input_config_binds[0][RARCH_UI_COMPANION_TOGGLE].key;
         ids[17][0] = input_config_binds[0][RARCH_FPS_TOGGLE].key;
         ids[18][0] = input_config_binds[0][RARCH_NETPLAY_HOST_TOGGLE].key;
         ids[19][0] = input_config_binds[0][RARCH_MENU_TOGGLE].key;

         if (settings->bools.input_menu_swap_ok_cancel_buttons)
         {
            ids[0][1] = RETRO_DEVICE_ID_JOYPAD_B;
            ids[1][1] = RETRO_DEVICE_ID_JOYPAD_A;
         }

         for (i = 0; i < ARRAY_SIZE(ids); i++)
         {
#ifndef EMULATORJS
            if (current_input->input_state(
#else
            if (ids[i][0] && current_input->input_state(
#endif
                     input_st->current_data,
                     joypad,
                     sec_joypad,
                     &joypad_info,
                     (const retro_keybind_set *)input_config_binds,
                     (input_st->flags & INP_FLAG_KB_MAPPING_BLOCKED) ? true : false,
                     0,
                     RETRO_DEVICE_KEYBOARD, 0, ids[i][0]))
               BIT256_SET_PTR(current_bits, ids[i][1]);
         }
      }
      else if (display_kb
            && current_input
            && current_input->input_state)
      {
         /* Allow arrows, LCtrl as OK, character map switches,
          * and set RetroPad Select bit when pressing Escape
          * in order to clear the input window and close it. */
         unsigned i;
         unsigned ids[][2] =
         {
            {RETROK_LCTRL,     RETRO_DEVICE_ID_JOYPAD_A      },
            {RETROK_UP,        RETRO_DEVICE_ID_JOYPAD_UP     },
            {RETROK_DOWN,      RETRO_DEVICE_ID_JOYPAD_DOWN   },
            {RETROK_LEFT,      RETRO_DEVICE_ID_JOYPAD_LEFT   },
            {RETROK_RIGHT,     RETRO_DEVICE_ID_JOYPAD_RIGHT  },
            {RETROK_PAGEUP,    RETRO_DEVICE_ID_JOYPAD_L      },
            {RETROK_PAGEDOWN,  RETRO_DEVICE_ID_JOYPAD_R      },
            {RETROK_ESCAPE,    RETRO_DEVICE_ID_JOYPAD_SELECT },
         };

         if (settings->bools.input_menu_swap_ok_cancel_buttons)
            ids[0][1] = RETRO_DEVICE_ID_JOYPAD_B;

         for (i = 0; i < ARRAY_SIZE(ids); i++)
         {
            if (current_input->input_state(
                     input_st->current_data,
                     joypad,
                     sec_joypad,
                     &joypad_info,
                     (const retro_keybind_set *)input_config_binds,
                     (input_st->flags & INP_FLAG_KB_MAPPING_BLOCKED) ? true : false,
                     0,
                     RETRO_DEVICE_KEYBOARD, 0, ids[i][0]))
               BIT256_SET_PTR(current_bits, ids[i][1]);
         }
      }
   }
   else
#endif /* HAVE_MENU */
   {
#if defined(HAVE_ACCESSIBILITY) && defined(HAVE_TRANSLATE)
      if (settings->bools.ai_service_enable)
      {
         int i;
         input_st->gamepad_input_override = 0;
         for (i = 0; i < MAX_USERS; i++)
         {
            /* Set gamepad input override */
            if (input_st->ai_gamepad_state[i] == 2)
               input_st->gamepad_input_override |= (1 << i);
            input_st->ai_gamepad_state[i] = 0;
         }
      }
#endif /* defined(HAVE_ACCESSIBILITY) && defined(HAVE_TRANSLATE) */
   }
}

#if defined(HAVE_MENU) && defined(HAVE_ACCESSIBILITY)
static const char *accessibility_lut_name(char key)
{
   switch (key)
   {
#if 0
      /* TODO/FIXME - overlaps with tilde */
      case '`':
         return "left quote";
#endif
      case '`':
         return "tilde";
      case '!':
         return "exclamation point";
      case '@':
         return "at sign";
      case '#':
         return "hash sign";
      case '$':
         return "dollar sign";
      case '%':
         return "percent sign";
      case '^':
         return "carrot";
      case '&':
         return "ampersand";
      case '*':
         return "asterisk";
      case '(':
         return "left bracket";
      case ')':
         return "right bracket";
      case '-':
         return "minus";
      case '_':
         return "underscore";
      case '=':
         return "equals";
      case '+':
         return "plus";
      case '[':
         return "left square bracket";
      case '{':
         return "left curl bracket";
      case ']':
         return "right square bracket";
      case '}':
         return "right curl bracket";
      case '\\':
         return "back slash";
      case '|':
         return "pipe";
      case ';':
         return "semicolon";
      case ':':
         return "colon";
      case '\'':
         return "single quote";
      case '\"':
         return "double quote";
      case ',':
         return "comma";
      case '<':
         return "left angle bracket";
      case '.':
         return "period";
      case '>':
         return "right angle bracket";
      case '/':
         return "front slash";
      case '?':
         return "question mark";
      case ' ':
         return "space";
      default:
         break;
   }
   return NULL;
}
#endif

void input_keyboard_event(bool down, unsigned code,
      uint32_t character, uint16_t mod, unsigned device)
{
   runloop_state_t *runloop_st   = runloop_state_get_ptr();
   retro_keyboard_event_t
      *key_event                 = &runloop_st->key_event;
   input_driver_state_t
      *input_st                  = &input_driver_st;
#ifdef HAVE_ACCESSIBILITY
   access_state_t *access_st     = access_state_get_ptr();
   settings_t *settings          = config_get_ptr();
   bool accessibility_enable     = settings->bools.accessibility_enable;
   unsigned accessibility_narrator_speech_speed
                                 = settings->uints.accessibility_narrator_speech_speed;
#endif
#ifdef HAVE_MENU
   struct menu_state *menu_st    = menu_state_get_ptr();

   /* If screensaver is active, then it should be
    * disabled if:
    * - Key is down AND
    * - OSK is active, OR:
    * - Key is *not* mapped to RetroPad input (these
    *   inputs are handled in menu_event() - if we
    *   allow mapped RetroPad keys to toggle off
    *   the screensaver, then we end up with a 'duplicate'
    *   input that will trigger unwanted menu action)
    * - For extra amusement, a number of keyboard keys
    *   are hard-coded to RetroPad inputs (while the menu
    *   is running) in such a way that they cannot be
    *   detected via the regular 'keyboard_mapping_bits'
    *   record. We therefore have to check each of these
    *   explicitly...
    * Otherwise, input is ignored whenever screensaver
    * is active */
   if (menu_st->flags & MENU_ST_FLAG_SCREENSAVER_ACTIVE)
   {
      if (   (down)
          && (code != RETROK_UNKNOWN)
          && (menu_input_dialog_get_display_kb() ||
              !((code == RETROK_SPACE)    || /* RETRO_DEVICE_ID_JOYPAD_START */
                (code == RETROK_SLASH)    || /* RETRO_DEVICE_ID_JOYPAD_X */
                (code == RETROK_RSHIFT)   || /* RETRO_DEVICE_ID_JOYPAD_SELECT */
                (code == RETROK_RIGHT)    || /* RETRO_DEVICE_ID_JOYPAD_RIGHT */
                (code == RETROK_LEFT)     || /* RETRO_DEVICE_ID_JOYPAD_LEFT */
                (code == RETROK_DOWN)     || /* RETRO_DEVICE_ID_JOYPAD_DOWN */
                (code == RETROK_UP)       || /* RETRO_DEVICE_ID_JOYPAD_UP */
                (code == RETROK_PAGEUP)   || /* RETRO_DEVICE_ID_JOYPAD_L */
                (code == RETROK_PAGEDOWN) || /* RETRO_DEVICE_ID_JOYPAD_R */
                (code == RETROK_BACKSPACE)|| /* RETRO_DEVICE_ID_JOYPAD_B */
                (code == RETROK_RETURN)   || /* RETRO_DEVICE_ID_JOYPAD_A */
                (code == RETROK_DELETE)   || /* RETRO_DEVICE_ID_JOYPAD_Y */
                 BIT512_GET(input_st->keyboard_mapping_bits, code))))
      {
         struct menu_state *menu_st  = menu_state_get_ptr();
         menu_st->flags             &= ~MENU_ST_FLAG_SCREENSAVER_ACTIVE;
         menu_st->input_last_time_us = menu_st->current_time_us;
         if (menu_st->driver_ctx->environ_cb)
            menu_st->driver_ctx->environ_cb(MENU_ENVIRON_DISABLE_SCREENSAVER,
                  NULL, menu_st->userdata);
      }
      return;
   }

   if (down)
      menu_st->input_last_time_us = menu_st->current_time_us;

#ifdef HAVE_ACCESSIBILITY
   if (menu_input_dialog_get_display_kb()
         && down && is_accessibility_enabled(
            accessibility_enable,
            access_st->enabled))
   {
      if (code != 303 && code != 0)
      {
         char* say_char = (char*)malloc(sizeof(char)+1);

         if (say_char)
         {
            char c      = (char)character;
            *say_char   = c;
            say_char[1] = '\0';

            if (character == 127 || character == 8)
               accessibility_speak_priority(
                     accessibility_enable,
                     accessibility_narrator_speech_speed,
                     "backspace", 10);
            else
            {
               const char *lut_name = accessibility_lut_name(c);
               if (lut_name)
                  accessibility_speak_priority(
                        accessibility_enable,
                        accessibility_narrator_speech_speed,
                        lut_name, 10);
               else if (character != 0)
                  accessibility_speak_priority(
                        accessibility_enable,
                        accessibility_narrator_speech_speed,
                        say_char, 10);
            }
            free(say_char);
         }
      }
   }
#endif
#endif

   if (input_st->flags & INP_FLAG_DEFERRED_WAIT_KEYS)
   {
      if (down)
         return;
      input_st->keyboard_press_cb    = NULL;
      input_st->keyboard_press_data  = NULL;
      input_st->flags               &= ~(INP_FLAG_KB_MAPPING_BLOCKED
                                     |   INP_FLAG_DEFERRED_WAIT_KEYS
                                       );
   }
   else if (input_st->keyboard_press_cb)
   {
      if (!down || code == RETROK_UNKNOWN)
         return;
      if (input_st->keyboard_press_cb(input_st->keyboard_press_data, code))
         return;
      input_st->flags               |= INP_FLAG_DEFERRED_WAIT_KEYS;
   }
   else if (input_st->keyboard_line.enabled)
   {
      if (!down)
         return;

      if (!input_keyboard_line_event(input_st,
            &input_st->keyboard_line, character))
         return;

      /* Line is complete, can free it now. */
      input_keyboard_line_free(input_st);

      /* Unblock all hotkeys. */
      input_st->flags                     &= ~INP_FLAG_KB_MAPPING_BLOCKED;
   }
   else
   {
      if (code == RETROK_UNKNOWN)
         return;

      /* Check if keyboard events should be blocked when
       * pressing hotkeys and RetroPad binds, but
       * - not with Game Focus
       * - not from keyboard device type mappings
       * - not from overlay keyboard input
       * - with 'enable_hotkey' modifier set and unpressed. */
      if (     !input_st->game_focus_state.enabled
            && BIT512_GET(input_st->keyboard_mapping_bits, code)
            && device != RETRO_DEVICE_POINTER)
      {
         settings_t *settings        = config_get_ptr();
         unsigned max_users          = settings->uints.input_max_users;
         unsigned j;
         bool hotkey_pressed         = (input_st->input_hotkey_block_counter > 0);
         bool block_key_event        = false;

         /* Loop enabled ports for keycode dupes. */
         for (j = 0; j < max_users; j++)
         {
            unsigned k;
            unsigned hotkey_code = input_config_binds[0][RARCH_ENABLE_HOTKEY].key;

            /* Block hotkey key events based on 'enable_hotkey' modifier,
             * and only when modifier is a keyboard key. */
            if (     j == 0
                  && !block_key_event
                  && !(    !hotkey_pressed
                        && hotkey_code != RETROK_UNKNOWN
                        && hotkey_code != code))
            {
               for (k = RARCH_FIRST_META_KEY; k < RARCH_BIND_LIST_END; k++)
               {
                  if (input_config_binds[j][k].key == code)
                  {
                     block_key_event = true;
                     break;
                  }
               }
            }

            /* RetroPad blocking needed only when emulated device type is active. */
            if (     input_config_get_device(j)
                  && !block_key_event)
            {
               for (k = 0; k < RARCH_FIRST_META_KEY; k++)
               {
                  if (input_config_binds[j][k].key == code)
                  {
                     block_key_event = true;
                     break;
                  }
               }
            }
         }

         /* No blocking when event comes from emulated keyboard device type */
         if (MAPPER_GET_KEY(&input_st->mapper, code))
            block_key_event = false;

         if (block_key_event)
            return;
      }

      if (*key_event)
      {
         if (*key_event == runloop_st->frontend_key_event)
         {
#ifdef HAVE_BSV_MOVIE
            /* Save input to BSV record, if recording */
            if (BSV_MOVIE_IS_RECORDING())
            {
               bsv_movie_handle_push_key_event(input_st->bsv_movie_state_handle, down, mod, code, character);
            }
#endif
         }
         (*key_event)(down, code, character, mod);
      }
   }
}<|MERGE_RESOLUTION|>--- conflicted
+++ resolved
@@ -789,41 +789,6 @@
             idx,
             id);
 
-<<<<<<< HEAD
-   if (device == RETRO_DEVICE_JOYPAD)
-   {
-      /* Drivers can overflow when sending too many keys at once.. */
-      if (id == RETRO_DEVICE_ID_JOYPAD_MASK && ret)
-      {
-         /* Deal with menu toggle combo buttons that won't stay inside +32767. */
-         if (ret == -0x8000) /* R3 */
-            ret = 0x8000;
-         else if (ret == -0x4000) /* LR+R3 */
-            ret = 0x8000 + 0x4000;
-         else if (ret < 0)
-            ret = 0;
-         return ret;
-      }
-
-#ifndef EMULATORJS
-      /* No binds, no input. This is for ignoring RETROK_UNKNOWN
-       * if the driver allows setting the key down somehow.
-       * Otherwise all hotkeys and inputs with null bind get triggered. */
-      if (     id != RETRO_DEVICE_ID_JOYPAD_MASK && ret
-            && binds[_port][id].key     == RETROK_UNKNOWN
-            && binds[_port][id].mbutton == NO_BTN
-            && (  (  binds[_port][id].joykey  == NO_BTN
-                  && binds[_port][id].joyaxis == AXIS_NONE)
-               || (  joypad_info->auto_binds[id].joykey  == NO_BTN
-                  && joypad_info->auto_binds[id].joyaxis == AXIS_NONE)
-               )
-         )
-         return 0;
-#endif
-   }
-
-=======
->>>>>>> 9489a11e
    return ret;
 }
 

--- conflicted
+++ resolved
@@ -33,44 +33,98 @@
 
 #define JOYSTICK_THRESHOLD 64
 
-<<<<<<< HEAD
 static uint64_t pad_state[4];
-=======
+
 const struct platform_bind platform_keys[] = {
-   { PAD_BUTTON_B, "(NGC) B button" },
-   { PAD_BUTTON_A, "(NGC) A button" },
-   { PAD_BUTTON_Y, "(NGC) Y button" },
-   { PAD_BUTTON_X, "(NGC) X button" },
-   { PAD_BUTTON_UP, "(NGC) D-Pad Up" },
-   { PAD_BUTTON_DOWN, "(NGC) D-Pad Down" },
-   { PAD_BUTTON_LEFT, "(NGC) D-Pad Left" },
-   { PAD_BUTTON_RIGHT, "(NGC) D-Pad Right" },
-   { PAD_TRIGGER_Z, "(NGC) Z trigger" },
-   { PAD_BUTTON_START, "(NGC) Start button" },
-   { PAD_TRIGGER_L, "(NGC) Left Trigger" },
-   { PAD_TRIGGER_R, "(NGC) Right Trigger" },
+   { WII_GC_A, "GC A button" },
+   { WII_GC_B, "GC B button" },
+   { WII_GC_X, "GC X button" },
+   { WII_GC_Y, "GC Y button" },
+   { WII_GC_UP, "GC D-Pad Up" },
+   { WII_GC_DOWN, "GC D-Pad Down" },
+   { WII_GC_LEFT, "GC D-Pad Left" },
+   { WII_GC_RIGHT, "GC D-Pad Right" },
+   { WII_GC_Z_TRIGGER, "GC Z Trigger" },
+   { WII_GC_START, "GC Start button" },
+   { WII_GC_L_TRIGGER, "GC Left Trigger" },
+   { WII_GC_R_TRIGGER, "GC Right Trigger" },
+   { WII_GC_LSTICK_LEFT, "GC Main Stick Left" },
+   { WII_GC_LSTICK_RIGHT, "GC Main Stick Right" },
+   { WII_GC_LSTICK_UP, "GC Main Stick Up" },
+   { WII_GC_LSTICK_DOWN, "GC Main Stick Down" },
+   { WII_GC_LSTICK_LEFT | WII_GC_LEFT, "GC Main Stick D-Pad Left" },
+   { WII_GC_LSTICK_RIGHT | WII_GC_RIGHT, "GC Main Stick D-Pad Right" },
+   { WII_GC_LSTICK_UP | WII_GC_UP, "GC Main Stick D-Pad Up" },
+   { WII_GC_LSTICK_DOWN | WII_GC_DOWN, "GC Main Stick D-Pad Down" },
+   { WII_GC_RSTICK_LEFT, "GC C-Stick Left" },
+   { WII_GC_RSTICK_RIGHT, "GC C-Stick Right" },
+   { WII_GC_RSTICK_UP, "GC C-Stick Up" },
+   { WII_GC_RSTICK_DOWN, "GC C-Stick Down" },
+   { WII_GC_RSTICK_LEFT | WII_GC_LEFT, "GC C-Stick D-Pad Left" },
+   { WII_GC_RSTICK_RIGHT | WII_GC_RIGHT, "GC C-Stick D-Pad Right" },
+   { WII_GC_RSTICK_UP | WII_GC_UP, "GC C-Stick D-Pad Up" },
+   { WII_GC_RSTICK_DOWN | WII_GC_DOWN, "GC C-Stick D-Pad Down" },
+
 #ifdef HW_RVL
-   { WPAD_CLASSIC_BUTTON_B, "(Wii Classici) B button" },
-   { WPAD_CLASSIC_BUTTON_A, "(Wii Classic) A button" },
-   { WPAD_CLASSIC_BUTTON_Y, "(Wii Classic) Y button" },
-   { WPAD_CLASSIC_BUTTON_X, "(Wii Classic) X button" },
-   { WPAD_CLASSIC_BUTTON_UP, "(Wii Classic) D-Pad Up" },
-   { WPAD_CLASSIC_BUTTON_DOWN, "(Wii Classic) D-Pad Down" },
-   { WPAD_CLASSIC_BUTTON_LEFT, "(Wii Classic) D-Pad Left" },
-   { WPAD_CLASSIC_BUTTON_RIGHT, "(Wii Classic) D-Pad Right" },
-   { WPAD_CLASSIC_BUTTON_MINUS, "(Wii Classic) Select/Minus button" },
-   { WPAD_CLASSIC_BUTTON_PLUS, "(Wii Classic) Start/Plus button" },
-   { WPAD_CLASSIC_BUTTON_HOME, "(Wii Classic) Home button" },
-   { WPAD_CLASSIC_BUTTON_FULL_L, "(Wii Classic) Left Trigger" },
-   { WPAD_CLASSIC_BUTTON_FULL_R, "(Wii Classic) Right Trigger" },
-   { WPAD_CLASSIC_BUTTON_ZL, "(Wii Classic) ZL button" },
-   { WPAD_CLASSIC_BUTTON_ZR, "(Wii Classic) ZR button" },
+   // CLASSIC CONTROLLER
+   { WII_CLASSIC_A, "Classic A button" },
+   { WII_CLASSIC_B, "Classic B button" },
+   { WII_CLASSIC_X, "Classic X button" },
+   { WII_CLASSIC_Y, "Classic Y button" },
+   { WII_CLASSIC_UP, "Classic D-Pad Up" },
+   { WII_CLASSIC_DOWN, "Classic D-Pad Down" },
+   { WII_CLASSIC_LEFT, "Classic D-Pad Left" },
+   { WII_CLASSIC_RIGHT, "Classic D-Pad Right" },
+   { WII_CLASSIC_PLUS, "Classic Plus button" },
+   { WII_CLASSIC_MINUS, "Classic Minus button" },
+   { WII_CLASSIC_HOME, "Classic Home button" },
+   { WII_CLASSIC_L_TRIGGER, "Classic L Trigger" },
+   { WII_CLASSIC_R_TRIGGER, "Classic R Trigger" },
+   { WII_CLASSIC_ZL_TRIGGER, "Classic ZL Trigger" },
+   { WII_CLASSIC_ZR_TRIGGER, "Classic ZR Trigger" },
+   { WII_CLASSIC_LSTICK_LEFT, "Classic LStick Left" },
+   { WII_CLASSIC_LSTICK_RIGHT, "Classic LStick Right" },
+   { WII_CLASSIC_LSTICK_UP, "Classic LStick Up" },
+   { WII_CLASSIC_LSTICK_DOWN, "Classic LStick Down" },
+   { WII_CLASSIC_LSTICK_LEFT | WII_CLASSIC_LEFT, "Classic LStick D-Pad Left" },
+   { WII_CLASSIC_LSTICK_RIGHT | WII_CLASSIC_RIGHT, "Classic LStick D-Pad Right" },
+   { WII_CLASSIC_LSTICK_UP | WII_CLASSIC_UP, "Classic LStick D-Pad Up" },
+   { WII_CLASSIC_LSTICK_DOWN | WII_CLASSIC_DOWN, "Classic LStick D-Pad Down" },
+   { WII_CLASSIC_RSTICK_LEFT, "Classic RStick Left" },
+   { WII_CLASSIC_RSTICK_RIGHT, "Classic RStick Right" },
+   { WII_CLASSIC_RSTICK_UP, "Classic RStick Up" },
+   { WII_CLASSIC_RSTICK_DOWN, "Classic RStick Down" },
+   { WII_CLASSIC_RSTICK_LEFT | WII_CLASSIC_LEFT, "Classic RStick D-Pad Left" },
+   { WII_CLASSIC_RSTICK_RIGHT | WII_CLASSIC_RIGHT, "Classic RStick D-Pad Right" },
+   { WII_CLASSIC_RSTICK_UP | WII_CLASSIC_UP, "Classic RStick D-Pad Up" },
+   { WII_CLASSIC_RSTICK_DOWN | WII_CLASSIC_DOWN, "Classic RStick D-Pad Down" },
+
+   // WIIMOTE (PLUS OPTIONAL NUNCHUK)
+   { WII_WIIMOTE_A, "Wiimote A button" },
+   { WII_WIIMOTE_B, "Wiimote B button" },
+   { WII_WIIMOTE_1, "Wiimote 1 button" },
+   { WII_WIIMOTE_2, "Wiimote 2 button" },
+   { WII_WIIMOTE_UP, "Wiimote D-Pad Up" },
+   { WII_WIIMOTE_DOWN, "Wiimote D-Pad Down" },
+   { WII_WIIMOTE_LEFT, "Wiimote D-Pad Left" },
+   { WII_WIIMOTE_RIGHT, "Wiimote D-Pad Right" },
+   { WII_WIIMOTE_PLUS, "Wiimote Plus button" },
+   { WII_WIIMOTE_MINUS, "Wiimote Minus button" },
+   { WII_WIIMOTE_HOME, "Wiimote Home button" },
+   { WII_NUNCHUK_Z, "Nunchuk Z button" },
+   { WII_NUNCHUK_C, "Nunchuk C button" },
+   { WII_NUNCHUK_LEFT, "Nunchuk Stick Left" },
+   { WII_NUNCHUK_RIGHT, "Nunchuk Stick Right" },
+   { WII_NUNCHUK_UP, "Nunchuk Stick Up" },
+   { WII_NUNCHUK_DOWN, "Nunchuk Stick Down" },
+   { WII_NUNCHUK_LEFT | WII_WIIMOTE_LEFT, "Nunchuk Stick D-Pad Left" },
+   { WII_NUNCHUK_RIGHT | WII_WIIMOTE_RIGHT, "Nunchuk Stick D-Pad Right" },
+   { WII_NUNCHUK_UP | WII_WIIMOTE_UP, "Nunchuk Stick D-Pad Up" },
+   { WII_NUNCHUK_DOWN | WII_WIIMOTE_DOWN, "Nunchuk Stick D-Pad Down" },
 #endif
 };
 
 const unsigned int platform_keys_size = sizeof(platform_keys);
-
->>>>>>> 61c5bef9
 static bool g_quit;
 
 static int16_t wii_input_state(void *data, const struct retro_keybind **binds,
@@ -318,6 +372,22 @@
 
 static void wii_set_default_keybind_lut(void)
 {
+   rarch_default_keybind_lut[RETRO_DEVICE_ID_JOYPAD_B]      = platform_keys[WII_DEVICE_GC_ID_JOYPAD_B].joykey;
+   rarch_default_keybind_lut[RETRO_DEVICE_ID_JOYPAD_Y]      = platform_keys[WII_DEVICE_GC_ID_JOYPAD_Y].joykey;
+   rarch_default_keybind_lut[RETRO_DEVICE_ID_JOYPAD_SELECT] = platform_keys[WII_DEVICE_GC_ID_JOYPAD_Z_TRIGGER].joykey;
+   rarch_default_keybind_lut[RETRO_DEVICE_ID_JOYPAD_START]  = platform_keys[WII_DEVICE_GC_ID_JOYPAD_START].joykey;
+   rarch_default_keybind_lut[RETRO_DEVICE_ID_JOYPAD_UP]     = platform_keys[WII_DEVICE_GC_ID_JOYPAD_UP].joykey;
+   rarch_default_keybind_lut[RETRO_DEVICE_ID_JOYPAD_DOWN]   = platform_keys[WII_DEVICE_GC_ID_JOYPAD_DOWN].joykey;
+   rarch_default_keybind_lut[RETRO_DEVICE_ID_JOYPAD_LEFT]   = platform_keys[WII_DEVICE_GC_ID_JOYPAD_LEFT].joykey;
+   rarch_default_keybind_lut[RETRO_DEVICE_ID_JOYPAD_RIGHT]  = platform_keys[WII_DEVICE_GC_ID_JOYPAD_RIGHT].joykey;
+   rarch_default_keybind_lut[RETRO_DEVICE_ID_JOYPAD_A]      = platform_keys[WII_DEVICE_GC_ID_JOYPAD_A].joykey;
+   rarch_default_keybind_lut[RETRO_DEVICE_ID_JOYPAD_X]      = platform_keys[WII_DEVICE_GC_ID_JOYPAD_X].joykey;
+   rarch_default_keybind_lut[RETRO_DEVICE_ID_JOYPAD_L]      = platform_keys[WII_DEVICE_GC_ID_JOYPAD_L_TRIGGER].joykey;
+   rarch_default_keybind_lut[RETRO_DEVICE_ID_JOYPAD_R]      = platform_keys[WII_DEVICE_GC_ID_JOYPAD_R_TRIGGER].joykey;
+   rarch_default_keybind_lut[RETRO_DEVICE_ID_JOYPAD_L2]     = 0;
+   rarch_default_keybind_lut[RETRO_DEVICE_ID_JOYPAD_R2]     = 0;
+   rarch_default_keybind_lut[RETRO_DEVICE_ID_JOYPAD_L3]     = 0;
+   rarch_default_keybind_lut[RETRO_DEVICE_ID_JOYPAD_R3]     = 0;
 }
 
 const input_driver_t input_wii = {

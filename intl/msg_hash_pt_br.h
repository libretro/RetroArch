--- conflicted
+++ resolved
@@ -9457,6 +9457,16 @@
    "Opções por Jogo: Opções de núcleo específicas do jogo encontradas em"
    )
 MSG_HASH(
+   MENU_ENUM_LABEL_VALUE_PLAYLIST_SAVE_RELATIVE_PATHS,
+   "Save relative paths in playlists"
+   )
+MSG_HASH(
+   MENU_ENUM_SUBLABEL_PLAYLIST_SAVE_RELATIVE_PATHS,
+   "When enabled, paths stored in playlists are relative to 'File Browser' directory"
+   )
+MSG_HASH(
+   MENU_ENUM_SUBLABEL_PLAYLIST_FUZZY_ARCHIVE_MATCH,
+   "Ao pesquisar as listas de reprodução de entradas associadas a arquivos compactados, corresponde apenas ao nome do arquivo morto em vez de [nome do arquivo]+[conteúdo]. Habilite isso para evitar entradas de histórico de conteúdo duplicadas ao carregar arquivos compactados."
    MSG_GOT_INVALID_DISK_INDEX,
    "Índice de disco inválido obtido"
    )
@@ -9473,21 +9483,8 @@
    "Foco do jogo desligado"
    )
 MSG_HASH(
-<<<<<<< HEAD
-   MENU_ENUM_LABEL_VALUE_PLAYLIST_SAVE_RELATIVE_PATHS,
-   "Save relative paths in playlists"
-   )
-MSG_HASH(
-   MENU_ENUM_SUBLABEL_PLAYLIST_SAVE_RELATIVE_PATHS,
-   "When enabled, paths stored in playlists are relative to 'File Browser' directory"
-   )
-MSG_HASH(
-   MENU_ENUM_SUBLABEL_PLAYLIST_FUZZY_ARCHIVE_MATCH,
-   "Ao pesquisar as listas de reprodução de entradas associadas a arquivos compactados, corresponde apenas ao nome do arquivo morto em vez de [nome do arquivo]+[conteúdo]. Habilite isso para evitar entradas de histórico de conteúdo duplicadas ao carregar arquivos compactados."
-=======
    MSG_HW_RENDERED_MUST_USE_POSTSHADED_RECORDING,
    "O núcleo Libretro é renderizado por hardware. Deve usar a gravação pós-shader também."
->>>>>>> cff87ab1
    )
 MSG_HASH(
    MSG_INFLATED_CHECKSUM_DID_NOT_MATCH_CRC32,

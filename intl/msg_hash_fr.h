<<<<<<< HEAD
#ifdef HAVE_LAKKA_SWITCH
MSG_HASH(
         MENU_ENUM_LABEL_VALUE_SWITCH_GPU_PROFILE,
         "Overclocker le processeur graphique"
         )
MSG_HASH(
         MENU_ENUM_SUBLABEL_SWITCH_GPU_PROFILE,
         "Overclocker ou underclocker le processeur graphique de la Switch"
         )
MSG_HASH(
         MENU_ENUM_LABEL_VALUE_SWITCH_BACKLIGHT_CONTROL,
         "Luminosité de l'écran"
         )
MSG_HASH(
         MENU_ENUM_SUBLABEL_SWITCH_BACKLIGHT_CONTROL,
         "Augmenter ou réduire la luminosité de l'écran de la Switch"
         )
#endif
#if defined(HAVE_LAKKA_SWITCH) || defined(HAVE_LIBNX)
MSG_HASH(
         MENU_ENUM_LABEL_VALUE_SWITCH_CPU_PROFILE,
         "Overclocker le processeur"
         )
MSG_HASH(
         MENU_ENUM_SUBLABEL_SWITCH_CPU_PROFILE,
         "Overclocker le processeur de la Switch"
         )
#endif
MSG_HASH(
         MSG_COMPILER,
         "Compilateur "
         )
MSG_HASH(
         MSG_UNKNOWN_COMPILER,
         "Compilateur inconnu"
         )
MSG_HASH(
         MSG_NATIVE,
         "Natif"
         )
MSG_HASH(
         MSG_DEVICE_DISCONNECTED_FROM_PORT,
         "Périphérique déconnecté du port"
         )
MSG_HASH(
         MSG_UNKNOWN_NETPLAY_COMMAND_RECEIVED,
         "Commande de jeu en réseau inconnue reçue"
         )
MSG_HASH(
         MSG_FILE_ALREADY_EXISTS_SAVING_TO_BACKUP_BUFFER,
         "Fichier déjà existant. Enregistrement dans la mémoire tampon de sauvegarde"
         )
MSG_HASH(
         MSG_GOT_CONNECTION_FROM,
         "Connexion reçue depuis : \"%s\""
         )
MSG_HASH(
         MSG_GOT_CONNECTION_FROM_NAME,
         "Connexion reçue depuis : \"%s (%s)\""
         )
MSG_HASH(
         MSG_PUBLIC_ADDRESS,
         "Mappage de port réussi"
         )
MSG_HASH(
         MSG_UPNP_FAILED,
         "Mappage de port échoué"
         )
MSG_HASH(
         MSG_NO_ARGUMENTS_SUPPLIED_AND_NO_MENU_BUILTIN,
         "Aucuns paramètres fournis et pas de menu intégré, affichage de l'aide..."
         )
MSG_HASH(
         MSG_SETTING_DISK_IN_TRAY,
         "Insertion de disque dans le lecteur"
         )
MSG_HASH(
         MSG_WAITING_FOR_CLIENT,
         "En attente d'un client ..."
         )
MSG_HASH(
         MSG_NETPLAY_YOU_HAVE_LEFT_THE_GAME,
         "Vous avez quitté le jeu"
         )
MSG_HASH(
         MSG_NETPLAY_YOU_HAVE_JOINED_AS_PLAYER_N,
         "Vous avez rejoint le jeu en tant que joueur %u"
         )
MSG_HASH(
         MSG_NETPLAY_YOU_HAVE_JOINED_WITH_INPUT_DEVICES_S,
         "Vous avez rejoint le jeu avec des dispositifs d'entrée %.*s"
         )
MSG_HASH(
         MSG_NETPLAY_PLAYER_S_LEFT,
         "Joueur %.*s à quitté le jeu"
         )
MSG_HASH(
         MSG_NETPLAY_S_HAS_JOINED_AS_PLAYER_N,
         "%.*s à rejoint le jeu en tant que joueur %u"
         )
MSG_HASH(
         MSG_NETPLAY_S_HAS_JOINED_WITH_INPUT_DEVICES_S,
         "%.*s à rejoint le jeu avec des dispositifs d'entrée %.*s"
         )
MSG_HASH(
         MSG_NETPLAY_NOT_RETROARCH,
         "Une tentative de connexion de jeu en réseau à échouée car RetroArch n'est pas en cours d'exécution chez le partenaire, ou est sur une version ancienne de RetroArch."
         )
MSG_HASH(
         MSG_NETPLAY_OUT_OF_DATE,
         "Le partenaire de jeu en réseau est sur une version ancienne de RetroArch. Connexion impossible."
         )
MSG_HASH(
         MSG_NETPLAY_DIFFERENT_VERSIONS,
         "ATTENTION : Un partenaire de jeu en réseau est sur une version différente de RetroArch. Si des problèmes surviennent, utilisez la même version."
         )
MSG_HASH(
         MSG_NETPLAY_DIFFERENT_CORES,
         "Un partenaire de jeu en réseau est sur un cœur different. Connexion impossible."
         )
MSG_HASH(
         MSG_NETPLAY_DIFFERENT_CORE_VERSIONS,
         "ATTENTION : Un partenaire de jeu en réseau est sur une version différente du cœur. Si des problèmes surviennent, utilisez la même version."
         )
MSG_HASH(
         MSG_NETPLAY_ENDIAN_DEPENDENT,
         "Ce cœur ne prends pas en charge le jeu en réseau inter-architectures entre ces systèmes"
         )
MSG_HASH(
         MSG_NETPLAY_PLATFORM_DEPENDENT,
         "Ce cœur ne prends pas en charge le jeu en réseau inter-architectures"
         )
MSG_HASH(
         MSG_NETPLAY_ENTER_PASSWORD,
         "Entrez le mot de passe du serveur de jeu en réseau :"
         )
MSG_HASH(
         MSG_DISCORD_CONNECTION_REQUEST,
         "Voulez-vous autoriser la connexion de l'utilisateur :"
         )
MSG_HASH(
         MSG_NETPLAY_INCORRECT_PASSWORD,
         "Mot de passe incorrect"
         )
MSG_HASH(
         MSG_NETPLAY_SERVER_NAMED_HANGUP,
         "\"%s\" s'est déconnecté"
         )
MSG_HASH(
         MSG_NETPLAY_SERVER_HANGUP,
         "Un client de jeu en réseau s'est déconnecté"
         )
MSG_HASH(
         MSG_NETPLAY_CLIENT_HANGUP,
         "Jeu en réseau déconnecté"
         )
MSG_HASH(
         MSG_NETPLAY_CANNOT_PLAY_UNPRIVILEGED,
         "Vous n'avez pas la permission de jouer"
         )
MSG_HASH(
         MSG_NETPLAY_CANNOT_PLAY_NO_SLOTS,
         "Aucune place de libre pour jouer"
         )
MSG_HASH(
         MSG_NETPLAY_CANNOT_PLAY_NOT_AVAILABLE,
         "Les dispositifs d'entrée demandés ne sont pas disponibles"
         )
MSG_HASH(
         MSG_NETPLAY_CANNOT_PLAY,
         "Impossible de basculer en mode jeu"
         )
MSG_HASH(
         MSG_NETPLAY_PEER_PAUSED,
         "Le partenaire de jeu en réseau \"%s\" à mis en pause"
         )
MSG_HASH(
         MSG_NETPLAY_CHANGED_NICK,
         "Votre pseudo est maintenant \"%s\""
         )
MSG_HASH(
         MENU_ENUM_SUBLABEL_VIDEO_SHARED_CONTEXT,
         "Donner aux cœurs bénéficiant de l'accélération graphique leur propre contexte privé. Évite d'avoir à supposer des changements d'état matériel entre deux images."
         )
MSG_HASH(
         MENU_ENUM_SUBLABEL_MENU_HORIZONTAL_ANIMATION,
         "Activer l'animation horizontale pour le menu. Cela aura un impact sur les performances."
         )
MSG_HASH(
         MENU_ENUM_SUBLABEL_MENU_SETTINGS,
         "Ajuste les réglages de l'apparence de l'écran de menu."
         )
MSG_HASH(
         MENU_ENUM_SUBLABEL_VIDEO_HARD_SYNC,
         "Synchronisation matérielle du processeur et du processeur graphique. Réduis la latence mais affecte les performances."
         )
MSG_HASH(
         MENU_ENUM_SUBLABEL_VIDEO_THREADED,
         "Améliore la performance au détriment d'une latence et de saccades visuelles accrues. À n'utiliser que si vous avez des ralentissements autrement."
         )
MSG_HASH(
         MSG_AUDIO_VOLUME,
         "Volume sonore"
         )
MSG_HASH(
         MSG_AUTODETECT,
         "Détection automatique"
         )
MSG_HASH(
         MSG_AUTOLOADING_SAVESTATE_FROM,
         "Chargement auto d'une sauvegarde instantanée depuis"
         )
MSG_HASH(
         MSG_CAPABILITIES,
         "Capacités"
         )
MSG_HASH(
         MSG_CONNECTING_TO_NETPLAY_HOST,
         "Connexion à l'hôte de jeu en réseau"
         )
MSG_HASH(
         MSG_CONNECTING_TO_PORT,
         "Connexion au port"
         )
MSG_HASH(
         MSG_CONNECTION_SLOT,
         "Emplacement de connexion"
         )
MSG_HASH(
         MSG_SORRY_UNIMPLEMENTED_CORES_DONT_DEMAND_CONTENT_NETPLAY,
         "Désolé, non implémenté : les cœurs qui ne demandent pas de contenu ne peuvent pas participer au jeu en réseau."
         )
MSG_HASH(
         MENU_ENUM_LABEL_VALUE_ACCOUNTS_CHEEVOS_PASSWORD,
         "Mot de passe"
         )
MSG_HASH(
         MENU_ENUM_LABEL_VALUE_ACCOUNTS_CHEEVOS_SETTINGS,
         "Comptes Cheevos"
         )
MSG_HASH(
         MENU_ENUM_LABEL_VALUE_ACCOUNTS_CHEEVOS_USERNAME,
         "Identifiant"
         )
MSG_HASH(
         MENU_ENUM_LABEL_VALUE_ACCOUNTS_LIST,
         "Comptes"
         )
MSG_HASH(
         MENU_ENUM_LABEL_VALUE_ACCOUNTS_LIST_END,
         "Point de terminaison de la liste des comptes"
         )
MSG_HASH(
         MENU_ENUM_LABEL_VALUE_ACCOUNTS_RETRO_ACHIEVEMENTS,
         "RetroSuccès"
         )
MSG_HASH(
         MENU_ENUM_LABEL_VALUE_ACHIEVEMENT_LIST,
         "Succès"
         )
MSG_HASH(
         MENU_ENUM_LABEL_VALUE_ACHIEVEMENT_PAUSE,
         "Mettre en pause le mode Hardcore des succès"
         )
MSG_HASH(
         MENU_ENUM_LABEL_VALUE_ACHIEVEMENT_RESUME,
         "Reprendre le mode Hardcore des succès"
         )
MSG_HASH(
         MENU_ENUM_LABEL_VALUE_ACHIEVEMENT_LIST_HARDCORE,
         "Succès (Hardcore)"
         )
MSG_HASH(
         MENU_ENUM_LABEL_VALUE_ADD_CONTENT_LIST,
         "Analyser du contenu"
         )
MSG_HASH(
         MENU_ENUM_LABEL_VALUE_CONFIGURATIONS_LIST,
         "Fichiers de configuration"
         )
MSG_HASH(
         MENU_ENUM_LABEL_VALUE_ADD_TAB,
         "Importer du contenu"
         )
MSG_HASH(
         MENU_ENUM_LABEL_VALUE_NETPLAY_TAB,
         "Salons de jeu en réseau"
         )
MSG_HASH(
         MENU_ENUM_LABEL_VALUE_ASK_ARCHIVE,
         "Demander"
         )
MSG_HASH(
         MENU_ENUM_LABEL_VALUE_ASSETS_DIRECTORY,
         "Assets"
         )
MSG_HASH(
         MENU_ENUM_LABEL_VALUE_AUDIO_BLOCK_FRAMES,
         "Taille des blocs"
         )
MSG_HASH(
         MENU_ENUM_LABEL_VALUE_AUDIO_DEVICE,
         "Périphérique"
         )
MSG_HASH(
         MENU_ENUM_LABEL_VALUE_AUDIO_DRIVER,
         "Audio"
         )
MSG_HASH(
         MENU_ENUM_LABEL_VALUE_AUDIO_DSP_PLUGIN,
         "Module DSP"
         )
MSG_HASH(
         MENU_ENUM_LABEL_VALUE_AUDIO_ENABLE,
         "Son"
         )
MSG_HASH(
         MENU_ENUM_LABEL_VALUE_AUDIO_FILTER_DIR,
         "Filtre audio"
         )
MSG_HASH(
         MENU_ENUM_LABEL_VALUE_TURBO_DEADZONE_LIST,
         "Turbo/Deadzone"
         )
MSG_HASH(
         MENU_ENUM_LABEL_VALUE_AUDIO_LATENCY,
         "Latence audio (ms)"
         )
MSG_HASH(
         MENU_ENUM_LABEL_VALUE_AUDIO_MAX_TIMING_SKEW,
         "Limite de synchronisation maximale"
         )
MSG_HASH(
         MENU_ENUM_LABEL_VALUE_AUDIO_MUTE,
         "Muet"
         )
MSG_HASH(
         MENU_ENUM_LABEL_VALUE_AUDIO_OUTPUT_RATE,
         "Fréquence de sortie (Hz)"
         )
MSG_HASH(
         MENU_ENUM_LABEL_VALUE_AUDIO_RATE_CONTROL_DELTA,
         "Contrôle dynamique du débit audio"
         )
MSG_HASH(
         MENU_ENUM_LABEL_VALUE_AUDIO_RESAMPLER_DRIVER,
         "Ré-échantillonneur audio"
         )
MSG_HASH(
         MENU_ENUM_LABEL_VALUE_AUDIO_SETTINGS,
         "Audio"
         )
MSG_HASH(
         MENU_ENUM_LABEL_VALUE_AUDIO_SYNC,
         "Synchronisation"
         )
MSG_HASH(
         MENU_ENUM_LABEL_VALUE_AUDIO_VOLUME,
         "Gain de volume (dB)"
         )
MSG_HASH(
         MENU_ENUM_LABEL_VALUE_AUDIO_WASAPI_EXCLUSIVE_MODE,
         "Mode exclusif WASAPI"
         )
MSG_HASH(
         MENU_ENUM_LABEL_VALUE_AUDIO_WASAPI_FLOAT_FORMAT,
         "Format de virgule flottante WASAPI"
         )
MSG_HASH(
         MENU_ENUM_LABEL_VALUE_AUDIO_WASAPI_SH_BUFFER_LENGTH,
         "Taille de la mémoire tampon partagée WASAPI"
         )
MSG_HASH(
         MENU_ENUM_LABEL_VALUE_AUTOSAVE_INTERVAL,
         "Intervalle de sauvegarde auto de la SaveRAM"
         )
MSG_HASH(
         MENU_ENUM_LABEL_VALUE_AUTO_OVERRIDES_ENABLE,
         "Charger les fichiers de remplacement de configuration automatiquement"
         )
MSG_HASH(
         MENU_ENUM_LABEL_VALUE_AUTO_REMAPS_ENABLE,
         "Charger les fichiers de remappage automatiquement"
         )
MSG_HASH(
         MENU_ENUM_LABEL_VALUE_AUTO_SHADERS_ENABLE,
         "Charger les préréglages de shader automatiquement"
         )
MSG_HASH(
         MENU_ENUM_LABEL_VALUE_BASIC_MENU_CONTROLS_BACK,
         "Retour"
         )
MSG_HASH(
         MENU_ENUM_LABEL_VALUE_BASIC_MENU_CONTROLS_CONFIRM,
         "Confirmer"
         )
MSG_HASH(
         MENU_ENUM_LABEL_VALUE_BASIC_MENU_CONTROLS_INFO,
         "Info"
         )
MSG_HASH(
         MENU_ENUM_LABEL_VALUE_BASIC_MENU_CONTROLS_QUIT,
         "Quitter"
         )
MSG_HASH(
         MENU_ENUM_LABEL_VALUE_BASIC_MENU_CONTROLS_SCROLL_DOWN,
         "Faire défiler vers le bas"
         )
MSG_HASH(
         MENU_ENUM_LABEL_VALUE_BASIC_MENU_CONTROLS_SCROLL_UP,
         "Faire défiler vers le haut"
         )
MSG_HASH(
         MENU_ENUM_LABEL_VALUE_BASIC_MENU_CONTROLS_START,
         "Démarrer"
         )
MSG_HASH(
         MENU_ENUM_LABEL_VALUE_BASIC_MENU_CONTROLS_TOGGLE_KEYBOARD,
         "Afficher/masquer le clavier"
         )
MSG_HASH(
         MENU_ENUM_LABEL_VALUE_BASIC_MENU_CONTROLS_TOGGLE_MENU,
         "Afficher/masquer le menu"
         )
MSG_HASH(
         MENU_ENUM_LABEL_VALUE_BASIC_MENU_ENUM_CONTROLS,
         "Contrôles de base du menu"
         )
MSG_HASH(
         MENU_ENUM_LABEL_VALUE_BASIC_MENU_ENUM_CONTROLS_CONFIRM,
         "Confirmer/Accepter"
         )
MSG_HASH(
         MENU_ENUM_LABEL_VALUE_BASIC_MENU_ENUM_CONTROLS_INFO,
         "Informations"
         )
MSG_HASH(
         MENU_ENUM_LABEL_VALUE_BASIC_MENU_ENUM_CONTROLS_QUIT,
         "Quitter"
         )
MSG_HASH(
         MENU_ENUM_LABEL_VALUE_BASIC_MENU_ENUM_CONTROLS_SCROLL_UP,
         "Faire défiler vers le haut"
         )
MSG_HASH(
         MENU_ENUM_LABEL_VALUE_BASIC_MENU_ENUM_CONTROLS_START,
         "Par défaut"
         )
MSG_HASH(
         MENU_ENUM_LABEL_VALUE_BASIC_MENU_ENUM_CONTROLS_TOGGLE_KEYBOARD,
         "Afficher/masquer le clavier"
         )
MSG_HASH(
         MENU_ENUM_LABEL_VALUE_BASIC_MENU_ENUM_CONTROLS_TOGGLE_MENU,
         "Afficher/masquer le menu"
         )
MSG_HASH(
         MENU_ENUM_LABEL_VALUE_BLOCK_SRAM_OVERWRITE,
         "Ne pas écraser la SaveRAM en chargeant la sauvegarde instantanée"
         )
MSG_HASH(
         MENU_ENUM_LABEL_VALUE_BLUETOOTH_ENABLE,
         "Bluetooth"
         )
MSG_HASH(
         MENU_ENUM_LABEL_VALUE_BUILDBOT_ASSETS_URL,
         "Adresse URL des assets sur le Buildbot"
         )
MSG_HASH(
         MENU_ENUM_LABEL_VALUE_CACHE_DIRECTORY,
         "Cache"
         )
MSG_HASH(
         MENU_ENUM_LABEL_VALUE_CAMERA_ALLOW,
         "Autoriser la caméra"
         )
MSG_HASH(
         MENU_ENUM_LABEL_VALUE_CAMERA_DRIVER,
         "Caméra"
         )
MSG_HASH(
         MENU_ENUM_LABEL_VALUE_CHEAT,
         "Cheat"
         )
MSG_HASH(
         MENU_ENUM_LABEL_VALUE_CHEAT_APPLY_CHANGES,
         "Appliquer les changements"
         )
MSG_HASH(
         MENU_ENUM_LABEL_VALUE_CHEAT_START_SEARCH,
         "Lancer la recherche d'un nouveau cheat code"
         )
MSG_HASH(
         MENU_ENUM_LABEL_VALUE_CHEAT_CONTINUE_SEARCH,
         "Continuer la recherche"
         )
MSG_HASH(
         MENU_ENUM_LABEL_VALUE_CHEAT_DATABASE_PATH,
         "Fichiers de cheats"
         )
MSG_HASH(
         MENU_ENUM_LABEL_VALUE_CHEAT_FILE,
         "Fichier de cheats"
         )
MSG_HASH(
         MENU_ENUM_LABEL_VALUE_CHEAT_FILE_LOAD,
         "Charger un fichier de cheats (Remplacer)"
         )
MSG_HASH(
         MENU_ENUM_LABEL_VALUE_CHEAT_FILE_LOAD_APPEND,
         "Charger un fichier de cheats (Ajouter)"
         )
MSG_HASH(
         MENU_ENUM_LABEL_VALUE_CHEAT_FILE_SAVE_AS,
         "Enregistrer le fichier de cheats sous"
         )
MSG_HASH(
         MENU_ENUM_LABEL_VALUE_CHEAT_NUM_PASSES,
         "Nombre de passages de cheats"
         )
MSG_HASH(
         MENU_ENUM_LABEL_VALUE_CHEEVOS_DESCRIPTION,
         "Description"
         )
MSG_HASH(
         MENU_ENUM_LABEL_VALUE_CHEEVOS_HARDCORE_MODE_ENABLE,
         "Mode Hardcore"
         )
MSG_HASH(
         MENU_ENUM_LABEL_VALUE_CHEEVOS_LEADERBOARDS_ENABLE,
         "Classements"
         )
MSG_HASH(
         MENU_ENUM_LABEL_VALUE_CHEEVOS_BADGES_ENABLE,
         "Badges de succès"
         )
MSG_HASH(
         MENU_ENUM_LABEL_VALUE_CHEEVOS_LOCKED_ACHIEVEMENTS,
         "Succès verrouillés :"
         )
MSG_HASH(
         MENU_ENUM_LABEL_VALUE_CHEEVOS_LOCKED_ENTRY,
         "Verrouillé"
         )
MSG_HASH(
         MENU_ENUM_LABEL_VALUE_CHEEVOS_SETTINGS,
         "RetroSuccès"
         )
MSG_HASH(
         MENU_ENUM_LABEL_VALUE_CHEEVOS_TEST_UNOFFICIAL,
         "Tester les succès non officiels"
         )
MSG_HASH(
         MENU_ENUM_LABEL_VALUE_CHEEVOS_UNLOCKED_ACHIEVEMENTS,
         "Succès débloqués :"
         )
MSG_HASH(
         MENU_ENUM_LABEL_VALUE_CHEEVOS_UNLOCKED_ENTRY,
         "Débloqué"
         )
MSG_HASH(
         MENU_ENUM_LABEL_VALUE_CHEEVOS_UNLOCKED_ENTRY_HARDCORE,
         "Hardcore"
         )
MSG_HASH(
         MENU_ENUM_LABEL_VALUE_CHEEVOS_VERBOSE_ENABLE,
         "Mode verbeux"
         )
MSG_HASH(
         MENU_ENUM_LABEL_VALUE_CHEEVOS_AUTO_SCREENSHOT,
         "Capture d'écran automatique"
         )
MSG_HASH(
         MENU_ENUM_LABEL_VALUE_CLOSE_CONTENT,
         "Fermer le contenu"
         )
MSG_HASH(
         MENU_ENUM_LABEL_VALUE_CONFIG,
         "Config"
         )
MSG_HASH(
         MENU_ENUM_LABEL_VALUE_CONFIGURATIONS,
         "Charger une configuration"
         )
MSG_HASH(
         MENU_ENUM_LABEL_VALUE_CONFIGURATION_SETTINGS,
         "Configuration"
         )
MSG_HASH(
         MENU_ENUM_LABEL_VALUE_CONFIG_SAVE_ON_EXIT,
         "Sauvegarder la configuration en quittant"
         )
MSG_HASH(
         MENU_ENUM_LABEL_VALUE_CONTENT_DATABASE_DIRECTORY,
         "Bases de données"
         )
MSG_HASH(
         MENU_ENUM_LABEL_VALUE_CONTENT_DIR,
         "Contenu"
         )
MSG_HASH(
         MENU_ENUM_LABEL_VALUE_CONTENT_HISTORY_SIZE,
         "Taille de la liste de l'historique"
         )
MSG_HASH(
         MENU_ENUM_LABEL_VALUE_PLAYLIST_ENTRY_REMOVE,
         "Autoriser la suppression d'entrées"
         )
MSG_HASH(
         MENU_ENUM_LABEL_VALUE_CONTENT_SETTINGS,
         "Menu rapide"
         )
MSG_HASH(
         MENU_ENUM_LABEL_VALUE_CORE_ASSETS_DIR,
         "Téléchargements"
         )
MSG_HASH(
         MENU_ENUM_LABEL_VALUE_CORE_ASSETS_DIRECTORY,
         "Téléchargements"
         )
MSG_HASH(
         MENU_ENUM_LABEL_VALUE_CORE_CHEAT_OPTIONS,
         "Cheats"
         )
MSG_HASH(
         MENU_ENUM_LABEL_VALUE_CORE_COUNTERS,
         "Compteurs de cœur"
         )
MSG_HASH(
         MENU_ENUM_LABEL_VALUE_CORE_ENABLE,
         "Afficher le nom du cœur"
         )
MSG_HASH(
         MENU_ENUM_LABEL_VALUE_CORE_INFORMATION,
         "Informations sur le cœur"
         )
MSG_HASH(
         MENU_ENUM_LABEL_VALUE_CORE_INFO_AUTHORS,
         "Auteurs"
         )
MSG_HASH(
         MENU_ENUM_LABEL_VALUE_CORE_INFO_CATEGORIES,
         "Catégories"
         )
MSG_HASH(
         MENU_ENUM_LABEL_VALUE_CORE_INFO_CORE_LABEL,
         "Appellation du cœur"
         )
MSG_HASH(
         MENU_ENUM_LABEL_VALUE_CORE_INFO_CORE_NAME,
         "Nom du cœur"
         )
MSG_HASH(
         MENU_ENUM_LABEL_VALUE_CORE_INFO_FIRMWARE,
         "Firmware(s)"
         )
MSG_HASH(
         MENU_ENUM_LABEL_VALUE_CORE_INFO_LICENSES,
         "Licence(s)"
         )
MSG_HASH(
         MENU_ENUM_LABEL_VALUE_CORE_INFO_PERMISSIONS,
         "Permissions"
         )
MSG_HASH(
         MENU_ENUM_LABEL_VALUE_CORE_INFO_SUPPORTED_EXTENSIONS,
         "Extensions prises en charge"
         )
MSG_HASH(
         MENU_ENUM_LABEL_VALUE_CORE_INFO_SYSTEM_MANUFACTURER,
         "Fabricant du système"
         )
MSG_HASH(
         MENU_ENUM_LABEL_VALUE_CORE_INFO_SYSTEM_NAME,
         "Nom du système"
         )
MSG_HASH(
         MENU_ENUM_LABEL_VALUE_CORE_INPUT_REMAPPING_OPTIONS,
         "Touches"
         )
MSG_HASH(
         MENU_ENUM_LABEL_VALUE_CORE_LIST,
         "Charger un cœur"
         )
MSG_HASH(
         MENU_ENUM_LABEL_VALUE_SIDELOAD_CORE_LIST,
         "Installer ou restaurer un cœur"
         )
MSG_HASH(
         MENU_ENUM_LABEL_VALUE_SIDELOAD_CORE_ERROR,
         "Installation du cœur échouée"
         )
MSG_HASH(
         MENU_ENUM_LABEL_VALUE_SIDELOAD_CORE_SUCCESS,
         "Installation du cœur réussie"
         )
MSG_HASH(
         MENU_ENUM_LABEL_VALUE_CORE_OPTIONS,
         "Options"
         )
MSG_HASH(
         MENU_ENUM_LABEL_VALUE_CORE_SETTINGS,
         "Cœurs"
         )
MSG_HASH(
         MENU_ENUM_LABEL_VALUE_CORE_SET_SUPPORTS_NO_CONTENT_ENABLE,
         "Démarrer un cœur automatiquement"
         )
MSG_HASH(
         MENU_ENUM_LABEL_VALUE_CORE_UPDATER_AUTO_EXTRACT_ARCHIVE,
         "Extraire automatiquement les archives téléchargées"
         )
MSG_HASH(
         MENU_ENUM_LABEL_VALUE_CORE_UPDATER_BUILDBOT_URL,
         "Adresse URL des cœurs sur le Buildbot"
         )
MSG_HASH(
         MENU_ENUM_LABEL_VALUE_CORE_UPDATER_LIST,
         "Mise à jour des cœurs"
         )
MSG_HASH(
         MENU_ENUM_LABEL_VALUE_CORE_UPDATER_SETTINGS,
         "Mise à jour"
         )
MSG_HASH(
         MENU_ENUM_LABEL_VALUE_CPU_ARCHITECTURE,
         "Architecture du processeur :"
         )
MSG_HASH(
         MENU_ENUM_LABEL_VALUE_CPU_CORES,
         "Cœurs du processeur :"
         )
MSG_HASH(
         MENU_ENUM_LABEL_VALUE_CURSOR_DIRECTORY,
         "Pointeurs"
         )
MSG_HASH(
         MENU_ENUM_LABEL_VALUE_CURSOR_MANAGER,
         "Gestionnaire de pointeurs"
         )
MSG_HASH(
         MENU_ENUM_LABEL_VALUE_CUSTOM_RATIO,
         "Rapport d'aspect personnalisé"
         )
MSG_HASH(
         MENU_ENUM_LABEL_VALUE_DATABASE_MANAGER,
         "Gestionnaire de base de données"
         )
MSG_HASH(
         MENU_ENUM_LABEL_VALUE_DATABASE_SELECTION,
         "Sélection de base de données"
         )
MSG_HASH(
         MENU_ENUM_LABEL_VALUE_DELETE_ENTRY,
         "Supprimer"
         )
MSG_HASH(
         MENU_ENUM_LABEL_VALUE_FAVORITES,
         "Dossier de démarrage"
         )
MSG_HASH(
         MENU_ENUM_LABEL_VALUE_DIRECTORY_CONTENT,
         "<Dossier de contenu>"
         )
MSG_HASH(
         MENU_ENUM_LABEL_VALUE_DIRECTORY_DEFAULT,
         "<Par défaut>"
         )
MSG_HASH(
         MENU_ENUM_LABEL_VALUE_DIRECTORY_NONE,
         "<Aucun>"
         )
MSG_HASH(
         MENU_ENUM_LABEL_VALUE_DIRECTORY_NOT_FOUND,
         "Dossier non trouvé."
         )
MSG_HASH(
         MENU_ENUM_LABEL_VALUE_DIRECTORY_SETTINGS,
         "Dossiers"
         )
MSG_HASH(
         MENU_ENUM_LABEL_VALUE_DISK_CYCLE_TRAY_STATUS,
         "État du plateau du lecteur de disque"
         )
MSG_HASH(
         MENU_ENUM_LABEL_VALUE_DISK_IMAGE_APPEND,
         "Ajouter une image disque"
         )
MSG_HASH(
         MENU_ENUM_LABEL_VALUE_DISK_INDEX,
         "Numéro du disque"
         )
MSG_HASH(
         MENU_ENUM_LABEL_VALUE_DISK_OPTIONS,
         "Contrôle de disque"
         )
MSG_HASH(
         MENU_ENUM_LABEL_VALUE_DONT_CARE,
         "Peu importe"
         )
MSG_HASH(
         MENU_ENUM_LABEL_VALUE_DOWNLOADED_FILE_DETECT_CORE_LIST,
         "Téléchargements"
         )
MSG_HASH(
         MENU_ENUM_LABEL_VALUE_DOWNLOAD_CORE,
         "Télécharger un cœur"
         )
MSG_HASH(
         MENU_ENUM_LABEL_VALUE_DOWNLOAD_CORE_CONTENT,
         "Téléchargement de contenu"
         )
MSG_HASH(
         MENU_ENUM_LABEL_VALUE_DPI_OVERRIDE_ENABLE,
         "Remplacer la valeur des pixels/pouce"
         )
MSG_HASH(
         MENU_ENUM_LABEL_VALUE_DPI_OVERRIDE_VALUE,
         "Valeur de remplacement des pixels/pouce"
         )
MSG_HASH(
         MENU_ENUM_LABEL_VALUE_DRIVER_SETTINGS,
         "Pilotes"
         )
MSG_HASH(
         MENU_ENUM_LABEL_VALUE_DUMMY_ON_CORE_SHUTDOWN,
         "Charger un cœur factice à la fermeture"
         )
MSG_HASH(
         MENU_ENUM_LABEL_VALUE_CHECK_FOR_MISSING_FIRMWARE,
         "Vérifier la présence du firmware avant le chargement"
         )
MSG_HASH(
         MENU_ENUM_LABEL_VALUE_DYNAMIC_WALLPAPER,
         "Arrière-plan dynamique"
         )
MSG_HASH(
         MENU_ENUM_LABEL_VALUE_DYNAMIC_WALLPAPERS_DIRECTORY,
         "Arrière-plans dynamiques"
         )
MSG_HASH(
         MENU_ENUM_LABEL_VALUE_CHEEVOS_ENABLE,
         "Succès"
         )
MSG_HASH(
         MENU_ENUM_LABEL_VALUE_FALSE,
         "Faux"
         )
MSG_HASH(
         MENU_ENUM_LABEL_VALUE_FASTFORWARD_RATIO,
         "Vitesse d'exécution maximale"
         )
MSG_HASH(
         MENU_ENUM_LABEL_VALUE_FAVORITES_TAB,
         "Favoris"
         )
MSG_HASH(
         MENU_ENUM_LABEL_VALUE_FPS_SHOW,
         "Afficher le nombre d'images/s"
         )
MSG_HASH(
         MENU_ENUM_LABEL_VALUE_MEMORY_SHOW,
         "Inclure les détails de la mémoire"
         )
MSG_HASH(
         MENU_ENUM_LABEL_VALUE_FRAME_THROTTLE_ENABLE,
         "Limiter la vitesse d'exécution maximale"
         )
MSG_HASH(
         MENU_ENUM_LABEL_VALUE_VRR_RUNLOOP_ENABLE,
         "Synchroniser à la fréquence exacte du contenu (G-Sync, FreeSync)"
         )
MSG_HASH(
         MENU_ENUM_LABEL_VALUE_FRAME_THROTTLE_SETTINGS,
         "Limiteur d'images/s"
         )
MSG_HASH(
         MENU_ENUM_LABEL_VALUE_FRONTEND_COUNTERS,
         "Compteurs de l'interface utilisateur"
         )
MSG_HASH(
         MENU_ENUM_LABEL_VALUE_GAME_SPECIFIC_OPTIONS,
         "Charger automatiquement les options du cœur par contenu"
         )
MSG_HASH(
         MENU_ENUM_LABEL_VALUE_GAME_SPECIFIC_OPTIONS_CREATE,
         "Créer un fichier d'options pour le jeu"
         )
MSG_HASH(
         MENU_ENUM_LABEL_VALUE_GAME_SPECIFIC_OPTIONS_IN_USE,
         "Sauvegarder le fichier d'options pour le jeu"
         )
MSG_HASH(
         MENU_ENUM_LABEL_VALUE_HELP,
         "Aide"
         )
MSG_HASH(
         MENU_ENUM_LABEL_VALUE_HELP_AUDIO_VIDEO_TROUBLESHOOTING,
         "Dépannage audio/vidéo"
         )
MSG_HASH(
         MENU_ENUM_LABEL_VALUE_HELP_CHANGE_VIRTUAL_GAMEPAD,
         "Changement de la manette virtuelle en surimpression"
         )
MSG_HASH(
         MENU_ENUM_LABEL_VALUE_HELP_CONTROLS,
         "Contrôles de base du menu"
         )
MSG_HASH(
         MENU_ENUM_LABEL_VALUE_HELP_LIST,
         "Aide"
         )
MSG_HASH(
         MENU_ENUM_LABEL_VALUE_HELP_LOADING_CONTENT,
         "Chargement de contenu"
         )
MSG_HASH(
         MENU_ENUM_LABEL_VALUE_HELP_SCANNING_CONTENT,
         "Analyse de contenu"
         )
MSG_HASH(
         MENU_ENUM_LABEL_VALUE_HELP_WHAT_IS_A_CORE,
         "Qu'est-ce qu'un cœur ?"
         )
MSG_HASH(
         MENU_ENUM_LABEL_VALUE_HISTORY_LIST_ENABLE,
         "Historique"
         )
MSG_HASH(
         MENU_ENUM_LABEL_VALUE_HISTORY_TAB,
         "Historique"
         )
MSG_HASH(
         MENU_ENUM_LABEL_VALUE_HORIZONTAL_MENU,
         "Menu horizontal"
         )
MSG_HASH(
         MENU_ENUM_LABEL_VALUE_IMAGES_TAB,
         "Images"
         )
MSG_HASH(
         MENU_ENUM_LABEL_VALUE_INFORMATION,
         "Informations"
         )
MSG_HASH(
         MENU_ENUM_LABEL_VALUE_INFORMATION_LIST,
         "Informations"
         )
MSG_HASH(
         MENU_ENUM_LABEL_VALUE_INPUT_ADC_TYPE,
         "Type analogique vers numérique"
         )
MSG_HASH(
         MENU_ENUM_LABEL_VALUE_INPUT_ALL_USERS_CONTROL_MENU,
         "Tous les utilisateurs contrôlent le menu"
         )
MSG_HASH(
         MENU_ENUM_LABEL_VALUE_INPUT_ANALOG_LEFT_X,
         "Analogique gauche X"
         )
MSG_HASH(
         MENU_ENUM_LABEL_VALUE_INPUT_ANALOG_LEFT_X_MINUS,
         "Analogique gauche X- (gauche)"
         )
MSG_HASH(
         MENU_ENUM_LABEL_VALUE_INPUT_ANALOG_LEFT_X_PLUS,
         "Analogique gauche X+ (droite)"
         )
MSG_HASH(
         MENU_ENUM_LABEL_VALUE_INPUT_ANALOG_LEFT_Y,
         "Analogique gauche Y"
         )
MSG_HASH(
         MENU_ENUM_LABEL_VALUE_INPUT_ANALOG_LEFT_Y_MINUS,
         "Analogique gauche Y- (haut)"
         )
MSG_HASH(
         MENU_ENUM_LABEL_VALUE_INPUT_ANALOG_LEFT_Y_PLUS,
         "Analogique gauche Y+ (bas)"
         )
MSG_HASH(
         MENU_ENUM_LABEL_VALUE_INPUT_ANALOG_RIGHT_X,
         "Analogique droit X"
         )
MSG_HASH(
         MENU_ENUM_LABEL_VALUE_INPUT_ANALOG_RIGHT_X_MINUS,
         "Analogique droit X- (gauche)"
         )
MSG_HASH(
         MENU_ENUM_LABEL_VALUE_INPUT_ANALOG_RIGHT_X_PLUS,
         "Analogique droit X+ (droite)"
         )
MSG_HASH(
         MENU_ENUM_LABEL_VALUE_INPUT_ANALOG_RIGHT_Y,
         "Analogique droit Y"
         )
MSG_HASH(
         MENU_ENUM_LABEL_VALUE_INPUT_ANALOG_RIGHT_Y_MINUS,
         "Analogique droit Y- (haut)"
         )
MSG_HASH(
         MENU_ENUM_LABEL_VALUE_INPUT_ANALOG_RIGHT_Y_PLUS,
         "Analogique droit Y+ (bas)"
         )
MSG_HASH(
         MENU_ENUM_LABEL_VALUE_INPUT_LIGHTGUN_TRIGGER,
         "Gâchette de pistolet"
         )
MSG_HASH(
         MENU_ENUM_LABEL_VALUE_INPUT_LIGHTGUN_RELOAD,
         "Rechargement de pistolet"
         )
MSG_HASH(
         MENU_ENUM_LABEL_VALUE_INPUT_LIGHTGUN_AUX_A,
         "Pistolet aux A"
         )
MSG_HASH(
         MENU_ENUM_LABEL_VALUE_INPUT_LIGHTGUN_AUX_B,
         "Pistolet aux B"
         )
MSG_HASH(
         MENU_ENUM_LABEL_VALUE_INPUT_LIGHTGUN_AUX_C,
         "Pistolet aux C"
         )
MSG_HASH(
         MENU_ENUM_LABEL_VALUE_INPUT_LIGHTGUN_START,
         "Pistolet Start"
         )
MSG_HASH(
         MENU_ENUM_LABEL_VALUE_INPUT_LIGHTGUN_SELECT,
         "Pistolet Select"
         )
MSG_HASH(
         MENU_ENUM_LABEL_VALUE_INPUT_LIGHTGUN_DPAD_UP,
         "Croix pistolet Haut"
         )
MSG_HASH(
         MENU_ENUM_LABEL_VALUE_INPUT_LIGHTGUN_DPAD_DOWN,
         "Croix pistolet Bas"
         )
MSG_HASH(
         MENU_ENUM_LABEL_VALUE_INPUT_LIGHTGUN_DPAD_LEFT,
         "Croix pistolet Gauche"
         )
MSG_HASH(
         MENU_ENUM_LABEL_VALUE_INPUT_LIGHTGUN_DPAD_RIGHT,
         "Croix pistolet Droite"
         )
MSG_HASH(
         MENU_ENUM_LABEL_VALUE_INPUT_AUTODETECT_ENABLE,
         "Configuration automatique"
         )
MSG_HASH(
         MENU_ENUM_LABEL_VALUE_INPUT_BUTTON_AXIS_THRESHOLD,
         "Seuil de l'axe de la touche"
         )
MSG_HASH(
         MENU_ENUM_LABEL_VALUE_INPUT_ANALOG_DEADZONE,
         "Deadzone analogique"
         )
MSG_HASH(
         MENU_ENUM_LABEL_VALUE_INPUT_ANALOG_SENSITIVITY,
         "Sensibilité analogique"
         )
MSG_HASH(
         MENU_ENUM_LABEL_VALUE_MENU_INPUT_SWAP_OK_CANCEL,
         "Inverser les touches Confirmer et Annuler dans le menu"
         )
MSG_HASH(
         MENU_ENUM_LABEL_VALUE_INPUT_BIND_ALL,
         "Tout assigner"
         )
MSG_HASH(
         MENU_ENUM_LABEL_VALUE_INPUT_BIND_DEFAULT_ALL,
         "Tout assigner par défaut"
         )
MSG_HASH(
         MENU_ENUM_LABEL_VALUE_INPUT_BIND_TIMEOUT,
         "Délai pour l'assignation"
         )
MSG_HASH(
         MENU_ENUM_LABEL_VALUE_INPUT_BIND_HOLD,
         "Temps de maintien pour l'assignation"
         )
MSG_HASH(
         MENU_ENUM_LABEL_VALUE_INPUT_BLOCK_TIMEOUT,
         "Délai pour bloquer l'assignation"
         )
MSG_HASH(
         MENU_ENUM_LABEL_VALUE_INPUT_DESCRIPTOR_HIDE_UNBOUND,
         "Masquer les descripteurs d'appellation des touches spécifiques au cœur non assignés"
         )
MSG_HASH(
         MENU_ENUM_LABEL_VALUE_INPUT_DESCRIPTOR_LABEL_SHOW,
         "Afficher les descripteurs d'appellation des touches spécifiques au cœur"
         )
MSG_HASH(
         MENU_ENUM_LABEL_VALUE_INPUT_DEVICE_INDEX,
         "Numéro du périphérique"
         )
MSG_HASH(
         MENU_ENUM_LABEL_VALUE_INPUT_DEVICE_TYPE,
         "Type de périphérique"
         )
MSG_HASH(
         MENU_ENUM_LABEL_VALUE_INPUT_MOUSE_INDEX,
         "Numéro de la souris"
         )
MSG_HASH(
         MENU_ENUM_LABEL_VALUE_INPUT_DRIVER,
         "Entrées"
         )
MSG_HASH(
         MENU_ENUM_LABEL_VALUE_INPUT_DUTY_CYCLE,
         "Cycle de répétition des touches"
         )
MSG_HASH(
         MENU_ENUM_LABEL_VALUE_INPUT_HOTKEY_BINDS,
         "Assignations des touches de raccourci"
         )
MSG_HASH(
         MENU_ENUM_LABEL_VALUE_INPUT_ICADE_ENABLE,
         "Mappage clavier manette"
         )
MSG_HASH(
         MENU_ENUM_LABEL_VALUE_INPUT_JOYPAD_A,
         "Bouton A (droite)"
         )
MSG_HASH(
         MENU_ENUM_LABEL_VALUE_INPUT_JOYPAD_B,
         "Bouton B (bas)"
         )
MSG_HASH(
         MENU_ENUM_LABEL_VALUE_INPUT_JOYPAD_DOWN,
         "Croix Bas"
         )
MSG_HASH(
         MENU_ENUM_LABEL_VALUE_INPUT_JOYPAD_L2,
         "Bouton L2 (gâchette)"
         )
MSG_HASH(
         MENU_ENUM_LABEL_VALUE_INPUT_JOYPAD_L3,
         "Bouton L3 (pouce)"
         )
MSG_HASH(
         MENU_ENUM_LABEL_VALUE_INPUT_JOYPAD_L,
         "Bouton L (épaule)"
         )
MSG_HASH(
         MENU_ENUM_LABEL_VALUE_INPUT_JOYPAD_LEFT,
         "Croix Gauche"
         )
MSG_HASH(
         MENU_ENUM_LABEL_VALUE_INPUT_JOYPAD_R2,
         "Bouton R2 (gâchette)"
         )
MSG_HASH(
         MENU_ENUM_LABEL_VALUE_INPUT_JOYPAD_R3,
         "Bouton R3 (pouce)"
         )
MSG_HASH(
         MENU_ENUM_LABEL_VALUE_INPUT_JOYPAD_R,
         "Bouton R (épaule)"
         )
MSG_HASH(
         MENU_ENUM_LABEL_VALUE_INPUT_JOYPAD_RIGHT,
         "Croix Droite"
         )
MSG_HASH(
         MENU_ENUM_LABEL_VALUE_INPUT_JOYPAD_SELECT,
         "Bouton Select"
         )
MSG_HASH(
         MENU_ENUM_LABEL_VALUE_INPUT_JOYPAD_START,
         "Bouton Start"
         )
MSG_HASH(
         MENU_ENUM_LABEL_VALUE_INPUT_JOYPAD_UP,
         "Croix Haut"
         )
MSG_HASH(
         MENU_ENUM_LABEL_VALUE_INPUT_JOYPAD_X,
         "Bouton X (haut)"
         )
MSG_HASH(
         MENU_ENUM_LABEL_VALUE_INPUT_JOYPAD_Y,
         "Bouton Y (gauche)"
         )
MSG_HASH(
         MENU_ENUM_LABEL_VALUE_INPUT_KEY,
         "(Touche : %s)"
         )
MSG_HASH(
         MENU_ENUM_LABEL_VALUE_INPUT_MOUSE_LEFT,
         "Souris 1"
         )
MSG_HASH(
         MENU_ENUM_LABEL_VALUE_INPUT_MOUSE_RIGHT,
         "Souris 2"
         )
MSG_HASH(
         MENU_ENUM_LABEL_VALUE_INPUT_MOUSE_MIDDLE,
         "Souris 3"
         )
MSG_HASH(
         MENU_ENUM_LABEL_VALUE_INPUT_MOUSE_BUTTON4,
         "Souris 4"
         )
MSG_HASH(
         MENU_ENUM_LABEL_VALUE_INPUT_MOUSE_BUTTON5,
         "Souris 5"
         )
MSG_HASH(
         MENU_ENUM_LABEL_VALUE_INPUT_MOUSE_WHEEL_UP,
         "Molette Haut"
         )
MSG_HASH(
         MENU_ENUM_LABEL_VALUE_INPUT_MOUSE_WHEEL_DOWN,
         "Molette Bas"
         )
MSG_HASH(
         MENU_ENUM_LABEL_VALUE_INPUT_MOUSE_HORIZ_WHEEL_UP,
         "Molette Gauche"
         )
MSG_HASH(
         MENU_ENUM_LABEL_VALUE_INPUT_MOUSE_HORIZ_WHEEL_DOWN,
         "Molette Droite"
         )
MSG_HASH(
         MENU_ENUM_LABEL_VALUE_INPUT_KEYBOARD_GAMEPAD_MAPPING_TYPE,
         "Type de mappage clavier manette"
         )
MSG_HASH(
         MENU_ENUM_LABEL_VALUE_INPUT_MAX_USERS,
         "Nombre maximum d'utilisateurs"
         )
MSG_HASH(
         MENU_ENUM_LABEL_VALUE_INPUT_MENU_ENUM_TOGGLE_GAMEPAD_COMBO,
         "Combinaison de touches pour afficher/masquer le menu"
         )
MSG_HASH(
         MENU_ENUM_LABEL_VALUE_INPUT_META_CHEAT_INDEX_MINUS,
         "Numéro de cheat -"
         )
MSG_HASH(
         MENU_ENUM_LABEL_VALUE_INPUT_META_CHEAT_INDEX_PLUS,
         "Numéro de cheat +"
         )
MSG_HASH(
         MENU_ENUM_LABEL_VALUE_INPUT_META_CHEAT_TOGGLE,
         "Activer/désactiver les cheats"
         )
MSG_HASH(
         MENU_ENUM_LABEL_VALUE_INPUT_META_DISK_EJECT_TOGGLE,
         "Éjecter/insérer un disque"
         )
MSG_HASH(
         MENU_ENUM_LABEL_VALUE_INPUT_META_DISK_NEXT,
         "Disque suivant"
         )
MSG_HASH(
         MENU_ENUM_LABEL_VALUE_INPUT_META_DISK_PREV,
         "Disque précédent"
         )
MSG_HASH(
         MENU_ENUM_LABEL_VALUE_INPUT_META_ENABLE_HOTKEY,
         "Raccourcis"
         )
MSG_HASH(
         MENU_ENUM_LABEL_VALUE_INPUT_META_FAST_FORWARD_HOLD_KEY,
         "Avance rapide (maintenir)"
         )
MSG_HASH(
         MENU_ENUM_LABEL_VALUE_INPUT_META_FAST_FORWARD_KEY,
         "Avance rapide (activer/désactiver)"
         )
MSG_HASH(
         MENU_ENUM_LABEL_VALUE_INPUT_META_FRAMEADVANCE,
         "Avance image par image"
         )
MSG_HASH(
         MENU_ENUM_LABEL_VALUE_INPUT_META_SEND_DEBUG_INFO,
         "Envoyer l'information de déboguage"
         )
MSG_HASH(
         MENU_ENUM_LABEL_VALUE_INPUT_META_FPS_TOGGLE,
         "Afficher/masquer les images/s"
         )
MSG_HASH(
         MENU_ENUM_LABEL_VALUE_INPUT_META_NETPLAY_HOST_TOGGLE,
         "Activer/désactiver l'hébergement du jeu en réseau"
         )
MSG_HASH(
         MENU_ENUM_LABEL_VALUE_INPUT_META_FULLSCREEN_TOGGLE_KEY,
         "Activer/désactiver le mode plein écran"
         )
MSG_HASH(
         MENU_ENUM_LABEL_VALUE_INPUT_META_GRAB_MOUSE_TOGGLE,
         "Activer/désactiver la capture de la souris"
         )
MSG_HASH(
         MENU_ENUM_LABEL_VALUE_INPUT_META_GAME_FOCUS_TOGGLE,
         "Ramener/renvoyer le jeu au premier plan/en arrière-plan"
         )
MSG_HASH(
         MENU_ENUM_LABEL_VALUE_INPUT_META_UI_COMPANION_TOGGLE,
         "Afficher/masquer le menu du bureau"
         )
MSG_HASH(
         MENU_ENUM_LABEL_VALUE_INPUT_META_LOAD_STATE_KEY,
         "Charger un état"
         )
MSG_HASH(
         MENU_ENUM_LABEL_VALUE_INPUT_META_MENU_TOGGLE,
         "Afficher/masquer le menu"
         )
MSG_HASH(
         MENU_ENUM_LABEL_VALUE_INPUT_META_BSV_RECORD_TOGGLE,
         "Activer/désactiver l'enregistrement des touches pressées"
         )
MSG_HASH(
         MENU_ENUM_LABEL_VALUE_INPUT_META_MUTE,
         "Activer/désactiver le mode muet"
         )
MSG_HASH(
         MENU_ENUM_LABEL_VALUE_INPUT_META_NETPLAY_GAME_WATCH,
         "Basculer entre le mode joueur/spectateur de jeu en réseau"
         )
MSG_HASH(
         MENU_ENUM_LABEL_VALUE_INPUT_META_OSK,
         "Afficher/masquer le clavier virtuel à l'écran"
         )
MSG_HASH(
         MENU_ENUM_LABEL_VALUE_INPUT_META_OVERLAY_NEXT,
         "Surimpression suivante"
         )
MSG_HASH(
         MENU_ENUM_LABEL_VALUE_INPUT_META_PAUSE_TOGGLE,
         "Mettre en pause/reprendre"
         )
#ifdef HAVE_LAKKA
MSG_HASH(
         MENU_ENUM_LABEL_VALUE_INPUT_META_QUIT_KEY,
         "Redémarrer RetroArch"
         )
#else
MSG_HASH(
         MENU_ENUM_LABEL_VALUE_INPUT_META_QUIT_KEY,
         "Quitter RetroArch"
         )
#endif
MSG_HASH(
         MENU_ENUM_LABEL_VALUE_INPUT_META_RESET,
         "Redémarrer le jeu"
         )
MSG_HASH(
         MENU_ENUM_LABEL_VALUE_INPUT_META_REWIND,
         "Rembobiner"
         )
MSG_HASH(
         MENU_ENUM_LABEL_VALUE_INPUT_META_CHEAT_DETAILS,
         "Détails du cheat"
         )
MSG_HASH(
         MENU_ENUM_LABEL_VALUE_INPUT_META_CHEAT_SEARCH,
         "Lancer ou continuer la recherche de cheat"
         )
MSG_HASH(
         MENU_ENUM_LABEL_VALUE_INPUT_META_SAVE_STATE_KEY,
         "Sauvegarder l'état"
         )
MSG_HASH(
         MENU_ENUM_LABEL_VALUE_INPUT_META_SCREENSHOT,
         "Prendre une capture d'écran"
         )
MSG_HASH(
         MENU_ENUM_LABEL_VALUE_INPUT_META_SHADER_NEXT,
         "Shader suivant"
         )
MSG_HASH(
         MENU_ENUM_LABEL_VALUE_INPUT_META_SHADER_PREV,
         "Shader précédent"
         )
MSG_HASH(
         MENU_ENUM_LABEL_VALUE_INPUT_META_SLOWMOTION_HOLD_KEY,
         "Ralenti (maintenir)"
         )
MSG_HASH(
         MENU_ENUM_LABEL_VALUE_INPUT_META_SLOWMOTION_KEY,
         "Ralenti (activer/désactiver)"
         )
MSG_HASH(
         MENU_ENUM_LABEL_VALUE_INPUT_META_STATE_SLOT_MINUS,
         "Emplacement de sauvegarde instantanée -"
         )
MSG_HASH(
         MENU_ENUM_LABEL_VALUE_INPUT_META_STATE_SLOT_PLUS,
         "Emplacement de sauvegarde instantanée +"
         )
MSG_HASH(
         MENU_ENUM_LABEL_VALUE_INPUT_META_VOLUME_DOWN,
         "Volume -"
         )
MSG_HASH(
         MENU_ENUM_LABEL_VALUE_INPUT_META_VOLUME_UP,
         "Volume +"
         )
MSG_HASH(
         MENU_ENUM_LABEL_VALUE_INPUT_OVERLAY_ENABLE,
         "Surimpression à l'écran"
         )
MSG_HASH(
         MENU_ENUM_LABEL_VALUE_INPUT_OVERLAY_HIDE_IN_MENU,
         "Masquer la surimpression dans le menu"
         )
MSG_HASH(
         MENU_ENUM_LABEL_VALUE_INPUT_OVERLAY_SHOW_PHYSICAL_INPUTS,
         "Afficher les touches pressées sur la surimpression"
         )
MSG_HASH(
         MENU_ENUM_LABEL_VALUE_INPUT_OVERLAY_SHOW_PHYSICAL_INPUTS_PORT,
         "Afficher le port d'écoute des touches pressées"
         )
MSG_HASH(
         MENU_ENUM_LABEL_VALUE_INPUT_POLL_TYPE_BEHAVIOR,
         "Comportement de la détection des touches pressées"
         )
MSG_HASH(
         MENU_ENUM_LABEL_VALUE_INPUT_POLL_TYPE_BEHAVIOR_EARLY,
         "Précoce"
         )
MSG_HASH(
         MENU_ENUM_LABEL_VALUE_INPUT_POLL_TYPE_BEHAVIOR_LATE,
         "Tardive"
         )
MSG_HASH(
         MENU_ENUM_LABEL_VALUE_INPUT_POLL_TYPE_BEHAVIOR_NORMAL,
         "Normal"
         )
MSG_HASH(
         MENU_ENUM_LABEL_VALUE_INPUT_PREFER_FRONT_TOUCH,
         "Préférer le tactile avant"
         )
MSG_HASH(
         MENU_ENUM_LABEL_VALUE_INPUT_REMAPPING_DIRECTORY,
         "Remappage des touches"
         )
MSG_HASH(
         MENU_ENUM_LABEL_VALUE_INPUT_REMAP_BINDS_ENABLE,
         "Remapper les assignations d'entrées pour ce cœur"
         )
MSG_HASH(
         MENU_ENUM_LABEL_VALUE_INPUT_SAVE_AUTOCONFIG,
         "Sauvegarder la configuration automatique"
         )
MSG_HASH(
         MENU_ENUM_LABEL_VALUE_INPUT_SETTINGS,
         "Entrées"
         )
MSG_HASH(
         MENU_ENUM_LABEL_VALUE_INPUT_SMALL_KEYBOARD_ENABLE,
         "Clavier minimal"
         )
MSG_HASH(
         MENU_ENUM_LABEL_VALUE_INPUT_TOUCH_ENABLE,
         "Tactile"
         )
MSG_HASH(
         MENU_ENUM_LABEL_VALUE_INPUT_TURBO_ENABLE,
         "Turbo"
         )
MSG_HASH(
         MENU_ENUM_LABEL_VALUE_INPUT_TURBO_PERIOD,
         "Durée du turbo"
         )
MSG_HASH(
         MENU_ENUM_LABEL_VALUE_INPUT_USER_BINDS,
         "Touches de l'utilisateur %u"
         )
MSG_HASH(
         MENU_ENUM_LABEL_VALUE_LATENCY_SETTINGS,
         "Latence"
         )
MSG_HASH(
         MENU_ENUM_LABEL_VALUE_INTERNAL_STORAGE_STATUS,
         "État du stockage interne"
         )
MSG_HASH(
         MENU_ENUM_LABEL_VALUE_JOYPAD_AUTOCONFIG_DIR,
         "Configuration automatique des touches"
         )
MSG_HASH(
         MENU_ENUM_LABEL_VALUE_JOYPAD_DRIVER,
         "Manettes"
         )
MSG_HASH(
         MENU_ENUM_LABEL_VALUE_LAKKA_SERVICES,
         "Services"
         )
MSG_HASH(
         MENU_ENUM_LABEL_VALUE_LANG_CHINESE_SIMPLIFIED,
         "Chinois (Simplifié)"
         )
MSG_HASH(
         MENU_ENUM_LABEL_VALUE_LANG_CHINESE_TRADITIONAL,
         "Chinois (Traditionnel)"
         )
MSG_HASH(
         MENU_ENUM_LABEL_VALUE_LANG_DUTCH,
         "Néerlandais"
         )
MSG_HASH(
         MENU_ENUM_LABEL_VALUE_LANG_ENGLISH,
         "Anglais"
         )
MSG_HASH(
         MENU_ENUM_LABEL_VALUE_LANG_ESPERANTO,
         "Espéranto"
         )
MSG_HASH(
         MENU_ENUM_LABEL_VALUE_LANG_FRENCH,
         "Français"
         )
MSG_HASH(
         MENU_ENUM_LABEL_VALUE_LANG_GERMAN,
         "Allemand"
         )
MSG_HASH(
         MENU_ENUM_LABEL_VALUE_LANG_ITALIAN,
         "Italien"
         )
MSG_HASH(
         MENU_ENUM_LABEL_VALUE_LANG_JAPANESE,
         "Japonais"
         )
MSG_HASH(
         MENU_ENUM_LABEL_VALUE_LANG_KOREAN,
         "Coréen"
         )
MSG_HASH(
         MENU_ENUM_LABEL_VALUE_LANG_POLISH,
         "Polonais"
         )
MSG_HASH(
         MENU_ENUM_LABEL_VALUE_LANG_PORTUGUESE_BRAZIL,
         "Portugais (Brésil)"
         )
MSG_HASH(
         MENU_ENUM_LABEL_VALUE_LANG_PORTUGUESE_PORTUGAL,
         "Portugais (Portugal)"
         )
MSG_HASH(
         MENU_ENUM_LABEL_VALUE_LANG_RUSSIAN,
         "Russe"
         )
MSG_HASH(
         MENU_ENUM_LABEL_VALUE_LANG_SPANISH,
         "Espagnol"
         )
MSG_HASH(
         MENU_ENUM_LABEL_VALUE_LANG_VIETNAMESE,
         "Vietnamien"
         )
MSG_HASH(
         MENU_ENUM_LABEL_VALUE_LANG_ARABIC,
         "Arabe"
         )
MSG_HASH(
         MENU_ENUM_LABEL_VALUE_LANG_GREEK,
         "Grec"
         )
MSG_HASH(
         MENU_ENUM_LABEL_VALUE_LANG_TURKISH,
         "Turc"
         )
MSG_HASH(
         MENU_ENUM_LABEL_VALUE_LEFT_ANALOG,
         "Analogique gauche"
         )
MSG_HASH(
         MENU_ENUM_LABEL_VALUE_LIBRETRO_DIR_PATH,
         "Cœurs"
         )
MSG_HASH(
         MENU_ENUM_LABEL_VALUE_LIBRETRO_INFO_PATH,
         "Infos des cœurs"
         )
MSG_HASH(
         MENU_ENUM_LABEL_VALUE_LIBRETRO_LOG_LEVEL,
         "Niveau de journalisation des cœurs"
         )
MSG_HASH(
         MENU_ENUM_LABEL_VALUE_LINEAR,
         "Linéaire"
         )
MSG_HASH(
         MENU_ENUM_LABEL_VALUE_LOAD_ARCHIVE,
         "Charger l'archive"
         )
MSG_HASH(
         MENU_ENUM_LABEL_VALUE_LOAD_CONTENT_HISTORY,
         "Charger l'élément récent"
         )
MSG_HASH(
         MENU_ENUM_LABEL_VALUE_LOAD_CONTENT_LIST,
         "Charger du contenu"
         )
MSG_HASH(
         MENU_ENUM_LABEL_VALUE_LOAD_STATE,
         "Charger une sauvegarde instantanée"
         )
MSG_HASH(
         MENU_ENUM_LABEL_VALUE_LOCATION_ALLOW,
         "Autoriser la géolocalisation"
         )
MSG_HASH(
         MENU_ENUM_LABEL_VALUE_LOCATION_DRIVER,
         "Géolocalisation"
         )
MSG_HASH(
         MENU_ENUM_LABEL_VALUE_LOGGING_SETTINGS,
         "Journalisation"
         )
MSG_HASH(
         MENU_ENUM_LABEL_VALUE_LOG_VERBOSITY,
         "Verbosité de la journalisation"
         )
MSG_HASH(
         MENU_ENUM_LABEL_VALUE_LOG_TO_FILE,
         "Journaliser vers un fichier"
         )
MSG_HASH(
         MENU_ENUM_SUBLABEL_LOG_TO_FILE,
         "Redirige les messages de la journalisation des évènements système vers un fichier. Requiert l'activation du réglage de 'Verbosité de la journalisation'."
         )
MSG_HASH(
         MENU_ENUM_LABEL_VALUE_LOG_TO_FILE_TIMESTAMP,
         "Fichiers de journalisation horodatés"
         )
MSG_HASH(
         MENU_ENUM_SUBLABEL_LOG_TO_FILE_TIMESTAMP,
         "Lors de la journalisation vers un fichier, redirige la sortie de chaque session RetroArch vers un nouveau fichier horodaté. Si désactivé, le journal est écrasé chaque fois que RetroArch est redémarré."
         )
MSG_HASH(
         MENU_ENUM_LABEL_VALUE_MAIN_MENU,
         "Menu principal"
         )
MSG_HASH(
         MENU_ENUM_LABEL_VALUE_MANAGEMENT,
         "Réglages de la base de données"
         )
MSG_HASH(
         MENU_ENUM_LABEL_VALUE_MATERIALUI_MENU_COLOR_THEME,
         "Couleur de thème du menu"
         )
MSG_HASH(
         MENU_ENUM_LABEL_VALUE_MATERIALUI_MENU_COLOR_THEME_BLUE,
         "Bleu"
         )
MSG_HASH(
         MENU_ENUM_LABEL_VALUE_MATERIALUI_MENU_COLOR_THEME_BLUE_GREY,
         "Bleu gris"
         )
MSG_HASH(
         MENU_ENUM_LABEL_VALUE_MATERIALUI_MENU_COLOR_THEME_DARK_BLUE,
         "Bleu sombre"
         )
MSG_HASH(
         MENU_ENUM_LABEL_VALUE_MATERIALUI_MENU_COLOR_THEME_GREEN,
         "Vert"
         )
MSG_HASH(
         MENU_ENUM_LABEL_VALUE_MATERIALUI_MENU_COLOR_THEME_NVIDIA_SHIELD,
         "Shield"
         )
MSG_HASH(
         MENU_ENUM_LABEL_VALUE_MATERIALUI_MENU_COLOR_THEME_RED,
         "Rouge"
         )
MSG_HASH(
         MENU_ENUM_LABEL_VALUE_MATERIALUI_MENU_COLOR_THEME_YELLOW,
         "Jaune"
         )
MSG_HASH(
         MENU_ENUM_LABEL_VALUE_MATERIALUI_MENU_FOOTER_OPACITY,
         "Opacité du pied de page"
         )
MSG_HASH(
         MENU_ENUM_LABEL_VALUE_MATERIALUI_MENU_HEADER_OPACITY,
         "Opacité de l'en-tête"
         )
MSG_HASH(
         MENU_ENUM_LABEL_VALUE_MENU_DRIVER,
         "Menu"
         )
MSG_HASH(
         MENU_ENUM_LABEL_VALUE_MENU_ENUM_THROTTLE_FRAMERATE,
         "Limiter les images/s dans le menu"
         )
MSG_HASH(
         MENU_ENUM_LABEL_VALUE_MENU_FILE_BROWSER_SETTINGS,
         "Réglages"
         )
MSG_HASH(
         MENU_ENUM_LABEL_VALUE_MENU_LINEAR_FILTER,
         "Filtre linéaire dans le menu"
         )
MSG_HASH(
         MENU_ENUM_SUBLABEL_MENU_LINEAR_FILTER,
         "Ajoute un léger flou au menu pour atténuer le contour des pixels bruts."
         )
MSG_HASH(
         MENU_ENUM_LABEL_VALUE_MENU_HORIZONTAL_ANIMATION,
         "Animation horizontale"
         )
MSG_HASH(
         MENU_ENUM_LABEL_VALUE_MENU_SETTINGS,
         "Apparence"
         )
MSG_HASH(
         MENU_ENUM_LABEL_VALUE_MENU_WALLPAPER,
         "Arrière-plan"
         )
MSG_HASH(
         MENU_ENUM_LABEL_VALUE_MENU_WALLPAPER_OPACITY,
         "Opacité de l'arrière-plan"
         )
MSG_HASH(
         MENU_ENUM_LABEL_VALUE_MISSING,
         "Manquant"
         )
MSG_HASH(
         MENU_ENUM_LABEL_VALUE_MORE,
         "..."
         )
MSG_HASH(
         MENU_ENUM_LABEL_VALUE_MOUSE_ENABLE,
         "Prise en charge de la souris"
         )
MSG_HASH(
         MENU_ENUM_LABEL_VALUE_MULTIMEDIA_SETTINGS,
         "Multimédia"
         )
MSG_HASH(
         MENU_ENUM_LABEL_VALUE_MUSIC_TAB,
         "Musique"
         )
MSG_HASH(
         MENU_ENUM_LABEL_VALUE_NAVIGATION_BROWSER_FILTER_SUPPORTED_EXTENSIONS_ENABLE,
         "Filtrer les extension inconnues"
         )
MSG_HASH(
         MENU_ENUM_LABEL_VALUE_NAVIGATION_WRAPAROUND,
         "Saut-retour dans les menus"
         )
MSG_HASH(
         MENU_ENUM_LABEL_VALUE_NEAREST,
         "Au plus proche"
         )
MSG_HASH(
         MENU_ENUM_LABEL_VALUE_NETPLAY,
         "Jeu en réseau"
         )
MSG_HASH(
         MENU_ENUM_LABEL_VALUE_NETPLAY_ALLOW_SLAVES,
         "Autoriser les clients en mode passif"
         )
MSG_HASH(
         MENU_ENUM_LABEL_VALUE_NETPLAY_CHECK_FRAMES,
         "Vérifier la latence par image du jeu en réseau"
         )
MSG_HASH(
         MENU_ENUM_LABEL_VALUE_NETPLAY_INPUT_LATENCY_FRAMES_MIN,
         "Latence d'entrées minimale"
         )
MSG_HASH(
         MENU_ENUM_LABEL_VALUE_NETPLAY_INPUT_LATENCY_FRAMES_RANGE,
         "Intervalle de latence d'entrées"
         )
MSG_HASH(
         MENU_ENUM_LABEL_VALUE_NETPLAY_DELAY_FRAMES,
         "Retarder les images du jeu en réseau"
         )
MSG_HASH(
         MENU_ENUM_LABEL_VALUE_NETPLAY_DISCONNECT,
         "Se déconnecter de l'hôte de jeu en réseau"
         )
MSG_HASH(
         MENU_ENUM_LABEL_VALUE_NETPLAY_ENABLE,
         "Jeu en réseau"
         )
MSG_HASH(
         MENU_ENUM_LABEL_VALUE_NETPLAY_ENABLE_CLIENT,
         "Se connecter à l'hôte de jeu en réseau"
         )
MSG_HASH(
         MENU_ENUM_LABEL_VALUE_NETPLAY_ENABLE_HOST,
         "Commencer à héberger le jeu en réseau"
         )
MSG_HASH(
         MENU_ENUM_LABEL_VALUE_NETPLAY_DISABLE_HOST,
         "Arrêter l'hébergement de jeu en réseau"
         )
MSG_HASH(
         MENU_ENUM_LABEL_VALUE_NETPLAY_IP_ADDRESS,
         "Adresse du serveur"
         )
MSG_HASH(
         MENU_ENUM_LABEL_VALUE_NETPLAY_LAN_SCAN_SETTINGS,
         "Analyser le réseau local"
         )
MSG_HASH(
         MENU_ENUM_LABEL_VALUE_NETPLAY_MODE,
         "Client de jeu en réseau"
         )
MSG_HASH(
         MENU_ENUM_LABEL_VALUE_NETPLAY_NICKNAME,
         "Pseudo"
         )
MSG_HASH(
         MENU_ENUM_LABEL_VALUE_NETPLAY_PASSWORD,
         "Mot de passe du serveur"
         )
MSG_HASH(
         MENU_ENUM_LABEL_VALUE_NETPLAY_PUBLIC_ANNOUNCE,
         "Annoncer le jeu en réseau publiquement"
         )
MSG_HASH(
         MENU_ENUM_LABEL_VALUE_NETPLAY_REQUEST_DEVICE_I,
         "Demander le périphérique %u"
         )
MSG_HASH(
         MENU_ENUM_LABEL_VALUE_NETPLAY_REQUIRE_SLAVES,
         "Interdire les clients non passifs"
         )
MSG_HASH(
         MENU_ENUM_LABEL_VALUE_NETPLAY_SETTINGS,
         "Réglages de jeu en réseau"
         )
MSG_HASH(
         MENU_ENUM_LABEL_VALUE_NETPLAY_SHARE_ANALOG,
         "Partage des entrées analogiques"
         )
MSG_HASH(
         MENU_ENUM_LABEL_VALUE_NETPLAY_SHARE_ANALOG_MAX,
         "Maximum"
         )
MSG_HASH(
         MENU_ENUM_LABEL_VALUE_NETPLAY_SHARE_ANALOG_AVERAGE,
         "Moyenne"
         )
MSG_HASH(
         MENU_ENUM_LABEL_VALUE_NETPLAY_SHARE_DIGITAL,
         "Partage des entrées numériques"
         )
MSG_HASH(
         MENU_ENUM_LABEL_VALUE_NETPLAY_SHARE_DIGITAL_OR,
         "Partager"
         )
MSG_HASH(
         MENU_ENUM_LABEL_VALUE_NETPLAY_SHARE_DIGITAL_XOR,
         "Saisir"
         )
MSG_HASH(
         MENU_ENUM_LABEL_VALUE_NETPLAY_SHARE_DIGITAL_VOTE,
         "Voter"
         )
MSG_HASH(
         MENU_ENUM_LABEL_VALUE_NETPLAY_SHARE_NONE,
         "Ne pas partager"
         )
MSG_HASH(
         MENU_ENUM_LABEL_VALUE_NETPLAY_SHARE_NO_PREFERENCE,
         "Pas de préférence"
         )
MSG_HASH(
         MENU_ENUM_LABEL_VALUE_NETPLAY_START_AS_SPECTATOR,
         "Mode spectateur de jeu en réseau"
         )
MSG_HASH(
         MENU_ENUM_LABEL_VALUE_NETPLAY_STATELESS_MODE,
         "Mode sans état de jeu en réseau"
         )
MSG_HASH(
         MENU_ENUM_LABEL_VALUE_NETPLAY_SPECTATE_PASSWORD,
         "Mot de passe du serveur pour les spectateurs"
         )
MSG_HASH(
         MENU_ENUM_LABEL_VALUE_NETPLAY_SPECTATOR_MODE_ENABLE,
         "Spectateur de jeu en réseau"
         )
MSG_HASH(
         MENU_ENUM_LABEL_VALUE_NETPLAY_TCP_UDP_PORT,
         "Port TCP du jeu en réseau"
         )
MSG_HASH(
         MENU_ENUM_LABEL_VALUE_NETPLAY_NAT_TRAVERSAL,
         "Traversée du NAT pour le jeu en réseau"
         )
MSG_HASH(
         MENU_ENUM_LABEL_VALUE_NETWORK_CMD_ENABLE,
         "Commandes réseau"
         )
MSG_HASH(
         MENU_ENUM_LABEL_VALUE_NETWORK_CMD_PORT,
         "Port des commandes réseau"
         )
MSG_HASH(
         MENU_ENUM_LABEL_VALUE_NETWORK_INFORMATION,
         "Informations réseau"
         )
MSG_HASH(
         MENU_ENUM_LABEL_VALUE_NETWORK_REMOTE_ENABLE,
         "Manette en réseau"
         )
MSG_HASH(
         MENU_ENUM_LABEL_VALUE_NETWORK_REMOTE_PORT,
         "Port de base de la manette en réseau"
         )
MSG_HASH(
         MENU_ENUM_LABEL_VALUE_NETWORK_SETTINGS,
         "Réseau"
         )
MSG_HASH(
         MENU_ENUM_LABEL_VALUE_NO,
         "Non"
         )
MSG_HASH(
         MENU_ENUM_LABEL_VALUE_NONE,
         "Aucun(e)"
         )
MSG_HASH(
         MENU_ENUM_LABEL_VALUE_NOT_AVAILABLE,
         "Indisponible"
         )
MSG_HASH(
         MENU_ENUM_LABEL_VALUE_NO_ACHIEVEMENTS_TO_DISPLAY,
         "Aucun succès à afficher."
         )
MSG_HASH(
         MENU_ENUM_LABEL_VALUE_NO_CORE,
         "Pas de cœur"
         )
MSG_HASH(
         MENU_ENUM_LABEL_VALUE_NO_CORES_AVAILABLE,
         "Pas de cœurs disponibles."
         )
MSG_HASH(
         MENU_ENUM_LABEL_VALUE_NO_CORE_INFORMATION_AVAILABLE,
         "Pas d'informations de cœur disponibles."
         )
MSG_HASH(
         MENU_ENUM_LABEL_VALUE_NO_CORE_OPTIONS_AVAILABLE,
         "Pas d'options de cœur disponibles."
         )
MSG_HASH(
         MENU_ENUM_LABEL_VALUE_NO_ENTRIES_TO_DISPLAY,
         "Pas d'entrées à afficher."
         )
MSG_HASH(
         MENU_ENUM_LABEL_VALUE_NO_HISTORY_AVAILABLE,
         "Pas d'historique disponible."
         )
MSG_HASH(
         MENU_ENUM_LABEL_VALUE_NO_INFORMATION_AVAILABLE,
         "Pas d'information disponible."
         )
MSG_HASH(
         MENU_ENUM_LABEL_VALUE_NO_ITEMS,
         "Aucun élément."
         )
MSG_HASH(
         MENU_ENUM_LABEL_VALUE_NO_NETPLAY_HOSTS_FOUND,
         "Aucun hôte de jeu en réseau trouvé."
         )
MSG_HASH(
         MENU_ENUM_LABEL_VALUE_NO_NETWORKS_FOUND,
         "Aucun réseau trouvé."
         )
MSG_HASH(
         MENU_ENUM_LABEL_VALUE_NO_PERFORMANCE_COUNTERS,
         "Pas de compteurs de performance."
         )
MSG_HASH(
         MENU_ENUM_LABEL_VALUE_NO_PLAYLISTS,
         "Pas de listes de lecture."
         )
MSG_HASH(
         MENU_ENUM_LABEL_VALUE_NO_PLAYLIST_ENTRIES_AVAILABLE,
         "Liste de lecture vide."
         )
MSG_HASH(
         MENU_ENUM_LABEL_VALUE_NO_SETTINGS_FOUND,
         "Pas de réglages trouvés."
         )
MSG_HASH(
         MENU_ENUM_LABEL_VALUE_NO_SHADER_PARAMETERS,
         "Aucuns paramètres de shader."
         )
MSG_HASH(
         MENU_ENUM_LABEL_VALUE_OFF,
         "Désactivé"
         )
MSG_HASH(
         MENU_ENUM_LABEL_VALUE_ON,
         "Activé"
         )
MSG_HASH(
         MENU_ENUM_LABEL_VALUE_ONLINE,
         "En ligne"
         )
MSG_HASH(
         MENU_ENUM_LABEL_VALUE_ONLINE_UPDATER,
         "Mise à jour en ligne"
         )
MSG_HASH(
         MENU_ENUM_LABEL_VALUE_ONSCREEN_DISPLAY_SETTINGS,
         "Affichage à l'écran"
         )
MSG_HASH(
         MENU_ENUM_LABEL_VALUE_ONSCREEN_OVERLAY_SETTINGS,
         "Surimpressions à l'écran"
         )
MSG_HASH(
         MENU_ENUM_SUBLABEL_ONSCREEN_OVERLAY_SETTINGS,
         "Ajuste les cadres d'images et les touches à l'écran"
         )
MSG_HASH(
         MENU_ENUM_LABEL_VALUE_ONSCREEN_NOTIFICATIONS_SETTINGS,
         "Notifications à l'écran"
         )
MSG_HASH(
         MENU_ENUM_SUBLABEL_ONSCREEN_NOTIFICATIONS_SETTINGS,
         "Ajuste les notifications à l'écran"
         )
MSG_HASH(
         MENU_ENUM_LABEL_VALUE_OPEN_ARCHIVE,
         "Parcourir l'archive"
         )
MSG_HASH(
         MENU_ENUM_LABEL_VALUE_OPTIONAL,
         "Optionnel"
         )
MSG_HASH(
         MENU_ENUM_LABEL_VALUE_OVERLAY,
         "Surimpression à l'écran"
         )
MSG_HASH(
         MENU_ENUM_LABEL_VALUE_OVERLAY_AUTOLOAD_PREFERRED,
         "Charger automatiquement la surimpression préférée"
         )
MSG_HASH(
         MENU_ENUM_LABEL_VALUE_OVERLAY_DIRECTORY,
         "Surimpressions à l'écran"
         )
MSG_HASH(
         MENU_ENUM_LABEL_VALUE_OVERLAY_OPACITY,
         "Opacité de la surimpression"
         )
MSG_HASH(
         MENU_ENUM_LABEL_VALUE_OVERLAY_PRESET,
         "Préréglages de surimpression"
         )
MSG_HASH(
         MENU_ENUM_LABEL_VALUE_OVERLAY_SCALE,
         "Échelle de la surimpression"
         )
MSG_HASH(
         MENU_ENUM_LABEL_VALUE_OVERLAY_SETTINGS,
         "Surimpression à l'écran"
         )
MSG_HASH(
         MENU_ENUM_LABEL_VALUE_PAL60_ENABLE,
         "Utiliser le mode PAL60"
         )
MSG_HASH(
         MENU_ENUM_LABEL_VALUE_PARENT_DIRECTORY,
         "Dossier parent"
         )
MSG_HASH(
         MENU_ENUM_LABEL_VALUE_FILE_BROWSER_OPEN_UWP_PERMISSIONS,
         "Activer l'accès aux fichiers externes"
         )
MSG_HASH(
         MENU_ENUM_SUBLABEL_FILE_BROWSER_OPEN_UWP_PERMISSIONS,
         "Ouvrir les réglages d'autorisations d'accès aux fichiers de Windows"
         )
MSG_HASH(
         MENU_ENUM_LABEL_VALUE_FILE_BROWSER_OPEN_PICKER,
         "Ouvrir..."
         )
MSG_HASH(
         MENU_ENUM_SUBLABEL_FILE_BROWSER_OPEN_PICKER,
         "Ouvrir un autre dossier à l'aide du sélecteur de fichiers système"
         )
MSG_HASH(
         MENU_ENUM_LABEL_VALUE_PAUSE_LIBRETRO,
         "Mettre en pause quand le menu est activé"
         )
MSG_HASH(
         MENU_ENUM_LABEL_VALUE_PAUSE_NONACTIVE,
         "Ne pas fonctionner en arrière-plan"
         )
MSG_HASH(
         MENU_ENUM_LABEL_VALUE_PERFCNT_ENABLE,
         "Compteurs de performance"
         )
MSG_HASH(
         MENU_ENUM_LABEL_VALUE_PLAYLISTS_TAB,
         "Listes de lecture"
         )
MSG_HASH(
         MENU_ENUM_LABEL_VALUE_PLAYLIST_DIRECTORY,
         "Listes de lecture"
         )
MSG_HASH(
         MENU_ENUM_LABEL_VALUE_PLAYLIST_SETTINGS,
         "Listes de lecture"
         )
MSG_HASH(
         MENU_ENUM_LABEL_VALUE_POINTER_ENABLE,
         "Prise en charge du tactile"
         )
MSG_HASH(
         MENU_ENUM_LABEL_VALUE_PORT,
         "Port"
         )
MSG_HASH(
         MENU_ENUM_LABEL_VALUE_PRESENT,
         "Présent"
         )
MSG_HASH(
         MENU_ENUM_LABEL_VALUE_PRIVACY_SETTINGS,
         "Confidentialité"
         )
MSG_HASH(
         MENU_ENUM_LABEL_VALUE_MIDI_SETTINGS,
         "MIDI"
         )
#ifdef HAVE_LAKKA
MSG_HASH(
         MENU_ENUM_LABEL_VALUE_QUIT_RETROARCH,
         "Redémarrer RetroArch"
         )
#else
MSG_HASH(
         MENU_ENUM_LABEL_VALUE_QUIT_RETROARCH,
         "Quitter RetroArch"
         )
#endif
MSG_HASH(
         MENU_ENUM_LABEL_VALUE_RDB_ENTRY_ANALOG,
         "Analogique pris en charge"
         )
MSG_HASH(
         MENU_ENUM_LABEL_VALUE_RDB_ENTRY_BBFC_RATING,
         "Classification BBFC"
         )
MSG_HASH(
         MENU_ENUM_LABEL_VALUE_RDB_ENTRY_CERO_RATING,
         "Classification CERO"
         )
MSG_HASH(
         MENU_ENUM_LABEL_VALUE_RDB_ENTRY_COOP,
         "Coopératif pris en charge"
         )
MSG_HASH(
         MENU_ENUM_LABEL_VALUE_RDB_ENTRY_CRC32,
         "CRC32"
         )
MSG_HASH(
         MENU_ENUM_LABEL_VALUE_RDB_ENTRY_DESCRIPTION,
         "Description"
         )
MSG_HASH(
         MENU_ENUM_LABEL_VALUE_RDB_ENTRY_DEVELOPER,
         "Développeur"
         )
MSG_HASH(
         MENU_ENUM_LABEL_VALUE_RDB_ENTRY_EDGE_MAGAZINE_ISSUE,
         "Numéro du magazine Edge"
         )
MSG_HASH(
         MENU_ENUM_LABEL_VALUE_RDB_ENTRY_EDGE_MAGAZINE_RATING,
         "Classification du magazine Edge"
         )
MSG_HASH(
         MENU_ENUM_LABEL_VALUE_RDB_ENTRY_EDGE_MAGAZINE_REVIEW,
         "Critique du magazine Edge"
         )
MSG_HASH(
         MENU_ENUM_LABEL_VALUE_RDB_ENTRY_ELSPA_RATING,
         "Classification ELSPA"
         )
MSG_HASH(
         MENU_ENUM_LABEL_VALUE_RDB_ENTRY_ENHANCEMENT_HW,
         "Matériel d'amélioration"
         )
MSG_HASH(
         MENU_ENUM_LABEL_VALUE_RDB_ENTRY_ESRB_RATING,
         "Classification ESRB"
         )
MSG_HASH(
         MENU_ENUM_LABEL_VALUE_RDB_ENTRY_FAMITSU_MAGAZINE_RATING,
         "Classification du magazine Famitsu"
         )
MSG_HASH(
         MENU_ENUM_LABEL_VALUE_RDB_ENTRY_FRANCHISE,
         "Franchise"
         )
MSG_HASH(
         MENU_ENUM_LABEL_VALUE_RDB_ENTRY_GENRE,
         "Genre"
         )
MSG_HASH(
         MENU_ENUM_LABEL_VALUE_RDB_ENTRY_MD5,
         "MD5"
         )
MSG_HASH(
         MENU_ENUM_LABEL_VALUE_RDB_ENTRY_NAME,
         "Nom"
         )
MSG_HASH(
         MENU_ENUM_LABEL_VALUE_RDB_ENTRY_ORIGIN,
         "Origine"
         )
MSG_HASH(
         MENU_ENUM_LABEL_VALUE_RDB_ENTRY_PEGI_RATING,
         "Classification PEGI"
         )
MSG_HASH(
         MENU_ENUM_LABEL_VALUE_RDB_ENTRY_PUBLISHER,
         "Éditeur"
         )
MSG_HASH(
         MENU_ENUM_LABEL_VALUE_RDB_ENTRY_RELEASE_MONTH,
         "Mois de sortie"
         )
MSG_HASH(
         MENU_ENUM_LABEL_VALUE_RDB_ENTRY_RELEASE_YEAR,
         "Année de sortie"
         )
MSG_HASH(
         MENU_ENUM_LABEL_VALUE_RDB_ENTRY_RUMBLE,
         "Vibration prise en charge"
         )
MSG_HASH(
         MENU_ENUM_LABEL_VALUE_RDB_ENTRY_SERIAL,
         "Numéro de série"
         )
MSG_HASH(
         MENU_ENUM_LABEL_VALUE_RDB_ENTRY_SHA1,
         "SHA1"
         )
MSG_HASH(
         MENU_ENUM_LABEL_VALUE_RDB_ENTRY_START_CONTENT,
         "Démarrer le contenu"
         )
MSG_HASH(
         MENU_ENUM_LABEL_VALUE_RDB_ENTRY_TGDB_RATING,
         "Classification TGDB"
         )
#ifdef HAVE_LAKKA_SWITCH
MSG_HASH(
         MENU_ENUM_LABEL_VALUE_REBOOT,
         "Redémarrer en mode RCM"
         )
#else
MSG_HASH(
         MENU_ENUM_LABEL_VALUE_REBOOT,
         "Redémarrer"
         )
#endif
MSG_HASH(
         MENU_ENUM_LABEL_VALUE_RECORDING_CONFIG_DIRECTORY,
         "Configuration d'enregistrement"
         )
MSG_HASH(
         MENU_ENUM_LABEL_VALUE_RECORDING_OUTPUT_DIRECTORY,
         "Dossier d'enregistrement"
         )
MSG_HASH(
         MENU_ENUM_LABEL_VALUE_RECORDING_SETTINGS,
         "Enregistrement"
         )
MSG_HASH(
         MENU_ENUM_LABEL_VALUE_RECORD_CONFIG,
         "Configuration d'enregistrement personnalisée"
         )
MSG_HASH(
         MENU_ENUM_LABEL_VALUE_STREAM_CONFIG,
         "Configuration de diffusion personnalisée"
         )
MSG_HASH(
         MENU_ENUM_LABEL_VALUE_RECORD_DRIVER,
         "Enregistrement"
         )
MSG_HASH(
         MENU_ENUM_LABEL_VALUE_MIDI_DRIVER,
         "MIDI"
         )
MSG_HASH(
         MENU_ENUM_LABEL_VALUE_RECORD_ENABLE,
         "Prise en charge de l'enregistrement"
         )
MSG_HASH(
         MENU_ENUM_LABEL_VALUE_RECORD_PATH,
         "Sauvegarder l'enregistrement sous..."
         )
MSG_HASH(
         MENU_ENUM_LABEL_VALUE_RECORD_USE_OUTPUT_DIRECTORY,
         "Sauvegarder les enregistrement dans le dossier de sortie"
         )
MSG_HASH(
         MENU_ENUM_LABEL_VALUE_REMAP_FILE,
         "Fichier de remappage"
         )
MSG_HASH(
         MENU_ENUM_LABEL_VALUE_REMAP_FILE_LOAD,
         "Charger un fichier de remappage"
         )
MSG_HASH(
         MENU_ENUM_LABEL_VALUE_REMAP_FILE_SAVE_CORE,
         "Sauvegarder un fichier de rempappage pour le cœur"
         )
MSG_HASH(
         MENU_ENUM_LABEL_VALUE_REMAP_FILE_SAVE_CONTENT_DIR,
         "Sauvegarder un fichier de rempappage pour le dossier"
         )
MSG_HASH(
         MENU_ENUM_LABEL_VALUE_REMAP_FILE_SAVE_GAME,
         "Sauvegarder un fichier de rempappage pour le jeu"
         )
MSG_HASH(
         MENU_ENUM_LABEL_VALUE_REMAP_FILE_REMOVE_CORE,
         "Supprimer le fichier de rempappage pour le cœur"
         )
MSG_HASH(
         MENU_ENUM_LABEL_VALUE_REMAP_FILE_REMOVE_GAME,
         "Supprimer le fichier de rempappage pour le jeu"
         )
MSG_HASH(
         MENU_ENUM_LABEL_VALUE_REMAP_FILE_REMOVE_CONTENT_DIR,
         "Supprimer le fichier de rempappage pour le dossier"
         )
MSG_HASH(
         MENU_ENUM_LABEL_VALUE_REQUIRED,
         "Requis"
         )
MSG_HASH(
         MENU_ENUM_LABEL_VALUE_RESTART_CONTENT,
         "Redémarrer"
         )
MSG_HASH(
         MENU_ENUM_LABEL_VALUE_RESTART_RETROARCH,
         "Redémarrer RetroArch"
         )
MSG_HASH(
         MENU_ENUM_LABEL_VALUE_RESUME,
         "Reprendre"
         )
MSG_HASH(
         MENU_ENUM_LABEL_VALUE_RESUME_CONTENT,
         "Reprendre"
         )
MSG_HASH(
         MENU_ENUM_LABEL_VALUE_RETROKEYBOARD,
         "RetroClavier"
         )
MSG_HASH(
         MENU_ENUM_LABEL_VALUE_RETROPAD,
         "RetroManette"
         )
MSG_HASH(
         MENU_ENUM_LABEL_VALUE_RETROPAD_WITH_ANALOG,
         "RetroManette analogique"
         )
MSG_HASH(
         MENU_ENUM_LABEL_VALUE_RETRO_ACHIEVEMENTS_SETTINGS,
         "Succès"
         )
MSG_HASH(
         MENU_ENUM_LABEL_VALUE_REWIND_ENABLE,
         "Prise en charge du rembobinage"
         )
MSG_HASH(
         MENU_ENUM_LABEL_VALUE_CHEAT_APPLY_AFTER_TOGGLE,
         "Appliquer après l'activation"
         )
MSG_HASH(
         MENU_ENUM_LABEL_VALUE_CHEAT_APPLY_AFTER_LOAD,
         "Appliquer automatiquement les cheats pendant le chargement du jeu"
         )
MSG_HASH(
         MENU_ENUM_LABEL_VALUE_REWIND_GRANULARITY,
         "Précision du rembobinage"
         )
MSG_HASH(
         MENU_ENUM_LABEL_VALUE_REWIND_BUFFER_SIZE,
         "Taille de la mémoire tampon de rembobinage (Mo)"
         )
MSG_HASH(
         MENU_ENUM_LABEL_VALUE_REWIND_BUFFER_SIZE_STEP,
         "Étapes pour l'ajustement de la taille de la mémoire tampon de rembobinage (Mo)"
         )
MSG_HASH(
         MENU_ENUM_LABEL_VALUE_REWIND_SETTINGS,
         "Rembobinage"
         )
MSG_HASH(
         MENU_ENUM_LABEL_VALUE_CHEAT_SETTINGS,
         "Réglages des cheats"
         )
MSG_HASH(
         MENU_ENUM_LABEL_VALUE_CHEAT_DETAILS_SETTINGS,
         "Détails des cheats"
         )
MSG_HASH(
         MENU_ENUM_LABEL_VALUE_CHEAT_SEARCH_SETTINGS,
         "Démarrer ou reprendre la recherche de cheat"
         )
MSG_HASH(
         MENU_ENUM_LABEL_VALUE_RGUI_BROWSER_DIRECTORY,
         "Navigateur de fichiers"
         )
MSG_HASH(
         MENU_ENUM_LABEL_VALUE_RGUI_CONFIG_DIRECTORY,
         "Configuration"
         )
MSG_HASH(
         MENU_ENUM_LABEL_VALUE_RGUI_SHOW_START_SCREEN,
         "Afficher l'écran de démarrage"
         )
MSG_HASH(
         MENU_ENUM_LABEL_VALUE_RIGHT_ANALOG,
         "Analogique droite"
         )
MSG_HASH(
         MENU_ENUM_LABEL_VALUE_ADD_TO_FAVORITES,
         "Ajouter aux favoris"
         )
MSG_HASH(
         MENU_ENUM_LABEL_VALUE_ADD_TO_FAVORITES_PLAYLIST,
         "Ajouter aux favoris"
         )
MSG_HASH(
         MENU_ENUM_LABEL_VALUE_RESET_CORE_ASSOCIATION,
         "Réinitialiser l'association au cœur"
         )
MSG_HASH(
         MENU_ENUM_LABEL_VALUE_RUN,
         "Lancer"
         )
MSG_HASH(
         MENU_ENUM_LABEL_VALUE_RUN_MUSIC,
         "Lancer"
         )
MSG_HASH(
         MENU_ENUM_LABEL_VALUE_SAMBA_ENABLE,
         "SAMBA"
         )
MSG_HASH(
         MENU_ENUM_LABEL_VALUE_SAVEFILE_DIRECTORY,
         "Fichiers de sauvegarde"
         )
MSG_HASH(
         MENU_ENUM_LABEL_VALUE_SAVESTATE_AUTO_INDEX,
         "Numéroter automatiquement les sauvegardes instantanées"
         )
MSG_HASH(
         MENU_ENUM_LABEL_VALUE_SAVESTATE_AUTO_LOAD,
         "Charger automatiquement les sauvegardes instantanées"
         )
MSG_HASH(
         MENU_ENUM_LABEL_VALUE_SAVESTATE_AUTO_SAVE,
         "Sauvegardes instantanées automatiques"
         )
MSG_HASH(
         MENU_ENUM_LABEL_VALUE_SAVESTATE_DIRECTORY,
         "Sauvegardes instantanées"
         )
MSG_HASH(
         MENU_ENUM_LABEL_VALUE_SAVESTATE_THUMBNAIL_ENABLE,
         "Miniatures pour les sauvegardes instantanées"
         )
MSG_HASH(
         MENU_ENUM_LABEL_VALUE_SAVE_CURRENT_CONFIG,
         "Sauvegarder la configuration actuelle"
         )
MSG_HASH(
         MENU_ENUM_LABEL_VALUE_SAVE_CURRENT_CONFIG_OVERRIDE_CORE,
         "Sauvegarder le remplacement de configuration pour le cœur"
         )
MSG_HASH(
         MENU_ENUM_LABEL_VALUE_SAVE_CURRENT_CONFIG_OVERRIDE_CONTENT_DIR,
         "Sauvegarder le remplacement de configuration pour le dossier"
         )
MSG_HASH(
         MENU_ENUM_LABEL_VALUE_SAVE_CURRENT_CONFIG_OVERRIDE_GAME,
         "Sauvegarder le remplacement de configuration pour le jeu"
         )
MSG_HASH(
         MENU_ENUM_LABEL_VALUE_SAVE_NEW_CONFIG,
         "Sauvegarder une nouvelle configuration"
         )
MSG_HASH(
         MENU_ENUM_LABEL_VALUE_SAVE_STATE,
         "Sauvegarde instantanée"
         )
MSG_HASH(
         MENU_ENUM_LABEL_VALUE_SAVING_SETTINGS,
         "Sauvegarde"
         )
MSG_HASH(
         MENU_ENUM_LABEL_VALUE_SCAN_DIRECTORY,
         "Analyser un dossier"
         )
MSG_HASH(
         MENU_ENUM_LABEL_VALUE_SCAN_FILE,
         "Analyser un fichier"
         )
MSG_HASH(
         MENU_ENUM_LABEL_VALUE_SCAN_THIS_DIRECTORY,
         "<Analyser ce dossier>"
         )
MSG_HASH(
         MENU_ENUM_LABEL_VALUE_SCREENSHOT_DIRECTORY,
         "Captures d'écran"
         )
MSG_HASH(
         MENU_ENUM_LABEL_VALUE_SCREEN_RESOLUTION,
         "Résolution de l'écran"
         )
MSG_HASH(
         MENU_ENUM_LABEL_VALUE_SEARCH,
         "Recherche"
         )
MSG_HASH(
         MENU_ENUM_LABEL_VALUE_SECONDS,
         "secondes"
         )
MSG_HASH(
         MENU_ENUM_LABEL_VALUE_SETTINGS,
         "Réglages"
         )
MSG_HASH(
         MENU_ENUM_LABEL_VALUE_SETTINGS_TAB,
         "Réglages"
         )
MSG_HASH(
         MENU_ENUM_LABEL_VALUE_SHADER,
         "Shader"
         )
MSG_HASH(
         MENU_ENUM_LABEL_VALUE_SHADER_APPLY_CHANGES,
         "Appliquer les changements"
         )
MSG_HASH(
         MENU_ENUM_LABEL_VALUE_SHADER_OPTIONS,
         "Shaders"
         )
MSG_HASH(
         MENU_ENUM_LABEL_VALUE_SHADER_PIPELINE_RIBBON,
         "Ruban"
         )
MSG_HASH(
         MENU_ENUM_LABEL_VALUE_SHADER_PIPELINE_RIBBON_SIMPLIFIED,
         "Ruban (simplifié)"
         )
MSG_HASH(
         MENU_ENUM_LABEL_VALUE_SHADER_PIPELINE_SIMPLE_SNOW,
         "Neige simple"
         )
MSG_HASH(
         MENU_ENUM_LABEL_VALUE_SHADER_PIPELINE_SNOW,
         "Neige"
         )
MSG_HASH(
         MENU_ENUM_LABEL_VALUE_SHOW_ADVANCED_SETTINGS,
         "Afficher les réglages avancés"
         )
MSG_HASH(
         MENU_ENUM_LABEL_VALUE_SHOW_HIDDEN_FILES,
         "Afficher les fichiers et dossiers cachés"
         )
MSG_HASH(
         MENU_ENUM_LABEL_VALUE_SHUTDOWN,
         "Éteindre"
         )
MSG_HASH(
         MENU_ENUM_LABEL_VALUE_SLOWMOTION_RATIO,
         "Taux de ralentissement maximal"
         )
MSG_HASH(
         MENU_ENUM_LABEL_VALUE_RUN_AHEAD_ENABLED,
         "Exécuter en avance pour réduire la latence"
         )
MSG_HASH(
         MENU_ENUM_LABEL_VALUE_RUN_AHEAD_FRAMES,
         "Nombre d'images à éxecuter en avance"
         )
MSG_HASH(
         MENU_ENUM_LABEL_VALUE_RUN_AHEAD_SECONDARY_INSTANCE,
         "Utiliser une instance secondaire pour l'exécution en avance"
         )
MSG_HASH(
         MENU_ENUM_LABEL_VALUE_RUN_AHEAD_HIDE_WARNINGS,
         "Masquer les avertissements pour l'exécution en avance"
         )
MSG_HASH(
         MENU_ENUM_LABEL_VALUE_SORT_SAVEFILES_ENABLE,
         "Classer les sauvegardes par dossier"
         )
MSG_HASH(
         MENU_ENUM_LABEL_VALUE_SORT_SAVESTATES_ENABLE,
         "Classer les sauvegardes instantanées par dossier"
         )
MSG_HASH(
         MENU_ENUM_LABEL_VALUE_SAVESTATES_IN_CONTENT_DIR_ENABLE,
         "Enregistrer les sauvegardes instantanées dans le dossier du contenu"
         )
MSG_HASH(
         MENU_ENUM_LABEL_VALUE_SAVEFILES_IN_CONTENT_DIR_ENABLE,
         "Enregistrer les sauvegardes dans le dossier du contenu"
         )
MSG_HASH(
         MENU_ENUM_LABEL_VALUE_SYSTEMFILES_IN_CONTENT_DIR_ENABLE,
         "Fichiers système dans le dossier du contenu"
         )
MSG_HASH(
         MENU_ENUM_LABEL_VALUE_SCREENSHOTS_IN_CONTENT_DIR_ENABLE,
         "Enregistrer les captures d'écran dans le dossier du contenu"
         )
MSG_HASH(
         MENU_ENUM_LABEL_VALUE_SSH_ENABLE,
         "SSH"
         )
MSG_HASH(
         MENU_ENUM_LABEL_VALUE_START_CORE,
         "Démarrer le cœur"
         )
MSG_HASH(
         MENU_ENUM_LABEL_VALUE_START_NET_RETROPAD,
         "Démarrer la RetroManette à distance"
         )
MSG_HASH(
         MENU_ENUM_LABEL_VALUE_START_VIDEO_PROCESSOR,
         "Démarrer le processeur vidéo"
         )
MSG_HASH(
         MENU_ENUM_LABEL_VALUE_STATE_SLOT,
         "Emplacement de la sauvegarde instantanée"
         )
MSG_HASH(
         MENU_ENUM_LABEL_VALUE_STATUS,
         "Statut"
         )
MSG_HASH(
         MENU_ENUM_LABEL_VALUE_STDIN_CMD_ENABLE,
         "Commandes stdin"
         )
MSG_HASH(
         MENU_ENUM_LABEL_VALUE_SUPPORTED_CORES,
         "Cœurs suggérés"
         )
MSG_HASH(
         MENU_ENUM_LABEL_VALUE_SUSPEND_SCREENSAVER_ENABLE,
         "Suspendre l'économiseur d'écran"
         )
MSG_HASH(
         MENU_ENUM_LABEL_VALUE_SYSTEM_BGM_ENABLE,
         "Musique de fond système"
         )
MSG_HASH(
         MENU_ENUM_LABEL_VALUE_SYSTEM_DIRECTORY,
         "Système/BIOS"
         )
MSG_HASH(
         MENU_ENUM_LABEL_VALUE_SYSTEM_INFORMATION,
         "Informations système"
         )
MSG_HASH(
         MENU_ENUM_LABEL_VALUE_SYSTEM_INFO_7ZIP_SUPPORT,
         "Prise en charge de 7zip "
         )
MSG_HASH(
         MENU_ENUM_LABEL_VALUE_SYSTEM_INFO_ALSA_SUPPORT,
         "Prise en charge d'ALSA "
         )
MSG_HASH(
         MENU_ENUM_LABEL_VALUE_SYSTEM_INFO_BUILD_DATE,
         "Date de compilation "
         )
MSG_HASH(
         MENU_ENUM_LABEL_VALUE_SYSTEM_INFO_CG_SUPPORT,
         "Prise en charge de Cg "
         )
MSG_HASH(
         MENU_ENUM_LABEL_VALUE_SYSTEM_INFO_COCOA_SUPPORT,
         "Prise en charge de Cocoa "
         )
MSG_HASH(
         MENU_ENUM_LABEL_VALUE_SYSTEM_INFO_COMMAND_IFACE_SUPPORT,
         "Prise en charge de l'interface de commande "
         )
MSG_HASH(
         MENU_ENUM_LABEL_VALUE_SYSTEM_INFO_CORETEXT_SUPPORT,
         "Prise en charge de CoreText "
         )
MSG_HASH(
         MENU_ENUM_LABEL_VALUE_SYSTEM_INFO_CPU_FEATURES,
         "Fonctionnalités du processeur "
         )
MSG_HASH(
         MENU_ENUM_LABEL_VALUE_SYSTEM_INFO_DISPLAY_METRIC_DPI,
         "Points/pouce de l'écran "
         )
MSG_HASH(
         MENU_ENUM_LABEL_VALUE_SYSTEM_INFO_DISPLAY_METRIC_MM_HEIGHT,
         "Hauteur de l'écran (mm) "
         )
MSG_HASH(
         MENU_ENUM_LABEL_VALUE_SYSTEM_INFO_DISPLAY_METRIC_MM_WIDTH,
         "Largeur de l'écran (mm) "
         )
MSG_HASH(
         MENU_ENUM_LABEL_VALUE_SYSTEM_INFO_DSOUND_SUPPORT,
         "Prise en charge de DirectSound "
         )
MSG_HASH(
         MENU_ENUM_LABEL_VALUE_SYSTEM_INFO_WASAPI_SUPPORT,
         "Prise en charge de WASAPI "
         )
MSG_HASH(
         MENU_ENUM_LABEL_VALUE_SYSTEM_INFO_DYLIB_SUPPORT,
         "Prise en charge des bibliothèques dynamiques "
         )
MSG_HASH(
         MENU_ENUM_LABEL_VALUE_SYSTEM_INFO_DYNAMIC_SUPPORT,
         "Prise en charge du chargement dynamique des bibliothèques "
         )
MSG_HASH(
         MENU_ENUM_LABEL_VALUE_SYSTEM_INFO_EGL_SUPPORT,
         "Prise en charge d'EGL "
         )
MSG_HASH(
         MENU_ENUM_LABEL_VALUE_SYSTEM_INFO_FBO_SUPPORT,
         "Prise en charge du rendu vers texture OpenGL/Direct3D (shaders multi-passages) "
         )
MSG_HASH(
         MENU_ENUM_LABEL_VALUE_SYSTEM_INFO_FFMPEG_SUPPORT,
         "Prise en charge de FFmpeg "
         )
MSG_HASH(
         MENU_ENUM_LABEL_VALUE_SYSTEM_INFO_FREETYPE_SUPPORT,
         "Prise en charge de FreeType "
         )
MSG_HASH(
         MENU_ENUM_LABEL_VALUE_SYSTEM_INFO_STB_TRUETYPE_SUPPORT,
         "Prise en charge du rendu des polices STB TrueType "
         )
MSG_HASH(
         MENU_ENUM_LABEL_VALUE_SYSTEM_INFO_FRONTEND_IDENTIFIER,
         "Identifiant du frontend "
         )
MSG_HASH(
         MENU_ENUM_LABEL_VALUE_SYSTEM_INFO_FRONTEND_NAME,
         "Nom du frontend "
         )
MSG_HASH(
         MENU_ENUM_LABEL_VALUE_SYSTEM_INFO_FRONTEND_OS,
         "Système d'exploitation du frontend"
         )
MSG_HASH(
         MENU_ENUM_LABEL_VALUE_SYSTEM_INFO_GIT_VERSION,
         "Version Git "
         )
MSG_HASH(
         MENU_ENUM_LABEL_VALUE_SYSTEM_INFO_GLSL_SUPPORT,
         "Prise en charge de GLSL "
         )
MSG_HASH(
         MENU_ENUM_LABEL_VALUE_SYSTEM_INFO_HLSL_SUPPORT,
         "Prise en charge de HLSL "
         )
MSG_HASH(
         MENU_ENUM_LABEL_VALUE_SYSTEM_INFO_JACK_SUPPORT,
         "Prise en charge de JACK "
         )
MSG_HASH(
         MENU_ENUM_LABEL_VALUE_SYSTEM_INFO_KMS_SUPPORT,
         "Prise en charge de KMS/EGL "
         )
MSG_HASH(
         MENU_ENUM_LABEL_VALUE_SYSTEM_INFO_LAKKA_VERSION,
         "Version de Lakka "
         )
MSG_HASH(
         MENU_ENUM_LABEL_VALUE_SYSTEM_INFO_LIBRETRODB_SUPPORT,
         "Prise en charge de LibretroDB "
         )
MSG_HASH(
         MENU_ENUM_LABEL_VALUE_SYSTEM_INFO_LIBUSB_SUPPORT,
         "Prise en charge de Libusb "
         )
MSG_HASH(
         MENU_ENUM_LABEL_VALUE_SYSTEM_INFO_NETPLAY_SUPPORT,
         "Prise en charge du jeu en réseau (peer-to-peer) "
         )
MSG_HASH(
         MENU_ENUM_LABEL_VALUE_SYSTEM_INFO_NETWORK_COMMAND_IFACE_SUPPORT,
         "Prise en charge de l'interface de commandes réseau "
         )
MSG_HASH(
         MENU_ENUM_LABEL_VALUE_SYSTEM_INFO_NETWORK_REMOTE_SUPPORT,
         "Prise en charge de la manette en réseau "
         )
MSG_HASH(
         MENU_ENUM_LABEL_VALUE_SYSTEM_INFO_OPENAL_SUPPORT,
         "Prise en charge d'OpenAL "
         )
MSG_HASH(
         MENU_ENUM_LABEL_VALUE_SYSTEM_INFO_OPENGLES_SUPPORT,
         "Prise en charge d'OpenGL ES "
         )
MSG_HASH(
         MENU_ENUM_LABEL_VALUE_SYSTEM_INFO_OPENGL_SUPPORT,
         "Prise en charge d'OpenGL "
         )
MSG_HASH(
         MENU_ENUM_LABEL_VALUE_SYSTEM_INFO_OPENSL_SUPPORT,
         "Prise en charge d'OpenSL "
         )
MSG_HASH(
         MENU_ENUM_LABEL_VALUE_SYSTEM_INFO_OPENVG_SUPPORT,
         "Prise en charge d'OpenVG "
         )
MSG_HASH(
         MENU_ENUM_LABEL_VALUE_SYSTEM_INFO_OSS_SUPPORT,
         "Prise en charge d'OSS "
         )
MSG_HASH(
         MENU_ENUM_LABEL_VALUE_SYSTEM_INFO_OVERLAY_SUPPORT,
         "Prise en charge des surimpressions "
         )
MSG_HASH(
         MENU_ENUM_LABEL_VALUE_SYSTEM_INFO_POWER_SOURCE,
         "Alimentation "
         )
MSG_HASH(
         MENU_ENUM_LABEL_VALUE_SYSTEM_INFO_POWER_SOURCE_CHARGED,
         "Chargé"
         )
MSG_HASH(
         MENU_ENUM_LABEL_VALUE_SYSTEM_INFO_POWER_SOURCE_CHARGING,
         "En charge"
         )
MSG_HASH(
         MENU_ENUM_LABEL_VALUE_SYSTEM_INFO_POWER_SOURCE_DISCHARGING,
         "Non chargé"
         )
MSG_HASH(
         MENU_ENUM_LABEL_VALUE_SYSTEM_INFO_POWER_SOURCE_NO_SOURCE,
         "Non alimenté"
         )
MSG_HASH(
         MENU_ENUM_LABEL_VALUE_SYSTEM_INFO_PULSEAUDIO_SUPPORT,
         "Prise en charge de PulseAudio "
         )
MSG_HASH(
         MENU_ENUM_LABEL_VALUE_SYSTEM_INFO_PYTHON_SUPPORT,
         "Prise en charge de Python (scripts dans les shaders) "
         )
MSG_HASH(
         MENU_ENUM_LABEL_VALUE_SYSTEM_INFO_RBMP_SUPPORT,
         "Prise en charge du format BMP (RBMP) "
         )
MSG_HASH(
         MENU_ENUM_LABEL_VALUE_SYSTEM_INFO_RETRORATING_LEVEL,
         "Niveau de RetroClassification"
         )
MSG_HASH(
         MENU_ENUM_LABEL_VALUE_SYSTEM_INFO_RJPEG_SUPPORT,
         "Prise en charge du format JPEG (RJPEG) "
         )
MSG_HASH(
         MENU_ENUM_LABEL_VALUE_SYSTEM_INFO_ROARAUDIO_SUPPORT,
         "Prise en charge de RoarAudio "
         )
MSG_HASH(
         MENU_ENUM_LABEL_VALUE_SYSTEM_INFO_RPNG_SUPPORT,
         "Prise en charge du format PNG (RPNG) "
         )
MSG_HASH(
         MENU_ENUM_LABEL_VALUE_SYSTEM_INFO_RSOUND_SUPPORT,
         "Prise en charge de RSound "
         )
MSG_HASH(
         MENU_ENUM_LABEL_VALUE_SYSTEM_INFO_RTGA_SUPPORT,
         "Prise en charge du format TGA (RTGA) "
         )
MSG_HASH(
         MENU_ENUM_LABEL_VALUE_SYSTEM_INFO_SDL2_SUPPORT,
         "Prise en charge de SDL2 "
         )
MSG_HASH(
         MENU_ENUM_LABEL_VALUE_SYSTEM_INFO_SDL_IMAGE_SUPPORT,
         "Prise en charge de SDL image "
         )
MSG_HASH(
         MENU_ENUM_LABEL_VALUE_SYSTEM_INFO_SDL_SUPPORT,
         "Prise en charge de SDL1.2 "
         )
MSG_HASH(
         MENU_ENUM_LABEL_VALUE_SYSTEM_INFO_SLANG_SUPPORT,
         "Prise en charge de Slang "
         )
MSG_HASH(
         MENU_ENUM_LABEL_VALUE_SYSTEM_INFO_THREADING_SUPPORT,
         "Prise en charge de plusieurs fils d'exécution "
         )
MSG_HASH(
         MENU_ENUM_LABEL_VALUE_SYSTEM_INFO_UDEV_SUPPORT,
         "Prise en charge de Udev "
         )
MSG_HASH(
         MENU_ENUM_LABEL_VALUE_SYSTEM_INFO_V4L2_SUPPORT,
         "Prise en charge de Video4Linux2 "
         )
MSG_HASH(
         MENU_ENUM_LABEL_VALUE_SYSTEM_INFO_VIDEO_CONTEXT_DRIVER,
         "Pilote de contexte vidéo "
         )
MSG_HASH(
         MENU_ENUM_LABEL_VALUE_SYSTEM_INFO_VULKAN_SUPPORT,
         "Prise en charge de Vulkan "
         )
MSG_HASH(
         MENU_ENUM_LABEL_VALUE_SYSTEM_INFO_METAL_SUPPORT,
         "Prise en charge de Metal "
         )
MSG_HASH(
         MENU_ENUM_LABEL_VALUE_SYSTEM_INFO_WAYLAND_SUPPORT,
         "Prise en charge de Wayland "
         )
MSG_HASH(
         MENU_ENUM_LABEL_VALUE_SYSTEM_INFO_X11_SUPPORT,
         "Prise en charge de X11 "
         )
MSG_HASH(
         MENU_ENUM_LABEL_VALUE_SYSTEM_INFO_XAUDIO2_SUPPORT,
         "Prise en charge de XAudio2 "
         )
MSG_HASH(
         MENU_ENUM_LABEL_VALUE_SYSTEM_INFO_XVIDEO_SUPPORT,
         "Prise en charge de XVideo "
         )
MSG_HASH(
         MENU_ENUM_LABEL_VALUE_SYSTEM_INFO_ZLIB_SUPPORT,
         "Prise en charge de Zlib "
         )
MSG_HASH(
         MENU_ENUM_LABEL_VALUE_TAKE_SCREENSHOT,
         "Capturer l'écran"
         )
MSG_HASH(
         MENU_ENUM_LABEL_VALUE_THREADED_DATA_RUNLOOP_ENABLE,
         "Tâches sur plusieurs fils d'exécution"
         )
MSG_HASH(
         MENU_ENUM_LABEL_VALUE_THUMBNAILS,
         "Miniatures"
         )
MSG_HASH(
         MENU_ENUM_LABEL_VALUE_THUMBNAILS_RGUI,
         "Miniature du haut"
         )
MSG_HASH(
         MENU_ENUM_LABEL_VALUE_LEFT_THUMBNAILS,
         "Miniature de gauche"
         )
MSG_HASH(
         MENU_ENUM_LABEL_VALUE_LEFT_THUMBNAILS_RGUI,
         "Miniature du bas"
         )
MSG_HASH(
         MENU_ENUM_LABEL_VALUE_LEFT_THUMBNAILS_OZONE,
         "Miniature secondaire"
         )
MSG_HASH(
         MENU_ENUM_LABEL_VALUE_XMB_VERTICAL_THUMBNAILS,
         "Disposition des miniatures à la verticale"
         )
MSG_HASH(
         MENU_ENUM_LABEL_VALUE_MENU_RGUI_INLINE_THUMBNAILS,
         "Afficher les miniatures dans les listes de lecture"
         )
MSG_HASH(
         MENU_ENUM_SUBLABEL_MENU_RGUI_INLINE_THUMBNAILS,
         "Activer l'affichage des miniatures réduites intégrées lors de l'affichage des listes de lecture. Lorsque cette option est désactivée, la 'Miniature du haut' peut toujours être affichée en plein écran en appuyant sur RetroManette Y."
         )
MSG_HASH(
         MENU_ENUM_LABEL_VALUE_MENU_RGUI_SWAP_THUMBNAILS,
         "Échanger les miniatures"
         )
MSG_HASH(
         MENU_ENUM_SUBLABEL_MENU_RGUI_SWAP_THUMBNAILS,
         "Échange les positions à l'écran de 'Miniature du haut' et 'Miniature du bas'."
         )
MSG_HASH(
         MENU_ENUM_LABEL_VALUE_MENU_RGUI_THUMBNAIL_DELAY,
         "Retarder l'affichage de la miniature (ms)"
         )
MSG_HASH(
         MENU_ENUM_SUBLABEL_MENU_RGUI_THUMBNAIL_DELAY,
         "Applique un délai de temps entre la sélection d'une entrée de liste de lecture et le chargement de sa miniature associée. Régler sur une valeur d'au moins 256 ms permet la navigation rapide sans à-coups même sur les appareils les plus lents."
         )
MSG_HASH(
         MENU_ENUM_LABEL_VALUE_MENU_RGUI_THUMBNAIL_DOWNSCALER,
         "Méthode de réduction des miniatures"
         )
MSG_HASH(
         MENU_ENUM_SUBLABEL_MENU_RGUI_THUMBNAIL_DOWNSCALER,
         "Méthode de rééchantillonnage utilisée lors de la réduction de grandes miniatures pour les adapter à l'écran."
         )
MSG_HASH(
         MENU_ENUM_LABEL_VALUE_RGUI_THUMB_SCALE_POINT,
         "Au plus proche (Rapide)"
         )
MSG_HASH(
         MENU_ENUM_LABEL_VALUE_RGUI_THUMB_SCALE_BILINEAR,
         "Bilinéaire"
         )
MSG_HASH(
         MENU_ENUM_LABEL_VALUE_RGUI_THUMB_SCALE_SINC,
         "Sinc/Lanczos3 (Lent)"
         )
MSG_HASH(
         MENU_ENUM_LABEL_VALUE_RGUI_UPSCALE_NONE,
         "Aucune"
         )
MSG_HASH(
         MENU_ENUM_LABEL_VALUE_RGUI_UPSCALE_AUTO,
         "Auto"
         )
MSG_HASH(
         MENU_ENUM_LABEL_VALUE_RGUI_UPSCALE_X2,
         "x2"
         )
MSG_HASH(
         MENU_ENUM_LABEL_VALUE_RGUI_UPSCALE_X3,
         "x3"
         )
MSG_HASH(
         MENU_ENUM_LABEL_VALUE_RGUI_UPSCALE_X4,
         "x4"
         )
MSG_HASH(
         MENU_ENUM_LABEL_VALUE_RGUI_UPSCALE_X5,
         "x5"
         )
MSG_HASH(
         MENU_ENUM_LABEL_VALUE_RGUI_UPSCALE_X6,
         "x6"
         )
MSG_HASH(
         MENU_ENUM_LABEL_VALUE_RGUI_UPSCALE_X7,
         "x7"
         )
MSG_HASH(
         MENU_ENUM_LABEL_VALUE_RGUI_UPSCALE_X8,
         "x8"
         )
MSG_HASH(
         MENU_ENUM_LABEL_VALUE_RGUI_UPSCALE_X9,
         "x9"
         )
MSG_HASH(
         MENU_ENUM_LABEL_VALUE_RGUI_ASPECT_RATIO_4_3,
         "4:3"
         )
MSG_HASH(
         MENU_ENUM_LABEL_VALUE_RGUI_ASPECT_RATIO_16_9,
         "16:9"
         )
MSG_HASH(
         MENU_ENUM_LABEL_VALUE_RGUI_ASPECT_RATIO_16_9_CENTRE,
         "16:9 (Centré)"
         )
MSG_HASH(
         MENU_ENUM_LABEL_VALUE_RGUI_ASPECT_RATIO_16_10,
         "16:10"
         )
MSG_HASH(
         MENU_ENUM_LABEL_VALUE_RGUI_ASPECT_RATIO_16_10_CENTRE,
         "16:10 (Centré)"
         )
MSG_HASH(
         MENU_ENUM_LABEL_VALUE_RGUI_ASPECT_RATIO_LOCK_NONE,
         "Désactivé"
         )
MSG_HASH(
         MENU_ENUM_LABEL_VALUE_RGUI_ASPECT_RATIO_LOCK_FIT_SCREEN,
         "Adapter à l'écran"
         )
MSG_HASH(
         MENU_ENUM_LABEL_VALUE_RGUI_ASPECT_RATIO_LOCK_INTEGER,
         "Échelle à l'entier"
         )
MSG_HASH(
         MENU_ENUM_LABEL_VALUE_THUMBNAILS_DIRECTORY,
         "Miniatures"
         )
MSG_HASH(
         MENU_ENUM_LABEL_VALUE_THUMBNAILS_UPDATER_LIST,
         "Mise à jour des miniatures"
         )
MSG_HASH(
         MENU_ENUM_LABEL_VALUE_THUMBNAIL_MODE_BOXARTS,
         "Jaquettes"
         )
MSG_HASH(
         MENU_ENUM_LABEL_VALUE_THUMBNAIL_MODE_SCREENSHOTS,
         "Captures d'écran"
         )
MSG_HASH(
         MENU_ENUM_LABEL_VALUE_THUMBNAIL_MODE_TITLE_SCREENS,
         "Écrans titres"
         )
MSG_HASH(
         MENU_ENUM_LABEL_VALUE_TIMEDATE_ENABLE,
         "Afficher la date/l'heure"
         )
MSG_HASH(
         MENU_ENUM_LABEL_VALUE_TIMEDATE_STYLE,
         "Style de la date/de l'heure"
         )
MSG_HASH(
         MENU_ENUM_SUBLABEL_TIMEDATE_STYLE,
         "Change le style dans lequel la date et/ou l'heure actuelle sont affichées dans le menu."
         )
MSG_HASH(
         MENU_ENUM_LABEL_VALUE_TIMEDATE_STYLE_YMD_HMS,
         "AAAA-MM-JJ HH:MM:SS"
         )
MSG_HASH(
         MENU_ENUM_LABEL_VALUE_TIMEDATE_STYLE_YMD_HM,
         "AAAA-MM-JJ HH:MM"
         )
MSG_HASH(
         MENU_ENUM_LABEL_VALUE_TIMEDATE_STYLE_MDYYYY,
         "MM-JJ-AAAA HH:MM"
         )
MSG_HASH(
         MENU_ENUM_LABEL_VALUE_TIMEDATE_STYLE_HMS,
         "HH:MM:SS"
         )
MSG_HASH(
         MENU_ENUM_LABEL_VALUE_TIMEDATE_STYLE_HM,
         "HH:MM"
         )
MSG_HASH(
         MENU_ENUM_LABEL_VALUE_TIMEDATE_STYLE_DM_HM,
         "JJ/MM HH:MM"
         )
MSG_HASH(
         MENU_ENUM_LABEL_VALUE_TIMEDATE_STYLE_MD_HM,
         "MM/JJ HH:MM"
         )
MSG_HASH(
         MENU_ENUM_LABEL_VALUE_TIMEDATE_STYLE_AM_PM,
         "HH:MM:SS (AM/PM)"
         )
MSG_HASH(
         MENU_ENUM_LABEL_VALUE_MENU_TICKER_TYPE,
         "Animation du défilement de texte"
         )
MSG_HASH(
         MENU_ENUM_SUBLABEL_MENU_TICKER_TYPE,
         "Selectionner la méthode de défilement horizontal utilisée pour l'affichage de longues chaînes de texte dans le menu."
         )
MSG_HASH(
         MENU_ENUM_LABEL_VALUE_MENU_TICKER_TYPE_BOUNCE,
         "Faire rebondir de gauche à droite"
         )
MSG_HASH(
         MENU_ENUM_LABEL_VALUE_MENU_TICKER_TYPE_LOOP,
         "Faire défiler vers la gauche"
         )
MSG_HASH(
         MENU_ENUM_LABEL_VALUE_MENU_TICKER_SPEED,
         "Vitesse du défilement de texte"
         )
MSG_HASH(
         MENU_ENUM_SUBLABEL_MENU_TICKER_SPEED,
         "Vitesse de l'animation lors de l'affichage de longues chaînes de texte dans le menu."
         )
MSG_HASH(
         MENU_ENUM_LABEL_VALUE_RGUI_MENU_COLOR_THEME,
         "Thème de couleur du menu"
         )
MSG_HASH(
         MENU_ENUM_SUBLABEL_RGUI_MENU_COLOR_THEME,
         "Selectionner un thème de couleur différent. Choisir 'Personnalisé' permet l'utilisation de fichiers de préréglages de thème du menu."
         )
MSG_HASH(
         MENU_ENUM_LABEL_VALUE_RGUI_MENU_THEME_PRESET,
         "Préréglages de thème du menu personnalisés"
         )
MSG_HASH(
         MENU_ENUM_SUBLABEL_RGUI_MENU_THEME_PRESET,
         "Selectionner un fichier de préréglages de thème du menu depuis le navigateur de fichiers."
         )
MSG_HASH(
         MENU_ENUM_LABEL_VALUE_RGUI_MENU_COLOR_THEME_CUSTOM,
         "Personnalisé"
         )
MSG_HASH(
         MENU_ENUM_LABEL_VALUE_RGUI_MENU_COLOR_THEME_CLASSIC_RED,
         "Rouge classique"
         )
MSG_HASH(
         MENU_ENUM_LABEL_VALUE_RGUI_MENU_COLOR_THEME_CLASSIC_ORANGE,
         "Orange classique"
         )
MSG_HASH(
         MENU_ENUM_LABEL_VALUE_RGUI_MENU_COLOR_THEME_CLASSIC_YELLOW,
         "Jaune classique"
         )
MSG_HASH(
         MENU_ENUM_LABEL_VALUE_RGUI_MENU_COLOR_THEME_CLASSIC_GREEN,
         "Vert classique"
         )
MSG_HASH(
         MENU_ENUM_LABEL_VALUE_RGUI_MENU_COLOR_THEME_CLASSIC_BLUE,
         "Bleu classique"
         )
MSG_HASH(
         MENU_ENUM_LABEL_VALUE_RGUI_MENU_COLOR_THEME_CLASSIC_VIOLET,
         "Violet classique"
         )
MSG_HASH(
         MENU_ENUM_LABEL_VALUE_RGUI_MENU_COLOR_THEME_CLASSIC_GREY,
         "Gris classique"
         )
MSG_HASH(
         MENU_ENUM_LABEL_VALUE_RGUI_MENU_COLOR_THEME_LEGACY_RED,
         "Rouge hérité"
         )
MSG_HASH(
         MENU_ENUM_LABEL_VALUE_RGUI_MENU_COLOR_THEME_DARK_PURPLE,
         "Violet sombre"
         )
MSG_HASH(
         MENU_ENUM_LABEL_VALUE_RGUI_MENU_COLOR_THEME_MIDNIGHT_BLUE,
         "Bleu nuit"
         )
MSG_HASH(
         MENU_ENUM_LABEL_VALUE_RGUI_MENU_COLOR_THEME_GOLDEN,
         "Doré"
         )
MSG_HASH(
         MENU_ENUM_LABEL_VALUE_RGUI_MENU_COLOR_THEME_ELECTRIC_BLUE,
         "Bleu électrique"
         )
MSG_HASH(
         MENU_ENUM_LABEL_VALUE_RGUI_MENU_COLOR_THEME_APPLE_GREEN,
         "Vert pomme"
         )
MSG_HASH(
         MENU_ENUM_LABEL_VALUE_RGUI_MENU_COLOR_THEME_VOLCANIC_RED,
         "Rouge volcanique"
         )
MSG_HASH(
         MENU_ENUM_LABEL_VALUE_RGUI_MENU_COLOR_THEME_LAGOON,
         "Lagon"
         )
MSG_HASH(
         MENU_ENUM_LABEL_VALUE_RGUI_MENU_COLOR_THEME_BROGRAMMER,
         "Brogrammeur"
         )
MSG_HASH(
         MENU_ENUM_LABEL_VALUE_RGUI_MENU_COLOR_THEME_DRACULA,
         "Dracula"
         )
MSG_HASH(
         MENU_ENUM_LABEL_VALUE_RGUI_MENU_COLOR_THEME_FAIRYFLOSS,
         "Soie de fée"
         )
MSG_HASH(
         MENU_ENUM_LABEL_VALUE_RGUI_MENU_COLOR_THEME_FLATUI,
         "Minimaliste"
         )
MSG_HASH(
         MENU_ENUM_LABEL_VALUE_RGUI_MENU_COLOR_THEME_GRUVBOX_DARK,
         "Gruvbox sombre"
         )
MSG_HASH(
         MENU_ENUM_LABEL_VALUE_RGUI_MENU_COLOR_THEME_GRUVBOX_LIGHT,
         "Gruvbox claire"
         )
MSG_HASH(
         MENU_ENUM_LABEL_VALUE_RGUI_MENU_COLOR_THEME_HACKING_THE_KERNEL,
         "Pirater le kernel"
         )
MSG_HASH(
         MENU_ENUM_LABEL_VALUE_RGUI_MENU_COLOR_THEME_NORD,
         "Nord"
         )
MSG_HASH(
         MENU_ENUM_LABEL_VALUE_RGUI_MENU_COLOR_THEME_NOVA,
         "Nova"
         )
MSG_HASH(
         MENU_ENUM_LABEL_VALUE_RGUI_MENU_COLOR_THEME_ONE_DARK,
         "Un sombre"
         )
MSG_HASH(
         MENU_ENUM_LABEL_VALUE_RGUI_MENU_COLOR_THEME_PALENIGHT,
         "Nuitpâle"
         )
MSG_HASH(
         MENU_ENUM_LABEL_VALUE_RGUI_MENU_COLOR_THEME_SOLARIZED_DARK,
         "Solarisé sombre"
         )
MSG_HASH(
         MENU_ENUM_LABEL_VALUE_RGUI_MENU_COLOR_THEME_SOLARIZED_LIGHT,
         "Solarisé clair"
         )
MSG_HASH(
         MENU_ENUM_LABEL_VALUE_RGUI_MENU_COLOR_THEME_TANGO_DARK,
         "Tango sombre"
         )
MSG_HASH(
         MENU_ENUM_LABEL_VALUE_RGUI_MENU_COLOR_THEME_TANGO_LIGHT,
         "Tango clair"
         )
MSG_HASH(
         MENU_ENUM_LABEL_VALUE_RGUI_MENU_COLOR_THEME_ZENBURN,
         "Brûlurezen"
         )
MSG_HASH(
         MENU_ENUM_LABEL_VALUE_RGUI_MENU_COLOR_THEME_ANTI_ZENBURN,
         "Anti-brûlurezen"
         )
MSG_HASH(
         MENU_ENUM_LABEL_VALUE_TRUE,
         "Vrai"
         )
MSG_HASH(
         MENU_ENUM_LABEL_VALUE_UI_COMPANION_ENABLE,
         "Compagnon d'interface utilisateur"
         )
MSG_HASH(
         MENU_ENUM_LABEL_VALUE_UI_COMPANION_START_ON_BOOT,
         "Lancer le compagnon d'interface au démarrage"
         )
MSG_HASH(
         MENU_ENUM_LABEL_VALUE_UI_COMPANION_TOGGLE,
         "Afficher le menu de bureau au démarrage"
         )
MSG_HASH(
         MENU_ENUM_LABEL_VALUE_DESKTOP_MENU_ENABLE,
         "Menu de bureau (redémarrer)"
         )
MSG_HASH(
         MENU_ENUM_LABEL_VALUE_UI_MENUBAR_ENABLE,
         "Barre de menu"
         )
MSG_HASH(
         MENU_ENUM_LABEL_VALUE_UNABLE_TO_READ_COMPRESSED_FILE,
         "Impossible de lire l'archive."
         )
MSG_HASH(
         MENU_ENUM_LABEL_VALUE_UNDO_LOAD_STATE,
         "Annuler le chargement de sauvegarde instantanée"
         )
MSG_HASH(
         MENU_ENUM_LABEL_VALUE_UNDO_SAVE_STATE,
         "Annuler la sauvegarde instantanée"
         )
MSG_HASH(
         MENU_ENUM_LABEL_VALUE_UNKNOWN,
         "Inconnu"
         )
MSG_HASH(
         MENU_ENUM_LABEL_VALUE_UPDATER_SETTINGS,
         "Mise à jour"
         )
MSG_HASH(
         MENU_ENUM_LABEL_VALUE_UPDATE_ASSETS,
         "Mettre à jour les assets"
         )
MSG_HASH(
         MENU_ENUM_LABEL_VALUE_UPDATE_AUTOCONFIG_PROFILES,
         "Mettre à jour les profils de manettes"
         )
MSG_HASH(
         MENU_ENUM_LABEL_VALUE_UPDATE_CG_SHADERS,
         "Mettre à jour les shaders CG"
         )
MSG_HASH(
         MENU_ENUM_LABEL_VALUE_UPDATE_CHEATS,
         "Mettre à jour les cheats"
         )
MSG_HASH(
         MENU_ENUM_LABEL_VALUE_UPDATE_CORE_INFO_FILES,
         "Mettre à jour les fichiers d'information de cœurs"
         )
MSG_HASH(
         MENU_ENUM_LABEL_VALUE_UPDATE_DATABASES,
         "Mettre à jour les bases de données"
         )
MSG_HASH(
         MENU_ENUM_LABEL_VALUE_UPDATE_GLSL_SHADERS,
         "Mettre à jour les shaders GLSL"
         )
MSG_HASH(
         MENU_ENUM_LABEL_VALUE_UPDATE_LAKKA,
         "Mettre à jour Lakka"
         )
MSG_HASH(
         MENU_ENUM_LABEL_VALUE_UPDATE_OVERLAYS,
         "Mettre à jour les surimpressions"
         )
MSG_HASH(
         MENU_ENUM_LABEL_VALUE_UPDATE_SLANG_SHADERS,
         "Mettre à jour les shaders Slang"
         )
MSG_HASH(
         MENU_ENUM_LABEL_VALUE_USER,
         "Utilisateur"
         )
MSG_HASH(
         MENU_ENUM_LABEL_VALUE_KEYBOARD,
         "Clavier"
         )
MSG_HASH(
         MENU_ENUM_LABEL_VALUE_USER_INTERFACE_SETTINGS,
         "Interface utilisateur"
         )
MSG_HASH(
         MENU_ENUM_LABEL_VALUE_USER_LANGUAGE,
         "Langue"
         )
MSG_HASH(
         MENU_ENUM_LABEL_VALUE_USER_SETTINGS,
         "Utilisateur"
         )
MSG_HASH(
         MENU_ENUM_LABEL_VALUE_USE_BUILTIN_IMAGE_VIEWER,
         "Utiliser le lecteur d'image intégré"
         )
MSG_HASH(
         MENU_ENUM_LABEL_VALUE_USE_BUILTIN_PLAYER,
         "Utiliser le lecteur média intégré"
         )
MSG_HASH(
         MENU_ENUM_LABEL_VALUE_USE_THIS_DIRECTORY,
         "<Utiliser ce dossier>"
         )
MSG_HASH(
         MENU_ENUM_LABEL_VALUE_VIDEO_ALLOW_ROTATE,
         "Autoriser la rotation"
         )
MSG_HASH(
         MENU_ENUM_LABEL_VALUE_VIDEO_ASPECT_RATIO,
         "Configurer le rapport d'aspect"
         )
MSG_HASH(
         MENU_ENUM_LABEL_VALUE_VIDEO_ASPECT_RATIO_AUTO,
         "Rapport d'aspect automatique"
         )
MSG_HASH(
         MENU_ENUM_LABEL_VALUE_VIDEO_ASPECT_RATIO_INDEX,
         "Rapport d'aspect"
         )
MSG_HASH(
         MENU_ENUM_LABEL_VALUE_VIDEO_BLACK_FRAME_INSERTION,
         "Insertion d'images noires"
         )
MSG_HASH(
         MENU_ENUM_LABEL_VALUE_VIDEO_CROP_OVERSCAN,
         "Recadrer le surbalayage (Recharger)"
         )
MSG_HASH(
         MENU_ENUM_LABEL_VALUE_VIDEO_DISABLE_COMPOSITION,
         "Désactiver la composition de bureau"
         )
#if defined(_3DS)
MSG_HASH(
         MENU_ENUM_LABEL_VALUE_VIDEO_3DS_LCD_BOTTOM,
         "Écran inférieur 3DS"
         )
MSG_HASH(
         MENU_ENUM_SUBLABEL_VIDEO_3DS_LCD_BOTTOM,
         "Permet l'affichage d'informations d'état sur l'écran inférieur. Désactiver pour augmenter la durée de vie de la batterie et améliorer les performances."
         )
MSG_HASH(
         MENU_ENUM_LABEL_VALUE_VIDEO_3DS_DISPLAY_MODE,
         "Mode d'affichage 3DS"
         )
MSG_HASH(
         MENU_ENUM_SUBLABEL_VIDEO_3DS_DISPLAY_MODE,
         "Sélectionne le mode d'affichage entre les modes 2D et 3D. En mode '3D', les pixels sont carrés et un effet de profondeur est appliqué lors de l'affichage du menu rapide. Le mode '2D' offre la meilleure performance."
         )
MSG_HASH(
         MENU_ENUM_LABEL_VALUE_CTR_VIDEO_MODE_3D,
         "3D"
         )
MSG_HASH(
         MENU_ENUM_LABEL_VALUE_CTR_VIDEO_MODE_2D,
         "2D"
         )
MSG_HASH(
         MENU_ENUM_LABEL_VALUE_CTR_VIDEO_MODE_2D_400x240,
         "2D (Effet grille de pixels)"
         )
MSG_HASH(
         MENU_ENUM_LABEL_VALUE_CTR_VIDEO_MODE_2D_800x240,
         "2D (Haute résolution)"
         )
#endif
MSG_HASH(
         MENU_ENUM_LABEL_VALUE_VIDEO_DRIVER,
         "Vidéo"
         )
MSG_HASH(
         MENU_ENUM_LABEL_VALUE_VIDEO_FILTER,
         "Filtre vidéo"
         )
MSG_HASH(
         MENU_ENUM_LABEL_VALUE_VIDEO_FILTER_DIR,
         "Filtres vidéo"
         )
MSG_HASH(
         MENU_ENUM_LABEL_VALUE_VIDEO_FILTER_FLICKER,
         "Filtre anti-scintillement"
         )
MSG_HASH(
         MENU_ENUM_LABEL_VALUE_VIDEO_FONT_ENABLE,
         "Notifications à l'écran"
         )
MSG_HASH(
         MENU_ENUM_LABEL_VALUE_VIDEO_FONT_PATH,
         "Police des notifications"
         )
MSG_HASH(
         MENU_ENUM_LABEL_VALUE_VIDEO_FONT_SIZE,
         "Taille des notifications"
         )
MSG_HASH(
         MENU_ENUM_LABEL_VALUE_VIDEO_FORCE_ASPECT,
         "Forcer le rapport d'aspect"
         )
MSG_HASH(
         MENU_ENUM_LABEL_VALUE_VIDEO_FORCE_SRGB_DISABLE,
         "Forcer la désactivation du mode sRGB FBO"
         )
MSG_HASH(
         MENU_ENUM_LABEL_VALUE_VIDEO_FRAME_DELAY,
         "Retarder les images"
         )
MSG_HASH(
         MENU_ENUM_LABEL_VALUE_VIDEO_FULLSCREEN,
         "Démarrer en mode plein écran"
         )
MSG_HASH(
         MENU_ENUM_LABEL_VALUE_VIDEO_GAMMA,
         "Gamma vidéo"
         )
MSG_HASH(
         MENU_ENUM_LABEL_VALUE_VIDEO_GPU_RECORD,
         "Utiliser le processeur graphique pour l'enregistrement"
         )
MSG_HASH(
         MENU_ENUM_LABEL_VALUE_VIDEO_GPU_SCREENSHOT,
         "Captures d'écran par le processeur graphique"
         )
MSG_HASH(
         MENU_ENUM_LABEL_VALUE_VIDEO_HARD_SYNC,
         "Synchronisation matérielle du processeur graphique"
         )
MSG_HASH(
         MENU_ENUM_LABEL_VALUE_VIDEO_HARD_SYNC_FRAMES,
         "Images de synchronisation matérielle du processeur graphique"
         )
MSG_HASH(
         MENU_ENUM_LABEL_VALUE_VIDEO_MAX_SWAPCHAIN_IMAGES,
         "Nombre d'images max en mémoire tampon"
         )
MSG_HASH(
         MENU_ENUM_LABEL_VALUE_VIDEO_MESSAGE_POS_X,
         "Position X des notifications"
         )
MSG_HASH(
         MENU_ENUM_LABEL_VALUE_VIDEO_MESSAGE_POS_Y,
         "Position Y des notifications"
         )
MSG_HASH(
         MENU_ENUM_LABEL_VALUE_VIDEO_MONITOR_INDEX,
         "Numéro du moniteur"
         )
MSG_HASH(
         MENU_ENUM_LABEL_VALUE_VIDEO_POST_FILTER_RECORD,
         "Utiliser les filtres vidéo lors de l'enregistrement"
         )
MSG_HASH(
         MENU_ENUM_LABEL_VALUE_VIDEO_REFRESH_RATE,
         "Fréquence de rafraîchissement vertical"
         )
MSG_HASH(
         MENU_ENUM_LABEL_VALUE_VIDEO_REFRESH_RATE_AUTO,
         "Fréquence estimée de l'écran"
         )
MSG_HASH(
         MENU_ENUM_LABEL_VALUE_VIDEO_REFRESH_RATE_POLLED,
         "Définir la fréquence de rafraîchissement détectée par l'écran"
         )
MSG_HASH(
         MENU_ENUM_LABEL_VALUE_VIDEO_ROTATION,
         "Rotation vidéo"
         )
MSG_HASH(
         MENU_ENUM_LABEL_VALUE_SCREEN_ORIENTATION,
         "Orientation de l'écran"
         )
MSG_HASH(
         MENU_ENUM_LABEL_VALUE_VIDEO_SCALE,
         "Échelle en mode fenêtré"
         )
MSG_HASH(
         MENU_ENUM_LABEL_VALUE_VIDEO_RECORD_THREADS,
         "Fils d'exécution de l'enregistrement"
         )
MSG_HASH(
         MENU_ENUM_LABEL_VALUE_VIDEO_SCALE_INTEGER,
         "Échelle à l'entier"
         )
MSG_HASH(
         MENU_ENUM_LABEL_VALUE_VIDEO_SETTINGS,
         "Vidéo"
         )
MSG_HASH(
         MENU_ENUM_LABEL_VALUE_VIDEO_SHADER_DIR,
         "Shaders vidéo"
         )
MSG_HASH(
         MENU_ENUM_LABEL_VALUE_VIDEO_SHADER_NUM_PASSES,
         "Passages de shaders"
         )
MSG_HASH(
         MENU_ENUM_LABEL_VALUE_VIDEO_SHADER_PARAMETERS,
         "Paramètres des shaders"
         )
MSG_HASH(
         MENU_ENUM_LABEL_VALUE_VIDEO_SHADER_PRESET,
         "Charger des préréglages de shaders"
         )
MSG_HASH(
         MENU_ENUM_LABEL_VALUE_VIDEO_SHADER_PRESET_SAVE_AS,
         "Enregistrer les préréglages de shaders sous"
         )
MSG_HASH(
         MENU_ENUM_LABEL_VALUE_VIDEO_SHADER_PRESET_SAVE_CORE,
         "Sauvegarder les préréglages pour le cœur"
         )
MSG_HASH(
         MENU_ENUM_LABEL_VALUE_VIDEO_SHADER_PRESET_SAVE_PARENT,
         "Sauvegarder les préréglages pour le contenu"
         )
MSG_HASH(
         MENU_ENUM_LABEL_VALUE_VIDEO_SHADER_PRESET_SAVE_GAME,
         "Sauvegarder les préréglages pour le jeu"
         )
MSG_HASH(
         MENU_ENUM_LABEL_VALUE_VIDEO_SHARED_CONTEXT,
         "Contexte matériel partagé"
         )
MSG_HASH(
         MENU_ENUM_LABEL_VALUE_VIDEO_SMOOTH,
         "Filtre bilinéaire"
         )
MSG_HASH(
         MENU_ENUM_LABEL_VALUE_VIDEO_SOFT_FILTER,
         "Filtre logiciel"
         )
MSG_HASH(
         MENU_ENUM_LABEL_VALUE_VIDEO_SWAP_INTERVAL,
         "Intervalle d'échange pour la synchronisation verticale (V-Sync)"
         )
MSG_HASH(
         MENU_ENUM_LABEL_VALUE_VIDEO_TAB,
         "Vidéo"
         )
MSG_HASH(
         MENU_ENUM_LABEL_VALUE_VIDEO_THREADED,
         "Vidéo sur plusieurs fils d'exécution"
         )
MSG_HASH(
         MENU_ENUM_LABEL_VALUE_VIDEO_VFILTER,
         "Élimination des scintillements"
         )
MSG_HASH(
         MENU_ENUM_LABEL_VALUE_VIDEO_VIEWPORT_CUSTOM_HEIGHT,
         "Hauteur de l'affichage (Rapport d'aspect personnalisé)"
         )
MSG_HASH(
         MENU_ENUM_LABEL_VALUE_VIDEO_VIEWPORT_CUSTOM_WIDTH,
         "Largeur de l'affichage (Rapport d'aspect personnalisé)"
         )
MSG_HASH(
         MENU_ENUM_LABEL_VALUE_VIDEO_VIEWPORT_CUSTOM_X,
         "Position X de l'affichage (Rapport d'aspect personnalisé)"
         )
MSG_HASH(
         MENU_ENUM_LABEL_VALUE_VIDEO_VIEWPORT_CUSTOM_Y,
         "Position Y de l'affichage (Rapport d'aspect personnalisé)"
         )
MSG_HASH(
         MENU_ENUM_LABEL_VALUE_VIDEO_VI_WIDTH,
         "Définir la largeur d'écran de VI"
         )
MSG_HASH(
         MENU_ENUM_LABEL_VALUE_VIDEO_VSYNC,
         "Synchronisation verticale (V-Sync)"
         )
MSG_HASH(
         MENU_ENUM_LABEL_VALUE_VIDEO_WINDOWED_FULLSCREEN,
         "Mode plein écran fenêtré"
         )
MSG_HASH(
         MENU_ENUM_LABEL_VALUE_VIDEO_WINDOW_WIDTH,
         "Largeur de fenêtre"
         )
MSG_HASH(
         MENU_ENUM_LABEL_VALUE_VIDEO_WINDOW_HEIGHT,
         "Hauteur de fenêtre"
         )
MSG_HASH(
         MENU_ENUM_LABEL_VALUE_VIDEO_FULLSCREEN_X,
         "Largeur en plein écran"
         )
MSG_HASH(
         MENU_ENUM_LABEL_VALUE_VIDEO_FULLSCREEN_Y,
         "Hauteur en plein écran"
         )
MSG_HASH(
         MENU_ENUM_LABEL_VALUE_WIFI_DRIVER,
         "Wi-Fi"
         )
MSG_HASH(
         MENU_ENUM_LABEL_VALUE_WIFI_SETTINGS,
         "Wi-Fi"
         )
MSG_HASH(
         MENU_ENUM_LABEL_VALUE_XMB_ALPHA_FACTOR,
         "Opacité du menu"
         )
MSG_HASH(
         MENU_ENUM_LABEL_VALUE_MENU_FONT_COLOR_RED,
         "Police du menu de couleur rouge"
         )
MSG_HASH(
         MENU_ENUM_LABEL_VALUE_MENU_FONT_COLOR_GREEN,
         "Police du menu de couleur verte"
         )
MSG_HASH(
         MENU_ENUM_LABEL_VALUE_MENU_FONT_COLOR_BLUE,
         "Police du menu de couleur bleue"
         )
MSG_HASH(
         MENU_ENUM_LABEL_VALUE_XMB_FONT,
         "Police du menu"
         )
MSG_HASH(
         MENU_ENUM_LABEL_VALUE_XMB_ICON_THEME_CUSTOM,
         "Personnalisé"
         )
MSG_HASH(
         MENU_ENUM_LABEL_VALUE_XMB_ICON_THEME_FLATUI,
         "Minimaliste"
         )
MSG_HASH(
         MENU_ENUM_LABEL_VALUE_XMB_ICON_THEME_MONOCHROME,
         "Monochrome"
         )
MSG_HASH(
         MENU_ENUM_LABEL_VALUE_XMB_ICON_THEME_MONOCHROME_INVERTED,
         "Monochrome inversé"
         )
MSG_HASH(
         MENU_ENUM_LABEL_VALUE_XMB_ICON_THEME_SYSTEMATIC,
         "Systématique"
         )
MSG_HASH(
         MENU_ENUM_LABEL_VALUE_XMB_ICON_THEME_NEOACTIVE,
         "NéoActif"
         )
MSG_HASH(
         MENU_ENUM_LABEL_VALUE_XMB_ICON_THEME_PIXEL,
         "Pixel"
         )
MSG_HASH(
         MENU_ENUM_LABEL_VALUE_XMB_ICON_THEME_RETROACTIVE,
         "RétroActif"
         )
MSG_HASH(
         MENU_ENUM_LABEL_VALUE_XMB_ICON_THEME_RETROSYSTEM,
         "Rétrosystème"
         )
MSG_HASH(
         MENU_ENUM_LABEL_VALUE_XMB_ICON_THEME_DOTART,
         "Pixel art"
         )
MSG_HASH(
         MENU_ENUM_LABEL_VALUE_XMB_ICON_THEME_AUTOMATIC,
         "Automatique"
         )
MSG_HASH(
         MENU_ENUM_LABEL_VALUE_XMB_ICON_THEME_AUTOMATIC_INVERTED,
         "Automatique inversé"
         )
MSG_HASH(
         MENU_ENUM_LABEL_VALUE_XMB_MENU_COLOR_THEME,
         "Thème de couleur du menu"
         )
MSG_HASH(
         MENU_ENUM_LABEL_VALUE_XMB_MENU_COLOR_THEME_APPLE_GREEN,
         "Vert pomme"
         )
MSG_HASH(
         MENU_ENUM_LABEL_VALUE_XMB_MENU_COLOR_THEME_DARK,
         "Sombre"
         )
MSG_HASH(
         MENU_ENUM_LABEL_VALUE_XMB_MENU_COLOR_THEME_LIGHT,
         "Clair"
         )
MSG_HASH(
         MENU_ENUM_LABEL_VALUE_XMB_MENU_COLOR_THEME_MORNING_BLUE,
         "Bleu du matin"
         )
MSG_HASH(
         MENU_ENUM_LABEL_VALUE_XMB_MENU_COLOR_THEME_DARK_PURPLE,
         "Violet sombre"
         )
MSG_HASH(
         MENU_ENUM_LABEL_VALUE_XMB_MENU_COLOR_THEME_ELECTRIC_BLUE,
         "Bleu électrique"
         )
MSG_HASH(
         MENU_ENUM_LABEL_VALUE_XMB_MENU_COLOR_THEME_GOLDEN,
         "Doré"
         )
MSG_HASH(
         MENU_ENUM_LABEL_VALUE_XMB_MENU_COLOR_THEME_LEGACY_RED,
         "Rouge hérité"
         )
MSG_HASH(
         MENU_ENUM_LABEL_VALUE_XMB_MENU_COLOR_THEME_MIDNIGHT_BLUE,
         "Bleu nuit"
         )
MSG_HASH(
         MENU_ENUM_LABEL_VALUE_XMB_MENU_COLOR_THEME_PLAIN,
         "Ordinaire"
         )
MSG_HASH(
         MENU_ENUM_LABEL_VALUE_XMB_MENU_COLOR_THEME_UNDERSEA,
         "Sous-marin"
         )
MSG_HASH(
         MENU_ENUM_LABEL_VALUE_XMB_MENU_COLOR_THEME_VOLCANIC_RED,
         "Rouge volcanique"
         )
MSG_HASH(
         MENU_ENUM_LABEL_VALUE_XMB_RIBBON_ENABLE,
         "Pipeline de shader du menu (fond animé)"
         )
MSG_HASH(
         MENU_ENUM_LABEL_VALUE_XMB_SCALE_FACTOR,
         "Facteur d'échelle du menu"
         )
MSG_HASH(
         MENU_ENUM_LABEL_VALUE_XMB_SHADOWS_ENABLE,
         "Ombres des icônes"
         )
MSG_HASH(
         MENU_ENUM_LABEL_VALUE_CONTENT_SHOW_HISTORY,
         "Afficher l'onglet Historique"
         )
MSG_HASH(
         MENU_ENUM_LABEL_VALUE_CONTENT_SHOW_ADD,
         "Afficher l'onglet Importer du contenu"
         )
MSG_HASH(
         MENU_ENUM_LABEL_VALUE_CONTENT_SHOW_PLAYLISTS,
         "Afficher les onglets Liste de lecture"
         )
MSG_HASH(
         MENU_ENUM_LABEL_VALUE_CONTENT_SHOW_FAVORITES,
         "Afficher l'onglet Favoris"
         )
MSG_HASH(
         MENU_ENUM_LABEL_VALUE_CONTENT_SHOW_IMAGES,
         "Afficher l'onglet Images"
         )
MSG_HASH(
         MENU_ENUM_LABEL_VALUE_CONTENT_SHOW_MUSIC,
         "Afficher l'onglet Musique"
         )
MSG_HASH(
         MENU_ENUM_LABEL_VALUE_CONTENT_SHOW_SETTINGS,
         "Afficher l'onglet Réglages"
         )
MSG_HASH(
         MENU_ENUM_LABEL_VALUE_CONTENT_SHOW_VIDEO,
         "Afficher l'onglet Vidéo"
         )
MSG_HASH(
         MENU_ENUM_LABEL_VALUE_CONTENT_SHOW_NETPLAY,
         "Afficher l'onglet Jeu en réseau"
         )
MSG_HASH(
         MENU_ENUM_LABEL_VALUE_XMB_LAYOUT,
         "Disposition du menu"
         )
MSG_HASH(
         MENU_ENUM_LABEL_VALUE_XMB_THEME,
         "Thème d'icônes du menu"
         )
MSG_HASH(
         MENU_ENUM_LABEL_VALUE_YES,
         "Oui"
         )
MSG_HASH(
         MENU_ENUM_LABEL_VIDEO_SHADER_PRESET_TWO,
         "Pré-réglage de shader"
         )
MSG_HASH(
         MENU_ENUM_SUBLABEL_CHEEVOS_ENABLE,
         "Rivalisez pour gagner des succès sur mesure dans des jeux rétro.\n"
         "Pour plus d'informations, visitez http://retroachievements.org"
         )
MSG_HASH(
         MENU_ENUM_SUBLABEL_CHEEVOS_TEST_UNOFFICIAL,
         "Utiliser des succès non officiels et/ou fonctionnalités bêta à des fins de test."
         )
MSG_HASH(
         MENU_ENUM_SUBLABEL_CHEEVOS_HARDCORE_MODE_ENABLE,
         "Double le nombre de points gagnés.\n"
         "Désactive les sauvegardes instantanées, les cheats, le rembobinage, la mise en pause et le ralenti pour tous les jeux.\n"
         "Activer/désactiver ce paramètre lors de l'exécution redémarrera votre jeu."
         )
MSG_HASH(
         MENU_ENUM_SUBLABEL_CHEEVOS_LEADERBOARDS_ENABLE,
         "Classements spécifiques au jeu.\n"
         "N'a aucun effet si le mode Hardcore est désactivé."
         )
MSG_HASH(
         MENU_ENUM_SUBLABEL_CHEEVOS_BADGES_ENABLE,
         "Affiche les badges dans la liste des succès."
         )
MSG_HASH(
         MENU_ENUM_SUBLABEL_CHEEVOS_VERBOSE_ENABLE,
         "Affiche plus d'informations dans les notifications."
         )
MSG_HASH(
         MENU_ENUM_SUBLABEL_CHEEVOS_AUTO_SCREENSHOT,
         "Prendre automatiquement une capture d'écran lorsqu'un succès est débloqué."
         )
MSG_HASH(
         MENU_ENUM_SUBLABEL_DRIVER_SETTINGS,
         "Modifier les pilotes utilisés par ce système."
         )
MSG_HASH(
         MENU_ENUM_SUBLABEL_RETRO_ACHIEVEMENTS_SETTINGS,
         "Modifier les réglages des succès."
         )
MSG_HASH(
         MENU_ENUM_SUBLABEL_CORE_SETTINGS,
         "Modifier les réglages du cœur."
         )
MSG_HASH(
         MENU_ENUM_SUBLABEL_RECORDING_SETTINGS,
         "Modifier les réglages d'enregistrement."
         )
MSG_HASH(
         MENU_ENUM_SUBLABEL_ONSCREEN_DISPLAY_SETTINGS,
         "Modifier les réglages de surimpression à l'écran, de surimpression de clavier, et de notifications à l'écran."
         )
MSG_HASH(
         MENU_ENUM_SUBLABEL_FRAME_THROTTLE_SETTINGS,
         "Modifier les réglages pour le rembobinage, l'avance rapide et le ralenti."
         )
MSG_HASH(
         MENU_ENUM_SUBLABEL_SAVING_SETTINGS,
         "Modifier les réglages de sauvegarde."
         )
MSG_HASH(
         MENU_ENUM_SUBLABEL_LOGGING_SETTINGS,
         "Modifier les réglages de journalisation."
         )
MSG_HASH(
         MENU_ENUM_SUBLABEL_USER_INTERFACE_SETTINGS,
         "Modifier les réglages de l'interface utilisateur."
         )
MSG_HASH(
         MENU_ENUM_SUBLABEL_USER_SETTINGS,
         "Modifier les réglages de compte, de pseudo et de langue."
         )
MSG_HASH(
         MENU_ENUM_SUBLABEL_PRIVACY_SETTINGS,
         "Modifier les réglages de confidentialité."
         )
MSG_HASH(
         MENU_ENUM_SUBLABEL_MIDI_SETTINGS,
         "Modifier les réglages MIDI."
         )
MSG_HASH(
         MENU_ENUM_SUBLABEL_DIRECTORY_SETTINGS,
         "Modifier les dossiers par défaut où les fichiers sont stockés."
         )
MSG_HASH(
         MENU_ENUM_SUBLABEL_PLAYLIST_SETTINGS,
         "Modifier les réglages de listes de lecture."
         )
MSG_HASH(
         MENU_ENUM_SUBLABEL_NETWORK_SETTINGS,
         "Configurer les réglages de serveur et de réseau."
         )
MSG_HASH(
         MENU_ENUM_SUBLABEL_ADD_CONTENT_LIST,
         "Analyser le contenu et l'ajouter à la base de données."
         )
MSG_HASH(
         MENU_ENUM_SUBLABEL_AUDIO_SETTINGS,
         "Modifier les réglages de sortie audio."
         )
MSG_HASH(
         MENU_ENUM_SUBLABEL_BLUETOOTH_ENABLE,
         "Détermine l'état de Bluetooth."
         )
MSG_HASH(
         MENU_ENUM_SUBLABEL_CONFIG_SAVE_ON_EXIT,
         "Enregistrer les modifications dans le fichier de configuration à la sortie."
         )
MSG_HASH(
         MENU_ENUM_SUBLABEL_CONFIGURATION_SETTINGS,
         "Modifier les réglages par défaut pour les fichiers de configuration."
         )
MSG_HASH(
         MENU_ENUM_SUBLABEL_CONFIGURATIONS_LIST,
         "Gérer et créer les fichiers de configuration."
         )
MSG_HASH(
         MENU_ENUM_SUBLABEL_CPU_CORES,
         "Nombre de cœurs dont dispose le processeur."
         )
MSG_HASH(
         MENU_ENUM_SUBLABEL_FPS_SHOW,
         "Affiche le nombre d'images/s à l'écran."
         )
MSG_HASH(
         MENU_ENUM_SUBLABEL_FRAMECOUNT_SHOW,
         "Affiche le compteur d'images actuel à l'écran."
         )
MSG_HASH(
         MENU_ENUM_SUBLABEL_MEMORY_SHOW,
         "Inclut l'utilisation actuelle/le total de la mémoire utilisée à l'écran avec les images/s et le nombre d'images."
         )
MSG_HASH(
         MENU_ENUM_SUBLABEL_INPUT_HOTKEY_BINDS,
         "Configurer les réglages de touches de raccourci."
         )
MSG_HASH(
         MENU_ENUM_SUBLABEL_INPUT_MENU_ENUM_TOGGLE_GAMEPAD_COMBO,
         "Combinaison de touches de la manette pour afficher/masquer le menu."
         )
MSG_HASH(
         MENU_ENUM_SUBLABEL_INPUT_SETTINGS,
         "Modifier les réglages de manettes, clavier et souris."
         )
MSG_HASH(
         MENU_ENUM_SUBLABEL_INPUT_USER_BINDS,
         "Configurer les touches pour cet utilisateur."
         )
MSG_HASH(
         MENU_ENUM_SUBLABEL_LATENCY_SETTINGS,
         "Modifier les réglages liés à la latence vidéo, audio et d'entrées."
         )
MSG_HASH(
         MENU_ENUM_SUBLABEL_LOG_VERBOSITY,
         "Journaliser les événements sur un terminal ou dans un fichier."
         )
MSG_HASH(
         MENU_ENUM_SUBLABEL_NETPLAY,
         "Rejoindre ou héberger une session de jeu en réseau."
         )
MSG_HASH(
         MENU_ENUM_SUBLABEL_NETPLAY_LAN_SCAN_SETTINGS,
         "Rechercher et se connecter à des hôtes de jeu en réseau sur le réseau local."
         )
MSG_HASH(
         MENU_ENUM_SUBLABEL_INFORMATION_LIST_LIST,
         "Affiche les informations du système."
         )
MSG_HASH(
         MENU_ENUM_SUBLABEL_ONLINE_UPDATER,
         "Télécharger des add-ons, des composants et du contenu pour RetroArch."
         )
MSG_HASH(
         MENU_ENUM_SUBLABEL_SAMBA_ENABLE,
         "Partager des dossiers réseau via le protocole SMB."
         )
MSG_HASH(
         MENU_ENUM_SUBLABEL_SERVICES_SETTINGS,
         "Gérer les services au niveau du système d'exploitation."
         )
MSG_HASH(
         MENU_ENUM_SUBLABEL_SHOW_HIDDEN_FILES,
         "Affiche les fichiers/dossiers cachés dans le navigateur de fichiers."
         )
MSG_HASH(
         MENU_ENUM_SUBLABEL_SSH_ENABLE,
         "Utiliser SSH pour accéder à la ligne de commande à distance."
         )
MSG_HASH(
         MENU_ENUM_SUBLABEL_SUSPEND_SCREENSAVER_ENABLE,
         "Empêche l'économiseur d'écran de votre système de s'activer."
         )
MSG_HASH(
         MENU_ENUM_SUBLABEL_VIDEO_WINDOW_SCALE,
         "Définir la taille de la fenêtre par rapport à la taille d'affichage du cœur. Alternativement, vous pouvez définir une largeur et une hauteur de fenêtre ci-dessous pour une taille de fenêtre fixe."
         )
MSG_HASH(
         MENU_ENUM_SUBLABEL_USER_LANGUAGE,
         "Définir la langue de l'interface."
         )
MSG_HASH(
         MENU_ENUM_SUBLABEL_VIDEO_BLACK_FRAME_INSERTION,
         "Insère une image noire entre chaque images. Utile pour les utilisateurs d'écrans 120Hz qui souhaitent jouer à du contenu 60Hz sans rémanence."
         )
MSG_HASH(
         MENU_ENUM_SUBLABEL_VIDEO_FRAME_DELAY,
         "Réduit la latence au détriment d'un risque accru de saccades visuelles. Ajoute un délai après la synchronisation verticale V-Sync (en ms)."
         )
MSG_HASH(
         MENU_ENUM_SUBLABEL_VIDEO_HARD_SYNC_FRAMES,
         "Définit le nombre d'images que le processeur peut exécuter avant le processeur graphique lors de l'utilisation de la 'Synchronisation matérielle du processeur graphique'."
         )
MSG_HASH(
         MENU_ENUM_SUBLABEL_VIDEO_MAX_SWAPCHAIN_IMAGES,
         "Indique au pilote vidéo d'utiliser explicitement le mode de mise en mémoire tampon spécifié."
         )
MSG_HASH(
         MENU_ENUM_SUBLABEL_VIDEO_MONITOR_INDEX,
         "Sélectionner l'écran à utiliser."
         )
MSG_HASH(
         MENU_ENUM_SUBLABEL_VIDEO_REFRESH_RATE_AUTO,
         "Fréquence de rafraîchissement précise estimée de l'écran en Hz."
         )
MSG_HASH(
         MENU_ENUM_SUBLABEL_VIDEO_REFRESH_RATE_POLLED,
         "Fréquence de rafraîchissement détectée par le pilote d'affichage."
         )
MSG_HASH(
         MENU_ENUM_SUBLABEL_VIDEO_SETTINGS,
         "Modifier les réglages de sortie vidéo."
         )
MSG_HASH(
         MENU_ENUM_SUBLABEL_WIFI_SETTINGS,
         "Analyser les réseaux sans fil et établit la connexion."
         )
MSG_HASH(
         MENU_ENUM_SUBLABEL_HELP_LIST,
         "En savoir plus sur le fonctionnement du programme."
         )
MSG_HASH(
         MSG_ADDED_TO_FAVORITES,
         "Ajouté aux favoris"
         )
MSG_HASH(
         MSG_RESET_CORE_ASSOCIATION,
         "L'association au cœur de l'entrée dans la liste de lecture a été réinitialisée."
         )
MSG_HASH(
         MSG_APPENDED_DISK,
         "Disque ajouté"
         )
MSG_HASH(
         MSG_APPLICATION_DIR,
         "Dossier de l'application"
         )
MSG_HASH(
         MSG_APPLYING_CHEAT,
         "Appliquer les changements des cheats."
         )
MSG_HASH(
         MSG_APPLYING_SHADER,
         "Appliquer le shader"
         )
MSG_HASH(
         MSG_AUDIO_MUTED,
         "Son coupé."
         )
MSG_HASH(
         MSG_AUDIO_UNMUTED,
         "Son réactivé."
         )
MSG_HASH(
         MSG_AUTOCONFIG_FILE_ERROR_SAVING,
         "Erreur lors de l'enregistrement du fichier de configuration automatique."
         )
MSG_HASH(
         MSG_AUTOCONFIG_FILE_SAVED_SUCCESSFULLY,
         "Fichier de configuration automatique enregistré avec succès."
         )
MSG_HASH(
         MSG_AUTOSAVE_FAILED,
         "Impossible d'initialiser l'enregistrement automatique."
         )
MSG_HASH(
         MSG_AUTO_SAVE_STATE_TO,
         "Sauvegarde instantanée automatique vers"
         )
MSG_HASH(
         MSG_BLOCKING_SRAM_OVERWRITE,
         "Empêcher l'écrasement de la mémoire SRAM"
         )
MSG_HASH(
         MSG_BRINGING_UP_COMMAND_INTERFACE_ON_PORT,
         "Appeler l'interface de commande sur le port"
         )
MSG_HASH(
         MSG_BYTES,
         "octets"
         )
MSG_HASH(
         MSG_CANNOT_INFER_NEW_CONFIG_PATH,
         "Impossible de déduire le nouvel emplacement du fichier de configuration. Utilisation de l'heure actuelle."
         )
MSG_HASH(
         MSG_CHEEVOS_HARDCORE_MODE_ENABLE,
         "Mode Hardcore activé pour les succès, la sauvegarde instantanée et le rembobinage ont été désactivés."
         )
MSG_HASH(
         MSG_COMPARING_WITH_KNOWN_MAGIC_NUMBERS,
         "Comparaison avec les nombres magiques connus..."
         )
MSG_HASH(
         MSG_COMPILED_AGAINST_API,
         "Compilé avec l'API"
         )
MSG_HASH(
         MSG_CONFIG_DIRECTORY_NOT_SET,
         "Dossier de configuration non défini. Impossible de sauvegarder la nouvelle configuration."
         )
MSG_HASH(
         MSG_CONNECTED_TO,
         "Connecté à"
         )
MSG_HASH(
         MSG_CONTENT_CRC32S_DIFFER,
         "Le CRC32 du contenu est différent. Impossible d'utiliser des jeux non-identiques."
         )
MSG_HASH(
         MSG_CONTENT_LOADING_SKIPPED_IMPLEMENTATION_WILL_DO_IT,
         "Chargement du contenu ignoré. L'implémentation va le charger elle-même."
         )
MSG_HASH(
         MSG_CORE_DOES_NOT_SUPPORT_SAVESTATES,
         "Le cœur ne prends pas en charge les sauvegardes instantanées."
         )
MSG_HASH(
         MSG_CORE_OPTIONS_FILE_CREATED_SUCCESSFULLY,
         "Fichier d'options du cœur créé avec succès."
         )
MSG_HASH(
         MSG_COULD_NOT_FIND_ANY_NEXT_DRIVER,
         "Impossible de trouver un pilote suivant."
         )
MSG_HASH(
         MSG_COULD_NOT_FIND_COMPATIBLE_SYSTEM,
         "Impossible de trouver un système compatible."
         )
MSG_HASH(
         MSG_COULD_NOT_FIND_VALID_DATA_TRACK,
         "Impossible de trouver une piste de données valide"
         )
MSG_HASH(
         MSG_COULD_NOT_OPEN_DATA_TRACK,
         "Impossible d'ouvrir la piste de données."
         )
MSG_HASH(
         MSG_COULD_NOT_READ_CONTENT_FILE,
         "Impossible de lire le fichier de contenu."
         )
MSG_HASH(
         MSG_COULD_NOT_READ_MOVIE_HEADER,
         "Impossible de lire l'en-tête du film."
         )
MSG_HASH(
         MSG_COULD_NOT_READ_STATE_FROM_MOVIE,
         "Impossible de lire l'état du film."
         )
MSG_HASH(
         MSG_CRC32_CHECKSUM_MISMATCH,
         "Incohérence de la somme de contrôle CRC32 entre le fichier de contenu et la somme de contrôle du contenu enregistré dans l'en-tête du fichier de lecture. Replay très susceptible de se désynchroniser lors de la lecture."
         )
MSG_HASH(
         MSG_CUSTOM_TIMING_GIVEN,
         "Temps personnalisé attribué"
         )
MSG_HASH(
         MSG_DECOMPRESSION_ALREADY_IN_PROGRESS,
         "Décompression déjà en cours."
         )
MSG_HASH(
         MSG_DECOMPRESSION_FAILED,
         "Échec à la décompression."
         )
MSG_HASH(
         MSG_DETECTED_VIEWPORT_OF,
         "Taille de la fenêtre d'affichage détectée de"
         )
MSG_HASH(
         MSG_DID_NOT_FIND_A_VALID_CONTENT_PATCH,
         "Impossible de trouver un patch de contenu valide."
         )
MSG_HASH(
         MSG_DISCONNECT_DEVICE_FROM_A_VALID_PORT,
         "Déconnecter le périphérique d'un port valide."
         )
MSG_HASH(
         MSG_DISK_CLOSED,
         "Fermé"
         )
MSG_HASH(
         MSG_DISK_EJECTED,
         "Éjecté"
         )
MSG_HASH(
         MSG_DOWNLOADING,
         "Téléchargement"
         )
MSG_HASH(
         MSG_INDEX_FILE,
         "numéro"
         )
MSG_HASH(
         MSG_DOWNLOAD_FAILED,
         "Échec du téléchargement"
         )
MSG_HASH(
         MSG_ERROR,
         "Erreur"
         )
MSG_HASH(
         MSG_ERROR_LIBRETRO_CORE_REQUIRES_CONTENT,
         "Le cœur Libretro nécessite du contenu, mais rien n'a été fourni."
         )
MSG_HASH(
         MSG_ERROR_LIBRETRO_CORE_REQUIRES_SPECIAL_CONTENT,
         "Le cœur Libretro nécessite un contenu spécial, mais aucun n'a été fourni."
         )
MSG_HASH(
         MSG_ERROR_LIBRETRO_CORE_REQUIRES_VFS,
         "Le cœur ne prend pas en charge le VFS, et le chargement à partir d'une copie locale a échoué"
         )
MSG_HASH(
         MSG_ERROR_PARSING_ARGUMENTS,
         "Erreur lors de l'analyse des arguments."
         )
MSG_HASH(
         MSG_ERROR_SAVING_CORE_OPTIONS_FILE,
         "Erreur lors de l'enregistrement du fichier d'options du cœur."
         )
MSG_HASH(
         MSG_ERROR_SAVING_REMAP_FILE,
         "Erreur lors de l'enregistrement du fichier de remappage."
         )
MSG_HASH(
         MSG_ERROR_REMOVING_REMAP_FILE,
         "Erreur lors de la suppression du fichier de remappage."
         )
MSG_HASH(
         MSG_ERROR_SAVING_SHADER_PRESET,
         "Erreur lors de l'enregistrement des préréglages de shaders."
         )
MSG_HASH(
         MSG_EXTERNAL_APPLICATION_DIR,
         "Répertoire d'applications externe"
         )
MSG_HASH(
         MSG_EXTRACTING,
         "Extraction"
         )
MSG_HASH(
         MSG_EXTRACTING_FILE,
         "Extraction du fichier"
         )
MSG_HASH(
         MSG_FAILED_SAVING_CONFIG_TO,
         "Erreur lors de l'enregistrement de la configuration vers"
         )
MSG_HASH(
         MSG_FAILED_TO,
         "Échec de"
         )
MSG_HASH(
         MSG_FAILED_TO_ACCEPT_INCOMING_SPECTATOR,
         "Échec à l'accueil du spectateur entrant."
         )
MSG_HASH(
         MSG_FAILED_TO_ALLOCATE_MEMORY_FOR_PATCHED_CONTENT,
         "Échec d'allocation de mémoire pour le contenu patché..."
         )
MSG_HASH(
         MSG_FAILED_TO_APPLY_SHADER,
         "Échec à l'application du shader."
         )
MSG_HASH(
         MSG_FAILED_TO_BIND_SOCKET,
         "Échec de l'attribution du socket."
         )
MSG_HASH(
         MSG_FAILED_TO_CREATE_THE_DIRECTORY,
         "Échec à la création du dossier."
         )
MSG_HASH(
         MSG_FAILED_TO_EXTRACT_CONTENT_FROM_COMPRESSED_FILE,
         "Échec de l'extraction du contenu depuis le fichier compressé."
         )
MSG_HASH(
         MSG_FAILED_TO_GET_NICKNAME_FROM_CLIENT,
         "Échec à l'obtention du pseudo du client."
         )
MSG_HASH(
         MSG_FAILED_TO_LOAD,
         "Échec de chargement."
         )
MSG_HASH(
         MSG_FAILED_TO_LOAD_CONTENT,
         "Échec de chargement du contenu."
         )
MSG_HASH(
         MSG_FAILED_TO_LOAD_MOVIE_FILE,
         "Échec de chargement du fichier vidéo."
         )
MSG_HASH(
         MSG_FAILED_TO_LOAD_OVERLAY,
         "Échec de chargement de la surimpression."
         )
MSG_HASH(
         MSG_FAILED_TO_LOAD_STATE,
         "Échec de chargement de la sauvegarde instantanée depuis"
         )
MSG_HASH(
         MSG_FAILED_TO_OPEN_LIBRETRO_CORE,
         "Échec de l'ouverture du cœur Libretro"
         )
MSG_HASH(
         MSG_FAILED_TO_PATCH,
         "Échec du patch"
         )
MSG_HASH(
         MSG_FAILED_TO_RECEIVE_HEADER_FROM_CLIENT,
         "Échec de l'obtention de l'entête depuis le client."
         )
MSG_HASH(
         MSG_FAILED_TO_RECEIVE_NICKNAME,
         "Échec de l'obtention du pseudo."
         )
MSG_HASH(
         MSG_FAILED_TO_RECEIVE_NICKNAME_FROM_HOST,
         "Échec de l'obtention du pseudo depuis l'hôte."
         )
MSG_HASH(
         MSG_FAILED_TO_RECEIVE_NICKNAME_SIZE_FROM_HOST,
         "Échec de l'obtention de la taille du pseudo depuis l'hôte."
         )
MSG_HASH(
         MSG_FAILED_TO_RECEIVE_SRAM_DATA_FROM_HOST,
         "Échec de l'obtention des données SRAM depuis l'hôte."
         )
MSG_HASH(
         MSG_FAILED_TO_REMOVE_DISK_FROM_TRAY,
         "Échec de l'éjection du disque depuis le lecteur."
         )
MSG_HASH(
         MSG_FAILED_TO_REMOVE_TEMPORARY_FILE,
         "Échec de la suppression du fichier temporaire"
         )
MSG_HASH(
         MSG_FAILED_TO_SAVE_SRAM,
         "Échec de la sauvegarde de la SRAM"
         )
MSG_HASH(
         MSG_FAILED_TO_SAVE_STATE_TO,
         "Échec de la sauvegarde instantanée vers"
         )
MSG_HASH(
         MSG_FAILED_TO_SEND_NICKNAME,
         "Échec de l'envoi du pseudo."
         )
MSG_HASH(
         MSG_FAILED_TO_SEND_NICKNAME_SIZE,
         "Échec de l'envoi de la taille du pseudo."
         )
MSG_HASH(
         MSG_FAILED_TO_SEND_NICKNAME_TO_CLIENT,
         "Échec de l'envoi du pseudo vers le client."
         )
MSG_HASH(
         MSG_FAILED_TO_SEND_NICKNAME_TO_HOST,
         "Échec de l'envoi du pseudo vers l'hôte."
         )
MSG_HASH(
         MSG_FAILED_TO_SEND_SRAM_DATA_TO_CLIENT,
         "Échec de l'envoi des données SRAM vers le client."
         )
MSG_HASH(
         MSG_FAILED_TO_START_AUDIO_DRIVER,
         "Échec au démarrage du pilote audio. Continuera sans le son."
         )
MSG_HASH(
         MSG_FAILED_TO_START_MOVIE_RECORD,
         "Échec au démarrage de l'enregistrement vidéo."
         )
MSG_HASH(
         MSG_FAILED_TO_START_RECORDING,
         "Échec au démarrage de l'enregistrement."
         )
MSG_HASH(
         MSG_FAILED_TO_TAKE_SCREENSHOT,
         "Échec de la capture d'écran."
         )
MSG_HASH(
         MSG_FAILED_TO_UNDO_LOAD_STATE,
         "Échec de l'annulation du chargement de la sauvegarde instantanée."
         )
MSG_HASH(
         MSG_FAILED_TO_UNDO_SAVE_STATE,
         "Échec de l'annulation de la sauvegarde instantanée."
         )
MSG_HASH(
         MSG_FAILED_TO_UNMUTE_AUDIO,
         "Échec de la réactivation du son."
         )
MSG_HASH(
         MSG_FATAL_ERROR_RECEIVED_IN,
         "Erreur fatale reçue dans"
         )
MSG_HASH(
         MSG_FILE_NOT_FOUND,
         "Fichier non trouvé"
         )
MSG_HASH(
         MSG_FOUND_AUTO_SAVESTATE_IN,
         "Sauvegarde instantanée automatique trouvée dans"
         )
MSG_HASH(
         MSG_FOUND_DISK_LABEL,
         "Label de disque trouvé"
         )
MSG_HASH(
         MSG_FOUND_FIRST_DATA_TRACK_ON_FILE,
         "Première piste de données trouvée dans le fichier"
         )
MSG_HASH(
         MSG_FOUND_LAST_STATE_SLOT,
         "Dernier emplacement de sauvegarde instantanée trouvé"
         )
MSG_HASH(
         MSG_FOUND_SHADER,
         "Shader trouvé"
         )
MSG_HASH(
         MSG_FRAMES,
         "Images"
         )
MSG_HASH(
         MSG_GAME_SPECIFIC_CORE_OPTIONS_FOUND_AT,
         "Options par jeu : options de cœur spécifiques au jeu trouvées dans"
         )
MSG_HASH(
         MSG_GOT_INVALID_DISK_INDEX,
         "Numéro de disque non valide."
         )
MSG_HASH(
         MSG_GRAB_MOUSE_STATE,
         "État de la capture de la souris"
         )
MSG_HASH(
         MSG_GAME_FOCUS_ON,
         "Jeu au premier plan"
         )
MSG_HASH(
         MSG_GAME_FOCUS_OFF,
         "Jeu en arrière-plan"
         )
MSG_HASH(
         MSG_HW_RENDERED_MUST_USE_POSTSHADED_RECORDING,
         "Le cœur Libretro utilise le rendu matériel. Doit également utiliser les filtres vidéo lors de l'enregistrement."
         )
MSG_HASH(
         MSG_INFLATED_CHECKSUM_DID_NOT_MATCH_CRC32,
         "La somme de contrôle du fichier décompressé ne correspond pas au CRC32."
         )
MSG_HASH(
         MSG_INPUT_CHEAT,
         "Saisir le cheat"
         )
MSG_HASH(
         MSG_INPUT_CHEAT_FILENAME,
         "Saisir le nom de fichier du cheat"
         )
MSG_HASH(
         MSG_INPUT_PRESET_FILENAME,
         "Saisir le nom de fichier du préréglages"
         )
MSG_HASH(
         MSG_INPUT_RENAME_ENTRY,
         "Renommer le titre"
         )
MSG_HASH(
         MSG_INTERFACE,
         "Interface"
         )
MSG_HASH(
         MSG_INTERNAL_STORAGE,
         "Stockage interne"
         )
MSG_HASH(
         MSG_REMOVABLE_STORAGE,
         "Stockage amovible"
         )
MSG_HASH(
         MSG_INVALID_NICKNAME_SIZE,
         "Taille du pseudo non valide."
         )
MSG_HASH(
         MSG_IN_BYTES,
         "en octets"
         )
MSG_HASH(
         MSG_IN_GIGABYTES,
         "en gigaoctets"
         )
MSG_HASH(
         MSG_IN_MEGABYTES,
         "en mégaoctets"
         )
MSG_HASH(
         MSG_LIBRETRO_ABI_BREAK,
         "est compilé avec une version différente de l'implémentation de libretro actuelle."
         )
MSG_HASH(
         MSG_LIBRETRO_FRONTEND,
         "Frontend pour libretro"
         )
MSG_HASH(
         MSG_LOADED_STATE_FROM_SLOT,
         "Sauvegarde instantanée chargée depuis l'emplacement #%d."
         )
MSG_HASH(
         MSG_LOADED_STATE_FROM_SLOT_AUTO,
         "Sauvegarde instantanée chargée depuis l'emplacement #-1 (auto)."
         )
MSG_HASH(
         MSG_LOADING,
         "Chargement"
         )
MSG_HASH(
         MSG_FIRMWARE,
         "Un ou plusieurs fichiers de firmware sont manquants"
         )
MSG_HASH(
         MSG_LOADING_CONTENT_FILE,
         "Chargement du fichier de contenu"
         )
MSG_HASH(
         MSG_LOADING_HISTORY_FILE,
         "Chargement du fichier d'historique"
         )
MSG_HASH(
         MSG_LOADING_STATE,
         "Chargement de la sauvegarde instantanée"
         )
MSG_HASH(
         MSG_MEMORY,
         "Mémoire"
         )
MSG_HASH(
         MSG_MOVIE_FILE_IS_NOT_A_VALID_BSV1_FILE,
         "Le fichier vidéo de relecture des touches pressées n'est pas un fichier BSV1 valide."
         )
MSG_HASH(
         MSG_MOVIE_FORMAT_DIFFERENT_SERIALIZER_VERSION,
         "Le format de la vidéo de relecture des touches pressées semble avoir une version différente du sérialiseur. Échec très probable."
         )
MSG_HASH(
         MSG_MOVIE_PLAYBACK_ENDED,
         "La relecture des touches pressées est terminée."
         )
MSG_HASH(
         MSG_MOVIE_RECORD_STOPPED,
         "Arrêt de l'enregistrement vidéo."
         )
MSG_HASH(
         MSG_NETPLAY_FAILED,
         "Échec de l'initialisation du jeu en réseau."
         )
MSG_HASH(
         MSG_NO_CONTENT_STARTING_DUMMY_CORE,
         "Aucun contenu, chargement d'un cœur factice."
         )
MSG_HASH(
         MSG_NO_SAVE_STATE_HAS_BEEN_OVERWRITTEN_YET,
         "Aucune sauvegarde instantanée n'a encore été écrasé."
         )
MSG_HASH(
         MSG_NO_STATE_HAS_BEEN_LOADED_YET,
         "Aucune sauvegarde instantanée n'a encore été chargée."
         )
MSG_HASH(
         MSG_OVERRIDES_ERROR_SAVING,
         "Erreur lors de l'enregistrement du fichier de remplacement de configuration."
         )
MSG_HASH(
         MSG_OVERRIDES_SAVED_SUCCESSFULLY,
         "Fichier de remplacement de configuration enregistré avec succès."
         )
MSG_HASH(
         MSG_PAUSED,
         "En pause."
         )
MSG_HASH(
         MSG_PROGRAM,
         "RetroArch"
         )
MSG_HASH(
         MSG_READING_FIRST_DATA_TRACK,
         "Lecture de la première piste de données..."
         )
MSG_HASH(
         MSG_RECEIVED,
         "reçu"
         )
MSG_HASH(
         MSG_RECORDING_TERMINATED_DUE_TO_RESIZE,
         "Enregistrement interrompu à cause du redimensionnement."
         )
MSG_HASH(
         MSG_RECORDING_TO,
         "Enregistrement vers"
         )
MSG_HASH(
         MSG_REDIRECTING_CHEATFILE_TO,
         "Redirection du fichier de cheats vers"
         )
MSG_HASH(
         MSG_REDIRECTING_SAVEFILE_TO,
         "Redirection du fichier de sauvegarde vers"
         )
MSG_HASH(
         MSG_REDIRECTING_SAVESTATE_TO,
         "Redirection de la sauvegarde instantanée vers"
         )
MSG_HASH(
         MSG_REMAP_FILE_SAVED_SUCCESSFULLY,
         "Fichier de remappage enregistré avec succès."
         )
MSG_HASH(
         MSG_REMAP_FILE_REMOVED_SUCCESSFULLY,
         "Fichier de remappage supprimé avec succès."
         )
MSG_HASH(
         MSG_REMOVED_DISK_FROM_TRAY,
         "Disque retiré du lecteur."
         )
MSG_HASH(
         MSG_REMOVING_TEMPORARY_CONTENT_FILE,
         "Suppression du fichier de contenu temporaire"
         )
MSG_HASH(
         MSG_RESET,
         "Réinitialisation"
         )
MSG_HASH(
         MSG_RESTARTING_RECORDING_DUE_TO_DRIVER_REINIT,
         "Redémarrage de l'enregistrement à cause de la réinitialisation du pilote."
         )
MSG_HASH(
         MSG_RESTORED_OLD_SAVE_STATE,
         "Ancienne sauvegarde instantanée restaurée."
         )
MSG_HASH(
         MSG_RESTORING_DEFAULT_SHADER_PRESET_TO,
         "Shaders : restauration des préréglages de shaders par défaut vers"
         )
MSG_HASH(
         MSG_REVERTING_SAVEFILE_DIRECTORY_TO,
         "Rétablissement du dossier de sauvegarde vers"
         )
MSG_HASH(
         MSG_REVERTING_SAVESTATE_DIRECTORY_TO,
         "Rétablissement du dossier de sauvegarde instantanée vers"
         )
MSG_HASH(
         MSG_REWINDING,
         "Rembobinage."
         )
MSG_HASH(
         MSG_REWIND_INIT,
         "Initialisation de la mémoire tampon de rembobinage avec la taille"
         )
MSG_HASH(
         MSG_REWIND_INIT_FAILED,
         "Échec de l'initialisation de la mémoire tampon de rembobinage. Le rembobinage sera désactivé."
         )
MSG_HASH(
         MSG_REWIND_INIT_FAILED_THREADED_AUDIO,
         "L'implementation utilise plusieurs fils d'exécution pour l'audio. Incompatible avec le rembobinage."
         )
MSG_HASH(
         MSG_REWIND_REACHED_END,
         "Fin de la mémoire tampon de rembobinage atteinte."
         )
MSG_HASH(
         MSG_SAVED_NEW_CONFIG_TO,
         "Nouvelle configuration enregistrée vers"
         )
MSG_HASH(
         MSG_SAVED_STATE_TO_SLOT,
         "Sauvegarde instantanée enregistrée vers l'emplacement #%d."
         )
MSG_HASH(
         MSG_SAVED_STATE_TO_SLOT_AUTO,
         "Sauvegarde instantanée enregistrée vers l'emplacement #-1 (auto)."
         )
MSG_HASH(
         MSG_SAVED_SUCCESSFULLY_TO,
         "Enregistré avec succès vers"
         )
MSG_HASH(
         MSG_SAVING_RAM_TYPE,
         "Enregistrement du type de RAM"
         )
MSG_HASH(
         MSG_SAVING_STATE,
         "Sauvegarde instantanée en cours"
         )
MSG_HASH(
         MSG_SCANNING,
         "Analyse en cours"
         )
MSG_HASH(
         MSG_SCANNING_OF_DIRECTORY_FINISHED,
         "Analyse du dossier terminée"
         )
MSG_HASH(
         MSG_SENDING_COMMAND,
         "Envoi de la commande"
         )
MSG_HASH(
         MSG_SEVERAL_PATCHES_ARE_EXPLICITLY_DEFINED,
         "Plusieurs patchs sont explicitement définis, tous sont ignorés..."
         )
MSG_HASH(
         MSG_SHADER,
         "Shader"
         )
MSG_HASH(
         MSG_SHADER_PRESET_SAVED_SUCCESSFULLY,
         "Préréglages de shaders enregistrés avec succès."
         )
MSG_HASH(
         MSG_SKIPPING_SRAM_LOAD,
         "Chargement de la SRAM ignoré."
         )
MSG_HASH(
         MSG_SLOW_MOTION,
         "Ralenti."
         )
MSG_HASH(
         MSG_FAST_FORWARD,
         "Avance rapide."
         )
MSG_HASH(
         MSG_SLOW_MOTION_REWIND,
         "Rembobinage au ralenti."
         )
MSG_HASH(
         MSG_SRAM_WILL_NOT_BE_SAVED,
         "La SRAM ne sera pas sauvegardée."
         )
MSG_HASH(
         MSG_STARTING_MOVIE_PLAYBACK,
         "Démarrage de la lecture vidéo."
         )
MSG_HASH(
         MSG_STARTING_MOVIE_RECORD_TO,
         "Démarrage de l'enregistrement vidéo vers"
         )
MSG_HASH(
         MSG_STATE_SIZE,
         "Taille de la sauvegarde instantanée"
         )
MSG_HASH(
         MSG_STATE_SLOT,
         "Emplacement de la sauvegarde instantanée"
         )
MSG_HASH(
         MSG_TAKING_SCREENSHOT,
         "Capture d'écran."
         )
MSG_HASH(
         MSG_SCREENSHOT_SAVED,
         "Capture d'écran enregistrée"
         )
MSG_HASH(
         MSG_ACHIEVEMENT_UNLOCKED,
         "Succès débloqué"
         )
MSG_HASH(
         MSG_CHANGE_THUMBNAIL_TYPE,
         "Changer le type de miniatures"
         )
MSG_HASH(
         MSG_NO_THUMBNAIL_AVAILABLE,
         "Aucune miniature disponible"
         )
MSG_HASH(
         MSG_PRESS_AGAIN_TO_QUIT,
         "Appuyez à nouveau pour quitter..."
         )
MSG_HASH(
         MSG_TO,
         "vers"
         )
MSG_HASH(
         MSG_UNDID_LOAD_STATE,
         "Chargement de la sauvegarde instantanée annulé."
         )
MSG_HASH(
         MSG_UNDOING_SAVE_STATE,
         "Annulation de la sauvegarde instantanée"
         )
MSG_HASH(
         MSG_UNKNOWN,
         "Inconnu"
         )
MSG_HASH(
         MSG_UNPAUSED,
         "Réactivé."
         )
MSG_HASH(
         MSG_UNRECOGNIZED_COMMAND,
         "Commande non reconnue"
         )
MSG_HASH(
         MSG_USING_CORE_NAME_FOR_NEW_CONFIG,
         "Utilisation du nom du cœur pour la nouvelle configuration."
         )
MSG_HASH(
         MSG_USING_LIBRETRO_DUMMY_CORE_RECORDING_SKIPPED,
         "Utilisation du cœur libretro factice. Enregistrement ignoré."
         )
MSG_HASH(
         MSG_VALUE_CONNECT_DEVICE_FROM_A_VALID_PORT,
         "Connecter le périphérique depuis un port valide."
         )
MSG_HASH(
         MSG_VALUE_DISCONNECTING_DEVICE_FROM_PORT,
         "Déconnexion du périphérique depuis le port"
         )
MSG_HASH(
         MSG_VALUE_REBOOTING,
         "Redémarrage..."
         )
MSG_HASH(
         MSG_VALUE_SHUTTING_DOWN,
         "Arrêt en cours..."
         )
MSG_HASH(
         MSG_VERSION_OF_LIBRETRO_API,
         "Version de l'API libretro"
         )
MSG_HASH(
         MSG_VIEWPORT_SIZE_CALCULATION_FAILED,
         "Le calcul de la taille de la fenêtre d'affichage a échoué ! Continuera à utiliser les données brutes. Cela ne fonctionnera probablement pas correctement..."
         )
MSG_HASH(
         MSG_VIRTUAL_DISK_TRAY,
         "Lecteur de disque virtuel."
         )
MSG_HASH(
         MENU_ENUM_SUBLABEL_AUDIO_LATENCY,
         "Latence audio désirée en millisecondes. Peut être ignorée si le pilote audio ne peut fournir une telle valeur."
         )
MSG_HASH(
         MENU_ENUM_SUBLABEL_AUDIO_MUTE,
         "Désactiver/réactiver le son."
         )
MSG_HASH(
         MENU_ENUM_SUBLABEL_AUDIO_RATE_CONTROL_DELTA,
         "Aide à atténuer les imperfections de timing lors de la synchronisation audio et vidéo. Sachez que si désactivé, une synchronisation correcte est presque impossible à obtenir."
         )
MSG_HASH(
         MENU_ENUM_SUBLABEL_CAMERA_ALLOW,
         "Autoriser ou empêcher l'accès à la caméra par les cœurs."
         )
MSG_HASH(
         MENU_ENUM_SUBLABEL_LOCATION_ALLOW,
         "Autoriser ou empêcher l'accès aux services de localisation par les cœurs."
         )
MSG_HASH(
         MENU_ENUM_SUBLABEL_INPUT_MAX_USERS,
         "Nombre maximum d'utilisateurs pris en charge par RetroArch."
         )
MSG_HASH(
         MENU_ENUM_SUBLABEL_INPUT_POLL_TYPE_BEHAVIOR,
         "Influence la façon dont la détection des touches pressées est effectuée dans RetroArch. Utiliser 'Précoce' ou 'Tardive' peut diminuer la latence, en fonction de votre configuration."
         )
MSG_HASH(
         MENU_ENUM_SUBLABEL_INPUT_ALL_USERS_CONTROL_MENU,
         "Permet à tous les utilisateurs de contrôler le menu. Si désactivé, seul l'utilisateur 1 peut contrôler le menu."
         )
MSG_HASH(
         MENU_ENUM_SUBLABEL_AUDIO_VOLUME,
         "Volume sonore (en dB). 0 dB correspond au volume normal, et aucun gain n'est appliqué."
         )
MSG_HASH(
         MENU_ENUM_SUBLABEL_AUDIO_WASAPI_EXCLUSIVE_MODE,
         "Autoriser le pilote WASAPI à prendre le contrôle exclusif du périphérique audio. Si désactivé, le mode partagé sera utilisé."
         )
MSG_HASH(
         MENU_ENUM_SUBLABEL_AUDIO_WASAPI_FLOAT_FORMAT,
         "Utiliser le format float pour le pilote WASAPI, si pris en charge par votre périphérique audio."
         )
MSG_HASH(
         MENU_ENUM_SUBLABEL_AUDIO_WASAPI_SH_BUFFER_LENGTH,
         "Taille de la mémoire tampon intermédiaire (en images) lors de l'utilisation du pilote WASAPI en mode partagé."
         )
MSG_HASH(
         MENU_ENUM_SUBLABEL_AUDIO_SYNC,
         "Synchroniser l'audio. Recommandé."
         )
MSG_HASH(
         MENU_ENUM_SUBLABEL_INPUT_BUTTON_AXIS_THRESHOLD,
         "À quelle distance un axe doit être incliné pour entraîner une pression de touche."
         )
MSG_HASH(
         MENU_ENUM_SUBLABEL_INPUT_BIND_TIMEOUT,
         "Nombre de secondes à attendre avant de passer à l'assignation de touche suivante."
         )
MSG_HASH(
         MENU_ENUM_SUBLABEL_INPUT_BIND_HOLD,
         "Nombre de secondes à maintenir une touche avant qu'elle ne soit assignée."
         )
MSG_HASH(
         MENU_ENUM_SUBLABEL_INPUT_TURBO_PERIOD,
         "Décrit la durée après laquelle une touche est en mode turbo. Les nombres sont décrits en images."
         )
MSG_HASH(
         MENU_ENUM_SUBLABEL_INPUT_DUTY_CYCLE,
         "Décrit la durée pendant laquelle une touche est en mode turbo. Les nombres sont décrits en images."
         )
MSG_HASH(
         MENU_ENUM_SUBLABEL_VIDEO_VSYNC,
         "Synchronise la sortie vidéo de la carte graphique avec la fréquence de rafraîchissement de l'écran. Recommandé."
         )
MSG_HASH(
         MENU_ENUM_SUBLABEL_VIDEO_ALLOW_ROTATE,
         "Autoriser les cœurs à définir la rotation. Si désactivée, cette option ignorera les demandes de rotation. Utile pour les configurations où l'on fait pivoter l'écran manuellement."
         )
MSG_HASH(
         MENU_ENUM_SUBLABEL_DUMMY_ON_CORE_SHUTDOWN,
         "Certains cœurs ont une fonctionnalité d'extinction. Si activée, cette option empêchera le cœur de fermer RetroArch. À la place, un cœur factice sera chargé."
         )
MSG_HASH(
         MENU_ENUM_SUBLABEL_CHECK_FOR_MISSING_FIRMWARE,
         "Vérifier que tous les firmwares requis sont présents avant de tenter de charger le contenu."
         )
MSG_HASH(
         MENU_ENUM_SUBLABEL_VIDEO_REFRESH_RATE,
         "Fréquence de rafraîchissement vertical de votre écran. Utilisée pour calculer un débit d’entrée audio approprié.\n"
         "REMARQUE : Cette option sera ignorée si 'Vidéo sur plusieurs fils d'exécution' est activé."
         )
MSG_HASH(
         MENU_ENUM_SUBLABEL_AUDIO_ENABLE,
         "Détermine si la sortie audio est activée."
         )
MSG_HASH(
         MENU_ENUM_SUBLABEL_AUDIO_MAX_TIMING_SKEW,
         "Variation maximale du débit d'entrée audio. L'augmentation de cette valeur permet des changements très importants dans le timing de la synchronisation contre un pitch audio inexact (par exemple, lors de l'exécution de cœurs PAL sur des écrans NTSC)."
         )
MSG_HASH(
         MSG_FAILED,
         "échoué(e)"
         )
MSG_HASH(
         MSG_SUCCEEDED,
         "avec succès"
         )
MSG_HASH(
         MSG_DEVICE_NOT_CONFIGURED,
         "non configuré(e)"
         )
MSG_HASH(
         MSG_DEVICE_NOT_CONFIGURED_FALLBACK,
         "non configuré(e), utilisation de l'état de secours"
         )
MSG_HASH(
         MENU_ENUM_LABEL_VALUE_DATABASE_CURSOR_LIST,
         "Liste de pointeurs dans la base de données"
         )
MSG_HASH(
         MENU_ENUM_LABEL_VALUE_DATABASE_CURSOR_LIST_ENTRY_DEVELOPER,
         "Base de données - Filtre : Développeur"
         )
MSG_HASH(
         MENU_ENUM_LABEL_VALUE_DATABASE_CURSOR_LIST_ENTRY_PUBLISHER,
         "Base de données - Filtre : Éditeur"
         )
MSG_HASH(
         MENU_ENUM_LABEL_VALUE_DISABLED,
         "Désactivé"
         )
MSG_HASH(
         MENU_ENUM_LABEL_VALUE_ENABLED,
         "Activé"
         )
MSG_HASH(
         MENU_ENUM_LABEL_VALUE_CONTENT_HISTORY_PATH,
         "Emplacement de l'historique du contenu"
         )
MSG_HASH(
         MENU_ENUM_LABEL_VALUE_DATABASE_CURSOR_LIST_ENTRY_ORIGIN,
         "Base de données - Filtre : Origine"
         )
MSG_HASH(
         MENU_ENUM_LABEL_VALUE_DATABASE_CURSOR_LIST_ENTRY_FRANCHISE,
         "Base de données - Filtre : Franchise"
         )
MSG_HASH(
         MENU_ENUM_LABEL_VALUE_DATABASE_CURSOR_LIST_ENTRY_ESRB_RATING,
         "Base de données - Filtre : Classification ESRB"
         )
MSG_HASH(
         MENU_ENUM_LABEL_VALUE_DATABASE_CURSOR_LIST_ENTRY_ELSPA_RATING,
         "Base de données - Filtre : Classification ELSPA"
         )
MSG_HASH(
         MENU_ENUM_LABEL_VALUE_DATABASE_CURSOR_LIST_ENTRY_PEGI_RATING,
         "Base de données - Filtre : Classification PEGI"
         )
MSG_HASH(
         MENU_ENUM_LABEL_VALUE_DATABASE_CURSOR_LIST_ENTRY_CERO_RATING,
         "Base de données - Filtre : Classification CERO"
         )
MSG_HASH(
         MENU_ENUM_LABEL_VALUE_DATABASE_CURSOR_LIST_ENTRY_BBFC_RATING,
         "Base de données - Filtre : Classification BBFC"
         )
MSG_HASH(
         MENU_ENUM_LABEL_VALUE_DATABASE_CURSOR_LIST_ENTRY_MAX_USERS,
         "Base de données - Filtre : Nombre d'utilisateurs maximum"
         )
MSG_HASH(
         MENU_ENUM_LABEL_VALUE_DATABASE_CURSOR_LIST_ENTRY_RELEASEDATE_BY_MONTH,
         "Base de données - Filtre : Date de sortie par mois"
         )
MSG_HASH(
         MENU_ENUM_LABEL_VALUE_DATABASE_CURSOR_LIST_ENTRY_RELEASEDATE_BY_YEAR,
         "Base de données - Filtre : Date de sortie par année"
         )
MSG_HASH(
         MENU_ENUM_LABEL_VALUE_DATABASE_CURSOR_LIST_ENTRY_EDGE_MAGAZINE_ISSUE,
         "Base de données - Filtre : Numéro de magazine Edge"
         )
MSG_HASH(
         MENU_ENUM_LABEL_VALUE_DATABASE_CURSOR_LIST_ENTRY_EDGE_MAGAZINE_RATING,
         "Base de données - Filtre : Note du magazine Edge"
         )
MSG_HASH(
         MENU_ENUM_LABEL_VALUE_DATABASE_CURSOR_LIST_ENTRY_DATABASE_INFO,
         "Informations de la base de données"
         )
MSG_HASH(
         MSG_WIFI_SCAN_COMPLETE,
         "Recherche Wi-Fi terminé."
         )
MSG_HASH(
         MSG_SCANNING_WIRELESS_NETWORKS,
         "Recherche de réseaux sans fil..."
         )
MSG_HASH(
         MSG_NETPLAY_LAN_SCAN_COMPLETE,
         "Recherche de jeu en réseau terminé."
         )
MSG_HASH(
         MSG_NETPLAY_LAN_SCANNING,
         "Recherche d'hôtes de jeu en réseau..."
         )
MSG_HASH(
         MENU_ENUM_SUBLABEL_PAUSE_NONACTIVE,
         "Mettre le jeu en pause lorsque RetroArch n'est pas au premier plan."
         )
MSG_HASH(
         MENU_ENUM_SUBLABEL_VIDEO_DISABLE_COMPOSITION,
         "Le gestionnaire de fenêtres utilise la composition pour appliquer des effets visuels et détecter les fenêtres qui ne répondent pas, entre autres."
         )
MSG_HASH(
         MENU_ENUM_SUBLABEL_HISTORY_LIST_ENABLE,
         "Conserver une liste de lecture des jeux, images, musiques et vidéos récemment utilisés."
         )
MSG_HASH(
         MENU_ENUM_SUBLABEL_CONTENT_HISTORY_SIZE,
         "Limiter le nombre d'entrées dans la liste de lecture des jeux, images, musiques et vidéos récemment utilisés."
         )
MSG_HASH(
         MENU_ENUM_LABEL_VALUE_INPUT_UNIFIED_MENU_CONTROLS,
         "Contrôles du menu unifiés"
         )
MSG_HASH(
         MENU_ENUM_SUBLABEL_INPUT_UNIFIED_MENU_CONTROLS,
         "Utilisez les mêmes touches pour le menu et le jeu. S'applique au clavier."
         )
MSG_HASH(
         MENU_ENUM_LABEL_VALUE_QUIT_PRESS_TWICE,
         "Appuyer sur quitter deux fois"
         )
MSG_HASH(
         MENU_ENUM_SUBLABEL_QUIT_PRESS_TWICE,
         "Appuyez deux fois sur la touche de raccourci Quitter pour quitter RetroArch."
         )
MSG_HASH(
         MENU_ENUM_SUBLABEL_VIDEO_FONT_ENABLE,
         "Affiche les messages à l'écran."
         )
MSG_HASH(
         MENU_ENUM_LABEL_VALUE_NETWORK_USER_REMOTE_ENABLE,
         "Utilisateur %d en réseau"
         )
MSG_HASH(
         MENU_ENUM_LABEL_VALUE_BATTERY_LEVEL_ENABLE,
         "Afficher le niveau de la batterie"
         )
MSG_HASH(
         MENU_ENUM_LABEL_VALUE_MENU_SHOW_SUBLABELS,
         "Afficher la description des éléments dans le menu"
         )
MSG_HASH(
         MENU_ENUM_SUBLABEL_MENU_SHOW_SUBLABELS,
         "Affiche des informations supplémentaires pour l'entrée actuellement sélectionnée dans le menu."
         )
MSG_HASH(
         MENU_ENUM_LABEL_VALUE_SELECT_FILE,
         "Sélectionner un fichier"
         )
MSG_HASH(
         MENU_ENUM_LABEL_VALUE_SELECT_FROM_PLAYLIST,
         "Sélectionner depuis une playlist"
         )
MSG_HASH(
         MENU_ENUM_LABEL_VALUE_FILTER,
         "Filtre"
         )
MSG_HASH(
         MENU_ENUM_LABEL_VALUE_SCALE,
         "Échelle"
         )
MSG_HASH(
         MENU_ENUM_LABEL_VALUE_NETPLAY_START_WHEN_LOADED,
         "Le jeu en réseau débutera quand un contenu sera chargé."
         )
MSG_HASH(
         MENU_ENUM_LABEL_VALUE_NETPLAY_LOAD_CONTENT_MANUALLY,
         "Impossible de trouver un cœur ou un jeu adapté, veuillez charger le contenu manuellement."
         )
MSG_HASH(
         MENU_ENUM_LABEL_VALUE_BROWSE_URL_LIST,
         "Parcourir l'URL"
         )
MSG_HASH(
         MENU_ENUM_LABEL_VALUE_BROWSE_URL,
         "Emplacement de l'URL"
         )
MSG_HASH(
         MENU_ENUM_LABEL_VALUE_BROWSE_START,
         "Démarrer"
         )
MSG_HASH(
         MENU_ENUM_LABEL_VALUE_SHADER_PIPELINE_BOKEH,
         "Bokeh"
         )
MSG_HASH(
         MENU_ENUM_LABEL_VALUE_SHADER_PIPELINE_SNOWFLAKE,
         "Flocon de neige"
         )
MSG_HASH(
         MENU_ENUM_LABEL_VALUE_NETPLAY_REFRESH_ROOMS,
         "Rafraîchir la liste des salons"
         )
MSG_HASH(
         MENU_ENUM_LABEL_VALUE_NETPLAY_ROOM_NICKNAME,
         "Pseudo : %s"
         )
MSG_HASH(
         MENU_ENUM_LABEL_VALUE_NETPLAY_ROOM_NICKNAME_LAN,
         "Pseudo (lan) : %s"
         )
MSG_HASH(
         MENU_ENUM_LABEL_VALUE_NETPLAY_COMPAT_CONTENT_FOUND,
         "Contenu compatible trouvé"
         )
MSG_HASH(
         MENU_ENUM_SUBLABEL_VIDEO_CROP_OVERSCAN,
         "Tronque quelques pixels sur les bords de l'image habituellement laissés vides par les développeurs, qui contiennent parfois aussi des pixels parasites."
         )
MSG_HASH(
         MENU_ENUM_SUBLABEL_VIDEO_SMOOTH,
         "Ajoute un léger flou à l'image pour atténuer le contour des pixels bruts. Cette option a très peu d'impact sur les performances."
         )
MSG_HASH(
         MENU_ENUM_SUBLABEL_VIDEO_FILTER,
         "Applique un filtre vidéo produit par le processeur.\n"
         "REMARQUE : Peut avoir un coût élevé pour les performances. Certains filtres vidéo ne peuvent fonctionner qu'avec les cœurs utilisant les modes de couleurs 32 bits ou 16 bits."
         )
MSG_HASH(
         MENU_ENUM_SUBLABEL_CHEEVOS_USERNAME,
         "Entrez le nom d'utilisateur de votre compte RetroSuccès (RetroAchievements)."
         )
MSG_HASH(
         MENU_ENUM_SUBLABEL_CHEEVOS_PASSWORD,
         "Entrez le mot de passe de votre compte RetroSuccès (RetroAchievements)."
         )
MSG_HASH(
         MENU_ENUM_SUBLABEL_NETPLAY_NICKNAME,
         "Entrez votre pseudo ici. Il sera utilisé pour les sessions de jeu en réseau, entre autres."
         )
MSG_HASH(
         MENU_ENUM_SUBLABEL_VIDEO_POST_FILTER_RECORD,
         "Capture l'image après l'application des filtres (mais pas des shaders). Votre vidéo sera aussi élégante que ce que vous voyez sur votre écran."
         )
MSG_HASH(
         MENU_ENUM_SUBLABEL_CORE_LIST,
         "Sélectionner le cœur à utiliser."
         )
MSG_HASH(
         MENU_ENUM_SUBLABEL_START_CORE,
         "Démarrer le cœur sans contenu."
         )
MSG_HASH(
         MENU_ENUM_SUBLABEL_DOWNLOAD_CORE,
         "Installer un cœur depuis la mise à jour en ligne."
         )
MSG_HASH(
         MENU_ENUM_SUBLABEL_SIDELOAD_CORE_LIST,
         "Installer ou restaurer un cœur depuis le dossier de téléchargements."
         )
MSG_HASH(
         MENU_ENUM_SUBLABEL_LOAD_CONTENT_LIST,
         "Sélectionner le contenu à démarrer."
         )
MSG_HASH(
         MENU_ENUM_SUBLABEL_NETWORK_INFORMATION,
         "Affiche la ou les interfaces réseau et les adresses IP associées."
         )
MSG_HASH(
         MENU_ENUM_SUBLABEL_SYSTEM_INFORMATION,
         "Affiche les informations spécifiques à l'appareil."
         )
#ifdef HAVE_LAKKA
MSG_HASH(
         MENU_ENUM_SUBLABEL_QUIT_RETROARCH,
         "Redémarrer le programme."
         )
#else
MSG_HASH(
         MENU_ENUM_SUBLABEL_QUIT_RETROARCH,
         "Quitter le programme."
         )
#endif
MSG_HASH(
         MENU_ENUM_SUBLABEL_VIDEO_WINDOW_WIDTH,
         "Définir la largeur personnalisée pour la fenêtre d'affichage."
         )
MSG_HASH(
         MENU_ENUM_SUBLABEL_VIDEO_WINDOW_HEIGHT,
         "Définir la hauteur personnalisée pour la fenêtre d'affichage."
         )
MSG_HASH(
         MENU_ENUM_SUBLABEL_VIDEO_WINDOW_SAVE_POSITION,
         "Se rappeler de la taille et la position de la fenêtre. Si activée, cette option a la priorité sur l’échelle en mode fenêtré."
         )
MSG_HASH(
         MENU_ENUM_SUBLABEL_VIDEO_FULLSCREEN_X,
         "Définir la largeur personnalisée pour le plein écran non fenêtré. Le laisser non défini utilisera la résolution du bureau."
         )
MSG_HASH(
         MENU_ENUM_SUBLABEL_VIDEO_FULLSCREEN_Y,
         "Définir la hauteur personnalisée pour le plein écran non fenêtré. Le laisser non défini utilisera la résolution du bureau."
         )
MSG_HASH(
         MENU_ENUM_SUBLABEL_VIDEO_MESSAGE_POS_X,
         "Choisir la position personalisée sur l'axe X pour le texte à l'écran."
         )
MSG_HASH(
         MENU_ENUM_SUBLABEL_VIDEO_MESSAGE_POS_Y,
         "Choisir la position personalisée sur l'axe Y pour le texte à l'écran."
         )
MSG_HASH(
         MENU_ENUM_SUBLABEL_VIDEO_FONT_SIZE,
         "Spécifier la taille de la police en points."
         )
MSG_HASH(
         MENU_ENUM_SUBLABEL_INPUT_OVERLAY_HIDE_IN_MENU,
         "Masquer la surimpression à l'intérieur du menu, et l'afficher à nouveau en le quittant."
         )
MSG_HASH(
         MENU_ENUM_SUBLABEL_INPUT_OVERLAY_SHOW_PHYSICAL_INPUTS,
         "Affiche les touches clavier/manette pressées sur la surimpression à l'écran."
         )
MSG_HASH(
         MENU_ENUM_SUBLABEL_INPUT_OVERLAY_SHOW_PHYSICAL_INPUTS_PORT,
         "Sélectionner le port à écouter pour la surimpression si l'option 'Afficher les touches clavier/manette pressées sur la surimpression à l'écran' est activée."
         )
MSG_HASH(
         MENU_ENUM_SUBLABEL_PLAYLISTS_TAB,
         "Le contenu analysé correspondant à la base de données apparaîtra ici."
         )
MSG_HASH(
         MENU_ENUM_SUBLABEL_VIDEO_SCALE_INTEGER,
         "Mets la vidéo à l'échelle uniquement sur un nombre entier. La taille de base dépend de la géométrie et du rapport d'aspect détectés par le système. Si l'option 'Forcer le rapport d'aspect' est désactivée, X/Y seront mis à l'échelle à l'entier indépendamment."
         )
MSG_HASH(
         MENU_ENUM_SUBLABEL_VIDEO_GPU_SCREENSHOT,
         "La sortie des captures d'écran utilise les shaders produits par le processeur graphique si disponibles."
         )
MSG_HASH(
         MENU_ENUM_SUBLABEL_VIDEO_ROTATION,
         "Force une certaine rotation de la vidéo. La rotation s’ajoute aux rotations définies par le cœur."
         )
MSG_HASH(
         MENU_ENUM_SUBLABEL_SCREEN_ORIENTATION,
         "Force une certaine orientation de l'écran à partir du système d'exploitation."
         )
MSG_HASH(
         MENU_ENUM_SUBLABEL_VIDEO_FORCE_SRGB_DISABLE,
         "Force la désactivation de la prise en charge du mode sRGB FBO. Certains pilotes OpenGL d'Intel sous Windows rencontrent des problèmes vidéo avec le mode sRGB FBO lorsqu'il est activé. Activer cette option permet de contourner ce problème."
         )
MSG_HASH(
         MENU_ENUM_SUBLABEL_VIDEO_FULLSCREEN,
         "Démarrer en mode plein écran. Peut être changé lors de l'exécution, et peut être remplacé par une option en ligne de commande."
         )
MSG_HASH(
         MENU_ENUM_SUBLABEL_VIDEO_WINDOWED_FULLSCREEN,
         "En mode plein écran, préférer le mode plein écran fenêtré."
         )
MSG_HASH(
         MENU_ENUM_SUBLABEL_VIDEO_GPU_RECORD,
         "La sortie des enregistrements utilise les shaders produits par le processeur graphique si disponibles."
         )
MSG_HASH(
         MENU_ENUM_SUBLABEL_SAVESTATE_AUTO_INDEX,
         "Lors de la création d'une sauvegarde instantanée, le numéro de la sauvegarde instantanée est automatiquement incrémenté avant l'enregistrement. Lors du chargement de contenu, le numéro sera réglé sur le plus haut existant."
         )
MSG_HASH(
         MENU_ENUM_SUBLABEL_BLOCK_SRAM_OVERWRITE,
         "Empêche la SRAM d'être écrasée lors du chargement d'une sauvegarde instantanée. Pourrait potentiellement conduire à des jeux bogués."
         )
MSG_HASH(
         MENU_ENUM_SUBLABEL_FASTFORWARD_RATIO,
         "Vitesse d’exécution de contenu maximale lors de l’utilisation de l’avance rapide (par exemple, 5,0x pour un contenu à 60 images/s = une limitation à 300 images/s) Si définie à 0,0x, la vitesse en avance rapide est illimitée (pas de limite d'images/s)."
         )
MSG_HASH(
         MENU_ENUM_SUBLABEL_SLOWMOTION_RATIO,
         "En mode ralenti, le contenu ralentira selon le facteur spécifié/défini."
         )
MSG_HASH(
         MENU_ENUM_SUBLABEL_RUN_AHEAD_ENABLED,
         "Exécute la logique du cœur une ou plusieurs images à l'avance, puis recharge l'état précédent pour réduire la latence perçue à chaque touche pressée."
         )
MSG_HASH(
         MENU_ENUM_SUBLABEL_RUN_AHEAD_FRAMES,
         "Nombre d'images à éxécuter en avance. Provoque des problèmes de jeu tels que des variations de la latence si vous dépassez le nombre d'images de latence interne du jeu."
         )
MSG_HASH(
         MENU_ENUM_SUBLABEL_INPUT_BLOCK_TIMEOUT,
         "Temps d'attente en millisecondes pour obtenir un échantillon complet des touches pressées, utilisez cette option si vous avez des problèmes avec les touches pressées simultanément (Android uniquement)."
         )
MSG_HASH(
         MENU_ENUM_SUBLABEL_RUN_AHEAD_SECONDARY_INSTANCE,
         "Utilisez une seconde instance du cœur RetroArch pour l'éxécution en avance. Empêche les problèmes audio dus au chargement de l'état précédent."
         )
MSG_HASH(
         MENU_ENUM_SUBLABEL_RUN_AHEAD_HIDE_WARNINGS,
         "Masque le message d'avertissement qui apparaît lors de l'utilisation de l'éxécution en avance si le cœur ne prend pas en charge les sauvegardes instantanées."
         )
MSG_HASH(
         MENU_ENUM_SUBLABEL_REWIND_ENABLE,
         "Vous avez fait une erreur ? Utilisez le rembobinage et réessayez.\n"
         "Attention, activer cette option entraîne une baisse des performances lors du jeu."
         )
MSG_HASH(
         MENU_ENUM_SUBLABEL_CHEAT_APPLY_AFTER_TOGGLE,
         "Appliquer les cheats immédiatement après l'activation."
         )
MSG_HASH(
         MENU_ENUM_SUBLABEL_CHEAT_APPLY_AFTER_LOAD,
         "Appliquer automatiquement les cheats au chargement du jeu."
         )
MSG_HASH(
         MENU_ENUM_SUBLABEL_CHEAT_REPEAT_COUNT,
         "Nombre de fois que le cheat sera appliqué.\n"
         "Utiliser avec les deux autres options d’itération pour affecter de grandes zones de mémoire."
         )
MSG_HASH(
         MENU_ENUM_SUBLABEL_CHEAT_REPEAT_ADD_TO_ADDRESS,
         "Après chaque 'Nombre d'itérations', l'adresse mémoire sera incrémentée de ce montant multiplié par la 'Taille de recherche dans la mémoire'."
         )
MSG_HASH(
         MENU_ENUM_SUBLABEL_CHEAT_REPEAT_ADD_TO_VALUE,
         "Après chaque 'Nombre d'itérations', la valeur sera augmentée de ce montant."
         )
MSG_HASH(
         MENU_ENUM_SUBLABEL_REWIND_GRANULARITY,
         "Lorsque vous définissez le rembobinage sur plusieurs images à la fois, vous augmentez sa vitesse."
         )
MSG_HASH(
         MENU_ENUM_SUBLABEL_REWIND_BUFFER_SIZE,
         "Quantité de mémoire (en Mo) à réserver pour la mémoire tampon de rembobinage. Augmenter cette valeur augmentera la quantité d’historique du rembobinage."
         )
MSG_HASH(
         MENU_ENUM_SUBLABEL_REWIND_BUFFER_SIZE_STEP,
         "Chaque fois que vous augmentez ou diminuez la valeur de la taille de la mémoire tampon de rembobinage via cette interface, cette valeur changera de ce montant"
         )
MSG_HASH(
         MENU_ENUM_SUBLABEL_CHEAT_IDX,
         "Position d'index dans la liste."
         )
MSG_HASH(
         MENU_ENUM_SUBLABEL_CHEAT_ADDRESS_BIT_POSITION,
         "Masque binaire d'adresse lorsque la taille de la recherche dans la mémoire est < 8 bits."
         )
MSG_HASH(
         MENU_ENUM_SUBLABEL_CHEAT_MATCH_IDX,
         "Sélectionner la correspondance à afficher."
         )
MSG_HASH(
         MENU_ENUM_SUBLABEL_CHEAT_START_OR_CONT,
         ""
         )
MSG_HASH(
         MENU_ENUM_SUBLABEL_CHEAT_START_OR_RESTART,
         "Gauche/droite pour changer la taille de bits"
         )
MSG_HASH(
         MENU_ENUM_SUBLABEL_CHEAT_SEARCH_EXACT,
         "Gauche/droite pour changer la valeur"
         )
MSG_HASH(
         MENU_ENUM_SUBLABEL_CHEAT_SEARCH_LT,
         ""
         )
MSG_HASH(
         MENU_ENUM_SUBLABEL_CHEAT_SEARCH_GT,
         ""
         )
MSG_HASH(
         MENU_ENUM_SUBLABEL_CHEAT_SEARCH_LTE,
         ""
         )
MSG_HASH(
         MENU_ENUM_SUBLABEL_CHEAT_SEARCH_GTE,
         ""
         )
MSG_HASH(
         MENU_ENUM_SUBLABEL_CHEAT_SEARCH_EQ,
         ""
         )
MSG_HASH(
         MENU_ENUM_SUBLABEL_CHEAT_SEARCH_NEQ,
         ""
         )
MSG_HASH(
         MENU_ENUM_SUBLABEL_CHEAT_SEARCH_EQPLUS,
         "Gauche/droite pour changer la valeur"
         )
MSG_HASH(
         MENU_ENUM_SUBLABEL_CHEAT_SEARCH_EQMINUS,
         "Gauche/droite pour changer la valeur"
         )
MSG_HASH(
         MENU_ENUM_SUBLABEL_CHEAT_ADD_MATCHES,
         ""
         )
MSG_HASH(
         MENU_ENUM_SUBLABEL_CHEAT_VIEW_MATCHES,
         ""
         )
MSG_HASH(
         MENU_ENUM_SUBLABEL_CHEAT_CREATE_OPTION,
         ""
         )
MSG_HASH(
         MENU_ENUM_SUBLABEL_CHEAT_DELETE_OPTION,
         ""
         )
MSG_HASH(
         MENU_ENUM_SUBLABEL_CHEAT_ADD_NEW_TOP,
         ""
         )
MSG_HASH(
         MENU_ENUM_SUBLABEL_CHEAT_ADD_NEW_BOTTOM,
         ""
         )
MSG_HASH(
         MENU_ENUM_SUBLABEL_CHEAT_DELETE_ALL,
         ""
         )
MSG_HASH(
         MENU_ENUM_SUBLABEL_CHEAT_RELOAD_CHEATS,
         ""
         )
MSG_HASH(
         MENU_ENUM_SUBLABEL_CHEAT_BIG_ENDIAN,
         "Gros-boutienne : 258 = 0x0102,\n"
         "Petit-boutienne : 258 = 0x0201"
         )
MSG_HASH(
         MENU_ENUM_SUBLABEL_LIBRETRO_LOG_LEVEL,
         "Définit le niveau de journalisation pour les cœurs. Si un niveau de journalisation émis par un cœur est inférieur à cette valeur, il sera ignoré."
         )
MSG_HASH(
         MENU_ENUM_SUBLABEL_PERFCNT_ENABLE,
         "Compteurs de performance pour RetroArch (et les cœurs).\n"
         "Les données de compteur peuvent aider à déterminer les goulots d'étranglement du système et à ajuster les performances du système et de l'application"
         )
MSG_HASH(
         MENU_ENUM_SUBLABEL_SAVESTATE_AUTO_SAVE,
         "Créer automatiquement une sauvegarde instantanée à la fin de l'exécution de RetroArch. RetroArch chargera à nouveau cette sauvegarde instantanée automatiquement si 'Charger automatiquement les sauvegardes instantanées' est activé"
         )
MSG_HASH(
         MENU_ENUM_SUBLABEL_SAVESTATE_AUTO_LOAD,
         "Charger automatiquement la sauvegarde instantanée automatique au démarrage."
         )
MSG_HASH(
         MENU_ENUM_SUBLABEL_SAVESTATE_THUMBNAIL_ENABLE,
         "Affiche des miniatures pour les sauvegardes instantanées dans le menu."
         )
MSG_HASH(
         MENU_ENUM_SUBLABEL_AUTOSAVE_INTERVAL,
         "Sauvegarde automatiquement la mémoire SRAM non volatile à un intervalle régulier. Cette option est désactivée par défaut si elle n'a pas été modifiée. L'intervalle est mesuré en secondes. Une valeur de 0 désactive la sauvegarde automatique."
         )
MSG_HASH(
         MENU_ENUM_SUBLABEL_INPUT_REMAP_BINDS_ENABLE,
         "Si cette option est activée, les assignations des touches pressées seront remplacées par les assignations remappées définies pour le cœur actuel."
         )
MSG_HASH(
         MENU_ENUM_SUBLABEL_INPUT_AUTODETECT_ENABLE,
         "Si cette option est activée, tente de configurer automatiquement les contrôleurs, style Plug-and-Play."
         )
MSG_HASH(
         MENU_ENUM_SUBLABEL_MENU_INPUT_SWAP_OK_CANCEL,
         "Échanger les touches pour Confirmer/Annuler. Désactivé correspond à l'orientation japonaise des touches, activé correspond à l'orientation occidentale."
         )
MSG_HASH(
         MENU_ENUM_SUBLABEL_PAUSE_LIBRETRO,
         "Si cette option est désactivée, le contenu continuera à fonctionner en arrière-plan lorsque le menu RetroArch est activé."
         )
MSG_HASH(
         MENU_ENUM_SUBLABEL_VIDEO_DRIVER,
         "Pilote vidéo à utiliser."
         )
MSG_HASH(
         MENU_ENUM_SUBLABEL_AUDIO_DRIVER,
         "Pilote audio à utiliser."
         )
MSG_HASH(
         MENU_ENUM_SUBLABEL_INPUT_DRIVER,
         "Pilote d'entrées à utiliser. Selon le pilote vidéo sélectionné, l'utilisation d'un pilote d’entrées différent peut être forcée."
         )
MSG_HASH(
         MENU_ENUM_SUBLABEL_JOYPAD_DRIVER,
         "Pilote de manettes à utiliser."
         )
MSG_HASH(
         MENU_ENUM_SUBLABEL_AUDIO_RESAMPLER_DRIVER,
         "Pilote de rééchantillonnage audio à utiliser."
         )
MSG_HASH(
         MENU_ENUM_SUBLABEL_CAMERA_DRIVER,
         "Pilote de caméra à utiliser."
         )
MSG_HASH(
         MENU_ENUM_SUBLABEL_LOCATION_DRIVER,
         "Pilote de localisation à utiliser."
         )
MSG_HASH(
         MENU_ENUM_SUBLABEL_MENU_DRIVER,
         "Pilote de menu à utiliser."
         )
MSG_HASH(
         MENU_ENUM_SUBLABEL_RECORD_DRIVER,
         "Pilote d'enregistrement à utiliser."
         )
MSG_HASH(
         MENU_ENUM_SUBLABEL_MIDI_DRIVER,
         "Pilote MIDI à utiliser."
         )
MSG_HASH(
         MENU_ENUM_SUBLABEL_WIFI_DRIVER,
         "Pilote Wi-Fi à utiliser."
         )
MSG_HASH(
         MENU_ENUM_SUBLABEL_NAVIGATION_BROWSER_FILTER_SUPPORTED_EXTENSIONS_ENABLE,
         "Filtrer les fichiers affichés dans le navigateur de fichiers selon les extensions prises en charge."
         )
MSG_HASH(
         MENU_ENUM_SUBLABEL_MENU_WALLPAPER,
         "Sélectionner une image à définir comme fond d'écran du menu."
         )
MSG_HASH(
         MENU_ENUM_SUBLABEL_DYNAMIC_WALLPAPER,
         "Charger dynamiquement un nouveau fond d'écran en fonction du contexte."
         )
MSG_HASH(
         MENU_ENUM_SUBLABEL_AUDIO_DEVICE,
         "Remplacer le périphérique audio utilisé par défaut par le pilote audio. Cette option dépend du pilote."
         )
MSG_HASH(
         MENU_ENUM_SUBLABEL_AUDIO_DSP_PLUGIN,
         "Plugin audio DSP utilisé pour traiter l'audio avant de l'envoyer au pilote."
         )
MSG_HASH(
         MENU_ENUM_SUBLABEL_AUDIO_OUTPUT_RATE,
         "Fréquence d'échantillonnage de la sortie audio."
         )
MSG_HASH(
         MENU_ENUM_SUBLABEL_OVERLAY_OPACITY,
         "Opacité de tous les éléments d'interface utilisateur de la surimpression."
         )
MSG_HASH(
         MENU_ENUM_SUBLABEL_OVERLAY_SCALE,
         "Échelle de tous les éléments d'interface utilisateur de la surimpression."
         )
MSG_HASH(
         MENU_ENUM_SUBLABEL_INPUT_OVERLAY_ENABLE,
         "Les surimpressions sont utilisées pour les bordures et les contrôles à l'écran"
         )
MSG_HASH(
         MENU_ENUM_SUBLABEL_OVERLAY_PRESET,
         "Sélectionner une surimpression à partir du navigateur de fichiers."
         )
MSG_HASH(
         MENU_ENUM_SUBLABEL_NETPLAY_IP_ADDRESS,
         "Adresse de l'hôte auquel se connecter."
         )
MSG_HASH(
         MENU_ENUM_SUBLABEL_NETPLAY_TCP_UDP_PORT,
         "Port de l'adresse IP de l'hôte. Peut être un port TCP ou UDP."
         )
MSG_HASH(
         MENU_ENUM_SUBLABEL_NETPLAY_PASSWORD,
         "Le mot de passe pour se connecter à l'hôte de jeu en réseau. Utilisé uniquement en mode hôte."
         )
MSG_HASH(
         MENU_ENUM_SUBLABEL_NETPLAY_PUBLIC_ANNOUNCE,
         "Détermine s'il faut annoncer les sessions de jeu en réseau publiquement. Si cette option est désactivée, les clients doivent se connecter manuellement plutôt que d'utiliser le salon public."
         )
MSG_HASH(
         MENU_ENUM_SUBLABEL_NETPLAY_SPECTATE_PASSWORD,
         "Le mot de passe pour se connecter à l'hôte de jeu en réseau avec des privilèges spectateur uniquement. Utilisé uniquement en mode hôte."
         )
MSG_HASH(
         MENU_ENUM_SUBLABEL_NETPLAY_START_AS_SPECTATOR,
         "Détermine s'il faut démarrer le jeu en réseau en mode spectateur."
         )
MSG_HASH(
         MENU_ENUM_SUBLABEL_NETPLAY_ALLOW_SLAVES,
         "Autoriser ou non les connexions en mode passif. Les clients en mode passif nécessitent très peu de puissance de traitement de part et d’autre, mais souffrent considérablement de la latence du réseau."
         )
MSG_HASH(
         MENU_ENUM_SUBLABEL_NETPLAY_REQUIRE_SLAVES,
         "Interdire les connexions qui ne sont pas en mode passif. Non recommandé sauf pour les réseaux très rapides avec des machines très faibles."
         )
MSG_HASH(
         MENU_ENUM_SUBLABEL_NETPLAY_STATELESS_MODE,
         "Détermine s'il faut exécuter le jeu en réseau dans un mode ne nécessitant pas de sauvegardes instantanées. Si cette option est activée, un réseau très rapide est requis, mais aucun rembobinage n'est effectué. Il n'y aura donc pas de variations de la latence lors du jeu en réseau"
         )
MSG_HASH(
         MENU_ENUM_SUBLABEL_NETPLAY_CHECK_FRAMES,
         "Fréquence en images avec laquelle le jeu en réseau vérifiera que l’hôte et le client sont synchronisés."
         )
MSG_HASH(
         MENU_ENUM_SUBLABEL_NETPLAY_NAT_TRAVERSAL,
         "Lors de l'hébergement, tenter d'intercepter des connexions depuis l'internet public, en utilisant UPnP ou des technologies similaires pour sortir du réseau local."
         )
MSG_HASH(
         MENU_ENUM_SUBLABEL_STDIN_CMD_ENABLE,
         "Interface de commandes stdin."
         )
MSG_HASH(
         MENU_ENUM_SUBLABEL_MOUSE_ENABLE,
         "Permet de contrôler le menu avec une souris."
         )
MSG_HASH(
         MENU_ENUM_SUBLABEL_POINTER_ENABLE,
         "Permet de contrôler le menu avec le toucher."
         )
MSG_HASH(
         MENU_ENUM_SUBLABEL_THUMBNAILS,
         "Type de miniatures à afficher."
         )
MSG_HASH(
         MENU_ENUM_SUBLABEL_THUMBNAILS_RGUI,
         "Type de miniatures à afficher en haut à droite des listes de lecture. Cette vignette peut être basculée en mode plein écran en appuyant sur RetroManette Y."
         )
MSG_HASH(
         MENU_ENUM_SUBLABEL_LEFT_THUMBNAILS,
         "Type de miniatures à afficher à gauche."
         )
MSG_HASH(
         MENU_ENUM_SUBLABEL_LEFT_THUMBNAILS_RGUI,
         "Type de miniatures à afficher en bas à droite des listes de lecture."
         )
MSG_HASH(
         MENU_ENUM_SUBLABEL_LEFT_THUMBNAILS_OZONE,
         "Remplacer le panneau des métadonnées du contenu par une autre miniature."
         )
MSG_HASH(
         MENU_ENUM_SUBLABEL_XMB_VERTICAL_THUMBNAILS,
         "Affiche la miniature de gauche sous celle de droite, à droite de l'écran."
         )
MSG_HASH(
         MENU_ENUM_SUBLABEL_TIMEDATE_ENABLE,
         "Affiche la date et/ou l'heure actuelles dans le menu."
         )
MSG_HASH(
         MENU_ENUM_SUBLABEL_BATTERY_LEVEL_ENABLE,
         "Affiche le niveau actuel de la batterie dans le menu."
         )
MSG_HASH(
         MENU_ENUM_SUBLABEL_NAVIGATION_WRAPAROUND,
         "Retour au début et/ou à la fin si la limite de la liste est atteinte horizontalement ou verticalement."
         )
MSG_HASH(
         MENU_ENUM_SUBLABEL_NETPLAY_ENABLE_HOST,
         "Activer le jeu en réseau en mode hôte (serveur)."
         )
MSG_HASH(
         MENU_ENUM_SUBLABEL_NETPLAY_ENABLE_CLIENT,
         "Entrer l'adresse du serveur de jeu en réseau et se connecter en mode client."
         )
MSG_HASH(
         MENU_ENUM_SUBLABEL_NETPLAY_DISCONNECT,
         "Déconnecte une connexion de jeu en réseau active."
         )
MSG_HASH(
         MENU_ENUM_SUBLABEL_SCAN_DIRECTORY,
         "Analyser un dossier pour trouver du contenu correspondant à la base de données."
         )
MSG_HASH(
         MENU_ENUM_SUBLABEL_SCAN_FILE,
         "Analyser un fichier pour trouver du contenu correspondant à la base de données."
         )
MSG_HASH(
         MENU_ENUM_SUBLABEL_VIDEO_SWAP_INTERVAL,
         "Utiliser un intervalle d'échange personnalisé pour la synchronisation verticale (V-Sync). Utilisez cette option pour réduire de moitié la fréquence de rafraîchissement du moniteur."
         )
MSG_HASH(
         MENU_ENUM_SUBLABEL_SORT_SAVEFILES_ENABLE,
         "Trier les fichiers de sauvegarde dans des dossiers nommés d'après le cœur utilisé."
         )
MSG_HASH(
         MENU_ENUM_SUBLABEL_SORT_SAVESTATES_ENABLE,
         "Trier les sauvegardes instantanées dans des dossiers nommés d'après le cœur utilisé."
         )
MSG_HASH(
         MENU_ENUM_SUBLABEL_NETPLAY_REQUEST_DEVICE_I,
         "Demander à jouer avec le périphérique d'entrée donné."
         )
MSG_HASH(
         MENU_ENUM_SUBLABEL_CORE_UPDATER_BUILDBOT_URL,
         "URL du dossier de mise à jour des cœurs sur le buildbot Libretro."
         )
MSG_HASH(
         MENU_ENUM_SUBLABEL_BUILDBOT_ASSETS_URL,
         "URL du dossier de mise à jour des assets sur le buildbot Libretro."
         )
MSG_HASH(
         MENU_ENUM_SUBLABEL_CORE_UPDATER_AUTO_EXTRACT_ARCHIVE,
         "Après le téléchargement, extraire automatiquement les fichiers contenus dans les archives téléchargées."
         )
MSG_HASH(
         MENU_ENUM_SUBLABEL_NETPLAY_REFRESH_ROOMS,
         "Rechercher de nouveaux salons."
         )
MSG_HASH(
         MENU_ENUM_SUBLABEL_DELETE_ENTRY,
         "Supprimer cette entrée de la liste de lecture."
         )
MSG_HASH(
         MENU_ENUM_SUBLABEL_INFORMATION,
         "Affiche plus d'informations sur le contenu."
         )
MSG_HASH(
         MENU_ENUM_SUBLABEL_ADD_TO_FAVORITES,
         "Ajoute l'entrée à vos favoris."
         )
MSG_HASH(
         MENU_ENUM_SUBLABEL_ADD_TO_FAVORITES_PLAYLIST,
         "Ajoute l'entrée à vos favoris."
         )
MSG_HASH(
         MENU_ENUM_SUBLABEL_RUN,
         "Démarre le contenu."
         )
MSG_HASH(
         MENU_ENUM_SUBLABEL_MENU_FILE_BROWSER_SETTINGS,
         "Ajuste les réglages du navigateur de fichiers."
         )
MSG_HASH(
         MENU_ENUM_SUBLABEL_AUTO_REMAPS_ENABLE,
         "Charger des contrôles personnalisés au démarrage."
         )
MSG_HASH(
         MENU_ENUM_SUBLABEL_AUTO_OVERRIDES_ENABLE,
         "Charger une configuration personnalisée au démarrage."
         )
MSG_HASH(
         MENU_ENUM_SUBLABEL_GAME_SPECIFIC_OPTIONS,
         "Charger des options de cœur personnalisées au démarrage."
         )
MSG_HASH(
         MENU_ENUM_SUBLABEL_CORE_ENABLE,
         "Affiche le nom du cœur actuel dans le menu."
         )
MSG_HASH(
         MENU_ENUM_SUBLABEL_DATABASE_MANAGER,
         "Affiche les bases de données."
         )
MSG_HASH(
         MENU_ENUM_SUBLABEL_CURSOR_MANAGER,
         "Affiche les recherches précédentes."
         )
MSG_HASH(
         MENU_ENUM_SUBLABEL_TAKE_SCREENSHOT,
         "Capture une image de l'écran."
         )
MSG_HASH(
         MENU_ENUM_SUBLABEL_CLOSE_CONTENT,
         "Ferme le contenu actuel. Toute modification non enregistrée pourrait être perdue."
         )
MSG_HASH(
         MENU_ENUM_SUBLABEL_LOAD_STATE,
         "Charge une sauvegarde instantanée depuis l'emplacement actuellement sélectionné."
         )
MSG_HASH(
         MENU_ENUM_SUBLABEL_SAVE_STATE,
         "Effectue une sauvegarde instantanée dans l'emplacement actuellement sélectionné."
         )
MSG_HASH(
         MENU_ENUM_SUBLABEL_RESUME,
         "Reprendre le contenu en cours et quitter le menu rapide."
         )
MSG_HASH(
         MENU_ENUM_SUBLABEL_RESUME_CONTENT,
         "Reprendre le contenu en cours et quitter le menu rapide."
         )
MSG_HASH(
         MENU_ENUM_SUBLABEL_STATE_SLOT,
         "Changer l'emplacement de sauvegarde instantanée actuellement sélectionné."
         )
MSG_HASH(
         MENU_ENUM_SUBLABEL_UNDO_LOAD_STATE,
         "Si une sauvegarde instantanée a été chargée, le contenu reviendra à l'état avant le chargement."
         )
MSG_HASH(
         MENU_ENUM_SUBLABEL_UNDO_SAVE_STATE,
         "Si une sauvegarde instantanée a été écrasée, elle sera restaurée à l'état de sauvegarde précédent."
         )
MSG_HASH(
         MENU_ENUM_SUBLABEL_ACCOUNTS_RETRO_ACHIEVEMENTS,
         "Service de RetroSuccès (RetroAchievements). Pour plus d'informations, veuillez visiter http://retroachievements.org"
         )
MSG_HASH(
         MENU_ENUM_SUBLABEL_ACCOUNTS_LIST,
         "Gérer les comptes actuellement configurés."
         )
MSG_HASH(
         MENU_ENUM_SUBLABEL_INPUT_META_REWIND,
         "Gérer les réglages de rembobinage."
         )
MSG_HASH(
         MENU_ENUM_SUBLABEL_INPUT_META_CHEAT_DETAILS,
         "Gérer les réglages de cheat."
         )
MSG_HASH(
         MENU_ENUM_SUBLABEL_INPUT_META_CHEAT_SEARCH,
         "Lancer ou continuer la recherche de cheat codes."
         )
MSG_HASH(
         MENU_ENUM_SUBLABEL_RESTART_CONTENT,
         "Redémarrer le contenu depuis le début."
         )
MSG_HASH(
         MENU_ENUM_SUBLABEL_SAVE_CURRENT_CONFIG_OVERRIDE_CORE,
         "Enregistrer un fichier de configuration de remplacement qui s'appliquera à tout le contenu chargé avec ce cœur. Aura la priorité sur la configuration principale."
         )
MSG_HASH(
         MENU_ENUM_SUBLABEL_SAVE_CURRENT_CONFIG_OVERRIDE_CONTENT_DIR,
         "Enregistrer un fichier de configuration de remplacement qui s'appliquera à tout le contenu chargé depuis le même dossier que le fichier actuel. Aura la priorité sur la configuration principale."
         )
MSG_HASH(
         MENU_ENUM_SUBLABEL_SAVE_CURRENT_CONFIG_OVERRIDE_GAME,
         "Enregistrer un fichier de configuration de remplacement qui s'appliquera uniquement au contenu actuel. Aura la priorité sur la configuration principale."
         )
MSG_HASH(
         MENU_ENUM_SUBLABEL_CORE_CHEAT_OPTIONS,
         "Configurer des cheat codes."
         )
MSG_HASH(
         MENU_ENUM_SUBLABEL_SHADER_OPTIONS,
         "Configurer des shaders pour améliorer visuellement l'image."
         )
MSG_HASH(
         MENU_ENUM_SUBLABEL_CORE_INPUT_REMAPPING_OPTIONS,
         "Modifier les contrôles pour le contenu en cours d'exécution."
         )
MSG_HASH(
         MENU_ENUM_SUBLABEL_CORE_OPTIONS,
         "Modifier les options pour le contenu en cours d'exécution."
         )
MSG_HASH(
         MENU_ENUM_SUBLABEL_SHOW_ADVANCED_SETTINGS,
         "Affiche les réglages avancés pour les utilisateurs expérimentés (masqués par défaut)."
         )
MSG_HASH(
         MENU_ENUM_SUBLABEL_THREADED_DATA_RUNLOOP_ENABLE,
         "Effectue des tâches sur un fil d'exécution distinct."
         )
MSG_HASH(
         MENU_ENUM_SUBLABEL_PLAYLIST_ENTRY_REMOVE,
         "Autorise l'utilisateur à supprimer des entrées dans les listes de lecture."
         )
MSG_HASH(
         MENU_ENUM_SUBLABEL_SYSTEM_DIRECTORY,
         "Définit le dossier système. Les cœurs peuvent requérir ce répertoire pour charger des BIOS, des configurations spécifiques au système, etc."
         )
MSG_HASH(
         MENU_ENUM_SUBLABEL_RGUI_BROWSER_DIRECTORY,
         "Définit le dossier de départ du navigateur de fichiers."
         )
MSG_HASH(
         MENU_ENUM_SUBLABEL_CONTENT_DIR,
         "Généralement défini par les développeurs qui compilent les applications libretro/RetroArch pour pointer vers des assets."
         )
MSG_HASH(
         MENU_ENUM_SUBLABEL_DYNAMIC_WALLPAPERS_DIRECTORY,
         "Dossier de stockage des fonds d'écran chargés dynamiquement par le menu en fonction du contexte."
         )
MSG_HASH(
         MENU_ENUM_SUBLABEL_THUMBNAILS_DIRECTORY,
         "Les miniatures supplémentaires (jaquettes/images diverses, etc.) seront conservées dans ce dossier."
         )
MSG_HASH(
         MENU_ENUM_SUBLABEL_RGUI_CONFIG_DIRECTORY,
         "Définit le dossier de départ du navigateur de configurations du menu."
         )
MSG_HASH(
         MENU_ENUM_SUBLABEL_NETPLAY_INPUT_LATENCY_FRAMES_MIN,
         "Nombre d'images de latence des entrées que le jeu en réseau doit utiliser pour masquer la latence du réseau. Réduit les variations de la latence et rend le jeu en réseau moins gourmand en ressources processeur, aux dépens d'une latence des entrées notable."
         )
MSG_HASH(
         MENU_ENUM_SUBLABEL_NETPLAY_INPUT_LATENCY_FRAMES_RANGE,
         "Plage d'images de latence des entrées pouvant être utilisée pour masquer la latence du réseau. Réduit les variations de la latence et rend le jeu en réseau moins gourmand en ressources processeur, aux dépens d'une latence des entrées imprévisible."
         )
MSG_HASH(
         MENU_ENUM_SUBLABEL_DISK_CYCLE_TRAY_STATUS,
         "Faire défiler l'état du disque actuel. Si le disque est inséré, il sera éjecté. Si le disque n'a pas été inséré, il sera inséré. "
         )
MSG_HASH(
         MENU_ENUM_SUBLABEL_DISK_INDEX,
         "Changer le numéro du disque."
         )
MSG_HASH(
         MENU_ENUM_SUBLABEL_DISK_OPTIONS,
         "Gestionnaire d'images disque."
         )
MSG_HASH(
         MENU_ENUM_SUBLABEL_DISK_IMAGE_APPEND,
         "Sélectionner une image disque à insérer."
         )
MSG_HASH(
         MENU_ENUM_SUBLABEL_MENU_ENUM_THROTTLE_FRAMERATE,
         "S'assure que le nombre d'images par seconde est plafonné dans le menu."
         )
MSG_HASH(
         MENU_ENUM_SUBLABEL_VRR_RUNLOOP_ENABLE,
         "Élimine les déviations par rapport au timing requis par le cœur. Utilisez cette option pour les écrans à fréquence de rafraîchissement variable, G-Sync, FreeSync."
         )
MSG_HASH(
         MENU_ENUM_SUBLABEL_XMB_LAYOUT,
         "Sélectionner une mise en page différente pour l'interface XMB."
         )
MSG_HASH(
         MENU_ENUM_SUBLABEL_XMB_THEME,
         "Sélectionner un thème d'icônes différent pour RetroArch."
         )
MSG_HASH(
         MENU_ENUM_SUBLABEL_XMB_SHADOWS_ENABLE,
         "Ajouter des ombres portées pour toutes les icônes.\n"
         "Cette option aura un impact mineur sur les performances."
         )
MSG_HASH(
         MENU_ENUM_SUBLABEL_MATERIALUI_MENU_COLOR_THEME,
         "Sélectionner un autre thème de couleur pour le menu."
         )
MSG_HASH(
         MENU_ENUM_SUBLABEL_MENU_WALLPAPER_OPACITY,
         "Modifier l'opacité du fond d'écran."
         )
MSG_HASH(
         MENU_ENUM_SUBLABEL_XMB_MENU_COLOR_THEME,
         "Sélectionner un autre thème de couleur pour le menu."
         )
MSG_HASH(
         MENU_ENUM_SUBLABEL_XMB_RIBBON_ENABLE,
         "Sélectionner un effet d'arrière-plan animé. Peut être gourmand en processeur graphique selon l'effet. Si les performances ne sont pas satisfaisantes, veuillez le désactiver ou revenir à un effet plus simple."
         )
MSG_HASH(
         MENU_ENUM_SUBLABEL_XMB_FONT,
         "Sélectionner une police principale différente à utiliser pour le menu."
         )
MSG_HASH(
         MENU_ENUM_SUBLABEL_CONTENT_SHOW_FAVORITES,
         "Affiche l'onglet des favoris dans le menu principal."
         )
MSG_HASH(
         MENU_ENUM_SUBLABEL_CONTENT_SHOW_IMAGES,
         "Affiche l'onglet des images dans le menu principal."
         )
MSG_HASH(
         MENU_ENUM_SUBLABEL_CONTENT_SHOW_MUSIC,
         "Affiche l'onglet de la musique dans le menu principal."
         )
MSG_HASH(
         MENU_ENUM_SUBLABEL_CONTENT_SHOW_VIDEO,
         "Affiche l'onglet des vidéo dans le menu principal."
         )
MSG_HASH(
         MENU_ENUM_SUBLABEL_CONTENT_SHOW_NETPLAY,
         "Affiche l'onglet de jeu en réseau dans le menu principal."
         )
MSG_HASH(
         MENU_ENUM_SUBLABEL_CONTENT_SHOW_SETTINGS,
         "Affiche l'onglet des réglages dans le menu principal."
         )
MSG_HASH(
         MENU_ENUM_SUBLABEL_CONTENT_SHOW_HISTORY,
         "Affiche l'onglet d'historique récent dans le menu principal."
         )
MSG_HASH(
         MENU_ENUM_SUBLABEL_CONTENT_SHOW_ADD,
         "Affiche l'onglet d'importation de contenu dans le menu principal."
         )
MSG_HASH(
         MENU_ENUM_SUBLABEL_CONTENT_SHOW_PLAYLISTS,
         "Affiche les onglets des listes de lecture dans le menu principal."
         )
MSG_HASH(
         MENU_ENUM_SUBLABEL_RGUI_SHOW_START_SCREEN,
         "Affiche l'écran de démarrage dans le menu. Cette option est automatiquement désactivée après le premier démarrage du programme."
         )
MSG_HASH(
         MENU_ENUM_SUBLABEL_MATERIALUI_MENU_HEADER_OPACITY,
         "Modifier l'opacité du graphique d'en-tête."
         )
MSG_HASH(
         MENU_ENUM_SUBLABEL_MATERIALUI_MENU_FOOTER_OPACITY,
         "Modifier l'opacité du graphique de pied de page."
         )
MSG_HASH(
         MENU_ENUM_SUBLABEL_DPI_OVERRIDE_ENABLE,
         "Le menu est normalement redimensionné de manière dynamique. Si vous souhaitez définir une taille de mise à l'échelle spécifique, activez cette option."
         )
MSG_HASH(
         MENU_ENUM_SUBLABEL_DPI_OVERRIDE_VALUE,
         "Définir la taille de mise à l'échelle personnalisée ici.\n"
         "REMARQUE : Vous devez activer 'Remplacer la valeur des pixels/pouce' pour que cette taille d'échelle prenne effet."
         )
MSG_HASH(
         MENU_ENUM_SUBLABEL_CORE_ASSETS_DIRECTORY,
         "Tous les fichiers téléchargés seront conservés dans ce dossier."
         )
MSG_HASH(
         MENU_ENUM_SUBLABEL_INPUT_REMAPPING_DIRECTORY,
         "Les fichiers de remappage des touches seront conservés dans ce dossier."
         )
MSG_HASH(
         MENU_ENUM_SUBLABEL_LIBRETRO_DIR_PATH,
         "Dossier de recherche de contenu/cœurs."
         )
MSG_HASH(
         MENU_ENUM_SUBLABEL_LIBRETRO_INFO_PATH,
         "Les fichiers d’informations de l'application/des cœurs seront conservés ici."
         )
MSG_HASH(
         MENU_ENUM_SUBLABEL_JOYPAD_AUTOCONFIG_DIR,
         "Lorsqu'une manette est connectée, cette manette sera configurée automatiquement si un fichier de configuration correspondant est présent dans ce dossier."
         )
MSG_HASH(
         MENU_ENUM_SUBLABEL_PLAYLIST_DIRECTORY,
         "Les listes de lecture seront conservées dans ce dossier."
         )
MSG_HASH(
         MENU_ENUM_SUBLABEL_CACHE_DIRECTORY,
         "Si un dossier est défini, le contenu extrait temporairement (par exemple à partir d’archives) sera extrait dans ce dossier."
         )
MSG_HASH(
         MENU_ENUM_SUBLABEL_CURSOR_DIRECTORY,
         "Les requêtes sauvegardées seront conservées dans ce dossier."
         )
MSG_HASH(
         MENU_ENUM_SUBLABEL_CONTENT_DATABASE_DIRECTORY,
         "Les bases de données seront conservées dans ce dossier."
         )
MSG_HASH(
         MENU_ENUM_SUBLABEL_ASSETS_DIRECTORY,
         "Cet emplacement est requis par défaut lorsque les interfaces de menu tentent de rechercher des assets chargeables, etc."
         )
MSG_HASH(
         MENU_ENUM_SUBLABEL_SAVEFILE_DIRECTORY,
         "Les fichiers de sauvegarde seront conservés dans ce dossier. Si aucun dossier n'est défini, ils seront sauvegardés dans le même dossier que le contenu."
         )
MSG_HASH(
         MENU_ENUM_SUBLABEL_SAVESTATE_DIRECTORY,
         "Les fichiers de sauvegarde instantanée seront conservés dans ce dossier. Si aucun dossier n'est défini, ils seront sauvegardés dans le même dossier que le contenu."
         )
MSG_HASH(
         MENU_ENUM_SUBLABEL_SCREENSHOT_DIRECTORY,
         "Les captures d'écran seront conservées dans ce dossier."
         )
MSG_HASH(
         MENU_ENUM_SUBLABEL_OVERLAY_DIRECTORY,
         "Les surimpressions seront conservées dans ce dossier pour un accès facile."
         )
MSG_HASH(
         MENU_ENUM_SUBLABEL_CHEAT_DATABASE_PATH,
         "Les fichiers de cheats seront conservés dans ce dossier."
         )
MSG_HASH(
         MENU_ENUM_SUBLABEL_AUDIO_FILTER_DIR,
         "Les fichiers de filtres audio DSP seront conservés dans ce dossier."
         )
MSG_HASH(
         MENU_ENUM_SUBLABEL_VIDEO_FILTER_DIR,
         "Les fichiers de filtres vidéo basés sur le processeur seront conservés dans ce dossier."
         )
MSG_HASH(
         MENU_ENUM_SUBLABEL_VIDEO_SHADER_DIR,
         "Les fichiers de shaders vidéo basés sur le processeur graphique seront conservés dans ce dossier pour un accès facile."
         )
MSG_HASH(
         MENU_ENUM_SUBLABEL_RECORDING_OUTPUT_DIRECTORY,
         "Les enregistrements seront placés dans ce dossier."
         )
MSG_HASH(
         MENU_ENUM_SUBLABEL_RECORDING_CONFIG_DIRECTORY,
         "Les configurations d'enregistrement seront conservées ici."
         )
MSG_HASH(
         MENU_ENUM_SUBLABEL_VIDEO_FONT_PATH,
         "Sélectionner une police différente pour les notifications à l'écran."
         )
MSG_HASH(
         MENU_ENUM_SUBLABEL_SHADER_APPLY_CHANGES,
         "Les modifications apportées à la configuration du shader prendront effet immédiatement. Utilisez cette option si vous avez changé la quantité de passages de shader, le filtrage, l'échelle FBO, etc."
         )
MSG_HASH(
         MENU_ENUM_SUBLABEL_VIDEO_SHADER_NUM_PASSES,
         "Augmenter ou diminuer le nombre de passages du pipeline des shaders. Vous pouvez assigner un shader distinct à chaque passage du pipeline et configurer son échelle et son mode de filtrage."
         )
MSG_HASH(
         MENU_ENUM_SUBLABEL_VIDEO_SHADER_PRESET,
         "Charger un préréglage de shaders. Le pipeline des shaders sera automatiquement configuré."
         )
MSG_HASH(
         MENU_ENUM_SUBLABEL_VIDEO_SHADER_PRESET_SAVE_AS,
         "Enregistrer les réglages de shaders actuels en tant que nouveaux préréglages de shaders."
         )
MSG_HASH(
         MENU_ENUM_SUBLABEL_VIDEO_SHADER_PRESET_SAVE_CORE,
         "Enregistrer les réglages de shaders actuels en tant que réglages par défaut pour cette application/ce cœur."
         )
MSG_HASH(
         MENU_ENUM_SUBLABEL_VIDEO_SHADER_PRESET_SAVE_PARENT,
         "Enregistrer les réglages de shaders actuels en tant que réglages par défaut pour tous les fichiers du dossier de contenu actuel."
         )
MSG_HASH(
         MENU_ENUM_SUBLABEL_VIDEO_SHADER_PRESET_SAVE_GAME,
         "Enregistrer les réglages de shaders actuels en tant que réglages par défaut pour ce contenu."
         )
MSG_HASH(
         MENU_ENUM_SUBLABEL_VIDEO_SHADER_PARAMETERS,
         "Modifier le shader actuel directement. Les modifications ne seront pas enregistrées dans le fichier de préréglages."
         )
MSG_HASH(
         MENU_ENUM_SUBLABEL_VIDEO_SHADER_PRESET_PARAMETERS,
         "Modifier le préréglage du shaders lui-même actuellement utilisé dans le menu."
         )
MSG_HASH(
         MENU_ENUM_SUBLABEL_CHEAT_NUM_PASSES,
         "Augmenter ou diminuer le nombre de cheats."
         )
MSG_HASH(
         MENU_ENUM_SUBLABEL_CHEAT_APPLY_CHANGES,
         "Les changements du cheat prendront effet immédiatement."
         )
MSG_HASH(
         MENU_ENUM_SUBLABEL_CHEAT_START_SEARCH,
         "Lancer la recherche d'un nouveau cheat. Le nombre de bits peut être changé."
         )
MSG_HASH(
         MENU_ENUM_SUBLABEL_CHEAT_CONTINUE_SEARCH,
         "Continuer la recherche d'un nouveau cheat."
         )
MSG_HASH(
         MENU_ENUM_SUBLABEL_CHEAT_FILE_LOAD,
         "Charger un fichier de cheats et remplacer les cheats existants."
         )
MSG_HASH(
         MENU_ENUM_SUBLABEL_CHEAT_FILE_LOAD_APPEND,
         "Charger un fichier de cheats et l'ajouter aux cheats existants."
         )
MSG_HASH(
         MENU_ENUM_SUBLABEL_CHEAT_FILE_SAVE_AS,
         "Enregistrer les cheats actuels en tant que fichier de sauvegarde."
         )
MSG_HASH(
         MENU_ENUM_SUBLABEL_CONTENT_SETTINGS,
         "Accéder rapidement à tous les réglages relatifs au jeu."
         )
MSG_HASH(
         MENU_ENUM_SUBLABEL_CORE_INFORMATION,
         "Affiche les informations relatives à l'application/au cœur."
         )
MSG_HASH(
         MENU_ENUM_SUBLABEL_VIDEO_ASPECT_RATIO,
         "Valeur en virgule flottante pour le rapport d'aspect (largeur/hauteur), utilisée si le rapport d'aspect est réglé sur 'Configurer'."
         )
MSG_HASH(
         MENU_ENUM_SUBLABEL_VIDEO_VIEWPORT_CUSTOM_HEIGHT,
         "Hauteur de la fenêtre d'affichage utilisée si le rapport d'aspect est défini sur 'Personnalisé'."
         )
MSG_HASH(
         MENU_ENUM_SUBLABEL_VIDEO_VIEWPORT_CUSTOM_WIDTH,
         "Largeur de la fenêtre d'affichage utilisée si le rapport d'aspect est défini sur 'Personnalisé'."
         )
MSG_HASH(
         MENU_ENUM_SUBLABEL_VIDEO_VIEWPORT_CUSTOM_X,
         "Décalage de la fenêtre d'affichage personnalisé utilisé pour définir sa position sur l'axe X. Cette option sera ignorée si l'option 'Échelle à l'entier' est activée. Elle sera alors centrée automatiquement."
         )
MSG_HASH(
         MENU_ENUM_SUBLABEL_VIDEO_VIEWPORT_CUSTOM_Y,
         "Décalage de la fenêtre d'affichage personnalisé utilisé pour définir sa position sur l'axe Y. Cette option sera ignorée si l'option 'Échelle à l'entier' est activée. Elle sera alors centrée automatiquement."
         )
MSG_HASH(
         MENU_ENUM_LABEL_VALUE_NETPLAY_USE_MITM_SERVER,
         "Utiliser un serveur relais"
         )
MSG_HASH(
         MENU_ENUM_SUBLABEL_NETPLAY_USE_MITM_SERVER,
         "Transférer les connexions de jeu en réseau via un serveur intermédiaire. Utile si l'hôte est derrière un pare-feu ou a des problèmes de NAT/UPnP."
         )
MSG_HASH(
         MENU_ENUM_LABEL_VALUE_NETPLAY_MITM_SERVER,
         "Emplacement du serveur relais"
         )
MSG_HASH(
         MENU_ENUM_SUBLABEL_NETPLAY_MITM_SERVER,
         "Choisissez un serveur de relais spécifique à utiliser. Les zones géographiques plus proches ont tendance à avoir une latence plus faible."
         )
MSG_HASH(
         MENU_ENUM_LABEL_VALUE_ADD_TO_MIXER,
         "Ajouter au mixeur"
         )
MSG_HASH(
         MENU_ENUM_LABEL_VALUE_ADD_TO_MIXER_AND_PLAY,
         "Ajouter au mixeur et lire"
         )
MSG_HASH(
         MENU_ENUM_LABEL_VALUE_ADD_TO_MIXER_AND_COLLECTION,
         "Ajouter au mixeur"
         )
MSG_HASH(
         MENU_ENUM_LABEL_VALUE_ADD_TO_MIXER_AND_COLLECTION_AND_PLAY,
         "Ajouter au mixeur et lire"
         )
MSG_HASH(
         MENU_ENUM_LABEL_VALUE_FILTER_BY_CURRENT_CORE,
         "Filtrer par cœur actif"
         )
MSG_HASH(
         MSG_AUDIO_MIXER_VOLUME,
         "Volume du mixeur audio global"
         )
MSG_HASH(
         MENU_ENUM_SUBLABEL_AUDIO_MIXER_VOLUME,
         "Volume du mixeur audio global (in dB). 0 dB est le volume normal, et aucun gain n'est appliqué."
         )
MSG_HASH(
         MENU_ENUM_LABEL_VALUE_AUDIO_MIXER_VOLUME,
         "Gain de volume du mixeur (dB)"
         )
MSG_HASH(
         MENU_ENUM_LABEL_VALUE_AUDIO_MIXER_MUTE,
         "Couper le son du mixeur"
         )
MSG_HASH(
         MENU_ENUM_SUBLABEL_AUDIO_MIXER_MUTE,
         "Couper/rétablir le son du mixeur audio."
         )
MSG_HASH(
         MENU_ENUM_LABEL_VALUE_MENU_SHOW_ONLINE_UPDATER,
         "Afficher Mise à jour en ligne"
         )
MSG_HASH(
         MENU_ENUM_SUBLABEL_MENU_SHOW_ONLINE_UPDATER,
         "Afficher/masquer l'option 'Mise à jour en ligne'."
         )
MSG_HASH(
         MENU_ENUM_LABEL_VALUE_MENU_VIEWS_SETTINGS,
         "Vues"
         )
MSG_HASH(
         MENU_ENUM_SUBLABEL_MENU_VIEWS_SETTINGS,
         "Afficher ou masquer des éléments dans l'écran du menu."
         )
MSG_HASH(
         MENU_ENUM_LABEL_VALUE_MENU_SHOW_CORE_UPDATER,
         "Afficher la mise à jour des cœurs"
         )
MSG_HASH(
         MENU_ENUM_SUBLABEL_MENU_SHOW_CORE_UPDATER,
         "Afficher/masquer la possibilité de mettre à jour les cœurs (et les fichiers d'informations des cœurs)."
         )
MSG_HASH(
         MSG_PREPARING_FOR_CONTENT_SCAN,
         "Préparation à l'analyse du contenu..."
         )
MSG_HASH(
         MENU_ENUM_LABEL_VALUE_CORE_DELETE,
         "Supprimer le cœur"
         )
MSG_HASH(
         MENU_ENUM_SUBLABEL_CORE_DELETE,
         "Retirer ce cœur du disque."
         )
MSG_HASH(
         MENU_ENUM_LABEL_VALUE_MENU_FRAMEBUFFER_OPACITY,
         "Opacité de l'image en mémoire (Frame Buffer)"
         )
MSG_HASH(
         MENU_ENUM_SUBLABEL_MENU_FRAMEBUFFER_OPACITY,
         "Modifier l'opacité de l'image en mémoire (Frame Buffer)."
         )
MSG_HASH(
         MENU_ENUM_LABEL_VALUE_GOTO_FAVORITES,
         "Favoris"
         )
MSG_HASH(
         MENU_ENUM_SUBLABEL_GOTO_FAVORITES,
         "Le contenu que vous avez ajouté aux 'Favoris' apparaîtra ici."
         )
MSG_HASH(
         MENU_ENUM_LABEL_VALUE_GOTO_MUSIC,
         "Musique"
         )
MSG_HASH(
         MENU_ENUM_SUBLABEL_GOTO_MUSIC,
         "La musique précédemment jouée apparaîtra ici."
         )
MSG_HASH(
         MENU_ENUM_LABEL_VALUE_GOTO_IMAGES,
         "Images"
         )
MSG_HASH(
         MENU_ENUM_SUBLABEL_GOTO_IMAGES,
         "Les images visionnées précédemment apparaîtront ici."
         )
MSG_HASH(
         MENU_ENUM_LABEL_VALUE_GOTO_VIDEO,
         "Vidéos"
         )
MSG_HASH(
         MENU_ENUM_SUBLABEL_GOTO_VIDEO,
         "Les vidéos précédemment lues apparaîtront ici."
         )
MSG_HASH(
         MENU_ENUM_LABEL_VALUE_MATERIALUI_ICONS_ENABLE,
         "Icônes du menu"
         )
MSG_HASH(
         MENU_ENUM_SUBLABEL_MATERIALUI_ICONS_ENABLE,
         "Affiche les icônes à gauche des entrées du menu."
         )
MSG_HASH(
         MENU_ENUM_LABEL_VALUE_XMB_MAIN_MENU_ENABLE_SETTINGS,
         "Onglet Réglages"
         )
MSG_HASH(
         MENU_ENUM_LABEL_VALUE_CONTENT_SHOW_SETTINGS_PASSWORD,
         "Définir le mot de passe pour l'activation de l'onglet Réglages"
         )
MSG_HASH(
         MSG_INPUT_ENABLE_SETTINGS_PASSWORD,
         "Entrer le mot de passe"
         )
MSG_HASH(
         MSG_INPUT_ENABLE_SETTINGS_PASSWORD_OK,
         "Mot de passe correct."
         )
MSG_HASH(
         MSG_INPUT_ENABLE_SETTINGS_PASSWORD_NOK,
         "Mot de passe incorrect."
         )
MSG_HASH(
         MENU_ENUM_SUBLABEL_XMB_MAIN_MENU_ENABLE_SETTINGS,
         "Active l'onglet Réglages. Un redémarrage est requis pour que l'onglet apparaisse."
         )
MSG_HASH(
         MENU_ENUM_SUBLABEL_CONTENT_SHOW_SETTINGS_PASSWORD,
         "La saisie d'un mot de passe en masquant l'onglet des paramètres permet de le restaurer ultérieurement à partir du menu, en accédant à l'onglet Menu principal, en sélectionnant Activer l'onglet des réglages et en entrant le mot de passe."
         )
MSG_HASH(
         MENU_ENUM_SUBLABEL_PLAYLIST_ENTRY_RENAME,
         "Autoriser l'utilisateur à renommer des entrées dans les listes de lecture."
         )
MSG_HASH(
         MENU_ENUM_LABEL_VALUE_PLAYLIST_ENTRY_RENAME,
         "Autoriser à renommer des entrées"
         )
MSG_HASH(
         MENU_ENUM_SUBLABEL_RENAME_ENTRY,
         "Renommer le titre de l'entrée."
         )
MSG_HASH(
         MENU_ENUM_LABEL_VALUE_RENAME_ENTRY,
         "Renommer"
         )
MSG_HASH(
         MENU_ENUM_LABEL_VALUE_MENU_SHOW_LOAD_CORE,
         "Afficher Charger un cœur"
         )
MSG_HASH(
         MENU_ENUM_SUBLABEL_MENU_SHOW_LOAD_CORE,
         "Afficher/masquer l'option 'Charger un cœur'."
         )
MSG_HASH(
         MENU_ENUM_LABEL_VALUE_MENU_SHOW_LOAD_CONTENT,
         "Afficher Charger du contenu"
         )
MSG_HASH(
         MENU_ENUM_SUBLABEL_MENU_SHOW_LOAD_CONTENT,
         "Afficher/masquer l'option 'Charger du contenu'."
         )
MSG_HASH(
         MENU_ENUM_LABEL_VALUE_MENU_SHOW_INFORMATION,
         "Afficher Informations"
         )
MSG_HASH(
         MENU_ENUM_SUBLABEL_MENU_SHOW_INFORMATION,
         "Afficher/masquer l'option 'Informations'."
         )
MSG_HASH(
         MENU_ENUM_LABEL_VALUE_MENU_SHOW_CONFIGURATIONS,
         "Afficher Fichiers de configuration"
         )
MSG_HASH(
         MENU_ENUM_SUBLABEL_MENU_SHOW_CONFIGURATIONS,
         "Afficher/masquer l'option 'Fichiers de configuration'."
         )
MSG_HASH(
         MENU_ENUM_LABEL_VALUE_MENU_SHOW_HELP,
         "Afficher Aide"
         )
MSG_HASH(
         MENU_ENUM_SUBLABEL_MENU_SHOW_HELP,
         "Afficher/masquer l'option 'Aide'."
         )
#ifdef HAVE_LAKKA
MSG_HASH(
         MENU_ENUM_LABEL_VALUE_MENU_SHOW_QUIT_RETROARCH,
         "Afficher Redémarrer RetroArch"
         )
MSG_HASH(
         MENU_ENUM_SUBLABEL_MENU_SHOW_QUIT_RETROARCH,
         "Afficher/masquer l'option 'Redémarrer RetroArch'."
         )
#else
MSG_HASH(
         MENU_ENUM_LABEL_VALUE_MENU_SHOW_QUIT_RETROARCH,
         "Afficher Quitter RetroArch"
         )
MSG_HASH(
         MENU_ENUM_SUBLABEL_MENU_SHOW_QUIT_RETROARCH,
         "Afficher/masquer l'option 'Quitter RetroArch'."
         )
#endif
MSG_HASH(
         MENU_ENUM_LABEL_VALUE_MENU_SHOW_REBOOT,
         "Afficher Redémarrer"
         )
MSG_HASH(
         MENU_ENUM_SUBLABEL_MENU_SHOW_REBOOT,
         "Afficher/masquer l'option 'Redémarrer'."
         )
MSG_HASH(
         MENU_ENUM_LABEL_VALUE_MENU_SHOW_SHUTDOWN,
         "Afficher Éteindre"
         )
MSG_HASH(
         MENU_ENUM_SUBLABEL_MENU_SHOW_SHUTDOWN,
         "Afficher/masquer l'option 'Éteindre'."
         )
MSG_HASH(
         MENU_ENUM_LABEL_VALUE_QUICK_MENU_VIEWS_SETTINGS,
         "Menu rapide"
         )
MSG_HASH(
         MENU_ENUM_SUBLABEL_QUICK_MENU_VIEWS_SETTINGS,
         "Afficher ou masquer des éléments dans l'écran du menu rapide."
         )
MSG_HASH(
         MENU_ENUM_LABEL_VALUE_QUICK_MENU_SHOW_TAKE_SCREENSHOT,
         "Afficher Capturer l'écran"
         )
MSG_HASH(
         MENU_ENUM_SUBLABEL_QUICK_MENU_SHOW_TAKE_SCREENSHOT,
         "Afficher/masquer l'option 'Capturer l'écran'."
         )
MSG_HASH(
         MENU_ENUM_LABEL_VALUE_QUICK_MENU_SHOW_SAVE_LOAD_STATE,
         "Afficher le chargement/l'enregistrement des sauvegardes instantanées"
         )
MSG_HASH(
         MENU_ENUM_SUBLABEL_QUICK_MENU_SHOW_SAVE_LOAD_STATE,
         "Afficher/masquer les options pour charger/enregistrer une sauvegarde instantanée."
         )
MSG_HASH(
         MENU_ENUM_LABEL_VALUE_QUICK_MENU_SHOW_UNDO_SAVE_LOAD_STATE,
         "Afficher l'annulation du chargement/de l'enregistrement des sauvegardes instantanées"
         )
MSG_HASH(
         MENU_ENUM_SUBLABEL_QUICK_MENU_SHOW_UNDO_SAVE_LOAD_STATE,
         "Afficher/masquer les options pour annuler le chargement/l'enregistrement d'une sauvegarde instantanée."
         )
MSG_HASH(
         MENU_ENUM_LABEL_VALUE_QUICK_MENU_SHOW_ADD_TO_FAVORITES,
         "Afficher Ajouter aux favoris"
         )
MSG_HASH(
         MENU_ENUM_SUBLABEL_QUICK_MENU_SHOW_ADD_TO_FAVORITES,
         "Afficher/masquer l'option 'Ajouter aux favoris'."
         )
MSG_HASH(
         MENU_ENUM_LABEL_VALUE_QUICK_MENU_SHOW_START_RECORDING,
         "Afficher Lancer l'enregistrement"
         )
MSG_HASH(
         MENU_ENUM_SUBLABEL_QUICK_MENU_SHOW_START_RECORDING,
         "Afficher/masquer l'option 'Lancer l'enregistrement'."
         )
MSG_HASH(
         MENU_ENUM_LABEL_VALUE_QUICK_MENU_SHOW_START_STREAMING,
         "Afficher Lancer le streaming"
         )
MSG_HASH(
         MENU_ENUM_SUBLABEL_QUICK_MENU_SHOW_START_STREAMING,
         "Afficher/masquer l'option 'Lancer le streaming'."
         )
MSG_HASH(
         MENU_ENUM_LABEL_VALUE_QUICK_MENU_SHOW_RESET_CORE_ASSOCIATION,
         "Afficher Réinitialiser l'association au cœur"
         )
MSG_HASH(
         MENU_ENUM_SUBLABEL_QUICK_MENU_SHOW_RESET_CORE_ASSOCIATION,
         "Afficher/masquer l'option 'Réinitialiser l'association au cœur'."
         )
MSG_HASH(
         MENU_ENUM_LABEL_VALUE_QUICK_MENU_SHOW_OPTIONS,
         "Afficher Options"
         )
MSG_HASH(
         MENU_ENUM_SUBLABEL_QUICK_MENU_SHOW_OPTIONS,
         "Afficher/masquer l'option 'Options'."
         )
MSG_HASH(
         MENU_ENUM_LABEL_VALUE_QUICK_MENU_SHOW_CONTROLS,
         "Afficher Contrôles"
         )
MSG_HASH(
         MENU_ENUM_SUBLABEL_QUICK_MENU_SHOW_CONTROLS,
         "Afficher/masquer l'option 'Contrôles'."
         )
MSG_HASH(
         MENU_ENUM_LABEL_VALUE_QUICK_MENU_SHOW_CHEATS,
         "Afficher Cheats"
         )
MSG_HASH(
         MENU_ENUM_SUBLABEL_QUICK_MENU_SHOW_CHEATS,
         "Afficher/masquer l'option 'Cheats'."
         )
MSG_HASH(
         MENU_ENUM_LABEL_VALUE_QUICK_MENU_SHOW_SHADERS,
         "Afficher Shaders"
         )
MSG_HASH(
         MENU_ENUM_SUBLABEL_QUICK_MENU_SHOW_SHADERS,
         "Afficher/masquer l'option 'Shaders'."
         )
MSG_HASH(
         MENU_ENUM_LABEL_VALUE_QUICK_MENU_SHOW_SAVE_CORE_OVERRIDES,
         "Afficher la sauvegarde du remplacement de configuration pour le cœur"
         )
MSG_HASH(
         MENU_ENUM_SUBLABEL_QUICK_MENU_SHOW_SAVE_CORE_OVERRIDES,
         "Afficher/masquer l'option 'Sauvegarder le remplacement de configuration pour le cœur'."
         )
MSG_HASH(
         MENU_ENUM_LABEL_VALUE_QUICK_MENU_SHOW_SAVE_GAME_OVERRIDES,
         "Afficher la sauvegarde du remplacement de configuration pour le jeu"
         )
MSG_HASH(
         MENU_ENUM_SUBLABEL_QUICK_MENU_SHOW_SAVE_GAME_OVERRIDES,
         "Afficher/masquer l'option 'Sauvegarder le remplacement de configuration pour le jeu'."
         )
MSG_HASH(
         MENU_ENUM_LABEL_VALUE_QUICK_MENU_SHOW_INFORMATION,
         "Afficher Informations"
         )
MSG_HASH(
         MENU_ENUM_SUBLABEL_QUICK_MENU_SHOW_INFORMATION,
         "Afficher/masquer l'option 'Informations'."
         )
MSG_HASH(
         MENU_ENUM_LABEL_VALUE_VIDEO_MESSAGE_BGCOLOR_ENABLE,
         "Arrière-plan des notifications"
         )
MSG_HASH(
         MENU_ENUM_LABEL_VALUE_VIDEO_MESSAGE_BGCOLOR_RED,
         "Valeur de rouge pour l'arrière-plan des notifications"
         )
MSG_HASH(
         MENU_ENUM_LABEL_VALUE_VIDEO_MESSAGE_BGCOLOR_GREEN,
         "Valeur de vert pour l'arrière-plan des notifications"
         )
MSG_HASH(
         MENU_ENUM_LABEL_VALUE_VIDEO_MESSAGE_BGCOLOR_BLUE,
         "Valeur de bleu pour l'arrière-plan des notifications"
         )
MSG_HASH(
         MENU_ENUM_LABEL_VALUE_VIDEO_MESSAGE_BGCOLOR_OPACITY,
         "Opacité de l'arrière-plan des notifications"
         )
MSG_HASH(
         MENU_ENUM_LABEL_VALUE_MENU_DISABLE_KIOSK_MODE,
         "Désactiver le mode kiosque"
         )
MSG_HASH(
         MENU_ENUM_SUBLABEL_MENU_DISABLE_KIOSK_MODE,
         "Désactive le mode kiosque. Un redémarrage est requis pour que la modification prenne effet."
         )
MSG_HASH(
         MENU_ENUM_LABEL_VALUE_MENU_ENABLE_KIOSK_MODE,
         "Mode kiosque"
         )
MSG_HASH(
         MENU_ENUM_SUBLABEL_MENU_ENABLE_KIOSK_MODE,
         "Protège la configuration en masquant tous les réglages liés à la configuration."
         )
MSG_HASH(
         MENU_ENUM_LABEL_VALUE_MENU_KIOSK_MODE_PASSWORD,
         "Définir le mot de passe pour désactiver le mode kiosque"
         )
MSG_HASH(
         MENU_ENUM_SUBLABEL_MENU_KIOSK_MODE_PASSWORD,
         "La saisie d'un mot de passe lors de l'activation du mode kiosque permet de le désactiver ultérieurement à partir du menu, en allant dans le menu principal, en sélectionnant 'Désactiver le mode kiosque' et en entrant le mot de passe."
         )
MSG_HASH(
         MSG_INPUT_KIOSK_MODE_PASSWORD,
         "Entrer le mot de passe"
         )
MSG_HASH(
         MSG_INPUT_KIOSK_MODE_PASSWORD_OK,
         "Mot de passe correct."
         )
MSG_HASH(
         MSG_INPUT_KIOSK_MODE_PASSWORD_NOK,
         "Mot de passe incorrect."
         )
MSG_HASH(
         MENU_ENUM_LABEL_VALUE_VIDEO_MESSAGE_COLOR_RED,
         "Valeur de rouge pour les notifications"
         )
MSG_HASH(
         MENU_ENUM_LABEL_VALUE_VIDEO_MESSAGE_COLOR_GREEN,
         "Valeur de vert pour les notifications"
         )
MSG_HASH(
         MENU_ENUM_LABEL_VALUE_VIDEO_MESSAGE_COLOR_BLUE,
         "Valeur de bleu pour les notifications"
         )
MSG_HASH(
         MENU_ENUM_LABEL_VALUE_FRAMECOUNT_SHOW,
         "Afficher le compteur d'images"
         )
MSG_HASH(
         MSG_CONFIG_OVERRIDE_LOADED,
         "Remplacement de configuration chargé."
         )
MSG_HASH(
         MSG_GAME_REMAP_FILE_LOADED,
         "Fichier de remappage pour le jeu chargé."
         )
MSG_HASH(
         MSG_CORE_REMAP_FILE_LOADED,
         "Fichier de remappage pour le cœur chargé."
         )
MSG_HASH(
         MSG_RUNAHEAD_CORE_DOES_NOT_SUPPORT_SAVESTATES,
         "L'éxécution en avance a été désactivée car ce cœur ne prend pas en charge les sauvegardes instantanées."
         )
MSG_HASH(
         MSG_RUNAHEAD_FAILED_TO_SAVE_STATE,
         "Échec de la sauvegarde de l'état. L'éxécution en avance a été désactivée."
         )
MSG_HASH(
         MSG_RUNAHEAD_FAILED_TO_LOAD_STATE,
         "Échec du chargement de l'état. L'éxécution en avance a été désactivée."
         )
MSG_HASH(
         MSG_RUNAHEAD_FAILED_TO_CREATE_SECONDARY_INSTANCE,
         "Impossible de créer une deuxième instance. L'éxécution en avance utilisera désormais une seule instance."
         )
MSG_HASH(
         MENU_ENUM_LABEL_VALUE_AUTOMATICALLY_ADD_CONTENT_TO_PLAYLIST,
         "Ajouter automatiquement du contenu aux listes de lecture"
         )
MSG_HASH(
         MENU_ENUM_SUBLABEL_AUTOMATICALLY_ADD_CONTENT_TO_PLAYLIST,
         "Analyse automatiquement le contenu chargé avec le scanner des listes de lecture."
         )
MSG_HASH(
         MSG_SCANNING_OF_FILE_FINISHED,
         "Analyse du fichier terminée"
         )
MSG_HASH(
         MENU_ENUM_LABEL_VALUE_VIDEO_WINDOW_OPACITY,
         "Opacité de la fenêtre"
         )
MSG_HASH(
         MENU_ENUM_LABEL_VALUE_AUDIO_RESAMPLER_QUALITY,
         "Qualité de rééchantillonnage"
         )
MSG_HASH(
         MENU_ENUM_SUBLABEL_AUDIO_RESAMPLER_QUALITY,
         "Réduire cette valeur pour favoriser les performances/réduire la latence plutôt que la qualité audio, l'augmenter permet d'obtenir une meilleure qualité audio aux dépens de la performance/d'une latence inférieure."
         )
MSG_HASH(
         MENU_ENUM_LABEL_VALUE_SHADER_WATCH_FOR_CHANGES,
         "Verifier les changements dans les fichiers de shaders"
         )
MSG_HASH(
         MENU_ENUM_SUBLABEL_SHADER_WATCH_FOR_CHANGES,
         "Appliquer automatiquement les modifications apportées aux fichiers de shader sur le disque."
         )
MSG_HASH(
         MENU_ENUM_LABEL_VALUE_VIDEO_WINDOW_SHOW_DECORATIONS,
         "Afficher les décorations de fenêtre"
         )
MSG_HASH(
         MENU_ENUM_LABEL_VALUE_STATISTICS_SHOW,
         "Afficher les statistiques"
         )
MSG_HASH(
         MENU_ENUM_SUBLABEL_STATISTICS_SHOW,
         "Affiche des statistiques techniques à l'écran."
         )
MSG_HASH(
         MENU_ENUM_LABEL_VALUE_MENU_RGUI_BORDER_FILLER_ENABLE,
         "Remplissage de la bordure"
         )
MSG_HASH(
         MENU_ENUM_SUBLABEL_MENU_RGUI_BORDER_FILLER_ENABLE,
         "Affiche la bordure du menu."
         )
MSG_HASH(
         MENU_ENUM_LABEL_VALUE_MENU_RGUI_BORDER_FILLER_THICKNESS_ENABLE,
         "Épaisseur du remplissage de la bordure"
         )
MSG_HASH(
         MENU_ENUM_SUBLABEL_MENU_RGUI_BORDER_FILLER_THICKNESS_ENABLE,
         "Augmenter la grosseur du motif de damier de la bordure du menu."
         )
MSG_HASH(
         MENU_ENUM_LABEL_VALUE_MENU_RGUI_BACKGROUND_FILLER_THICKNESS_ENABLE,
         "Épaisseur du remplissage de l'arrière-plan"
         )
MSG_HASH(
         MENU_ENUM_SUBLABEL_MENU_RGUI_BACKGROUND_FILLER_THICKNESS_ENABLE,
         "Augmente la grosseur du motif de damier en arrière-plan du menu."
         )
MSG_HASH(
         MENU_ENUM_LABEL_VALUE_MENU_RGUI_ASPECT_RATIO_LOCK,
         "Verrouiller le rapport d'aspect du menu"
         )
MSG_HASH(
         MENU_ENUM_SUBLABEL_MENU_RGUI_ASPECT_RATIO_LOCK,
         "S'assure que le menu est toujours affiché avec le bon rapport d'aspect. Si cette option est désactivée, le menu rapide sera étiré pour correspondre au contenu actuellement chargé."
         )
MSG_HASH(
         MENU_ENUM_LABEL_VALUE_MENU_RGUI_INTERNAL_UPSCALE_LEVEL,
         "Upscaling interne"
         )
MSG_HASH(
         MENU_ENUM_SUBLABEL_MENU_RGUI_INTERNAL_UPSCALE_LEVEL,
         "Upscale l'interface du menu avant de l'afficher à l'écran. Lors de l'utilisation du 'Filtre linéaire dans le menu', cette option supprime les artéfacts de mise à l'échelle (pixels irréguliers) tout en conservant une image nette. A un impact significatif sur les performances qui augmente avec le niveau d'upscaling."
         )
MSG_HASH(
         MENU_ENUM_LABEL_VALUE_MENU_RGUI_ASPECT_RATIO,
         "Rapport d'aspect du menu"
         )
MSG_HASH(
         MENU_ENUM_SUBLABEL_MENU_RGUI_ASPECT_RATIO,
         "Sélectionner le rapport d'aspect du menu. Les rapports d'écran large augmentent la résolution horizontale de l'interface de menu. (Peut nécessiter un redémarrage si 'Verrouiller le rapport d'aspect du menu' est désactivé)"
         )
MSG_HASH(
         MENU_ENUM_LABEL_VALUE_MENU_RGUI_FULL_WIDTH_LAYOUT,
         "Utiliser la mise en page en pleine largeur"
         )
MSG_HASH(
         MENU_ENUM_SUBLABEL_MENU_RGUI_FULL_WIDTH_LAYOUT,
         "Redimensionner et positionner les entrées du menu pour utiliser au mieux l’espace disponible à l’écran. Désactiver cette option pour utiliser une disposition classique à deux colonnes de largeur fixe."
         )
MSG_HASH(
         MENU_ENUM_LABEL_VALUE_MENU_RGUI_SHADOWS,
         "Effet d'ombres"
         )
MSG_HASH(
         MENU_ENUM_SUBLABEL_MENU_RGUI_SHADOWS,
         "Activer les ombres portées pour le texte du menu, les bordures et les miniatures. A un impact modeste sur les performances."
         )
MSG_HASH(
         MENU_ENUM_LABEL_VALUE_MENU_RGUI_PARTICLE_EFFECT,
         "Animation de l'arrière-plan"
         )
MSG_HASH(
         MENU_ENUM_SUBLABEL_MENU_RGUI_PARTICLE_EFFECT,
         "Activer l'effet d'animation de particules en arrière-plan. A un impact significatif sur les performances."
         )
MSG_HASH(
         MENU_ENUM_LABEL_VALUE_RGUI_PARTICLE_EFFECT_NONE,
         "Désactivée"
         )
MSG_HASH(
         MENU_ENUM_LABEL_VALUE_RGUI_PARTICLE_EFFECT_SNOW,
         "Neige (Légère)"
         )
MSG_HASH(
         MENU_ENUM_LABEL_VALUE_RGUI_PARTICLE_EFFECT_SNOW_ALT,
         "Neige (Intense)"
         )
MSG_HASH(
         MENU_ENUM_LABEL_VALUE_RGUI_PARTICLE_EFFECT_RAIN,
         "Pluie"
         )
MSG_HASH(
         MENU_ENUM_LABEL_VALUE_RGUI_PARTICLE_EFFECT_VORTEX,
         "Vortex"
         )
MSG_HASH(
         MENU_ENUM_LABEL_VALUE_RGUI_PARTICLE_EFFECT_STARFIELD,
         "Ciel étoilé"
         )
MSG_HASH(
         MENU_ENUM_LABEL_VALUE_MENU_RGUI_EXTENDED_ASCII,
         "Prise en charge de l'ASCII étendu"
         )
MSG_HASH(
         MENU_ENUM_SUBLABEL_MENU_RGUI_EXTENDED_ASCII,
         "Activer l'affichage des caractères ASCII non standard. Requis pour la compatibilité avec certaines langues occidentales non anglaises. A un impact modéré sur les performances."
         )
MSG_HASH(
         MENU_ENUM_SUBLABEL_CRT_SWITCH_RESOLUTION,
         "Pour les écrans à tube cathodique (CRT) uniquement. Tente d'utiliser la résolution exacte du cœur/du jeu et sa fréquence de rafraîchissement."
         )
MSG_HASH(
         MENU_ENUM_LABEL_VALUE_CRT_SWITCH_RESOLUTION,
         "CRT SwitchRes"
         )
MSG_HASH(
         MENU_ENUM_SUBLABEL_CRT_SWITCH_RESOLUTION_SUPER,
         "Basculez entre les super résolutions natives et ultra-larges (UltraWide)."
         )
MSG_HASH(
         MENU_ENUM_LABEL_VALUE_CRT_SWITCH_RESOLUTION_SUPER,
         "Super résolution d'écrans à tube cathodique (CRT)"
         )
MSG_HASH(
         MENU_ENUM_LABEL_VALUE_CONTENT_SHOW_REWIND,
         "Afficher les réglages de rembobinage"
         )
MSG_HASH(
         MENU_ENUM_SUBLABEL_CONTENT_SHOW_REWIND,
         "Afficher/masquer les options de rembobinage."
         )
MSG_HASH(
         MENU_ENUM_SUBLABEL_CONTENT_SHOW_LATENCY,
         "Afficher/masquer les options de latence."
         )
MSG_HASH(
         MENU_ENUM_LABEL_VALUE_CONTENT_SHOW_LATENCY,
         "Afficher les réglages de latence"
         )
MSG_HASH(
         MENU_ENUM_SUBLABEL_CONTENT_SHOW_OVERLAYS,
         "Afficher/masquer les options de surimpression."
         )
MSG_HASH(
         MENU_ENUM_LABEL_VALUE_CONTENT_SHOW_OVERLAYS,
         "Afficher les réglages de surimpression"
         )
MSG_HASH(
         MENU_ENUM_LABEL_VALUE_AUDIO_ENABLE_MENU,
         "Mixeur"
         )
MSG_HASH(
         MENU_ENUM_SUBLABEL_AUDIO_ENABLE_MENU,
         "Lire des flux audio simultanés même dans le menu."
         )
MSG_HASH(
         MENU_ENUM_LABEL_VALUE_AUDIO_MIXER_SETTINGS,
         "Réglages du mixeur"
         )
MSG_HASH(
         MENU_ENUM_SUBLABEL_AUDIO_MIXER_SETTINGS,
         "Afficher et/ou modifier les réglages du mixeur audio."
         )
MSG_HASH(
         MENU_ENUM_LABEL_VALUE_QT_INFO,
         "Informations"
         )
MSG_HASH(
         MENU_ENUM_LABEL_VALUE_QT_MENU_FILE,
         "&Fichier"
         )
MSG_HASH(
         MENU_ENUM_LABEL_VALUE_QT_MENU_FILE_LOAD_CORE,
         "&Charger le cœur..."
         )
MSG_HASH(
         MENU_ENUM_LABEL_VALUE_QT_MENU_FILE_UNLOAD_CORE,
         "&Décharger le cœur"
         )
MSG_HASH(
         MENU_ENUM_LABEL_VALUE_QT_MENU_FILE_EXIT,
         "&Quitter"
         )
MSG_HASH(
         MENU_ENUM_LABEL_VALUE_QT_MENU_EDIT,
         "&Édition"
         )
MSG_HASH(
         MENU_ENUM_LABEL_VALUE_QT_MENU_EDIT_SEARCH,
         "&Rechercher"
         )
MSG_HASH(
         MENU_ENUM_LABEL_VALUE_QT_MENU_VIEW,
         "&Présentation"
         )
MSG_HASH(
         MENU_ENUM_LABEL_VALUE_QT_MENU_VIEW_CLOSED_DOCKS,
         "Docks fermés"
         )
MSG_HASH(
         MENU_ENUM_LABEL_VALUE_QT_MENU_VIEW_SHADER_PARAMS,
         "Paramètres de shaders"
         )
MSG_HASH(
         MENU_ENUM_LABEL_VALUE_QT_MENU_VIEW_OPTIONS,
         "&Options..."
         )
MSG_HASH(
         MENU_ENUM_LABEL_VALUE_QT_MENU_VIEW_OPTIONS_SAVE_DOCK_POSITIONS,
         "Se rappeler de la position des docks :"
         )
MSG_HASH(
         MENU_ENUM_LABEL_VALUE_QT_MENU_VIEW_OPTIONS_SAVE_GEOMETRY,
         "Se rappeler de la taille de la fenêtre :"
         )
MSG_HASH(
         MENU_ENUM_LABEL_VALUE_QT_MENU_VIEW_OPTIONS_SAVE_LAST_TAB,
         "Rouvrir le dernier onglet du navigateur de contenu :"
         )
MSG_HASH(
         MENU_ENUM_LABEL_VALUE_QT_MENU_VIEW_OPTIONS_THEME,
         "Thème :"
         )
MSG_HASH(
         MENU_ENUM_LABEL_VALUE_QT_MENU_VIEW_OPTIONS_THEME_SYSTEM_DEFAULT,
         "<Système par défaut>"
         )
MSG_HASH(
         MENU_ENUM_LABEL_VALUE_QT_MENU_VIEW_OPTIONS_THEME_DARK,
         "Sombre"
         )
MSG_HASH(
         MENU_ENUM_LABEL_VALUE_QT_MENU_VIEW_OPTIONS_THEME_CUSTOM,
         "Personnalisé..."
         )
MSG_HASH(
         MENU_ENUM_LABEL_VALUE_QT_MENU_VIEW_OPTIONS_TITLE,
         "Options"
         )
MSG_HASH(
         MENU_ENUM_LABEL_VALUE_QT_MENU_TOOLS,
         "&Outils"
         )
MSG_HASH(
         MENU_ENUM_LABEL_VALUE_QT_MENU_HELP,
         "&Aide"
         )
MSG_HASH(
         MENU_ENUM_LABEL_VALUE_QT_MENU_HELP_ABOUT,
         "À propos RetroArch"
         )
MSG_HASH(
         MENU_ENUM_LABEL_VALUE_QT_MENU_HELP_DOCUMENTATION,
         "Documentation"
         )
MSG_HASH(
         MENU_ENUM_LABEL_VALUE_QT_LOAD_CUSTOM_CORE,
         "Charger un cœur personnalisé..."
         )
MSG_HASH(
         MENU_ENUM_LABEL_VALUE_QT_LOAD_CORE,
         "Charger un cœur"
         )
MSG_HASH(
         MENU_ENUM_LABEL_VALUE_QT_LOADING_CORE,
         "Chargement du cœur..."
         )
MSG_HASH(
         MENU_ENUM_LABEL_VALUE_QT_NAME,
         "Nom"
         )
MSG_HASH(
         MENU_ENUM_LABEL_VALUE_QT_CORE_VERSION,
         "Version"
         )
MSG_HASH(
         MENU_ENUM_LABEL_VALUE_QT_TAB_PLAYLISTS,
         "Listes de lecture"
         )
MSG_HASH(
         MENU_ENUM_LABEL_VALUE_QT_TAB_FILE_BROWSER,
         "Navigateur de fichiers"
         )
MSG_HASH(
         MENU_ENUM_LABEL_VALUE_QT_TAB_FILE_BROWSER_TOP,
         "Haut"
         )
MSG_HASH(
         MENU_ENUM_LABEL_VALUE_QT_TAB_FILE_BROWSER_UP,
         "Niveau supérieur"
         )
MSG_HASH(
         MENU_ENUM_LABEL_VALUE_QT_MENU_DOCK_CONTENT_BROWSER,
         "Navigateur de contenu"
         )
MSG_HASH(
         MENU_ENUM_LABEL_VALUE_QT_THUMBNAIL_BOXART,
         "Jaquette"
         )
MSG_HASH(
         MENU_ENUM_LABEL_VALUE_QT_THUMBNAIL_SCREENSHOT,
         "Capture d'écran"
         )
MSG_HASH(
         MENU_ENUM_LABEL_VALUE_QT_THUMBNAIL_TITLE_SCREEN,
         "Écran titre"
         )
MSG_HASH(
         MENU_ENUM_LABEL_VALUE_QT_ALL_PLAYLISTS,
         "Toutes les listes de lecture"
         )
MSG_HASH(
         MENU_ENUM_LABEL_VALUE_QT_CORE,
         "Cœurs"
         )
MSG_HASH(
         MENU_ENUM_LABEL_VALUE_QT_CORE_INFO,
         "Informations du cœur"
         )
MSG_HASH(
         MENU_ENUM_LABEL_VALUE_QT_CORE_SELECTION_ASK,
         "<Me demander>"
         )
MSG_HASH(
         MENU_ENUM_LABEL_VALUE_QT_INFORMATION,
         "Informations"
         )
MSG_HASH(
         MENU_ENUM_LABEL_VALUE_QT_WARNING,
         "Attention"
         )
MSG_HASH(
         MENU_ENUM_LABEL_VALUE_QT_ERROR,
         "Erreur"
         )
MSG_HASH(
         MENU_ENUM_LABEL_VALUE_QT_NETWORK_ERROR,
         "Erreur réseau"
         )
MSG_HASH(
         MENU_ENUM_LABEL_VALUE_QT_RESTART_TO_TAKE_EFFECT,
         "Veuillez redémarrer le programme pour que les modifications prennent effet."
         )
MSG_HASH(
         MENU_ENUM_LABEL_VALUE_QT_LOG,
         "Journal"
         )
MSG_HASH(
         MENU_ENUM_LABEL_VALUE_QT_ITEMS_COUNT,
         "%1 éléments"
         )
MSG_HASH(
         MENU_ENUM_LABEL_VALUE_QT_DROP_IMAGE_HERE,
         "Déposer une image ici"
         )
#ifdef HAVE_QT
MSG_HASH(
         MENU_ENUM_LABEL_VALUE_QT_SCAN_FINISHED,
         "Scan terminé.<br><br>\n"
         "Pour que le contenu soit correctement analysé, vous devez :\n"
         "<ul><li>avoir un cœur compatible déjà téléchargé</li>\n"
         "<li>avoir les \"Fichiers d'information de cœurs\" à jour via la mise à jour en ligne</li>\n"
         "<li>avoir les \"Bases de données\" à jour via la mise à jour en ligne</li>\n"
         "<li>redémarrer RetroArch si l'une des opérations ci-dessus vient d'être effectuée</li></ul>\n"
         "Enfin, le contenu doit correspondre aux bases de données existantes de <a href=\"https://docs.libretro.com/guides/roms-playlists-thumbnails/#sources\">here</a>. Si cela ne fonctionne toujours pas, veuillez envisager de <a href=\"https://www.github.com/libretro/RetroArch/issues\">soumettre un rapport d'erreur</a>."
         )
#endif
MSG_HASH(
         MENU_ENUM_LABEL_VALUE_SHOW_WIMP,
         "Afficher le menu du bureau"
         )
MSG_HASH(
         MENU_ENUM_SUBLABEL_SHOW_WIMP,
         "Ouvre le menu du bureau à la fermeture."
         )
MSG_HASH(
         MENU_ENUM_LABEL_VALUE_QT_DONT_SHOW_AGAIN,
         "Ne plus afficher"
         )
MSG_HASH(
         MENU_ENUM_LABEL_VALUE_QT_STOP,
         "Arrêter"
         )
MSG_HASH(
         MENU_ENUM_LABEL_VALUE_QT_ASSOCIATE_CORE,
         "Associer le cœur"
         )
MSG_HASH(
         MENU_ENUM_LABEL_VALUE_QT_HIDDEN_PLAYLISTS,
         "Listes de lecture masquées"
         )
MSG_HASH(
         MENU_ENUM_LABEL_VALUE_QT_HIDE,
         "Masquer"
         )
MSG_HASH(
         MENU_ENUM_LABEL_VALUE_QT_MENU_VIEW_OPTIONS_HIGHLIGHT_COLOR,
         "Couleur de surbrillance :"
         )
MSG_HASH(
         MENU_ENUM_LABEL_VALUE_QT_CHOOSE,
         "&Choisir..."
         )
MSG_HASH(
         MENU_ENUM_LABEL_VALUE_QT_SELECT_COLOR,
         "Sélectionner une couleur"
         )
MSG_HASH(
         MENU_ENUM_LABEL_VALUE_QT_SELECT_THEME,
         "Sélectionner un thème"
         )
MSG_HASH(
         MENU_ENUM_LABEL_VALUE_QT_CUSTOM_THEME,
         "Thème personnalisé"
         )
MSG_HASH(
         MENU_ENUM_LABEL_VALUE_QT_FILE_PATH_IS_BLANK,
         "L'emplacement du fichier est vide."
         )
MSG_HASH(
         MENU_ENUM_LABEL_VALUE_QT_FILE_IS_EMPTY,
         "Le fichier est vide."
         )
MSG_HASH(
         MENU_ENUM_LABEL_VALUE_QT_FILE_READ_OPEN_FAILED,
         "Impossible d'ouvrir le fichier en lecture."
         )
MSG_HASH(
         MENU_ENUM_LABEL_VALUE_QT_FILE_WRITE_OPEN_FAILED,
         "Impossible d'ouvrir le fichier en écriture."
         )
MSG_HASH(
         MENU_ENUM_LABEL_VALUE_QT_FILE_DOES_NOT_EXIST,
         "Le fichier n'existe pas."
         )
MSG_HASH(
         MENU_ENUM_LABEL_VALUE_QT_MENU_VIEW_OPTIONS_SUGGEST_LOADED_CORE_FIRST,
         "Suggérer le cœur chargé en premier :"
         )
MSG_HASH(
         MENU_ENUM_LABEL_VALUE_QT_ZOOM,
         "Échelle"
         )
MSG_HASH(
         MENU_ENUM_LABEL_VALUE_QT_VIEW,
         "Présentation"
         )
MSG_HASH(
         MENU_ENUM_LABEL_VALUE_QT_VIEW_TYPE_ICONS,
         "Icônes"
         )
MSG_HASH(
         MENU_ENUM_LABEL_VALUE_QT_VIEW_TYPE_LIST,
         "Liste"
         )
MSG_HASH(
         MENU_ENUM_LABEL_VALUE_QUICK_MENU_OVERRIDE_OPTIONS,
         "Remplacements de configuration"
         )
MSG_HASH(
         MENU_ENUM_SUBLABEL_QUICK_MENU_OVERRIDE_OPTIONS,
         "Options pour remplacer la configuration globale."
         )
MSG_HASH(
         MENU_ENUM_SUBLABEL_MIXER_ACTION_PLAY,
         "Cela lancera la lecture du flux audio. Une fois terminée, le flux audio actuel sera supprimé de la mémoire."
         )
MSG_HASH(
         MENU_ENUM_SUBLABEL_MIXER_ACTION_PLAY_LOOPED,
         "Cela lancera la lecture du flux audio. Une fois terminée, la lecture se relancera depuis le début."
         )
MSG_HASH(
         MENU_ENUM_SUBLABEL_MIXER_ACTION_PLAY_SEQUENTIAL,
         "Cela lancera la lecture du flux audio. Une fois terminée, la lecture passera au prochain flux audio dans un ordre séquentiel et répétera ce comportement. Utile pour la lecture d'albums."
         )
MSG_HASH(
         MENU_ENUM_SUBLABEL_MIXER_ACTION_STOP,
         "Cela arrêtera la lecture du flux audio, mais ne le supprimera pas de la mémoire. Vous pouvez recommencer à le jouer en sélectionnant 'Lecture'."
         )
MSG_HASH(
         MENU_ENUM_SUBLABEL_MIXER_ACTION_REMOVE,
         "Cela arrêtera la lecture du flux audio et le supprimera entièrement de la mémoire."
         )
MSG_HASH(
         MENU_ENUM_SUBLABEL_MIXER_ACTION_VOLUME,
         "Ajuster le volume de la diffusion audio."
         )
MSG_HASH(
         MENU_ENUM_SUBLABEL_ADD_TO_MIXER,
         "Ajouter cette piste audio dans un emplacement de diffusion audio disponible. Si aucun emplacement n'est disponible, elle sera ignorée."
         )
MSG_HASH(
         MENU_ENUM_SUBLABEL_ADD_TO_MIXER_AND_PLAY,
         "Ajouter cette piste audio dans un emplacement de diffusion audio disponible et la lire. Si aucun emplacement n'est disponible, elle sera ignorée."
         )
MSG_HASH(
         MENU_ENUM_LABEL_VALUE_MIXER_ACTION_PLAY,
         "Lecture"
         )
MSG_HASH(
         MENU_ENUM_LABEL_VALUE_MIXER_ACTION_PLAY_LOOPED,
         "Lecture (En boucle)"
         )
MSG_HASH(
         MENU_ENUM_LABEL_VALUE_MIXER_ACTION_PLAY_SEQUENTIAL,
         "Lecture (Séquentielle)"
         )
MSG_HASH(
         MENU_ENUM_LABEL_VALUE_MIXER_ACTION_STOP,
         "Arrêter"
         )
MSG_HASH(
         MENU_ENUM_LABEL_VALUE_MIXER_ACTION_REMOVE,
         "Supprimer"
         )
MSG_HASH(
         MENU_ENUM_LABEL_VALUE_MIXER_ACTION_VOLUME,
         "Volume"
         )
MSG_HASH(
         MENU_ENUM_LABEL_VALUE_DETECT_CORE_LIST_OK_CURRENT_CORE,
         "Cœur actuel"
         )
MSG_HASH(
         MENU_ENUM_LABEL_VALUE_QT_MENU_SEARCH_CLEAR,
         "Effacer"
         )
MSG_HASH(
         MENU_ENUM_SUBLABEL_ACHIEVEMENT_PAUSE,
         "Mettre les succès en pause pour la session en cours (cette action activera les sauvegardes instantanées, les cheats, le rembobinage, la mise en pause et le ralenti)."
         )
MSG_HASH(
         MENU_ENUM_SUBLABEL_ACHIEVEMENT_RESUME,
         "Réactiver les succès pour la session en cours (cette action désactivera les sauvegardes instantanées, les cheats, le rembobinage, la mise en pause, le ralenti et réinitialisera le jeu en cours)."
         )
MSG_HASH(
         MENU_ENUM_LABEL_VALUE_DISCORD_IN_MENU,
         "Dans le menu"
         )
MSG_HASH(
         MENU_ENUM_LABEL_VALUE_DISCORD_IN_GAME,
         "Dans le jeu"
         )
MSG_HASH(
         MENU_ENUM_LABEL_VALUE_DISCORD_IN_GAME_PAUSED,
         "Dans le jeu (En pause)"
         )
MSG_HASH(
         MENU_ENUM_LABEL_VALUE_DISCORD_STATUS_PLAYING,
         "En jeu"
         )
MSG_HASH(
         MENU_ENUM_LABEL_VALUE_DISCORD_STATUS_PAUSED,
         "En pause"
         )
MSG_HASH(
         MENU_ENUM_LABEL_VALUE_DISCORD_ALLOW,
         "Présence enrichie sur Discord"
         )
MSG_HASH(
         MENU_ENUM_SUBLABEL_DISCORD_ALLOW,
         "Permet à l'application discord d'afficher plus de données sur le contenu joué.\n"
         "REMARQUE : Cela ne fonctionnera pas avec la version pour navigateur, mais uniquement avec l'application bureau native."
         )
MSG_HASH(
         MENU_ENUM_LABEL_VALUE_MIDI_INPUT,
         "Entrée"
         )
MSG_HASH(
         MENU_ENUM_SUBLABEL_MIDI_INPUT,
         "Sélectionner le périphérique d'entrée."
         )
MSG_HASH(
         MENU_ENUM_LABEL_VALUE_MIDI_OUTPUT,
         "Sortie"
         )
MSG_HASH(
         MENU_ENUM_SUBLABEL_MIDI_OUTPUT,
         "Sélectionner le périphérique de sortie."
         )
MSG_HASH(
         MENU_ENUM_LABEL_VALUE_MIDI_VOLUME,
         "Volume"
         )
MSG_HASH(
         MENU_ENUM_SUBLABEL_MIDI_VOLUME,
         "Régler le volume de sortie (%)."
         )
MSG_HASH(
         MENU_ENUM_LABEL_VALUE_POWER_MANAGEMENT_SETTINGS,
         "Gestion de l'alimentation"
         )
MSG_HASH(
         MENU_ENUM_SUBLABEL_POWER_MANAGEMENT_SETTINGS,
         "Modifier les réglages de gestion de l'alimentation."
         )
MSG_HASH(
         MENU_ENUM_LABEL_VALUE_SUSTAINED_PERFORMANCE_MODE,
         "Mode de performances soutenues"
         )
MSG_HASH(
         MENU_ENUM_LABEL_VALUE_SYSTEM_INFO_MPV_SUPPORT,
         "Prise en charge de mpv "
         )
MSG_HASH(
         MENU_ENUM_LABEL_VALUE_CHEAT_IDX,
         "Index"
         )
MSG_HASH(
         MENU_ENUM_LABEL_VALUE_CHEAT_MATCH_IDX,
         "Afficher la correspondance #"
         )
MSG_HASH(
         MENU_ENUM_LABEL_VALUE_CHEAT_MATCH,
         "Adresse de la correspondance : %08X Masque : %02X"
         )
MSG_HASH(
         MENU_ENUM_LABEL_VALUE_CHEAT_COPY_MATCH,
         "Créer une correspondance de code #"
         )
MSG_HASH(
         MENU_ENUM_LABEL_VALUE_CHEAT_DELETE_MATCH,
         "Supprimer la correspondance #"
         )
MSG_HASH(
         MENU_ENUM_LABEL_VALUE_CHEAT_BROWSE_MEMORY,
         "Parcourir l'adresse : %08X"
         )
MSG_HASH(
         MENU_ENUM_LABEL_VALUE_CHEAT_DESC,
         "Description"
         )
MSG_HASH(
         MENU_ENUM_LABEL_VALUE_CHEAT_STATE,
         "Activé"
         )
MSG_HASH(
         MENU_ENUM_LABEL_VALUE_CHEAT_CODE,
         "Code"
         )
MSG_HASH(
         MENU_ENUM_LABEL_VALUE_CHEAT_HANDLER,
         "Gestionnaire"
         )
MSG_HASH(
         MENU_ENUM_LABEL_VALUE_CHEAT_MEMORY_SEARCH_SIZE,
         "Taille de la recherche dans la mémoire"
         )
MSG_HASH(
         MENU_ENUM_LABEL_VALUE_CHEAT_TYPE,
         "Type"
         )
MSG_HASH(
         MENU_ENUM_LABEL_VALUE_CHEAT_VALUE,
         "Valeur"
         )
MSG_HASH(
         MENU_ENUM_LABEL_VALUE_CHEAT_ADDRESS,
         "Adresse mémoire"
         )
MSG_HASH(
         MENU_ENUM_LABEL_VALUE_CHEAT_ADDRESS_BIT_POSITION,
         "Masque de l'adresse mémoire"
         )
MSG_HASH(
         MENU_ENUM_LABEL_VALUE_CHEAT_RUMBLE_TYPE,
         "Vibrer lors de la mémoire"
         )
MSG_HASH(
         MENU_ENUM_LABEL_VALUE_CHEAT_RUMBLE_VALUE,
         "Valeur de la vibration"
         )
MSG_HASH(
         MENU_ENUM_LABEL_VALUE_CHEAT_RUMBLE_PORT,
         "Port de la vibration"
         )
MSG_HASH(
         MENU_ENUM_LABEL_VALUE_CHEAT_RUMBLE_PRIMARY_STRENGTH,
         "Force principale de la vibration"
         )
MSG_HASH(
         MENU_ENUM_LABEL_VALUE_CHEAT_RUMBLE_PRIMARY_DURATION,
         "Durée principale de la vibration (ms)"
         )
MSG_HASH(
         MENU_ENUM_LABEL_VALUE_CHEAT_RUMBLE_SECONDARY_STRENGTH,
         "Force secondaire de la vibration"
         )
MSG_HASH(
         MENU_ENUM_LABEL_VALUE_CHEAT_RUMBLE_SECONDARY_DURATION,
         "Durée secondaire de la vibration (ms)"
         )
MSG_HASH(
         MENU_ENUM_LABEL_VALUE_CHEAT_REPEAT_COUNT,
         "Nombre d'itérations"
         )
MSG_HASH(
         MENU_ENUM_LABEL_VALUE_CHEAT_REPEAT_ADD_TO_VALUE,
         "Augmenter la valeur à chaque itération"
         )
MSG_HASH(
         MENU_ENUM_LABEL_VALUE_CHEAT_REPEAT_ADD_TO_ADDRESS,
         "Augmenter l'adresse à chaque itération"
         )
MSG_HASH(
         MENU_ENUM_LABEL_VALUE_CHEAT_ADD_NEW_AFTER,
         "Ajouter un nouveau cheat après celui-ci"
         )
MSG_HASH(
         MENU_ENUM_LABEL_VALUE_CHEAT_ADD_NEW_BEFORE,
         "Ajouter un nouveau cheat avant celui-ci"
         )
MSG_HASH(
         MENU_ENUM_LABEL_VALUE_CHEAT_COPY_AFTER,
         "Copier ce cheat après"
         )
MSG_HASH(
         MENU_ENUM_LABEL_VALUE_CHEAT_COPY_BEFORE,
         "Copier ce cheat avant"
         )
MSG_HASH(
         MENU_ENUM_LABEL_VALUE_CHEAT_DELETE,
         "Supprimer ce cheat"
         )
MSG_HASH(
         MENU_ENUM_LABEL_CHEAT_HANDLER_TYPE_EMU,
         "Emulateur"
         )
MSG_HASH(
         MENU_ENUM_LABEL_CHEAT_HANDLER_TYPE_RETRO,
         "RetroArch"
         )
MSG_HASH(
         MENU_ENUM_LABEL_CHEAT_TYPE_DISABLED,
         "<Désactivé>"
         )
MSG_HASH(
         MENU_ENUM_LABEL_CHEAT_TYPE_SET_TO_VALUE,
         "Régler à la valeur"
         )
MSG_HASH(
         MENU_ENUM_LABEL_CHEAT_TYPE_INCREASE_VALUE,
         "Augmenter par la valeur"
         )
MSG_HASH(
         MENU_ENUM_LABEL_CHEAT_TYPE_DECREASE_VALUE,
         "Diminuer par la valeur"
         )
MSG_HASH(
         MENU_ENUM_LABEL_CHEAT_TYPE_RUN_NEXT_IF_EQ,
         "Exécuter le prochain cheat si la valeur = mémoire"
         )
MSG_HASH(
         MENU_ENUM_LABEL_CHEAT_TYPE_RUN_NEXT_IF_NEQ,
         "Exécuter le prochain cheat si la valeur != mémoire"
         )
MSG_HASH(
         MENU_ENUM_LABEL_CHEAT_TYPE_RUN_NEXT_IF_LT,
         "Exécuter le prochain cheat si la valeur < mémoire"
         )
MSG_HASH(
         MENU_ENUM_LABEL_CHEAT_TYPE_RUN_NEXT_IF_GT,
         "Exécuter le prochain cheat si la valeur > mémoire"
         )
MSG_HASH(
         MENU_ENUM_LABEL_RUMBLE_TYPE_DISABLED,
         "<Désactivé>"
         )
MSG_HASH(
         MENU_ENUM_LABEL_RUMBLE_TYPE_CHANGES,
         "Change"
         )
MSG_HASH(
         MENU_ENUM_LABEL_RUMBLE_TYPE_DOES_NOT_CHANGE,
         "Ne change pas"
         )
MSG_HASH(
         MENU_ENUM_LABEL_RUMBLE_TYPE_INCREASE,
         "Augmente"
         )
MSG_HASH(
         MENU_ENUM_LABEL_RUMBLE_TYPE_DECREASE,
         "Diminue"
         )
MSG_HASH(
         MENU_ENUM_LABEL_RUMBLE_TYPE_EQ_VALUE,
         "= valeur de vibration"
         )
MSG_HASH(
         MENU_ENUM_LABEL_RUMBLE_TYPE_NEQ_VALUE,
         "!= valeur de vibration"
         )
MSG_HASH(
         MENU_ENUM_LABEL_RUMBLE_TYPE_LT_VALUE,
         "< valeur de vibration"
         )
MSG_HASH(
         MENU_ENUM_LABEL_RUMBLE_TYPE_GT_VALUE,
         "> valeur de vibration"
         )
MSG_HASH(
         MENU_ENUM_LABEL_RUMBLE_TYPE_INCREASE_BY_VALUE,
         "Augmente par la valeur de vibration"
         )
MSG_HASH(
         MENU_ENUM_LABEL_RUMBLE_TYPE_DECREASE_BY_VALUE,
         "Diminue par la valeur de vibration"
         )
MSG_HASH(
         MENU_ENUM_LABEL_CHEAT_MEMORY_SIZE_1,
         "1-bit, valeur max = 0x01"
         )
MSG_HASH(
         MENU_ENUM_LABEL_CHEAT_MEMORY_SIZE_2,
         "2-bit, valeur max = 0x03"
         )
MSG_HASH(
         MENU_ENUM_LABEL_CHEAT_MEMORY_SIZE_4,
         "4-bit, valeur max = 0x0F"
         )
MSG_HASH(
         MENU_ENUM_LABEL_CHEAT_MEMORY_SIZE_8,
         "8-bit, valeur max = 0xFF"
         )
MSG_HASH(
         MENU_ENUM_LABEL_CHEAT_MEMORY_SIZE_16,
         "16-bit, valeur max = 0xFFFF"
         )
MSG_HASH(
         MENU_ENUM_LABEL_CHEAT_MEMORY_SIZE_32,
         "32-bit, valeur max = 0xFFFFFFFF"
         )
MSG_HASH(
         MENU_ENUM_LABEL_RUMBLE_PORT_0,
         "1"
         )
MSG_HASH(
         MENU_ENUM_LABEL_RUMBLE_PORT_1,
         "2"
         )
MSG_HASH(
         MENU_ENUM_LABEL_RUMBLE_PORT_2,
         "3"
         )
MSG_HASH(
         MENU_ENUM_LABEL_RUMBLE_PORT_3,
         "4"
         )
MSG_HASH(
         MENU_ENUM_LABEL_RUMBLE_PORT_4,
         "5"
         )
MSG_HASH(
         MENU_ENUM_LABEL_RUMBLE_PORT_5,
         "6"
         )
MSG_HASH(
         MENU_ENUM_LABEL_RUMBLE_PORT_6,
         "7"
         )
MSG_HASH(
         MENU_ENUM_LABEL_RUMBLE_PORT_7,
         "8"
         )
MSG_HASH(
         MENU_ENUM_LABEL_RUMBLE_PORT_8,
         "9"
         )
MSG_HASH(
         MENU_ENUM_LABEL_RUMBLE_PORT_9,
         "10"
         )
MSG_HASH(
         MENU_ENUM_LABEL_RUMBLE_PORT_10,
         "11"
         )
MSG_HASH(
         MENU_ENUM_LABEL_RUMBLE_PORT_11,
         "12"
         )
MSG_HASH(
         MENU_ENUM_LABEL_RUMBLE_PORT_12,
         "13"
         )
MSG_HASH(
         MENU_ENUM_LABEL_RUMBLE_PORT_13,
         "14"
         )
MSG_HASH(
         MENU_ENUM_LABEL_RUMBLE_PORT_14,
         "15"
         )
MSG_HASH(
         MENU_ENUM_LABEL_RUMBLE_PORT_15,
         "16"
         )
MSG_HASH(
         MENU_ENUM_LABEL_RUMBLE_PORT_16,
         "Tous"
         )
MSG_HASH(
         MENU_ENUM_LABEL_VALUE_CHEAT_START_OR_CONT,
         "Lancer ou continuer la recherche de cheats"
         )
MSG_HASH(
         MENU_ENUM_LABEL_VALUE_CHEAT_START_OR_RESTART,
         "Lancer ou redémarrer la recherche de cheats"
         )
MSG_HASH(
         MENU_ENUM_LABEL_VALUE_CHEAT_SEARCH_EXACT,
         "Recherche des valeurs dans la mémoire"
         )
MSG_HASH(
         MENU_ENUM_LABEL_VALUE_CHEAT_SEARCH_LT,
         "Recherche des valeurs dans la mémoire"
         )
MSG_HASH(
         MENU_ENUM_LABEL_VALUE_CHEAT_SEARCH_GT,
         "Recherche des valeurs dans la mémoire"
         )
MSG_HASH(
         MENU_ENUM_LABEL_VALUE_CHEAT_SEARCH_EQ,
         "Recherche des valeurs dans la mémoire"
         )
MSG_HASH(
         MENU_ENUM_LABEL_VALUE_CHEAT_SEARCH_GTE,
         "Recherche des valeurs dans la mémoire"
         )
MSG_HASH(
         MENU_ENUM_LABEL_VALUE_CHEAT_SEARCH_LTE,
         "Recherche des valeurs dans la mémoire"
         )
MSG_HASH(
         MENU_ENUM_LABEL_VALUE_CHEAT_SEARCH_NEQ,
         "Recherche des valeurs dans la mémoire"
         )
MSG_HASH(
         MENU_ENUM_LABEL_VALUE_CHEAT_SEARCH_EQPLUS,
         "Recherche des valeurs dans la mémoire"
         )
MSG_HASH(
         MENU_ENUM_LABEL_VALUE_CHEAT_SEARCH_EQMINUS,
         "Search Memory For Values"
         )
MSG_HASH(
         MENU_ENUM_LABEL_VALUE_CHEAT_ADD_MATCHES,
         "Ajouter les %u correspondances à votre liste"
         )
MSG_HASH(
         MENU_ENUM_LABEL_VALUE_CHEAT_VIEW_MATCHES,
         "Voir la liste des %u correspondances"
         )
MSG_HASH(
         MENU_ENUM_LABEL_VALUE_CHEAT_CREATE_OPTION,
         "Créer un code à partir de cette correspondance"
         )
MSG_HASH(
         MENU_ENUM_LABEL_VALUE_CHEAT_DELETE_OPTION,
         "Supprimer cette correspondance"
         )
MSG_HASH(
         MENU_ENUM_LABEL_VALUE_CHEAT_ADD_NEW_TOP,
         "Ajouter un nouveau code en haut"
         )
MSG_HASH(
         MENU_ENUM_LABEL_VALUE_CHEAT_ADD_NEW_BOTTOM,
         "Ajouter un nouveau code en bas"
         )
MSG_HASH(
         MENU_ENUM_LABEL_VALUE_CHEAT_DELETE_ALL,
         "Supprimer tous les codes"
         )
MSG_HASH(
         MENU_ENUM_LABEL_VALUE_CHEAT_RELOAD_CHEATS,
         "Recharger les cheats spécifiques au jeu"
         )
MSG_HASH(
         MENU_ENUM_LABEL_CHEAT_SEARCH_EXACT_VAL,
         "Égale à %u (%X)"
         )
MSG_HASH(
         MENU_ENUM_LABEL_CHEAT_SEARCH_LT_VAL,
         "Inférieure à la précédente"
         )
MSG_HASH(
         MENU_ENUM_LABEL_CHEAT_SEARCH_GT_VAL,
         "Supérieure à la précédente"
         )
MSG_HASH(
         MENU_ENUM_LABEL_CHEAT_SEARCH_LTE_VAL,
         "Inférieure ou égale à la précédente"
         )
MSG_HASH(
         MENU_ENUM_LABEL_CHEAT_SEARCH_GTE_VAL,
         "Supérieure ou égale à la précédente"
         )
MSG_HASH(
         MENU_ENUM_LABEL_CHEAT_SEARCH_EQ_VAL,
         "Égale à la précédente"
         )
MSG_HASH(
         MENU_ENUM_LABEL_CHEAT_SEARCH_NEQ_VAL,
         "Différente de la précédente"
         )
MSG_HASH(
         MENU_ENUM_LABEL_CHEAT_SEARCH_EQPLUS_VAL,
         "Égale à la précédente+%u (%X)"
         )
MSG_HASH(
         MENU_ENUM_LABEL_CHEAT_SEARCH_EQMINUS_VAL,
         "Égale à la précédente-%u (%X)"
         )
MSG_HASH(
         MENU_ENUM_LABEL_CHEAT_SEARCH_SETTINGS,
         "Lancer ou continuer la recherche de cheat"
         )
MSG_HASH(
         MSG_CHEAT_INIT_SUCCESS,
         "Recherche de cheat lancée avec succès"
         )
MSG_HASH(
         MSG_CHEAT_INIT_FAIL,
         "Impossible de lancer la recherche de cheat"
         )
MSG_HASH(
         MSG_CHEAT_SEARCH_NOT_INITIALIZED,
         "La recherche n'a pas été initialisée/démarrée"
         )
MSG_HASH(
         MSG_CHEAT_SEARCH_FOUND_MATCHES,
         "Nouveau nombre de correspondances = %u"
         )
MSG_HASH(
         MENU_ENUM_LABEL_VALUE_CHEAT_BIG_ENDIAN,
         "Gros-boutien"
         )
MSG_HASH(
         MSG_CHEAT_SEARCH_ADDED_MATCHES_SUCCESS,
         "Ajouté %u correspondances"
         )
MSG_HASH(
         MSG_CHEAT_SEARCH_ADDED_MATCHES_FAIL,
         "Impossible d'ajouter les correspondances"
         )
MSG_HASH(
         MSG_CHEAT_SEARCH_ADD_MATCH_SUCCESS,
         "Code créé à partir de la correspondance"
         )
MSG_HASH(
         MSG_CHEAT_SEARCH_ADD_MATCH_FAIL,
         "Échec de la création du code"
         )
MSG_HASH(
         MSG_CHEAT_SEARCH_DELETE_MATCH_SUCCESS,
         "Correspondance supprimée"
         )
MSG_HASH(
         MSG_CHEAT_SEARCH_ADDED_MATCHES_TOO_MANY,
         "Pas assez de place. Le nombre maximum de cheats possibles est 100."
         )
MSG_HASH(
         MSG_CHEAT_ADD_TOP_SUCCESS,
         "Nouveau cheat ajouté en haut de la liste."
         )
MSG_HASH(
         MSG_CHEAT_ADD_BOTTOM_SUCCESS,
         "Nouveau cheat ajouté en bas de la liste."
         )
MSG_HASH(
         MSG_CHEAT_DELETE_ALL_INSTRUCTIONS,
         "Appuyez cinq fois sur Droite pour supprimer tous les cheats."
         )
MSG_HASH(
         MSG_CHEAT_DELETE_ALL_SUCCESS,
         "Tous les cheats ont été supprimés."
         )
MSG_HASH(
         MSG_CHEAT_ADD_BEFORE_SUCCESS,
         "Nouveau cheat ajouté avant celui-ci."
         )
MSG_HASH(
         MSG_CHEAT_ADD_AFTER_SUCCESS,
         "Nouveau cheat ajouté après celui-ci."
         )
MSG_HASH(
         MSG_CHEAT_COPY_BEFORE_SUCCESS,
         "Cheat copié avant celui-ci."
         )
MSG_HASH(
         MSG_CHEAT_COPY_AFTER_SUCCESS,
         "Cheat copié après celui-ci."
         )
MSG_HASH(
         MSG_CHEAT_DELETE_SUCCESS,
         "Cheat supprimé."
         )
MSG_HASH(
         MENU_ENUM_LABEL_VALUE_QT_PROGRESS,
         "Progression :"
         )
MSG_HASH(
         MENU_ENUM_LABEL_VALUE_QT_MENU_VIEW_OPTIONS_ALL_PLAYLISTS_LIST_MAX_COUNT,
         "\"Toutes les playlists\" nombre maximum d'entrées dans la liste :"
         )
MSG_HASH(
         MENU_ENUM_LABEL_VALUE_QT_MENU_VIEW_OPTIONS_ALL_PLAYLISTS_GRID_MAX_COUNT,
         "\"Toutes les playlists\" nombre maximum d'entrées dans la grille :"
         )
MSG_HASH(
         MENU_ENUM_LABEL_VALUE_QT_MENU_VIEW_OPTIONS_SHOW_HIDDEN_FILES,
         "Afficher les fichiers et dossiers cachés :"
         )
MSG_HASH(
         MENU_ENUM_LABEL_VALUE_QT_NEW_PLAYLIST,
         "Nouvelle liste de lecture"
         )
MSG_HASH(
         MENU_ENUM_LABEL_VALUE_QT_ENTER_NEW_PLAYLIST_NAME,
         "Veuillez entrer le nouveau nom de la liste de lecture :"
         )
MSG_HASH(
         MENU_ENUM_LABEL_VALUE_QT_DELETE_PLAYLIST,
         "Supprimer la liste de lecture"
         )
MSG_HASH(
         MENU_ENUM_LABEL_VALUE_QT_RENAME_PLAYLIST,
         "Renommer la liste de lecture"
         )
MSG_HASH(
         MENU_ENUM_LABEL_VALUE_QT_CONFIRM_DELETE_PLAYLIST,
         "Êtes-vous sûr de vouloir supprimer la liste de lecture \"%1\"?"
         )
MSG_HASH(
         MENU_ENUM_LABEL_VALUE_QT_QUESTION,
         "Question"
         )
MSG_HASH(
         MENU_ENUM_LABEL_VALUE_QT_COULD_NOT_DELETE_FILE,
         "Impossible de supprimer le fichier."
         )
MSG_HASH(
         MENU_ENUM_LABEL_VALUE_QT_COULD_NOT_RENAME_FILE,
         "Impossible de renommer le fichier."
         )
MSG_HASH(
         MENU_ENUM_LABEL_VALUE_QT_GATHERING_LIST_OF_FILES,
         "Collecte de la liste des fichiers..."
         )
MSG_HASH(
         MENU_ENUM_LABEL_VALUE_QT_ADDING_FILES_TO_PLAYLIST,
         "Ajout de fichiers à la playlist..."
         )
MSG_HASH(
         MENU_ENUM_LABEL_VALUE_QT_PLAYLIST_ENTRY,
         "Entrée de la liste de lecture"
         )
MSG_HASH(
         MENU_ENUM_LABEL_VALUE_QT_PLAYLIST_ENTRY_NAME,
         "Nom :"
         )
MSG_HASH(
         MENU_ENUM_LABEL_VALUE_QT_PLAYLIST_ENTRY_PATH,
         "Emplacement :"
         )
MSG_HASH(
         MENU_ENUM_LABEL_VALUE_QT_PLAYLIST_ENTRY_CORE,
         "Cœur :"
         )
MSG_HASH(
         MENU_ENUM_LABEL_VALUE_QT_PLAYLIST_ENTRY_DATABASE,
         "Base de données :"
         )
MSG_HASH(
         MENU_ENUM_LABEL_VALUE_QT_PLAYLIST_ENTRY_EXTENSIONS,
         "Extensions :"
         )
MSG_HASH(
         MENU_ENUM_LABEL_VALUE_QT_PLAYLIST_ENTRY_EXTENSIONS_PLACEHOLDER,
         "(séparées par des espaces; toutes sont inclues par défaut)"
         )
MSG_HASH(
         MENU_ENUM_LABEL_VALUE_QT_PLAYLIST_ENTRY_FILTER_INSIDE_ARCHIVES,
         "Filtrer à l'intérieur des archives"
         )
MSG_HASH(
         MENU_ENUM_LABEL_VALUE_QT_FOR_THUMBNAILS,
         "(utilisé pour trouver les miniatures)"
         )
MSG_HASH(
         MENU_ENUM_LABEL_VALUE_QT_CONFIRM_DELETE_PLAYLIST_ITEM,
         "Êtes-vous sûr de vouloir supprimer l'élément \"%1\"?"
         )
MSG_HASH(
         MENU_ENUM_LABEL_VALUE_QT_CANNOT_ADD_TO_ALL_PLAYLISTS,
         "Veuillez d'abord choisir une seule playlist."
         )
MSG_HASH(
         MENU_ENUM_LABEL_VALUE_QT_DELETE,
         "Supprimer"
         )
MSG_HASH(
         MENU_ENUM_LABEL_VALUE_QT_ADD_ENTRY,
         "Ajouter une entrée..."
         )
MSG_HASH(
         MENU_ENUM_LABEL_VALUE_QT_ADD_FILES,
         "Ajouter un ou plusieurs fichiers..."
         )
MSG_HASH(
         MENU_ENUM_LABEL_VALUE_QT_ADD_FOLDER,
         "Ajouter un dossier..."
         )
MSG_HASH(
         MENU_ENUM_LABEL_VALUE_QT_EDIT,
         "Modifier"
         )
MSG_HASH(
         MENU_ENUM_LABEL_VALUE_QT_SELECT_FILES,
         "Sélectionner des fichiers"
         )
MSG_HASH(
         MENU_ENUM_LABEL_VALUE_QT_SELECT_FOLDER,
         "Sélectionner un dossier"
         )
MSG_HASH(
         MENU_ENUM_LABEL_VALUE_QT_FIELD_MULTIPLE,
         "<multiples>"
         )
MSG_HASH(
         MENU_ENUM_LABEL_VALUE_QT_COULD_NOT_UPDATE_PLAYLIST_ENTRY,
         "Erreur lors de la mise à jour de l'entrée dans la liste de lecture."
         )
MSG_HASH(
         MENU_ENUM_LABEL_VALUE_QT_PLEASE_FILL_OUT_REQUIRED_FIELDS,
         "Veuillez remplir tous les champs requis."
         )
MSG_HASH(
         MENU_ENUM_LABEL_VALUE_QT_UPDATE_RETROARCH_NIGHTLY,
         "Mettre à jour RetroArch (nightly)"
         )
MSG_HASH(
         MENU_ENUM_LABEL_VALUE_QT_UPDATE_RETROARCH_FINISHED,
         "RetroArch a été mis à jour avec succès. Veuillez redémarrer l'application pour que les modifications prennent effet."
         )
MSG_HASH(
         MENU_ENUM_LABEL_VALUE_QT_UPDATE_RETROARCH_FAILED,
         "Mise à jour échouée."
         )
MSG_HASH(
         MENU_ENUM_LABEL_VALUE_QT_MENU_HELP_ABOUT_CONTRIBUTORS,
         "Contributeurs"
         )
MSG_HASH(
         MENU_ENUM_LABEL_VALUE_QT_CURRENT_SHADER,
         "Shader actuel"
         )
MSG_HASH(
         MENU_ENUM_LABEL_VALUE_QT_MOVE_DOWN,
         "Déplacer vers le bas"
         )
MSG_HASH(
         MENU_ENUM_LABEL_VALUE_QT_MOVE_UP,
         "Déplacer vers le haut"
         )
MSG_HASH(
         MENU_ENUM_LABEL_VALUE_QT_LOAD,
         "Charger"
         )
MSG_HASH(
         MENU_ENUM_LABEL_VALUE_QT_SAVE,
         "Sauvegarder"
         )
MSG_HASH(
         MENU_ENUM_LABEL_VALUE_QT_REMOVE,
         "Supprimer"
         )
MSG_HASH(
         MENU_ENUM_LABEL_VALUE_QT_APPLY,
         "Appliquer"
         )
MSG_HASH(
         MENU_ENUM_LABEL_VALUE_QT_SHADER_ADD_PASS,
         "Ajouter un passage"
         )
MSG_HASH(
         MENU_ENUM_LABEL_VALUE_QT_SHADER_CLEAR_ALL_PASSES,
         "Supprimer tous les passages"
         )
MSG_HASH(
         MENU_ENUM_LABEL_VALUE_QT_SHADER_NO_PASSES,
         "Aucun passage de shaders."
         )
MSG_HASH(
         MENU_ENUM_LABEL_VALUE_QT_RESET_PASS,
         "Réinitialiser le passage"
         )
MSG_HASH(
         MENU_ENUM_LABEL_VALUE_QT_RESET_ALL_PASSES,
         "Réinitialiser tous les passages"
         )
MSG_HASH(
         MENU_ENUM_LABEL_VALUE_QT_RESET_PARAMETER,
         "Réinitialiser le paramètre"
         )
MSG_HASH(
         MENU_ENUM_LABEL_VALUE_QT_DOWNLOAD_THUMBNAIL,
         "Télécharger la miniature"
         )
MSG_HASH(
         MENU_ENUM_LABEL_VALUE_QT_DOWNLOAD_ALREADY_IN_PROGRESS,
         "Un téléchargement est déjà en cours."
         )
MSG_HASH(
         MENU_ENUM_LABEL_VALUE_QT_MENU_VIEW_OPTIONS_STARTUP_PLAYLIST,
         "Démarrer sur la playlist :"
         )
MSG_HASH(
         MENU_ENUM_LABEL_VALUE_QT_MENU_VIEW_OPTIONS_THUMBNAIL_TYPE,
         "Miniatures"
         )
MSG_HASH(
         MENU_ENUM_LABEL_VALUE_QT_MENU_VIEW_OPTIONS_THUMBNAIL_CACHE_LIMIT,
         "Limite du cache des miniatures :"
         )
MSG_HASH(
         MENU_ENUM_LABEL_VALUE_QT_DOWNLOAD_ALL_THUMBNAILS,
         "Télécharger toutes les miniatures"
         )
MSG_HASH(
         MENU_ENUM_LABEL_VALUE_QT_DOWNLOAD_ALL_THUMBNAILS_ENTIRE_SYSTEM,
         "Système entier"
         )
MSG_HASH(
         MENU_ENUM_LABEL_VALUE_QT_DOWNLOAD_ALL_THUMBNAILS_THIS_PLAYLIST,
         "Cette liste de lecture"
         )
MSG_HASH(
         MENU_ENUM_LABEL_VALUE_QT_THUMBNAIL_PACK_DOWNLOADED_SUCCESSFULLY,
         "Miniatures téléchargées avec succès."
         )
MSG_HASH(
         MENU_ENUM_LABEL_VALUE_QT_DOWNLOAD_PLAYLIST_THUMBNAIL_PROGRESS,
         "Réussites : %1 Échecs : %2"
         )
MSG_HASH(
         MSG_DEVICE_CONFIGURED_IN_PORT,
         "Configuré dans le port :"
         )
MSG_HASH(
         MSG_FAILED_TO_SET_DISK,
         "Impossible de paramétrer le disque"
         )
MSG_HASH(
         MENU_ENUM_LABEL_VALUE_QT_CORE_OPTIONS,
         "Options de cœur"
         )
MSG_HASH(
         MENU_ENUM_LABEL_VALUE_VIDEO_ADAPTIVE_VSYNC,
         "Synchronisation verticale (V-Sync) adaptative"
         )
MSG_HASH(
         MENU_ENUM_SUBLABEL_VIDEO_ADAPTIVE_VSYNC,
         "La synchronisation verticale (V-Sync) est activée jusqu'à ce que les performances descendent en dessous de la fréquence rafraîchissement cible.\n"
         "Cela peut minimiser les saccades lorsque les performances sont inférieures au temps réel, et être plus économe en énergie."
         )
MSG_HASH(
         MENU_ENUM_LABEL_VALUE_CRT_SWITCHRES_SETTINGS,
         "CRT SwitchRes"
         )
MSG_HASH(
         MENU_ENUM_SUBLABEL_CRT_SWITCHRES_SETTINGS,
         "Produit des signaux natifs de faible résolution pour une utilisation avec les écrans à tube cathodique (CRT)."
         )
MSG_HASH(
         MENU_ENUM_SUBLABEL_CRT_SWITCH_X_AXIS_CENTERING,
         "Faire défiler ces options si l'image n'est pas centrée correctement à l'écran."
         )
MSG_HASH(
         MENU_ENUM_LABEL_VALUE_CRT_SWITCH_X_AXIS_CENTERING,
         "Centrage sur l'axe X"
         )
MSG_HASH(
         MENU_ENUM_SUBLABEL_CRT_SWITCH_RESOLUTION_USE_CUSTOM_REFRESH_RATE,
         "Utiliser une fréquence de rafraîchissement personnalisée spécifiée dans le fichier de configuration si nécessaire."
         )
MSG_HASH(
         MENU_ENUM_LABEL_VALUE_CRT_SWITCH_RESOLUTION_USE_CUSTOM_REFRESH_RATE,
         "Utiliser une fréquence de rafraîchissement personnalisée"
         )
MSG_HASH(
         MENU_ENUM_SUBLABEL_CRT_SWITCH_RESOLUTION_OUTPUT_DISPLAY_ID,
         "Sélectionner le port de sortie connecté à l'écran à tube cathodique (CRT)."
         )
MSG_HASH(
         MENU_ENUM_LABEL_VALUE_CRT_SWITCH_RESOLUTION_OUTPUT_DISPLAY_ID,
         "ID d'affichage de la sortie"
         )
MSG_HASH(
         MENU_ENUM_LABEL_VALUE_QUICK_MENU_START_RECORDING,
         "Lancer l'enregistrement"
         )
MSG_HASH(
         MENU_ENUM_SUBLABEL_QUICK_MENU_START_RECORDING,
         "Lance l'enregistrement."
         )
MSG_HASH(
         MENU_ENUM_LABEL_VALUE_QUICK_MENU_STOP_RECORDING,
         "Arrêter l'enregistrement"
         )
MSG_HASH(
         MENU_ENUM_SUBLABEL_QUICK_MENU_STOP_RECORDING,
         "Arrête l'enregistrement."
         )
MSG_HASH(
         MENU_ENUM_LABEL_VALUE_QUICK_MENU_START_STREAMING,
         "Lancer le streaming"
         )
MSG_HASH(
         MENU_ENUM_SUBLABEL_QUICK_MENU_START_STREAMING,
         "Lance le streaming."
         )
MSG_HASH(
         MENU_ENUM_LABEL_VALUE_QUICK_MENU_STOP_STREAMING,
         "Arrêter le streaming"
         )
MSG_HASH(
         MENU_ENUM_SUBLABEL_QUICK_MENU_STOP_STREAMING,
         "Arrête le streaming."
         )
MSG_HASH(
         MENU_ENUM_LABEL_VALUE_INPUT_META_RECORDING_TOGGLE,
         "Activer/désactiver l'enregistrement"
         )
MSG_HASH(
         MENU_ENUM_LABEL_VALUE_INPUT_META_STREAMING_TOGGLE,
         "Activer/désactiver le streaming"
         )
MSG_HASH(
         MSG_CHEEVOS_HARDCORE_MODE_DISABLED,
         "Une sauvegarde instantanée a été chargée, succès en mode Hardcore désactivés pour la session en cours. Redémarrer pour activer le mode hardcore."
         )
MSG_HASH(
         MENU_ENUM_LABEL_VALUE_VIDEO_RECORD_QUALITY,
         "Qualité de l'enregistrement"
         )
MSG_HASH(
         MENU_ENUM_LABEL_VALUE_VIDEO_STREAM_QUALITY,
         "Qualité de la diffusion"
         )
MSG_HASH(
         MENU_ENUM_LABEL_VALUE_STREAMING_URL,
         "URL de la diffusion"
         )
MSG_HASH(
         MENU_ENUM_LABEL_VALUE_UDP_STREAM_PORT,
         "Port de stream UDP"
         )
MSG_HASH(
         MENU_ENUM_LABEL_VALUE_ACCOUNTS_TWITCH,
         "Twitch"
         )
MSG_HASH(
         MENU_ENUM_LABEL_VALUE_ACCOUNTS_YOUTUBE,
         "YouTube"
         )
MSG_HASH(
         MENU_ENUM_LABEL_VALUE_TWITCH_STREAM_KEY,
         "Clé de streaming Twitch"
         )
MSG_HASH(
         MENU_ENUM_LABEL_VALUE_YOUTUBE_STREAM_KEY,
         "Clé de streaming YouTube"
         )
MSG_HASH(
         MENU_ENUM_LABEL_VALUE_STREAMING_MODE,
         "Mode streaming"
         )
MSG_HASH(
         MENU_ENUM_LABEL_VALUE_STREAMING_TITLE,
         "Titre de la diffusion"
         )
MSG_HASH(
         MENU_ENUM_LABEL_VALUE_INPUT_SPLIT_JOYCON,
         "Joy-Con détachés"
         )
MSG_HASH(
         MENU_ENUM_LABEL_VALUE_RESET_TO_DEFAULT_CONFIG,
         "Réinitialiser aux valeurs par défaut"
         )
MSG_HASH(
         MENU_ENUM_SUBLABEL_RESET_TO_DEFAULT_CONFIG,
         "Réinitialiser la configuration actuelle aux valeurs par défaut."
         )
MSG_HASH(
         MENU_ENUM_LABEL_VALUE_BASIC_MENU_CONTROLS_OK,
         "Confirmer"
         )
MSG_HASH(
         MENU_ENUM_LABEL_VALUE_OZONE_MENU_COLOR_THEME,
         "Thème de couleur du menu"
         )
MSG_HASH(
         MENU_ENUM_LABEL_VALUE_OZONE_COLOR_THEME_BASIC_WHITE,
         "Blanc basique"
         )
MSG_HASH(
         MENU_ENUM_LABEL_VALUE_OZONE_COLOR_THEME_BASIC_BLACK,
         "Noir basique"
         )
MSG_HASH(
         MENU_ENUM_SUBLABEL_OZONE_MENU_COLOR_THEME,
         "Sélectionner un thème de couleur différent."
         )
MSG_HASH(
         MENU_ENUM_LABEL_VALUE_OZONE_COLLAPSE_SIDEBAR,
         "Réduire la barre latérale"
         )
MSG_HASH(
         MENU_ENUM_SUBLABEL_OZONE_COLLAPSE_SIDEBAR,
         "Barre latérale gauche toujours réduite."
         )
MSG_HASH(
         MENU_ENUM_LABEL_VALUE_MENU_USE_PREFERRED_SYSTEM_COLOR_THEME,
         "Utiliser le thème de couleur du système préféré"
         )
MSG_HASH(
         MENU_ENUM_SUBLABEL_MENU_USE_PREFERRED_SYSTEM_COLOR_THEME,
         "Utilisez le thème de couleur de votre système d'exploitation (le cas échéant) - remplace les réglages du thème."
         )
MSG_HASH(
         MSG_RESAMPLER_QUALITY_LOWEST,
         "La plus basse"
         )
MSG_HASH(
         MSG_RESAMPLER_QUALITY_LOWER,
         "Inférieure"
         )
MSG_HASH(
         MSG_RESAMPLER_QUALITY_NORMAL,
         "Normale"
         )
MSG_HASH(
         MSG_RESAMPLER_QUALITY_HIGHER,
         "Supérieure"
         )
MSG_HASH(
         MSG_RESAMPLER_QUALITY_HIGHEST,
         "La plus élevée"
         )
MSG_HASH(
         MENU_ENUM_LABEL_VALUE_NO_MUSIC_AVAILABLE,
         "Aucune musique disponible."
         )
MSG_HASH(
         MENU_ENUM_LABEL_VALUE_NO_VIDEOS_AVAILABLE,
         "Aucune vidéo disponible."
         )
MSG_HASH(
         MENU_ENUM_LABEL_VALUE_NO_IMAGES_AVAILABLE,
         "Aucune image disponible."
         )
MSG_HASH(
         MENU_ENUM_LABEL_VALUE_NO_FAVORITES_AVAILABLE,
         "Aucun favori disponible."
         )
MSG_HASH(
         MSG_MISSING_ASSETS,
         "Avertissement: Assets manquants, utilisez la mise à jour en ligne si disponible"
         )
MSG_HASH(
         MENU_ENUM_LABEL_VALUE_VIDEO_WINDOW_SAVE_POSITION,
         "Se rappeler de la position et de la taille de la fenêtre"
         )
MSG_HASH(
         MENU_ENUM_LABEL_VALUE_HOLD_START,
         "Maintenir Start (2 secondes)"
         )
MSG_HASH(
         MENU_ENUM_LABEL_VALUE_PLAYLIST_USE_OLD_FORMAT,
         "Sauvegarder les listes de lecture en utilisant l'ancien format"
         )
MSG_HASH(
         MENU_ENUM_LABEL_VALUE_PLAYLIST_SHOW_INLINE_CORE_NAME,
         "Afficher les cœurs associés dans les listes de lecture"
         )
MSG_HASH(
         MENU_ENUM_SUBLABEL_PLAYLIST_SHOW_INLINE_CORE_NAME,
         "Indique quand marquer les entrées de la liste de lecture avec leur cœur actuellement associé (le cas échéant). REMARQUE : ce réglage sera ignoré si les sous-étiquettes de la liste de lecture sont activées."
         )
MSG_HASH(
         MENU_ENUM_LABEL_VALUE_PLAYLIST_INLINE_CORE_DISPLAY_HIST_FAV,
         "Historique et favoris"
         )
MSG_HASH(
         MENU_ENUM_LABEL_VALUE_PLAYLIST_INLINE_CORE_DISPLAY_ALWAYS,
         "Toujours"
         )
MSG_HASH(
         MENU_ENUM_LABEL_VALUE_PLAYLIST_INLINE_CORE_DISPLAY_NEVER,
         "Jamais"
         )
MSG_HASH(
         MENU_ENUM_LABEL_VALUE_PLAYLIST_SORT_ALPHABETICAL,
         "Organiser les listes de lecture par ordre alphabétique"
         )
MSG_HASH(
         MENU_ENUM_SUBLABEL_PLAYLIST_SORT_ALPHABETICAL,
         "Organiser les listes de lecture de contenu par ordre alphabétique. Notez que les listes de lecture 'Historique' des jeux, images, musiques et vidéos récemment utilisés sont exclues."
         )
MSG_HASH(
         MENU_ENUM_LABEL_VALUE_MENU_SOUNDS,
         "Sons du menu"
         )
MSG_HASH(
         MENU_ENUM_LABEL_VALUE_MENU_SOUND_OK,
         "Son de confirmation"
         )
MSG_HASH(
         MENU_ENUM_LABEL_VALUE_MENU_SOUND_CANCEL,
         "Son d'annulation"
         )
MSG_HASH(
         MENU_ENUM_LABEL_VALUE_MENU_SOUND_NOTICE,
         "Son des notifications"
         )
MSG_HASH(
         MENU_ENUM_LABEL_VALUE_MENU_SOUND_BGM,
         "Musique de fond"
         )
MSG_HASH(
         MENU_ENUM_LABEL_VALUE_DOWN_SELECT,
         "Bas + Select"
         )
MSG_HASH(
         MENU_ENUM_LABEL_VALUE_VIDEO_DRIVER_FALLBACK,
         "Votre pilote graphique n’est pas compatible avec le pilote vidéo actuel de RetroArch, retour au pilote %s. Veuillez redémarrer RetroArch pour que les modifications prennent effet."
         )
MSG_HASH(
         MENU_ENUM_LABEL_VALUE_SYSTEM_INFO_COREAUDIO_SUPPORT,
         "Prise en charge de CoreAudio "
         )
MSG_HASH(
         MENU_ENUM_LABEL_VALUE_SYSTEM_INFO_COREAUDIO3_SUPPORT,
         "Prise en charge de CoreAudio V3 "
         )
MSG_HASH(
         MENU_ENUM_LABEL_VALUE_MENU_WIDGETS_ENABLE,
         "Widgets du menu"
         )
MSG_HASH(
         MENU_ENUM_LABEL_VALUE_CONTENT_RUNTIME_LOG,
         "Enregistrer le journal du temps de jeu (par cœur)"
         )
MSG_HASH(
         MENU_ENUM_SUBLABEL_CONTENT_RUNTIME_LOG,
         "Garde la trace de la durée d'exécution de chaque élément de contenu, séparément par cœur."
         )
MSG_HASH(
         MENU_ENUM_LABEL_VALUE_CONTENT_RUNTIME_LOG_AGGREGATE,
         "Enregistrer le journal du temps de jeu (cumulé)"
         )
MSG_HASH(
         MENU_ENUM_SUBLABEL_CONTENT_RUNTIME_LOG_AGGREGATE,
         "Garde la trace de la durée d'exécution de chaque élément de contenu, en tant que total cumulé sur tous les cœurs."
         )
MSG_HASH(
         MENU_ENUM_LABEL_VALUE_RUNTIME_LOG_DIRECTORY,
         "Journaux du temps de jeu"
         )
MSG_HASH(
         MENU_ENUM_SUBLABEL_RUNTIME_LOG_DIRECTORY,
         "Les fichiers journaux du temps de jeu seront conservés dans ce dossier."
         )
MSG_HASH(
         MENU_ENUM_LABEL_VALUE_PLAYLIST_SHOW_SUBLABELS,
         "Afficher les sous-étiquettes dans les listes de lecture"
         )
MSG_HASH(
         MENU_ENUM_SUBLABEL_PLAYLIST_SHOW_SUBLABELS,
         "Affiche des informations additionnelles pour chaque entrée dans les listes de lecture, telles que l'association au cœur actuelle et le temps de jeu (si disponible). A un impact variable sur les performances."
         )
MSG_HASH(
         MENU_ENUM_LABEL_VALUE_PLAYLIST_SUBLABEL_CORE,
         "Cœur :"
         )
MSG_HASH(
         MENU_ENUM_LABEL_VALUE_PLAYLIST_SUBLABEL_RUNTIME,
         "Temps de jeu :"
         )
MSG_HASH(
         MENU_ENUM_LABEL_VALUE_PLAYLIST_SUBLABEL_LAST_PLAYED,
         "Joué pour la dernière fois :"
         )
MSG_HASH(
         MENU_ENUM_LABEL_VALUE_PLAYLIST_SUBLABEL_RUNTIME_TYPE,
         "Type du temps de jeu affiché sur les sous-étiquette de listes de lecture"
         )
MSG_HASH(
         MENU_ENUM_SUBLABEL_PLAYLIST_SUBLABEL_RUNTIME_TYPE,
         "Sélectionner le type d'enregistrement de temps de jeu à afficher sur les sous-étiquettes dans les listes de lecture. (Notez que le journal du temps de jeu correspondant doit être activé via le menu d'options 'Sauvegarde')"
         )
MSG_HASH(
         MENU_ENUM_LABEL_VALUE_PLAYLIST_RUNTIME_PER_CORE,
         "Par cœur"
         )
MSG_HASH(
         MENU_ENUM_LABEL_VALUE_PLAYLIST_FUZZY_ARCHIVE_MATCH,
         "Correspondance approximative pour les archives"
         )
MSG_HASH(
         MENU_ENUM_SUBLABEL_PLAYLIST_FUZZY_ARCHIVE_MATCH,
         "Lors de la recherche d'entrées associées à des fichiers compressés dans les listes de lecture, faire correspondre uniquement le nom du fichier d'archive au lieu de [nom du fichier]+[contenu]. Activez cette option pour éviter la création de doublons dans l'historique de contenu lors du chargement de fichiers compressés."
         )
MSG_HASH(
         MENU_ENUM_LABEL_VALUE_PLAYLIST_RUNTIME_AGGREGATE,
         "Cumulé"
         )
MSG_HASH(
         MENU_ENUM_LABEL_VALUE_HELP_SEND_DEBUG_INFO,
         "Envoyer des informations de débogage"
         )
MSG_HASH(
         MSG_FAILED_TO_SAVE_DEBUG_INFO,
         "Échec d'enregistrement des informations de débogage."
         )
MSG_HASH(
         MSG_FAILED_TO_SEND_DEBUG_INFO,
         "Échec d'envoi des informations de débogage au serveur."
         )
MSG_HASH(
         MSG_SENDING_DEBUG_INFO,
         "Envoi des informations de débogage..."
         )
MSG_HASH(
         MSG_SENT_DEBUG_INFO,
         "Les informations de débogage ont été envoyées au serveur avec succès. Votre numéro d'identification est %u."
         )
MSG_HASH(
         MENU_ENUM_SUBLABEL_HELP_SEND_DEBUG_INFO,
         "Envoyer les informations de diagnostic pour votre appareil et la configuration de RetroArch à nos serveurs pour analyse."
         )
MSG_HASH(
         MSG_PRESS_TWO_MORE_TIMES_TO_SEND_DEBUG_INFO,
         "Appuyez deux fois de plus pour soumettre les informations de diagnostic à l'équipe de RetroArch."
         )
MSG_HASH(
         MSG_PRESS_ONE_MORE_TIME_TO_SEND_DEBUG_INFO,
         "Appuyez une fois de plus pour soumettre les informations de diagnostic à l'équipe de RetroArch."
         )
MSG_HASH(
         MENU_ENUM_LABEL_VALUE_VIBRATE_ON_KEYPRESS,
         "Vibrer à chaque touche pressée"
         )
MSG_HASH(
         MENU_ENUM_LABEL_VALUE_ENABLE_DEVICE_VIBRATION,
         "Activer la vibration du périphérique (pour les cœurs pris en charge)"
         )
MSG_HASH(
         MENU_ENUM_LABEL_VALUE_LOG_DIR,
         "Journaux des événements système"
         )
MSG_HASH(
         MENU_ENUM_SUBLABEL_LOG_DIR,
         "Les fichiers de journalisation des événements système seront conservés dans ce dossier."
         )
=======
#ifdef HAVE_LAKKA_SWITCH
MSG_HASH(
         MENU_ENUM_LABEL_VALUE_SWITCH_GPU_PROFILE,
         "Overclocker le processeur graphique"
         )
MSG_HASH(
         MENU_ENUM_SUBLABEL_SWITCH_GPU_PROFILE,
         "Overclocker ou underclocker le processeur graphique de la Switch"
         )
MSG_HASH(
         MENU_ENUM_LABEL_VALUE_SWITCH_BACKLIGHT_CONTROL,
         "Luminosité de l'écran"
         )
MSG_HASH(
         MENU_ENUM_SUBLABEL_SWITCH_BACKLIGHT_CONTROL,
         "Augmenter ou réduire la luminosité de l'écran de la Switch"
         )
#endif
#if defined(HAVE_LAKKA_SWITCH) || defined(HAVE_LIBNX)
MSG_HASH(
         MENU_ENUM_LABEL_VALUE_SWITCH_CPU_PROFILE,
         "Overclocker le processeur"
         )
MSG_HASH(
         MENU_ENUM_SUBLABEL_SWITCH_CPU_PROFILE,
         "Overclocker le processeur de la Switch"
         )
#endif
MSG_HASH(
         MSG_COMPILER,
         "Compilateur "
         )
MSG_HASH(
         MSG_UNKNOWN_COMPILER,
         "Compilateur inconnu"
         )
MSG_HASH(
         MSG_NATIVE,
         "Natif"
         )
MSG_HASH(
         MSG_DEVICE_DISCONNECTED_FROM_PORT,
         "Périphérique déconnecté du port"
         )
MSG_HASH(
         MSG_UNKNOWN_NETPLAY_COMMAND_RECEIVED,
         "Commande de jeu en réseau inconnue reçue"
         )
MSG_HASH(
         MSG_FILE_ALREADY_EXISTS_SAVING_TO_BACKUP_BUFFER,
         "Fichier déjà existant. Enregistrement dans la mémoire tampon de sauvegarde"
         )
MSG_HASH(
         MSG_GOT_CONNECTION_FROM,
         "Connexion reçue depuis : \"%s\""
         )
MSG_HASH(
         MSG_GOT_CONNECTION_FROM_NAME,
         "Connexion reçue depuis : \"%s (%s)\""
         )
MSG_HASH(
         MSG_PUBLIC_ADDRESS,
         "Mappage de port réussi"
         )
MSG_HASH(
         MSG_UPNP_FAILED,
         "Mappage de port échoué"
         )
MSG_HASH(
         MSG_NO_ARGUMENTS_SUPPLIED_AND_NO_MENU_BUILTIN,
         "Aucuns paramètres fournis et pas de menu intégré, affichage de l'aide..."
         )
MSG_HASH(
         MSG_SETTING_DISK_IN_TRAY,
         "Insertion de disque dans le lecteur"
         )
MSG_HASH(
         MSG_WAITING_FOR_CLIENT,
         "En attente d'un client ..."
         )
MSG_HASH(
         MSG_NETPLAY_YOU_HAVE_LEFT_THE_GAME,
         "Vous avez quitté le jeu"
         )
MSG_HASH(
         MSG_NETPLAY_YOU_HAVE_JOINED_AS_PLAYER_N,
         "Vous avez rejoint le jeu en tant que joueur %u"
         )
MSG_HASH(
         MSG_NETPLAY_YOU_HAVE_JOINED_WITH_INPUT_DEVICES_S,
         "Vous avez rejoint le jeu avec des dispositifs d'entrée %.*s"
         )
MSG_HASH(
         MSG_NETPLAY_PLAYER_S_LEFT,
         "Joueur %.*s à quitté le jeu"
         )
MSG_HASH(
         MSG_NETPLAY_S_HAS_JOINED_AS_PLAYER_N,
         "%.*s à rejoint le jeu en tant que joueur %u"
         )
MSG_HASH(
         MSG_NETPLAY_S_HAS_JOINED_WITH_INPUT_DEVICES_S,
         "%.*s à rejoint le jeu avec des dispositifs d'entrée %.*s"
         )
MSG_HASH(
         MSG_NETPLAY_NOT_RETROARCH,
         "Une tentative de connexion de jeu en réseau à échouée car RetroArch n'est pas en cours d'exécution chez le partenaire, ou est sur une version ancienne de RetroArch."
         )
MSG_HASH(
         MSG_NETPLAY_OUT_OF_DATE,
         "Le partenaire de jeu en réseau est sur une version ancienne de RetroArch. Connexion impossible."
         )
MSG_HASH(
         MSG_NETPLAY_DIFFERENT_VERSIONS,
         "ATTENTION : Un partenaire de jeu en réseau est sur une version différente de RetroArch. Si des problèmes surviennent, utilisez la même version."
         )
MSG_HASH(
         MSG_NETPLAY_DIFFERENT_CORES,
         "Un partenaire de jeu en réseau est sur un cœur different. Connexion impossible."
         )
MSG_HASH(
         MSG_NETPLAY_DIFFERENT_CORE_VERSIONS,
         "ATTENTION : Un partenaire de jeu en réseau est sur une version différente du cœur. Si des problèmes surviennent, utilisez la même version."
         )
MSG_HASH(
         MSG_NETPLAY_ENDIAN_DEPENDENT,
         "Ce cœur ne prends pas en charge le jeu en réseau inter-architectures entre ces systèmes"
         )
MSG_HASH(
         MSG_NETPLAY_PLATFORM_DEPENDENT,
         "Ce cœur ne prends pas en charge le jeu en réseau inter-architectures"
         )
MSG_HASH(
         MSG_NETPLAY_ENTER_PASSWORD,
         "Entrez le mot de passe du serveur de jeu en réseau :"
         )
MSG_HASH(
         MSG_DISCORD_CONNECTION_REQUEST,
         "Voulez-vous autoriser la connexion de l'utilisateur :"
         )
MSG_HASH(
         MSG_NETPLAY_INCORRECT_PASSWORD,
         "Mot de passe incorrect"
         )
MSG_HASH(
         MSG_NETPLAY_SERVER_NAMED_HANGUP,
         "\"%s\" s'est déconnecté"
         )
MSG_HASH(
         MSG_NETPLAY_SERVER_HANGUP,
         "Un client de jeu en réseau s'est déconnecté"
         )
MSG_HASH(
         MSG_NETPLAY_CLIENT_HANGUP,
         "Jeu en réseau déconnecté"
         )
MSG_HASH(
         MSG_NETPLAY_CANNOT_PLAY_UNPRIVILEGED,
         "Vous n'avez pas la permission de jouer"
         )
MSG_HASH(
         MSG_NETPLAY_CANNOT_PLAY_NO_SLOTS,
         "Aucune place de libre pour jouer"
         )
MSG_HASH(
         MSG_NETPLAY_CANNOT_PLAY_NOT_AVAILABLE,
         "Les dispositifs d'entrée demandés ne sont pas disponibles"
         )
MSG_HASH(
         MSG_NETPLAY_CANNOT_PLAY,
         "Impossible de basculer en mode jeu"
         )
MSG_HASH(
         MSG_NETPLAY_PEER_PAUSED,
         "Le partenaire de jeu en réseau \"%s\" à mis en pause"
         )
MSG_HASH(
         MSG_NETPLAY_CHANGED_NICK,
         "Votre pseudo est maintenant \"%s\""
         )
MSG_HASH(
         MENU_ENUM_SUBLABEL_VIDEO_SHARED_CONTEXT,
         "Donner aux cœurs bénéficiant de l'accélération graphique leur propre contexte privé. Évite d'avoir à supposer des changements d'état matériel entre deux images."
         )
MSG_HASH(
         MENU_ENUM_SUBLABEL_MENU_HORIZONTAL_ANIMATION,
         "Activer l'animation horizontale pour le menu. Cela aura un impact sur les performances."
         )
MSG_HASH(
         MENU_ENUM_SUBLABEL_MENU_SETTINGS,
         "Ajuste les réglages de l'apparence de l'écran de menu."
         )
MSG_HASH(
         MENU_ENUM_SUBLABEL_VIDEO_HARD_SYNC,
         "Synchronisation matérielle du processeur et du processeur graphique. Réduis la latence mais affecte les performances."
         )
MSG_HASH(
         MENU_ENUM_SUBLABEL_VIDEO_THREADED,
         "Améliore la performance au détriment d'une latence et de saccades visuelles accrues. À n'utiliser que si vous avez des ralentissements autrement."
         )
MSG_HASH(
         MSG_AUDIO_VOLUME,
         "Volume sonore"
         )
MSG_HASH(
         MSG_AUTODETECT,
         "Détection automatique"
         )
MSG_HASH(
         MSG_AUTOLOADING_SAVESTATE_FROM,
         "Chargement auto d'une sauvegarde instantanée depuis"
         )
MSG_HASH(
         MSG_CAPABILITIES,
         "Capacités"
         )
MSG_HASH(
         MSG_CONNECTING_TO_NETPLAY_HOST,
         "Connexion à l'hôte de jeu en réseau"
         )
MSG_HASH(
         MSG_CONNECTING_TO_PORT,
         "Connexion au port"
         )
MSG_HASH(
         MSG_CONNECTION_SLOT,
         "Emplacement de connexion"
         )
MSG_HASH(
         MSG_SORRY_UNIMPLEMENTED_CORES_DONT_DEMAND_CONTENT_NETPLAY,
         "Désolé, non implémenté : les cœurs qui ne demandent pas de contenu ne peuvent pas participer au jeu en réseau."
         )
MSG_HASH(
         MENU_ENUM_LABEL_VALUE_ACCOUNTS_CHEEVOS_PASSWORD,
         "Mot de passe"
         )
MSG_HASH(
         MENU_ENUM_LABEL_VALUE_ACCOUNTS_CHEEVOS_SETTINGS,
         "Comptes Cheevos"
         )
MSG_HASH(
         MENU_ENUM_LABEL_VALUE_ACCOUNTS_CHEEVOS_USERNAME,
         "Identifiant"
         )
MSG_HASH(
         MENU_ENUM_LABEL_VALUE_ACCOUNTS_LIST,
         "Comptes"
         )
MSG_HASH(
         MENU_ENUM_LABEL_VALUE_ACCOUNTS_LIST_END,
         "Point de terminaison de la liste des comptes"
         )
MSG_HASH(
         MENU_ENUM_LABEL_VALUE_ACCOUNTS_RETRO_ACHIEVEMENTS,
         "RetroSuccès"
         )
MSG_HASH(
         MENU_ENUM_LABEL_VALUE_ACHIEVEMENT_LIST,
         "Succès"
         )
MSG_HASH(
         MENU_ENUM_LABEL_VALUE_ACHIEVEMENT_PAUSE,
         "Mettre en pause le mode Hardcore des succès"
         )
MSG_HASH(
         MENU_ENUM_LABEL_VALUE_ACHIEVEMENT_RESUME,
         "Reprendre le mode Hardcore des succès"
         )
MSG_HASH(
         MENU_ENUM_LABEL_VALUE_ACHIEVEMENT_LIST_HARDCORE,
         "Succès (Hardcore)"
         )
MSG_HASH(
         MENU_ENUM_LABEL_VALUE_ADD_CONTENT_LIST,
         "Analyser du contenu"
         )
MSG_HASH(
         MENU_ENUM_LABEL_VALUE_CONFIGURATIONS_LIST,
         "Fichiers de configuration"
         )
MSG_HASH(
         MENU_ENUM_LABEL_VALUE_ADD_TAB,
         "Importer du contenu"
         )
MSG_HASH(
         MENU_ENUM_LABEL_VALUE_NETPLAY_TAB,
         "Salons de jeu en réseau"
         )
MSG_HASH(
         MENU_ENUM_LABEL_VALUE_ASK_ARCHIVE,
         "Demander"
         )
MSG_HASH(
         MENU_ENUM_LABEL_VALUE_ASSETS_DIRECTORY,
         "Assets"
         )
MSG_HASH(
         MENU_ENUM_LABEL_VALUE_AUDIO_BLOCK_FRAMES,
         "Taille des blocs"
         )
MSG_HASH(
         MENU_ENUM_LABEL_VALUE_AUDIO_DEVICE,
         "Périphérique"
         )
MSG_HASH(
         MENU_ENUM_LABEL_VALUE_AUDIO_DRIVER,
         "Audio"
         )
MSG_HASH(
         MENU_ENUM_LABEL_VALUE_AUDIO_DSP_PLUGIN,
         "Module DSP"
         )
MSG_HASH(
         MENU_ENUM_LABEL_VALUE_AUDIO_ENABLE,
         "Son"
         )
MSG_HASH(
         MENU_ENUM_LABEL_VALUE_AUDIO_FILTER_DIR,
         "Filtre audio"
         )
MSG_HASH(
         MENU_ENUM_LABEL_VALUE_TURBO_DEADZONE_LIST,
         "Turbo/Deadzone"
         )
MSG_HASH(
         MENU_ENUM_LABEL_VALUE_AUDIO_LATENCY,
         "Latence audio (ms)"
         )
MSG_HASH(
         MENU_ENUM_LABEL_VALUE_AUDIO_MAX_TIMING_SKEW,
         "Limite de synchronisation maximale"
         )
MSG_HASH(
         MENU_ENUM_LABEL_VALUE_AUDIO_MUTE,
         "Muet"
         )
MSG_HASH(
         MENU_ENUM_LABEL_VALUE_AUDIO_OUTPUT_RATE,
         "Fréquence de sortie (Hz)"
         )
MSG_HASH(
         MENU_ENUM_LABEL_VALUE_AUDIO_RATE_CONTROL_DELTA,
         "Contrôle dynamique du débit audio"
         )
MSG_HASH(
         MENU_ENUM_LABEL_VALUE_AUDIO_RESAMPLER_DRIVER,
         "Ré-échantillonneur audio"
         )
MSG_HASH(
         MENU_ENUM_LABEL_VALUE_AUDIO_SETTINGS,
         "Audio"
         )
MSG_HASH(
         MENU_ENUM_LABEL_VALUE_AUDIO_SYNC,
         "Synchronisation"
         )
MSG_HASH(
         MENU_ENUM_LABEL_VALUE_AUDIO_VOLUME,
         "Gain de volume (dB)"
         )
MSG_HASH(
         MENU_ENUM_LABEL_VALUE_AUDIO_WASAPI_EXCLUSIVE_MODE,
         "Mode exclusif WASAPI"
         )
MSG_HASH(
         MENU_ENUM_LABEL_VALUE_AUDIO_WASAPI_FLOAT_FORMAT,
         "Format de virgule flottante WASAPI"
         )
MSG_HASH(
         MENU_ENUM_LABEL_VALUE_AUDIO_WASAPI_SH_BUFFER_LENGTH,
         "Taille de la mémoire tampon partagée WASAPI"
         )
MSG_HASH(
         MENU_ENUM_LABEL_VALUE_AUTOSAVE_INTERVAL,
         "Intervalle de sauvegarde auto de la SaveRAM"
         )
MSG_HASH(
         MENU_ENUM_LABEL_VALUE_AUTO_OVERRIDES_ENABLE,
         "Charger les fichiers de remplacement de configuration automatiquement"
         )
MSG_HASH(
         MENU_ENUM_LABEL_VALUE_AUTO_REMAPS_ENABLE,
         "Charger les fichiers de remappage automatiquement"
         )
MSG_HASH(
         MENU_ENUM_LABEL_VALUE_AUTO_SHADERS_ENABLE,
         "Charger les préréglages de shader automatiquement"
         )
MSG_HASH(
         MENU_ENUM_LABEL_VALUE_BASIC_MENU_CONTROLS_BACK,
         "Retour"
         )
MSG_HASH(
         MENU_ENUM_LABEL_VALUE_BASIC_MENU_CONTROLS_CONFIRM,
         "Confirmer"
         )
MSG_HASH(
         MENU_ENUM_LABEL_VALUE_BASIC_MENU_CONTROLS_INFO,
         "Info"
         )
MSG_HASH(
         MENU_ENUM_LABEL_VALUE_BASIC_MENU_CONTROLS_QUIT,
         "Quitter"
         )
MSG_HASH(
         MENU_ENUM_LABEL_VALUE_BASIC_MENU_CONTROLS_SCROLL_DOWN,
         "Faire défiler vers le bas"
         )
MSG_HASH(
         MENU_ENUM_LABEL_VALUE_BASIC_MENU_CONTROLS_SCROLL_UP,
         "Faire défiler vers le haut"
         )
MSG_HASH(
         MENU_ENUM_LABEL_VALUE_BASIC_MENU_CONTROLS_START,
         "Démarrer"
         )
MSG_HASH(
         MENU_ENUM_LABEL_VALUE_BASIC_MENU_CONTROLS_TOGGLE_KEYBOARD,
         "Afficher/masquer le clavier"
         )
MSG_HASH(
         MENU_ENUM_LABEL_VALUE_BASIC_MENU_CONTROLS_TOGGLE_MENU,
         "Afficher/masquer le menu"
         )
MSG_HASH(
         MENU_ENUM_LABEL_VALUE_BASIC_MENU_ENUM_CONTROLS,
         "Contrôles de base du menu"
         )
MSG_HASH(
         MENU_ENUM_LABEL_VALUE_BASIC_MENU_ENUM_CONTROLS_CONFIRM,
         "Confirmer/Accepter"
         )
MSG_HASH(
         MENU_ENUM_LABEL_VALUE_BASIC_MENU_ENUM_CONTROLS_INFO,
         "Informations"
         )
MSG_HASH(
         MENU_ENUM_LABEL_VALUE_BASIC_MENU_ENUM_CONTROLS_QUIT,
         "Quitter"
         )
MSG_HASH(
         MENU_ENUM_LABEL_VALUE_BASIC_MENU_ENUM_CONTROLS_SCROLL_UP,
         "Faire défiler vers le haut"
         )
MSG_HASH(
         MENU_ENUM_LABEL_VALUE_BASIC_MENU_ENUM_CONTROLS_START,
         "Par défaut"
         )
MSG_HASH(
         MENU_ENUM_LABEL_VALUE_BASIC_MENU_ENUM_CONTROLS_TOGGLE_KEYBOARD,
         "Afficher/masquer le clavier"
         )
MSG_HASH(
         MENU_ENUM_LABEL_VALUE_BASIC_MENU_ENUM_CONTROLS_TOGGLE_MENU,
         "Afficher/masquer le menu"
         )
MSG_HASH(
         MENU_ENUM_LABEL_VALUE_BLOCK_SRAM_OVERWRITE,
         "Ne pas écraser la SaveRAM en chargeant la sauvegarde instantanée"
         )
MSG_HASH(
         MENU_ENUM_LABEL_VALUE_BLUETOOTH_ENABLE,
         "Bluetooth"
         )
MSG_HASH(
         MENU_ENUM_LABEL_VALUE_BUILDBOT_ASSETS_URL,
         "Adresse URL des assets sur le Buildbot"
         )
MSG_HASH(
         MENU_ENUM_LABEL_VALUE_CACHE_DIRECTORY,
         "Cache"
         )
MSG_HASH(
         MENU_ENUM_LABEL_VALUE_CAMERA_ALLOW,
         "Autoriser la caméra"
         )
MSG_HASH(
         MENU_ENUM_LABEL_VALUE_CAMERA_DRIVER,
         "Caméra"
         )
MSG_HASH(
         MENU_ENUM_LABEL_VALUE_CHEAT,
         "Cheat"
         )
MSG_HASH(
         MENU_ENUM_LABEL_VALUE_CHEAT_APPLY_CHANGES,
         "Appliquer les changements"
         )
MSG_HASH(
         MENU_ENUM_LABEL_VALUE_CHEAT_START_SEARCH,
         "Lancer la recherche d'un nouveau cheat code"
         )
MSG_HASH(
         MENU_ENUM_LABEL_VALUE_CHEAT_CONTINUE_SEARCH,
         "Continuer la recherche"
         )
MSG_HASH(
         MENU_ENUM_LABEL_VALUE_CHEAT_DATABASE_PATH,
         "Fichiers de cheats"
         )
MSG_HASH(
         MENU_ENUM_LABEL_VALUE_CHEAT_FILE,
         "Fichier de cheats"
         )
MSG_HASH(
         MENU_ENUM_LABEL_VALUE_CHEAT_FILE_LOAD,
         "Charger un fichier de cheats (Remplacer)"
         )
MSG_HASH(
         MENU_ENUM_LABEL_VALUE_CHEAT_FILE_LOAD_APPEND,
         "Charger un fichier de cheats (Ajouter)"
         )
MSG_HASH(
         MENU_ENUM_LABEL_VALUE_CHEAT_FILE_SAVE_AS,
         "Enregistrer le fichier de cheats sous"
         )
MSG_HASH(
         MENU_ENUM_LABEL_VALUE_CHEAT_NUM_PASSES,
         "Nombre de passages de cheats"
         )
MSG_HASH(
         MENU_ENUM_LABEL_VALUE_CHEEVOS_DESCRIPTION,
         "Description"
         )
MSG_HASH(
         MENU_ENUM_LABEL_VALUE_CHEEVOS_HARDCORE_MODE_ENABLE,
         "Mode Hardcore"
         )
MSG_HASH(
         MENU_ENUM_LABEL_VALUE_CHEEVOS_LEADERBOARDS_ENABLE,
         "Classements"
         )
MSG_HASH(
         MENU_ENUM_LABEL_VALUE_CHEEVOS_BADGES_ENABLE,
         "Badges de succès"
         )
MSG_HASH(
         MENU_ENUM_LABEL_VALUE_CHEEVOS_LOCKED_ACHIEVEMENTS,
         "Succès verrouillés :"
         )
MSG_HASH(
         MENU_ENUM_LABEL_VALUE_CHEEVOS_LOCKED_ENTRY,
         "Verrouillé"
         )
MSG_HASH(
         MENU_ENUM_LABEL_VALUE_CHEEVOS_SETTINGS,
         "RetroSuccès"
         )
MSG_HASH(
         MENU_ENUM_LABEL_VALUE_CHEEVOS_TEST_UNOFFICIAL,
         "Tester les succès non officiels"
         )
MSG_HASH(
         MENU_ENUM_LABEL_VALUE_CHEEVOS_UNLOCKED_ACHIEVEMENTS,
         "Succès débloqués :"
         )
MSG_HASH(
         MENU_ENUM_LABEL_VALUE_CHEEVOS_UNLOCKED_ENTRY,
         "Débloqué"
         )
MSG_HASH(
         MENU_ENUM_LABEL_VALUE_CHEEVOS_UNLOCKED_ENTRY_HARDCORE,
         "Hardcore"
         )
MSG_HASH(
         MENU_ENUM_LABEL_VALUE_CHEEVOS_VERBOSE_ENABLE,
         "Mode verbeux"
         )
MSG_HASH(
         MENU_ENUM_LABEL_VALUE_CHEEVOS_AUTO_SCREENSHOT,
         "Capture d'écran automatique"
         )
MSG_HASH(
         MENU_ENUM_LABEL_VALUE_CLOSE_CONTENT,
         "Fermer le contenu"
         )
MSG_HASH(
         MENU_ENUM_LABEL_VALUE_CONFIG,
         "Config"
         )
MSG_HASH(
         MENU_ENUM_LABEL_VALUE_CONFIGURATIONS,
         "Charger une configuration"
         )
MSG_HASH(
         MENU_ENUM_LABEL_VALUE_CONFIGURATION_SETTINGS,
         "Configuration"
         )
MSG_HASH(
         MENU_ENUM_LABEL_VALUE_CONFIG_SAVE_ON_EXIT,
         "Sauvegarder la configuration en quittant"
         )
MSG_HASH(
         MENU_ENUM_LABEL_VALUE_CONTENT_DATABASE_DIRECTORY,
         "Bases de données"
         )
MSG_HASH(
         MENU_ENUM_LABEL_VALUE_CONTENT_DIR,
         "Contenu"
         )
MSG_HASH(
         MENU_ENUM_LABEL_VALUE_CONTENT_HISTORY_SIZE,
         "Taille de la liste de l'historique"
         )
MSG_HASH(
         MENU_ENUM_LABEL_VALUE_PLAYLIST_ENTRY_REMOVE,
         "Autoriser la suppression d'entrées"
         )
MSG_HASH(
         MENU_ENUM_LABEL_VALUE_CONTENT_SETTINGS,
         "Menu rapide"
         )
MSG_HASH(
         MENU_ENUM_LABEL_VALUE_CORE_ASSETS_DIR,
         "Téléchargements"
         )
MSG_HASH(
         MENU_ENUM_LABEL_VALUE_CORE_ASSETS_DIRECTORY,
         "Téléchargements"
         )
MSG_HASH(
         MENU_ENUM_LABEL_VALUE_CORE_CHEAT_OPTIONS,
         "Cheats"
         )
MSG_HASH(
         MENU_ENUM_LABEL_VALUE_CORE_COUNTERS,
         "Compteurs de cœur"
         )
MSG_HASH(
         MENU_ENUM_LABEL_VALUE_CORE_ENABLE,
         "Afficher le nom du cœur"
         )
MSG_HASH(
         MENU_ENUM_LABEL_VALUE_CORE_INFORMATION,
         "Informations sur le cœur"
         )
MSG_HASH(
         MENU_ENUM_LABEL_VALUE_CORE_INFO_AUTHORS,
         "Auteurs"
         )
MSG_HASH(
         MENU_ENUM_LABEL_VALUE_CORE_INFO_CATEGORIES,
         "Catégories"
         )
MSG_HASH(
         MENU_ENUM_LABEL_VALUE_CORE_INFO_CORE_LABEL,
         "Appellation du cœur"
         )
MSG_HASH(
         MENU_ENUM_LABEL_VALUE_CORE_INFO_CORE_NAME,
         "Nom du cœur"
         )
MSG_HASH(
         MENU_ENUM_LABEL_VALUE_CORE_INFO_FIRMWARE,
         "Firmware(s)"
         )
MSG_HASH(
         MENU_ENUM_LABEL_VALUE_CORE_INFO_LICENSES,
         "Licence(s)"
         )
MSG_HASH(
         MENU_ENUM_LABEL_VALUE_CORE_INFO_PERMISSIONS,
         "Permissions"
         )
MSG_HASH(
         MENU_ENUM_LABEL_VALUE_CORE_INFO_SUPPORTED_EXTENSIONS,
         "Extensions prises en charge"
         )
MSG_HASH(
         MENU_ENUM_LABEL_VALUE_CORE_INFO_SYSTEM_MANUFACTURER,
         "Fabricant du système"
         )
MSG_HASH(
         MENU_ENUM_LABEL_VALUE_CORE_INFO_SYSTEM_NAME,
         "Nom du système"
         )
MSG_HASH(
         MENU_ENUM_LABEL_VALUE_CORE_INPUT_REMAPPING_OPTIONS,
         "Touches"
         )
MSG_HASH(
         MENU_ENUM_LABEL_VALUE_CORE_LIST,
         "Charger un cœur"
         )
MSG_HASH(
         MENU_ENUM_LABEL_VALUE_SIDELOAD_CORE_LIST,
         "Installer ou restaurer un cœur"
         )
MSG_HASH(
         MENU_ENUM_LABEL_VALUE_SIDELOAD_CORE_ERROR,
         "Installation du cœur échouée"
         )
MSG_HASH(
         MENU_ENUM_LABEL_VALUE_SIDELOAD_CORE_SUCCESS,
         "Installation du cœur réussie"
         )
MSG_HASH(
         MENU_ENUM_LABEL_VALUE_CORE_OPTIONS,
         "Options"
         )
MSG_HASH(
         MENU_ENUM_LABEL_VALUE_CORE_SETTINGS,
         "Cœurs"
         )
MSG_HASH(
         MENU_ENUM_LABEL_VALUE_CORE_SET_SUPPORTS_NO_CONTENT_ENABLE,
         "Démarrer un cœur automatiquement"
         )
MSG_HASH(
         MENU_ENUM_LABEL_VALUE_CORE_UPDATER_AUTO_EXTRACT_ARCHIVE,
         "Extraire automatiquement les archives téléchargées"
         )
MSG_HASH(
         MENU_ENUM_LABEL_VALUE_CORE_UPDATER_BUILDBOT_URL,
         "Adresse URL des cœurs sur le Buildbot"
         )
MSG_HASH(
         MENU_ENUM_LABEL_VALUE_CORE_UPDATER_LIST,
         "Mise à jour des cœurs"
         )
MSG_HASH(
         MENU_ENUM_LABEL_VALUE_CORE_UPDATER_SETTINGS,
         "Mise à jour"
         )
MSG_HASH(
         MENU_ENUM_LABEL_VALUE_CPU_ARCHITECTURE,
         "Architecture du processeur :"
         )
MSG_HASH(
         MENU_ENUM_LABEL_VALUE_CPU_CORES,
         "Cœurs du processeur :"
         )
MSG_HASH(
         MENU_ENUM_LABEL_VALUE_CURSOR_DIRECTORY,
         "Pointeurs"
         )
MSG_HASH(
         MENU_ENUM_LABEL_VALUE_CURSOR_MANAGER,
         "Gestionnaire de pointeurs"
         )
MSG_HASH(
         MENU_ENUM_LABEL_VALUE_CUSTOM_RATIO,
         "Rapport d'aspect personnalisé"
         )
MSG_HASH(
         MENU_ENUM_LABEL_VALUE_DATABASE_MANAGER,
         "Gestionnaire de base de données"
         )
MSG_HASH(
         MENU_ENUM_LABEL_VALUE_DATABASE_SELECTION,
         "Sélection de base de données"
         )
MSG_HASH(
         MENU_ENUM_LABEL_VALUE_DELETE_ENTRY,
         "Supprimer"
         )
MSG_HASH(
         MENU_ENUM_LABEL_VALUE_FAVORITES,
         "Dossier de démarrage"
         )
MSG_HASH(
         MENU_ENUM_LABEL_VALUE_DIRECTORY_CONTENT,
         "<Dossier de contenu>"
         )
MSG_HASH(
         MENU_ENUM_LABEL_VALUE_DIRECTORY_DEFAULT,
         "<Par défaut>"
         )
MSG_HASH(
         MENU_ENUM_LABEL_VALUE_DIRECTORY_NONE,
         "<Aucun>"
         )
MSG_HASH(
         MENU_ENUM_LABEL_VALUE_DIRECTORY_NOT_FOUND,
         "Dossier non trouvé."
         )
MSG_HASH(
         MENU_ENUM_LABEL_VALUE_DIRECTORY_SETTINGS,
         "Dossiers"
         )
MSG_HASH(
         MENU_ENUM_LABEL_VALUE_DISK_CYCLE_TRAY_STATUS,
         "État du plateau du lecteur de disque"
         )
MSG_HASH(
         MENU_ENUM_LABEL_VALUE_DISK_IMAGE_APPEND,
         "Ajouter une image disque"
         )
MSG_HASH(
         MENU_ENUM_LABEL_VALUE_DISK_INDEX,
         "Numéro du disque"
         )
MSG_HASH(
         MENU_ENUM_LABEL_VALUE_DISK_OPTIONS,
         "Contrôle de disque"
         )
MSG_HASH(
         MENU_ENUM_LABEL_VALUE_DONT_CARE,
         "Peu importe"
         )
MSG_HASH(
         MENU_ENUM_LABEL_VALUE_DOWNLOADED_FILE_DETECT_CORE_LIST,
         "Téléchargements"
         )
MSG_HASH(
         MENU_ENUM_LABEL_VALUE_DOWNLOAD_CORE,
         "Télécharger un cœur"
         )
MSG_HASH(
         MENU_ENUM_LABEL_VALUE_DOWNLOAD_CORE_CONTENT,
         "Téléchargement de contenu"
         )
MSG_HASH(
         MENU_ENUM_LABEL_VALUE_DPI_OVERRIDE_ENABLE,
         "Remplacer la valeur des pixels/pouce"
         )
MSG_HASH(
         MENU_ENUM_LABEL_VALUE_DPI_OVERRIDE_VALUE,
         "Valeur de remplacement des pixels/pouce"
         )
MSG_HASH(
         MENU_ENUM_LABEL_VALUE_DRIVER_SETTINGS,
         "Pilotes"
         )
MSG_HASH(
         MENU_ENUM_LABEL_VALUE_DUMMY_ON_CORE_SHUTDOWN,
         "Charger un cœur factice à la fermeture"
         )
MSG_HASH(
         MENU_ENUM_LABEL_VALUE_CHECK_FOR_MISSING_FIRMWARE,
         "Vérifier la présence du firmware avant le chargement"
         )
MSG_HASH(
         MENU_ENUM_LABEL_VALUE_DYNAMIC_WALLPAPER,
         "Arrière-plan dynamique"
         )
MSG_HASH(
         MENU_ENUM_LABEL_VALUE_DYNAMIC_WALLPAPERS_DIRECTORY,
         "Arrière-plans dynamiques"
         )
MSG_HASH(
         MENU_ENUM_LABEL_VALUE_CHEEVOS_ENABLE,
         "Succès"
         )
MSG_HASH(
         MENU_ENUM_LABEL_VALUE_FALSE,
         "Faux"
         )
MSG_HASH(
         MENU_ENUM_LABEL_VALUE_FASTFORWARD_RATIO,
         "Vitesse d'exécution maximale"
         )
MSG_HASH(
         MENU_ENUM_LABEL_VALUE_FAVORITES_TAB,
         "Favoris"
         )
MSG_HASH(
         MENU_ENUM_LABEL_VALUE_FPS_SHOW,
         "Afficher le nombre d'images/s"
         )
MSG_HASH(
         MENU_ENUM_LABEL_VALUE_MEMORY_SHOW,
         "Inclure les détails de la mémoire"
         )
MSG_HASH(
         MENU_ENUM_LABEL_VALUE_FRAME_THROTTLE_ENABLE,
         "Limiter la vitesse d'exécution maximale"
         )
MSG_HASH(
         MENU_ENUM_LABEL_VALUE_VRR_RUNLOOP_ENABLE,
         "Synchroniser à la fréquence exacte du contenu (G-Sync, FreeSync)"
         )
MSG_HASH(
         MENU_ENUM_LABEL_VALUE_FRAME_THROTTLE_SETTINGS,
         "Limiteur d'images/s"
         )
MSG_HASH(
         MENU_ENUM_LABEL_VALUE_FRONTEND_COUNTERS,
         "Compteurs de l'interface utilisateur"
         )
MSG_HASH(
         MENU_ENUM_LABEL_VALUE_GAME_SPECIFIC_OPTIONS,
         "Charger automatiquement les options du cœur par contenu"
         )
MSG_HASH(
         MENU_ENUM_LABEL_VALUE_GAME_SPECIFIC_OPTIONS_CREATE,
         "Créer un fichier d'options pour le jeu"
         )
MSG_HASH(
         MENU_ENUM_LABEL_VALUE_GAME_SPECIFIC_OPTIONS_IN_USE,
         "Sauvegarder le fichier d'options pour le jeu"
         )
MSG_HASH(
         MENU_ENUM_LABEL_VALUE_HELP,
         "Aide"
         )
MSG_HASH(
         MENU_ENUM_LABEL_VALUE_HELP_AUDIO_VIDEO_TROUBLESHOOTING,
         "Dépannage audio/vidéo"
         )
MSG_HASH(
         MENU_ENUM_LABEL_VALUE_HELP_CHANGE_VIRTUAL_GAMEPAD,
         "Changement de la manette virtuelle en surimpression"
         )
MSG_HASH(
         MENU_ENUM_LABEL_VALUE_HELP_CONTROLS,
         "Contrôles de base du menu"
         )
MSG_HASH(
         MENU_ENUM_LABEL_VALUE_HELP_LIST,
         "Aide"
         )
MSG_HASH(
         MENU_ENUM_LABEL_VALUE_HELP_LOADING_CONTENT,
         "Chargement de contenu"
         )
MSG_HASH(
         MENU_ENUM_LABEL_VALUE_HELP_SCANNING_CONTENT,
         "Analyse de contenu"
         )
MSG_HASH(
         MENU_ENUM_LABEL_VALUE_HELP_WHAT_IS_A_CORE,
         "Qu'est-ce qu'un cœur ?"
         )
MSG_HASH(
         MENU_ENUM_LABEL_VALUE_HISTORY_LIST_ENABLE,
         "Historique"
         )
MSG_HASH(
         MENU_ENUM_LABEL_VALUE_HISTORY_TAB,
         "Historique"
         )
MSG_HASH(
         MENU_ENUM_LABEL_VALUE_HORIZONTAL_MENU,
         "Menu horizontal"
         )
MSG_HASH(
         MENU_ENUM_LABEL_VALUE_IMAGES_TAB,
         "Images"
         )
MSG_HASH(
         MENU_ENUM_LABEL_VALUE_INFORMATION,
         "Informations"
         )
MSG_HASH(
         MENU_ENUM_LABEL_VALUE_INFORMATION_LIST,
         "Informations"
         )
MSG_HASH(
         MENU_ENUM_LABEL_VALUE_INPUT_ADC_TYPE,
         "Type analogique vers numérique"
         )
MSG_HASH(
         MENU_ENUM_LABEL_VALUE_INPUT_ALL_USERS_CONTROL_MENU,
         "Tous les utilisateurs contrôlent le menu"
         )
MSG_HASH(
         MENU_ENUM_LABEL_VALUE_INPUT_ANALOG_LEFT_X,
         "Analogique gauche X"
         )
MSG_HASH(
         MENU_ENUM_LABEL_VALUE_INPUT_ANALOG_LEFT_X_MINUS,
         "Analogique gauche X- (gauche)"
         )
MSG_HASH(
         MENU_ENUM_LABEL_VALUE_INPUT_ANALOG_LEFT_X_PLUS,
         "Analogique gauche X+ (droite)"
         )
MSG_HASH(
         MENU_ENUM_LABEL_VALUE_INPUT_ANALOG_LEFT_Y,
         "Analogique gauche Y"
         )
MSG_HASH(
         MENU_ENUM_LABEL_VALUE_INPUT_ANALOG_LEFT_Y_MINUS,
         "Analogique gauche Y- (haut)"
         )
MSG_HASH(
         MENU_ENUM_LABEL_VALUE_INPUT_ANALOG_LEFT_Y_PLUS,
         "Analogique gauche Y+ (bas)"
         )
MSG_HASH(
         MENU_ENUM_LABEL_VALUE_INPUT_ANALOG_RIGHT_X,
         "Analogique droit X"
         )
MSG_HASH(
         MENU_ENUM_LABEL_VALUE_INPUT_ANALOG_RIGHT_X_MINUS,
         "Analogique droit X- (gauche)"
         )
MSG_HASH(
         MENU_ENUM_LABEL_VALUE_INPUT_ANALOG_RIGHT_X_PLUS,
         "Analogique droit X+ (droite)"
         )
MSG_HASH(
         MENU_ENUM_LABEL_VALUE_INPUT_ANALOG_RIGHT_Y,
         "Analogique droit Y"
         )
MSG_HASH(
         MENU_ENUM_LABEL_VALUE_INPUT_ANALOG_RIGHT_Y_MINUS,
         "Analogique droit Y- (haut)"
         )
MSG_HASH(
         MENU_ENUM_LABEL_VALUE_INPUT_ANALOG_RIGHT_Y_PLUS,
         "Analogique droit Y+ (bas)"
         )
MSG_HASH(
         MENU_ENUM_LABEL_VALUE_INPUT_LIGHTGUN_TRIGGER,
         "Gâchette de pistolet"
         )
MSG_HASH(
         MENU_ENUM_LABEL_VALUE_INPUT_LIGHTGUN_RELOAD,
         "Rechargement de pistolet"
         )
MSG_HASH(
         MENU_ENUM_LABEL_VALUE_INPUT_LIGHTGUN_AUX_A,
         "Pistolet aux A"
         )
MSG_HASH(
         MENU_ENUM_LABEL_VALUE_INPUT_LIGHTGUN_AUX_B,
         "Pistolet aux B"
         )
MSG_HASH(
         MENU_ENUM_LABEL_VALUE_INPUT_LIGHTGUN_AUX_C,
         "Pistolet aux C"
         )
MSG_HASH(
         MENU_ENUM_LABEL_VALUE_INPUT_LIGHTGUN_START,
         "Pistolet Start"
         )
MSG_HASH(
         MENU_ENUM_LABEL_VALUE_INPUT_LIGHTGUN_SELECT,
         "Pistolet Select"
         )
MSG_HASH(
         MENU_ENUM_LABEL_VALUE_INPUT_LIGHTGUN_DPAD_UP,
         "Croix pistolet Haut"
         )
MSG_HASH(
         MENU_ENUM_LABEL_VALUE_INPUT_LIGHTGUN_DPAD_DOWN,
         "Croix pistolet Bas"
         )
MSG_HASH(
         MENU_ENUM_LABEL_VALUE_INPUT_LIGHTGUN_DPAD_LEFT,
         "Croix pistolet Gauche"
         )
MSG_HASH(
         MENU_ENUM_LABEL_VALUE_INPUT_LIGHTGUN_DPAD_RIGHT,
         "Croix pistolet Droite"
         )
MSG_HASH(
         MENU_ENUM_LABEL_VALUE_INPUT_AUTODETECT_ENABLE,
         "Configuration automatique"
         )
MSG_HASH(
         MENU_ENUM_LABEL_VALUE_INPUT_BUTTON_AXIS_THRESHOLD,
         "Seuil de l'axe de la touche"
         )
MSG_HASH(
         MENU_ENUM_LABEL_VALUE_INPUT_ANALOG_DEADZONE,
         "Deadzone analogique"
         )
MSG_HASH(
         MENU_ENUM_LABEL_VALUE_INPUT_ANALOG_SENSITIVITY,
         "Sensibilité analogique"
         )
MSG_HASH(
         MENU_ENUM_LABEL_VALUE_MENU_INPUT_SWAP_OK_CANCEL,
         "Inverser les touches Confirmer et Annuler dans le menu"
         )
MSG_HASH(
         MENU_ENUM_LABEL_VALUE_INPUT_BIND_ALL,
         "Tout assigner"
         )
MSG_HASH(
         MENU_ENUM_LABEL_VALUE_INPUT_BIND_DEFAULT_ALL,
         "Tout assigner par défaut"
         )
MSG_HASH(
         MENU_ENUM_LABEL_VALUE_INPUT_BIND_TIMEOUT,
         "Délai pour l'assignation"
         )
MSG_HASH(
         MENU_ENUM_LABEL_VALUE_INPUT_BIND_HOLD,
         "Temps de maintien pour l'assignation"
         )
MSG_HASH(
         MENU_ENUM_LABEL_VALUE_INPUT_BLOCK_TIMEOUT,
         "Délai pour bloquer l'assignation"
         )
MSG_HASH(
         MENU_ENUM_LABEL_VALUE_INPUT_DESCRIPTOR_HIDE_UNBOUND,
         "Masquer les descripteurs d'appellation des touches spécifiques au cœur non assignés"
         )
MSG_HASH(
         MENU_ENUM_LABEL_VALUE_INPUT_DESCRIPTOR_LABEL_SHOW,
         "Afficher les descripteurs d'appellation des touches spécifiques au cœur"
         )
MSG_HASH(
         MENU_ENUM_LABEL_VALUE_INPUT_DEVICE_INDEX,
         "Numéro du périphérique"
         )
MSG_HASH(
         MENU_ENUM_LABEL_VALUE_INPUT_DEVICE_TYPE,
         "Type de périphérique"
         )
MSG_HASH(
         MENU_ENUM_LABEL_VALUE_INPUT_MOUSE_INDEX,
         "Numéro de la souris"
         )
MSG_HASH(
         MENU_ENUM_LABEL_VALUE_INPUT_DRIVER,
         "Entrées"
         )
MSG_HASH(
         MENU_ENUM_LABEL_VALUE_INPUT_DUTY_CYCLE,
         "Cycle de répétition des touches"
         )
MSG_HASH(
         MENU_ENUM_LABEL_VALUE_INPUT_HOTKEY_BINDS,
         "Assignations des touches de raccourci"
         )
MSG_HASH(
         MENU_ENUM_LABEL_VALUE_INPUT_ICADE_ENABLE,
         "Mappage clavier manette"
         )
MSG_HASH(
         MENU_ENUM_LABEL_VALUE_INPUT_JOYPAD_A,
         "Bouton A (droite)"
         )
MSG_HASH(
         MENU_ENUM_LABEL_VALUE_INPUT_JOYPAD_B,
         "Bouton B (bas)"
         )
MSG_HASH(
         MENU_ENUM_LABEL_VALUE_INPUT_JOYPAD_DOWN,
         "Croix Bas"
         )
MSG_HASH(
         MENU_ENUM_LABEL_VALUE_INPUT_JOYPAD_L2,
         "Bouton L2 (gâchette)"
         )
MSG_HASH(
         MENU_ENUM_LABEL_VALUE_INPUT_JOYPAD_L3,
         "Bouton L3 (pouce)"
         )
MSG_HASH(
         MENU_ENUM_LABEL_VALUE_INPUT_JOYPAD_L,
         "Bouton L (épaule)"
         )
MSG_HASH(
         MENU_ENUM_LABEL_VALUE_INPUT_JOYPAD_LEFT,
         "Croix Gauche"
         )
MSG_HASH(
         MENU_ENUM_LABEL_VALUE_INPUT_JOYPAD_R2,
         "Bouton R2 (gâchette)"
         )
MSG_HASH(
         MENU_ENUM_LABEL_VALUE_INPUT_JOYPAD_R3,
         "Bouton R3 (pouce)"
         )
MSG_HASH(
         MENU_ENUM_LABEL_VALUE_INPUT_JOYPAD_R,
         "Bouton R (épaule)"
         )
MSG_HASH(
         MENU_ENUM_LABEL_VALUE_INPUT_JOYPAD_RIGHT,
         "Croix Droite"
         )
MSG_HASH(
         MENU_ENUM_LABEL_VALUE_INPUT_JOYPAD_SELECT,
         "Bouton Select"
         )
MSG_HASH(
         MENU_ENUM_LABEL_VALUE_INPUT_JOYPAD_START,
         "Bouton Start"
         )
MSG_HASH(
         MENU_ENUM_LABEL_VALUE_INPUT_JOYPAD_UP,
         "Croix Haut"
         )
MSG_HASH(
         MENU_ENUM_LABEL_VALUE_INPUT_JOYPAD_X,
         "Bouton X (haut)"
         )
MSG_HASH(
         MENU_ENUM_LABEL_VALUE_INPUT_JOYPAD_Y,
         "Bouton Y (gauche)"
         )
MSG_HASH(
         MENU_ENUM_LABEL_VALUE_INPUT_KEY,
         "(Touche : %s)"
         )
MSG_HASH(
         MENU_ENUM_LABEL_VALUE_INPUT_MOUSE_LEFT,
         "Souris 1"
         )
MSG_HASH(
         MENU_ENUM_LABEL_VALUE_INPUT_MOUSE_RIGHT,
         "Souris 2"
         )
MSG_HASH(
         MENU_ENUM_LABEL_VALUE_INPUT_MOUSE_MIDDLE,
         "Souris 3"
         )
MSG_HASH(
         MENU_ENUM_LABEL_VALUE_INPUT_MOUSE_BUTTON4,
         "Souris 4"
         )
MSG_HASH(
         MENU_ENUM_LABEL_VALUE_INPUT_MOUSE_BUTTON5,
         "Souris 5"
         )
MSG_HASH(
         MENU_ENUM_LABEL_VALUE_INPUT_MOUSE_WHEEL_UP,
         "Molette Haut"
         )
MSG_HASH(
         MENU_ENUM_LABEL_VALUE_INPUT_MOUSE_WHEEL_DOWN,
         "Molette Bas"
         )
MSG_HASH(
         MENU_ENUM_LABEL_VALUE_INPUT_MOUSE_HORIZ_WHEEL_UP,
         "Molette Gauche"
         )
MSG_HASH(
         MENU_ENUM_LABEL_VALUE_INPUT_MOUSE_HORIZ_WHEEL_DOWN,
         "Molette Droite"
         )
MSG_HASH(
         MENU_ENUM_LABEL_VALUE_INPUT_KEYBOARD_GAMEPAD_MAPPING_TYPE,
         "Type de mappage clavier manette"
         )
MSG_HASH(
         MENU_ENUM_LABEL_VALUE_INPUT_MAX_USERS,
         "Nombre maximum d'utilisateurs"
         )
MSG_HASH(
         MENU_ENUM_LABEL_VALUE_INPUT_MENU_ENUM_TOGGLE_GAMEPAD_COMBO,
         "Combinaison de touches pour afficher/masquer le menu"
         )
MSG_HASH(
         MENU_ENUM_LABEL_VALUE_INPUT_META_CHEAT_INDEX_MINUS,
         "Numéro de cheat -"
         )
MSG_HASH(
         MENU_ENUM_LABEL_VALUE_INPUT_META_CHEAT_INDEX_PLUS,
         "Numéro de cheat +"
         )
MSG_HASH(
         MENU_ENUM_LABEL_VALUE_INPUT_META_CHEAT_TOGGLE,
         "Activer/désactiver les cheats"
         )
MSG_HASH(
         MENU_ENUM_LABEL_VALUE_INPUT_META_DISK_EJECT_TOGGLE,
         "Éjecter/insérer un disque"
         )
MSG_HASH(
         MENU_ENUM_LABEL_VALUE_INPUT_META_DISK_NEXT,
         "Disque suivant"
         )
MSG_HASH(
         MENU_ENUM_LABEL_VALUE_INPUT_META_DISK_PREV,
         "Disque précédent"
         )
MSG_HASH(
         MENU_ENUM_LABEL_VALUE_INPUT_META_ENABLE_HOTKEY,
         "Raccourcis"
         )
MSG_HASH(
         MENU_ENUM_LABEL_VALUE_INPUT_META_FAST_FORWARD_HOLD_KEY,
         "Avance rapide (maintenir)"
         )
MSG_HASH(
         MENU_ENUM_LABEL_VALUE_INPUT_META_FAST_FORWARD_KEY,
         "Avance rapide (activer/désactiver)"
         )
MSG_HASH(
         MENU_ENUM_LABEL_VALUE_INPUT_META_FRAMEADVANCE,
         "Avance image par image"
         )
MSG_HASH(
         MENU_ENUM_LABEL_VALUE_INPUT_META_SEND_DEBUG_INFO,
         "Envoyer l'information de déboguage"
         )
MSG_HASH(
         MENU_ENUM_LABEL_VALUE_INPUT_META_FPS_TOGGLE,
         "Afficher/masquer les images/s"
         )
MSG_HASH(
         MENU_ENUM_LABEL_VALUE_INPUT_META_NETPLAY_HOST_TOGGLE,
         "Activer/désactiver l'hébergement du jeu en réseau"
         )
MSG_HASH(
         MENU_ENUM_LABEL_VALUE_INPUT_META_FULLSCREEN_TOGGLE_KEY,
         "Activer/désactiver le mode plein écran"
         )
MSG_HASH(
         MENU_ENUM_LABEL_VALUE_INPUT_META_GRAB_MOUSE_TOGGLE,
         "Activer/désactiver la capture de la souris"
         )
MSG_HASH(
         MENU_ENUM_LABEL_VALUE_INPUT_META_GAME_FOCUS_TOGGLE,
         "Ramener/renvoyer le jeu au premier plan/en arrière-plan"
         )
MSG_HASH(
         MENU_ENUM_LABEL_VALUE_INPUT_META_UI_COMPANION_TOGGLE,
         "Afficher/masquer le menu du bureau"
         )
MSG_HASH(
         MENU_ENUM_LABEL_VALUE_INPUT_META_LOAD_STATE_KEY,
         "Charger un état"
         )
MSG_HASH(
         MENU_ENUM_LABEL_VALUE_INPUT_META_MENU_TOGGLE,
         "Afficher/masquer le menu"
         )
MSG_HASH(
         MENU_ENUM_LABEL_VALUE_INPUT_META_BSV_RECORD_TOGGLE,
         "Activer/désactiver l'enregistrement des touches pressées"
         )
MSG_HASH(
         MENU_ENUM_LABEL_VALUE_INPUT_META_MUTE,
         "Activer/désactiver le mode muet"
         )
MSG_HASH(
         MENU_ENUM_LABEL_VALUE_INPUT_META_NETPLAY_GAME_WATCH,
         "Basculer entre le mode joueur/spectateur de jeu en réseau"
         )
MSG_HASH(
         MENU_ENUM_LABEL_VALUE_INPUT_META_OSK,
         "Afficher/masquer le clavier virtuel à l'écran"
         )
MSG_HASH(
         MENU_ENUM_LABEL_VALUE_INPUT_META_OVERLAY_NEXT,
         "Surimpression suivante"
         )
MSG_HASH(
         MENU_ENUM_LABEL_VALUE_INPUT_META_PAUSE_TOGGLE,
         "Mettre en pause/reprendre"
         )
#ifdef HAVE_LAKKA
MSG_HASH(
         MENU_ENUM_LABEL_VALUE_INPUT_META_QUIT_KEY,
         "Redémarrer RetroArch"
         )
#else
MSG_HASH(
         MENU_ENUM_LABEL_VALUE_INPUT_META_QUIT_KEY,
         "Quitter RetroArch"
         )
#endif
MSG_HASH(
         MENU_ENUM_LABEL_VALUE_INPUT_META_RESET,
         "Redémarrer le jeu"
         )
MSG_HASH(
         MENU_ENUM_LABEL_VALUE_INPUT_META_REWIND,
         "Rembobiner"
         )
MSG_HASH(
         MENU_ENUM_LABEL_VALUE_INPUT_META_CHEAT_DETAILS,
         "Détails du cheat"
         )
MSG_HASH(
         MENU_ENUM_LABEL_VALUE_INPUT_META_CHEAT_SEARCH,
         "Lancer ou continuer la recherche de cheat"
         )
MSG_HASH(
         MENU_ENUM_LABEL_VALUE_INPUT_META_SAVE_STATE_KEY,
         "Sauvegarder l'état"
         )
MSG_HASH(
         MENU_ENUM_LABEL_VALUE_INPUT_META_SCREENSHOT,
         "Prendre une capture d'écran"
         )
MSG_HASH(
         MENU_ENUM_LABEL_VALUE_INPUT_META_SHADER_NEXT,
         "Shader suivant"
         )
MSG_HASH(
         MENU_ENUM_LABEL_VALUE_INPUT_META_SHADER_PREV,
         "Shader précédent"
         )
MSG_HASH(
         MENU_ENUM_LABEL_VALUE_INPUT_META_SLOWMOTION_HOLD_KEY,
         "Ralenti (maintenir)"
         )
MSG_HASH(
         MENU_ENUM_LABEL_VALUE_INPUT_META_SLOWMOTION_KEY,
         "Ralenti (activer/désactiver)"
         )
MSG_HASH(
         MENU_ENUM_LABEL_VALUE_INPUT_META_STATE_SLOT_MINUS,
         "Emplacement de sauvegarde instantanée -"
         )
MSG_HASH(
         MENU_ENUM_LABEL_VALUE_INPUT_META_STATE_SLOT_PLUS,
         "Emplacement de sauvegarde instantanée +"
         )
MSG_HASH(
         MENU_ENUM_LABEL_VALUE_INPUT_META_VOLUME_DOWN,
         "Volume -"
         )
MSG_HASH(
         MENU_ENUM_LABEL_VALUE_INPUT_META_VOLUME_UP,
         "Volume +"
         )
MSG_HASH(
         MENU_ENUM_LABEL_VALUE_INPUT_OVERLAY_ENABLE,
         "Surimpression à l'écran"
         )
MSG_HASH(
         MENU_ENUM_LABEL_VALUE_INPUT_OVERLAY_HIDE_IN_MENU,
         "Masquer la surimpression dans le menu"
         )
MSG_HASH(
         MENU_ENUM_LABEL_VALUE_INPUT_OVERLAY_SHOW_PHYSICAL_INPUTS,
         "Afficher les touches pressées sur la surimpression"
         )
MSG_HASH(
         MENU_ENUM_LABEL_VALUE_INPUT_OVERLAY_SHOW_PHYSICAL_INPUTS_PORT,
         "Afficher le port d'écoute des touches pressées"
         )
MSG_HASH(
         MENU_ENUM_LABEL_VALUE_INPUT_POLL_TYPE_BEHAVIOR,
         "Comportement de la détection des touches pressées"
         )
MSG_HASH(
         MENU_ENUM_LABEL_VALUE_INPUT_POLL_TYPE_BEHAVIOR_EARLY,
         "Précoce"
         )
MSG_HASH(
         MENU_ENUM_LABEL_VALUE_INPUT_POLL_TYPE_BEHAVIOR_LATE,
         "Tardive"
         )
MSG_HASH(
         MENU_ENUM_LABEL_VALUE_INPUT_POLL_TYPE_BEHAVIOR_NORMAL,
         "Normal"
         )
MSG_HASH(
         MENU_ENUM_LABEL_VALUE_INPUT_PREFER_FRONT_TOUCH,
         "Préférer le tactile avant"
         )
MSG_HASH(
         MENU_ENUM_LABEL_VALUE_INPUT_REMAPPING_DIRECTORY,
         "Remappage des touches"
         )
MSG_HASH(
         MENU_ENUM_LABEL_VALUE_INPUT_REMAP_BINDS_ENABLE,
         "Remapper les assignations d'entrées pour ce cœur"
         )
MSG_HASH(
         MENU_ENUM_LABEL_VALUE_INPUT_SAVE_AUTOCONFIG,
         "Sauvegarder la configuration automatique"
         )
MSG_HASH(
         MENU_ENUM_LABEL_VALUE_INPUT_SETTINGS,
         "Entrées"
         )
MSG_HASH(
         MENU_ENUM_LABEL_VALUE_INPUT_SMALL_KEYBOARD_ENABLE,
         "Clavier minimal"
         )
MSG_HASH(
         MENU_ENUM_LABEL_VALUE_INPUT_TOUCH_ENABLE,
         "Tactile"
         )
MSG_HASH(
         MENU_ENUM_LABEL_VALUE_INPUT_TURBO_ENABLE,
         "Turbo"
         )
MSG_HASH(
         MENU_ENUM_LABEL_VALUE_INPUT_TURBO_PERIOD,
         "Durée du turbo"
         )
MSG_HASH(
         MENU_ENUM_LABEL_VALUE_INPUT_USER_BINDS,
         "Touches de l'utilisateur %u"
         )
MSG_HASH(
         MENU_ENUM_LABEL_VALUE_LATENCY_SETTINGS,
         "Latence"
         )
MSG_HASH(
         MENU_ENUM_LABEL_VALUE_INTERNAL_STORAGE_STATUS,
         "État du stockage interne"
         )
MSG_HASH(
         MENU_ENUM_LABEL_VALUE_JOYPAD_AUTOCONFIG_DIR,
         "Configuration automatique des touches"
         )
MSG_HASH(
         MENU_ENUM_LABEL_VALUE_JOYPAD_DRIVER,
         "Manettes"
         )
MSG_HASH(
         MENU_ENUM_LABEL_VALUE_LAKKA_SERVICES,
         "Services"
         )
MSG_HASH(
         MENU_ENUM_LABEL_VALUE_LANG_CHINESE_SIMPLIFIED,
         "Chinois (Simplifié)"
         )
MSG_HASH(
         MENU_ENUM_LABEL_VALUE_LANG_CHINESE_TRADITIONAL,
         "Chinois (Traditionnel)"
         )
MSG_HASH(
         MENU_ENUM_LABEL_VALUE_LANG_DUTCH,
         "Néerlandais"
         )
MSG_HASH(
         MENU_ENUM_LABEL_VALUE_LANG_ENGLISH,
         "Anglais"
         )
MSG_HASH(
         MENU_ENUM_LABEL_VALUE_LANG_ESPERANTO,
         "Espéranto"
         )
MSG_HASH(
         MENU_ENUM_LABEL_VALUE_LANG_FRENCH,
         "Français"
         )
MSG_HASH(
         MENU_ENUM_LABEL_VALUE_LANG_GERMAN,
         "Allemand"
         )
MSG_HASH(
         MENU_ENUM_LABEL_VALUE_LANG_ITALIAN,
         "Italien"
         )
MSG_HASH(
         MENU_ENUM_LABEL_VALUE_LANG_JAPANESE,
         "Japonais"
         )
MSG_HASH(
         MENU_ENUM_LABEL_VALUE_LANG_KOREAN,
         "Coréen"
         )
MSG_HASH(
         MENU_ENUM_LABEL_VALUE_LANG_POLISH,
         "Polonais"
         )
MSG_HASH(
         MENU_ENUM_LABEL_VALUE_LANG_PORTUGUESE_BRAZIL,
         "Portugais (Brésil)"
         )
MSG_HASH(
         MENU_ENUM_LABEL_VALUE_LANG_PORTUGUESE_PORTUGAL,
         "Portugais (Portugal)"
         )
MSG_HASH(
         MENU_ENUM_LABEL_VALUE_LANG_RUSSIAN,
         "Russe"
         )
MSG_HASH(
         MENU_ENUM_LABEL_VALUE_LANG_SPANISH,
         "Espagnol"
         )
MSG_HASH(
         MENU_ENUM_LABEL_VALUE_LANG_VIETNAMESE,
         "Vietnamien"
         )
MSG_HASH(
         MENU_ENUM_LABEL_VALUE_LANG_ARABIC,
         "Arabe"
         )
MSG_HASH(
         MENU_ENUM_LABEL_VALUE_LANG_GREEK,
         "Grec"
         )
MSG_HASH(
         MENU_ENUM_LABEL_VALUE_LANG_TURKISH,
         "Turc"
         )
MSG_HASH(
         MENU_ENUM_LABEL_VALUE_LEFT_ANALOG,
         "Analogique gauche"
         )
MSG_HASH(
         MENU_ENUM_LABEL_VALUE_LIBRETRO_DIR_PATH,
         "Cœurs"
         )
MSG_HASH(
         MENU_ENUM_LABEL_VALUE_LIBRETRO_INFO_PATH,
         "Infos des cœurs"
         )
MSG_HASH(
         MENU_ENUM_LABEL_VALUE_LIBRETRO_LOG_LEVEL,
         "Niveau de journalisation des cœurs"
         )
MSG_HASH(
         MENU_ENUM_LABEL_VALUE_LINEAR,
         "Linéaire"
         )
MSG_HASH(
         MENU_ENUM_LABEL_VALUE_LOAD_ARCHIVE,
         "Charger l'archive"
         )
MSG_HASH(
         MENU_ENUM_LABEL_VALUE_LOAD_CONTENT_HISTORY,
         "Charger l'élément récent"
         )
MSG_HASH(
         MENU_ENUM_LABEL_VALUE_LOAD_CONTENT_LIST,
         "Charger du contenu"
         )
MSG_HASH(
         MENU_ENUM_LABEL_VALUE_LOAD_STATE,
         "Charger une sauvegarde instantanée"
         )
MSG_HASH(
         MENU_ENUM_LABEL_VALUE_LOCATION_ALLOW,
         "Autoriser la géolocalisation"
         )
MSG_HASH(
         MENU_ENUM_LABEL_VALUE_LOCATION_DRIVER,
         "Géolocalisation"
         )
MSG_HASH(
         MENU_ENUM_LABEL_VALUE_LOGGING_SETTINGS,
         "Journalisation"
         )
MSG_HASH(
         MENU_ENUM_LABEL_VALUE_LOG_VERBOSITY,
         "Verbosité de la journalisation"
         )
MSG_HASH(
         MENU_ENUM_LABEL_VALUE_LOG_TO_FILE,
         "Journaliser vers un fichier"
         )
MSG_HASH(
         MENU_ENUM_SUBLABEL_LOG_TO_FILE,
         "Redirige les messages de la journalisation des évènements système vers un fichier. Requiert l'activation du réglage de 'Verbosité de la journalisation'."
         )
MSG_HASH(
         MENU_ENUM_LABEL_VALUE_LOG_TO_FILE_TIMESTAMP,
         "Fichiers de journalisation horodatés"
         )
MSG_HASH(
         MENU_ENUM_SUBLABEL_LOG_TO_FILE_TIMESTAMP,
         "Lors de la journalisation vers un fichier, redirige la sortie de chaque session RetroArch vers un nouveau fichier horodaté. Si désactivé, le journal est écrasé chaque fois que RetroArch est redémarré."
         )
MSG_HASH(
         MENU_ENUM_LABEL_VALUE_MAIN_MENU,
         "Menu principal"
         )
MSG_HASH(
         MENU_ENUM_LABEL_VALUE_MANAGEMENT,
         "Réglages de la base de données"
         )
MSG_HASH(
         MENU_ENUM_LABEL_VALUE_MATERIALUI_MENU_COLOR_THEME,
         "Couleur de thème du menu"
         )
MSG_HASH(
         MENU_ENUM_LABEL_VALUE_MATERIALUI_MENU_COLOR_THEME_BLUE,
         "Bleu"
         )
MSG_HASH(
         MENU_ENUM_LABEL_VALUE_MATERIALUI_MENU_COLOR_THEME_BLUE_GREY,
         "Bleu gris"
         )
MSG_HASH(
         MENU_ENUM_LABEL_VALUE_MATERIALUI_MENU_COLOR_THEME_DARK_BLUE,
         "Bleu sombre"
         )
MSG_HASH(
         MENU_ENUM_LABEL_VALUE_MATERIALUI_MENU_COLOR_THEME_GREEN,
         "Vert"
         )
MSG_HASH(
         MENU_ENUM_LABEL_VALUE_MATERIALUI_MENU_COLOR_THEME_NVIDIA_SHIELD,
         "Shield"
         )
MSG_HASH(
         MENU_ENUM_LABEL_VALUE_MATERIALUI_MENU_COLOR_THEME_RED,
         "Rouge"
         )
MSG_HASH(
         MENU_ENUM_LABEL_VALUE_MATERIALUI_MENU_COLOR_THEME_YELLOW,
         "Jaune"
         )
MSG_HASH(
         MENU_ENUM_LABEL_VALUE_MATERIALUI_MENU_FOOTER_OPACITY,
         "Opacité du pied de page"
         )
MSG_HASH(
         MENU_ENUM_LABEL_VALUE_MATERIALUI_MENU_HEADER_OPACITY,
         "Opacité de l'en-tête"
         )
MSG_HASH(
         MENU_ENUM_LABEL_VALUE_MENU_DRIVER,
         "Menu"
         )
MSG_HASH(
         MENU_ENUM_LABEL_VALUE_MENU_ENUM_THROTTLE_FRAMERATE,
         "Limiter les images/s dans le menu"
         )
MSG_HASH(
         MENU_ENUM_LABEL_VALUE_MENU_FILE_BROWSER_SETTINGS,
         "Réglages"
         )
MSG_HASH(
         MENU_ENUM_LABEL_VALUE_MENU_LINEAR_FILTER,
         "Filtre linéaire dans le menu"
         )
MSG_HASH(
         MENU_ENUM_SUBLABEL_MENU_LINEAR_FILTER,
         "Ajoute un léger flou au menu pour atténuer le contour des pixels bruts."
         )
MSG_HASH(
         MENU_ENUM_LABEL_VALUE_MENU_HORIZONTAL_ANIMATION,
         "Animation horizontale"
         )
MSG_HASH(
         MENU_ENUM_LABEL_VALUE_MENU_SETTINGS,
         "Apparence"
         )
MSG_HASH(
         MENU_ENUM_LABEL_VALUE_MENU_WALLPAPER,
         "Arrière-plan"
         )
MSG_HASH(
         MENU_ENUM_LABEL_VALUE_MENU_WALLPAPER_OPACITY,
         "Opacité de l'arrière-plan"
         )
MSG_HASH(
         MENU_ENUM_LABEL_VALUE_MISSING,
         "Manquant"
         )
MSG_HASH(
         MENU_ENUM_LABEL_VALUE_MORE,
         "..."
         )
MSG_HASH(
         MENU_ENUM_LABEL_VALUE_MOUSE_ENABLE,
         "Prise en charge de la souris"
         )
MSG_HASH(
         MENU_ENUM_LABEL_VALUE_MULTIMEDIA_SETTINGS,
         "Multimédia"
         )
MSG_HASH(
         MENU_ENUM_LABEL_VALUE_MUSIC_TAB,
         "Musique"
         )
MSG_HASH(
         MENU_ENUM_LABEL_VALUE_NAVIGATION_BROWSER_FILTER_SUPPORTED_EXTENSIONS_ENABLE,
         "Filtrer les extension inconnues"
         )
MSG_HASH(
         MENU_ENUM_LABEL_VALUE_NAVIGATION_WRAPAROUND,
         "Saut-retour dans les menus"
         )
MSG_HASH(
         MENU_ENUM_LABEL_VALUE_NEAREST,
         "Au plus proche"
         )
MSG_HASH(
         MENU_ENUM_LABEL_VALUE_NETPLAY,
         "Jeu en réseau"
         )
MSG_HASH(
         MENU_ENUM_LABEL_VALUE_NETPLAY_ALLOW_SLAVES,
         "Autoriser les clients en mode passif"
         )
MSG_HASH(
         MENU_ENUM_LABEL_VALUE_NETPLAY_CHECK_FRAMES,
         "Vérifier la latence par image du jeu en réseau"
         )
MSG_HASH(
         MENU_ENUM_LABEL_VALUE_NETPLAY_INPUT_LATENCY_FRAMES_MIN,
         "Latence d'entrées minimale"
         )
MSG_HASH(
         MENU_ENUM_LABEL_VALUE_NETPLAY_INPUT_LATENCY_FRAMES_RANGE,
         "Intervalle de latence d'entrées"
         )
MSG_HASH(
         MENU_ENUM_LABEL_VALUE_NETPLAY_DELAY_FRAMES,
         "Retarder les images du jeu en réseau"
         )
MSG_HASH(
         MENU_ENUM_LABEL_VALUE_NETPLAY_DISCONNECT,
         "Se déconnecter de l'hôte de jeu en réseau"
         )
MSG_HASH(
         MENU_ENUM_LABEL_VALUE_NETPLAY_ENABLE,
         "Jeu en réseau"
         )
MSG_HASH(
         MENU_ENUM_LABEL_VALUE_NETPLAY_ENABLE_CLIENT,
         "Se connecter à l'hôte de jeu en réseau"
         )
MSG_HASH(
         MENU_ENUM_LABEL_VALUE_NETPLAY_ENABLE_HOST,
         "Commencer à héberger le jeu en réseau"
         )
MSG_HASH(
         MENU_ENUM_LABEL_VALUE_NETPLAY_DISABLE_HOST,
         "Arrêter l'hébergement de jeu en réseau"
         )
MSG_HASH(
         MENU_ENUM_LABEL_VALUE_NETPLAY_IP_ADDRESS,
         "Adresse du serveur"
         )
MSG_HASH(
         MENU_ENUM_LABEL_VALUE_NETPLAY_LAN_SCAN_SETTINGS,
         "Analyser le réseau local"
         )
MSG_HASH(
         MENU_ENUM_LABEL_VALUE_NETPLAY_MODE,
         "Client de jeu en réseau"
         )
MSG_HASH(
         MENU_ENUM_LABEL_VALUE_NETPLAY_NICKNAME,
         "Pseudo"
         )
MSG_HASH(
         MENU_ENUM_LABEL_VALUE_NETPLAY_PASSWORD,
         "Mot de passe du serveur"
         )
MSG_HASH(
         MENU_ENUM_LABEL_VALUE_NETPLAY_PUBLIC_ANNOUNCE,
         "Annoncer le jeu en réseau publiquement"
         )
MSG_HASH(
         MENU_ENUM_LABEL_VALUE_NETPLAY_REQUEST_DEVICE_I,
         "Demander le périphérique %u"
         )
MSG_HASH(
         MENU_ENUM_LABEL_VALUE_NETPLAY_REQUIRE_SLAVES,
         "Interdire les clients non passifs"
         )
MSG_HASH(
         MENU_ENUM_LABEL_VALUE_NETPLAY_SETTINGS,
         "Réglages de jeu en réseau"
         )
MSG_HASH(
         MENU_ENUM_LABEL_VALUE_NETPLAY_SHARE_ANALOG,
         "Partage des entrées analogiques"
         )
MSG_HASH(
         MENU_ENUM_LABEL_VALUE_NETPLAY_SHARE_ANALOG_MAX,
         "Maximum"
         )
MSG_HASH(
         MENU_ENUM_LABEL_VALUE_NETPLAY_SHARE_ANALOG_AVERAGE,
         "Moyenne"
         )
MSG_HASH(
         MENU_ENUM_LABEL_VALUE_NETPLAY_SHARE_DIGITAL,
         "Partage des entrées numériques"
         )
MSG_HASH(
         MENU_ENUM_LABEL_VALUE_NETPLAY_SHARE_DIGITAL_OR,
         "Partager"
         )
MSG_HASH(
         MENU_ENUM_LABEL_VALUE_NETPLAY_SHARE_DIGITAL_XOR,
         "Saisir"
         )
MSG_HASH(
         MENU_ENUM_LABEL_VALUE_NETPLAY_SHARE_DIGITAL_VOTE,
         "Voter"
         )
MSG_HASH(
         MENU_ENUM_LABEL_VALUE_NETPLAY_SHARE_NONE,
         "Ne pas partager"
         )
MSG_HASH(
         MENU_ENUM_LABEL_VALUE_NETPLAY_SHARE_NO_PREFERENCE,
         "Pas de préférence"
         )
MSG_HASH(
         MENU_ENUM_LABEL_VALUE_NETPLAY_START_AS_SPECTATOR,
         "Mode spectateur de jeu en réseau"
         )
MSG_HASH(
         MENU_ENUM_LABEL_VALUE_NETPLAY_STATELESS_MODE,
         "Mode sans état de jeu en réseau"
         )
MSG_HASH(
         MENU_ENUM_LABEL_VALUE_NETPLAY_SPECTATE_PASSWORD,
         "Mot de passe du serveur pour les spectateurs"
         )
MSG_HASH(
         MENU_ENUM_LABEL_VALUE_NETPLAY_SPECTATOR_MODE_ENABLE,
         "Spectateur de jeu en réseau"
         )
MSG_HASH(
         MENU_ENUM_LABEL_VALUE_NETPLAY_TCP_UDP_PORT,
         "Port TCP du jeu en réseau"
         )
MSG_HASH(
         MENU_ENUM_LABEL_VALUE_NETPLAY_NAT_TRAVERSAL,
         "Traversée du NAT pour le jeu en réseau"
         )
MSG_HASH(
         MENU_ENUM_LABEL_VALUE_NETWORK_CMD_ENABLE,
         "Commandes réseau"
         )
MSG_HASH(
         MENU_ENUM_LABEL_VALUE_NETWORK_CMD_PORT,
         "Port des commandes réseau"
         )
MSG_HASH(
         MENU_ENUM_LABEL_VALUE_NETWORK_INFORMATION,
         "Informations réseau"
         )
MSG_HASH(
         MENU_ENUM_LABEL_VALUE_NETWORK_REMOTE_ENABLE,
         "Manette en réseau"
         )
MSG_HASH(
         MENU_ENUM_LABEL_VALUE_NETWORK_REMOTE_PORT,
         "Port de base de la manette en réseau"
         )
MSG_HASH(
         MENU_ENUM_LABEL_VALUE_NETWORK_SETTINGS,
         "Réseau"
         )
MSG_HASH(
         MENU_ENUM_LABEL_VALUE_NO,
         "Non"
         )
MSG_HASH(
         MENU_ENUM_LABEL_VALUE_NONE,
         "Aucun(e)"
         )
MSG_HASH(
         MENU_ENUM_LABEL_VALUE_NOT_AVAILABLE,
         "Indisponible"
         )
MSG_HASH(
         MENU_ENUM_LABEL_VALUE_NO_ACHIEVEMENTS_TO_DISPLAY,
         "Aucun succès à afficher."
         )
MSG_HASH(
         MENU_ENUM_LABEL_VALUE_NO_CORE,
         "Pas de cœur"
         )
MSG_HASH(
         MENU_ENUM_LABEL_VALUE_NO_CORES_AVAILABLE,
         "Pas de cœurs disponibles."
         )
MSG_HASH(
         MENU_ENUM_LABEL_VALUE_NO_CORE_INFORMATION_AVAILABLE,
         "Pas d'informations de cœur disponibles."
         )
MSG_HASH(
         MENU_ENUM_LABEL_VALUE_NO_CORE_OPTIONS_AVAILABLE,
         "Pas d'options de cœur disponibles."
         )
MSG_HASH(
         MENU_ENUM_LABEL_VALUE_NO_ENTRIES_TO_DISPLAY,
         "Pas d'entrées à afficher."
         )
MSG_HASH(
         MENU_ENUM_LABEL_VALUE_NO_HISTORY_AVAILABLE,
         "Pas d'historique disponible."
         )
MSG_HASH(
         MENU_ENUM_LABEL_VALUE_NO_INFORMATION_AVAILABLE,
         "Pas d'information disponible."
         )
MSG_HASH(
         MENU_ENUM_LABEL_VALUE_NO_ITEMS,
         "Aucun élément."
         )
MSG_HASH(
         MENU_ENUM_LABEL_VALUE_NO_NETPLAY_HOSTS_FOUND,
         "Aucun hôte de jeu en réseau trouvé."
         )
MSG_HASH(
         MENU_ENUM_LABEL_VALUE_NO_NETWORKS_FOUND,
         "Aucun réseau trouvé."
         )
MSG_HASH(
         MENU_ENUM_LABEL_VALUE_NO_PERFORMANCE_COUNTERS,
         "Pas de compteurs de performance."
         )
MSG_HASH(
         MENU_ENUM_LABEL_VALUE_NO_PLAYLISTS,
         "Pas de listes de lecture."
         )
MSG_HASH(
         MENU_ENUM_LABEL_VALUE_NO_PLAYLIST_ENTRIES_AVAILABLE,
         "Liste de lecture vide."
         )
MSG_HASH(
         MENU_ENUM_LABEL_VALUE_NO_SETTINGS_FOUND,
         "Pas de réglages trouvés."
         )
MSG_HASH(
         MENU_ENUM_LABEL_VALUE_NO_SHADER_PARAMETERS,
         "Aucuns paramètres de shader."
         )
MSG_HASH(
         MENU_ENUM_LABEL_VALUE_OFF,
         "Désactivé"
         )
MSG_HASH(
         MENU_ENUM_LABEL_VALUE_ON,
         "Activé"
         )
MSG_HASH(
         MENU_ENUM_LABEL_VALUE_ONLINE,
         "En ligne"
         )
MSG_HASH(
         MENU_ENUM_LABEL_VALUE_ONLINE_UPDATER,
         "Mise à jour en ligne"
         )
MSG_HASH(
         MENU_ENUM_LABEL_VALUE_ONSCREEN_DISPLAY_SETTINGS,
         "Affichage à l'écran"
         )
MSG_HASH(
         MENU_ENUM_LABEL_VALUE_ONSCREEN_OVERLAY_SETTINGS,
         "Surimpressions à l'écran"
         )
MSG_HASH(
         MENU_ENUM_SUBLABEL_ONSCREEN_OVERLAY_SETTINGS,
         "Ajuste les cadres d'images et les touches à l'écran"
         )
MSG_HASH(
         MENU_ENUM_LABEL_VALUE_ONSCREEN_NOTIFICATIONS_SETTINGS,
         "Notifications à l'écran"
         )
MSG_HASH(
         MENU_ENUM_SUBLABEL_ONSCREEN_NOTIFICATIONS_SETTINGS,
         "Ajuste les notifications à l'écran"
         )
MSG_HASH(
         MENU_ENUM_LABEL_VALUE_OPEN_ARCHIVE,
         "Parcourir l'archive"
         )
MSG_HASH(
         MENU_ENUM_LABEL_VALUE_OPTIONAL,
         "Optionnel"
         )
MSG_HASH(
         MENU_ENUM_LABEL_VALUE_OVERLAY,
         "Surimpression à l'écran"
         )
MSG_HASH(
         MENU_ENUM_LABEL_VALUE_OVERLAY_AUTOLOAD_PREFERRED,
         "Charger automatiquement la surimpression préférée"
         )
MSG_HASH(
         MENU_ENUM_LABEL_VALUE_OVERLAY_DIRECTORY,
         "Surimpressions à l'écran"
         )
MSG_HASH(
         MENU_ENUM_LABEL_VALUE_OVERLAY_OPACITY,
         "Opacité de la surimpression"
         )
MSG_HASH(
         MENU_ENUM_LABEL_VALUE_OVERLAY_PRESET,
         "Préréglages de surimpression"
         )
MSG_HASH(
         MENU_ENUM_LABEL_VALUE_OVERLAY_SCALE,
         "Échelle de la surimpression"
         )
MSG_HASH(
         MENU_ENUM_LABEL_VALUE_OVERLAY_SETTINGS,
         "Surimpression à l'écran"
         )
MSG_HASH(
         MENU_ENUM_LABEL_VALUE_PAL60_ENABLE,
         "Utiliser le mode PAL60"
         )
MSG_HASH(
         MENU_ENUM_LABEL_VALUE_PARENT_DIRECTORY,
         "Dossier parent"
         )
MSG_HASH(
         MENU_ENUM_LABEL_VALUE_FILE_BROWSER_OPEN_UWP_PERMISSIONS,
         "Activer l'accès aux fichiers externes"
         )
MSG_HASH(
         MENU_ENUM_SUBLABEL_FILE_BROWSER_OPEN_UWP_PERMISSIONS,
         "Ouvrir les réglages d'autorisations d'accès aux fichiers de Windows"
         )
MSG_HASH(
         MENU_ENUM_LABEL_VALUE_FILE_BROWSER_OPEN_PICKER,
         "Ouvrir..."
         )
MSG_HASH(
         MENU_ENUM_SUBLABEL_FILE_BROWSER_OPEN_PICKER,
         "Ouvrir un autre dossier à l'aide du sélecteur de fichiers système"
         )
MSG_HASH(
         MENU_ENUM_LABEL_VALUE_PAUSE_LIBRETRO,
         "Mettre en pause quand le menu est activé"
         )
MSG_HASH(
         MENU_ENUM_LABEL_VALUE_PAUSE_NONACTIVE,
         "Ne pas fonctionner en arrière-plan"
         )
MSG_HASH(
         MENU_ENUM_LABEL_VALUE_PERFCNT_ENABLE,
         "Compteurs de performance"
         )
MSG_HASH(
         MENU_ENUM_LABEL_VALUE_PLAYLISTS_TAB,
         "Listes de lecture"
         )
MSG_HASH(
         MENU_ENUM_LABEL_VALUE_PLAYLIST_DIRECTORY,
         "Listes de lecture"
         )
MSG_HASH(
         MENU_ENUM_LABEL_VALUE_PLAYLIST_SETTINGS,
         "Listes de lecture"
         )
MSG_HASH(
         MENU_ENUM_LABEL_VALUE_POINTER_ENABLE,
         "Prise en charge du tactile"
         )
MSG_HASH(
         MENU_ENUM_LABEL_VALUE_PORT,
         "Port"
         )
MSG_HASH(
         MENU_ENUM_LABEL_VALUE_PRESENT,
         "Présent"
         )
MSG_HASH(
         MENU_ENUM_LABEL_VALUE_PRIVACY_SETTINGS,
         "Confidentialité"
         )
MSG_HASH(
         MENU_ENUM_LABEL_VALUE_MIDI_SETTINGS,
         "MIDI"
         )
#ifdef HAVE_LAKKA
MSG_HASH(
         MENU_ENUM_LABEL_VALUE_QUIT_RETROARCH,
         "Redémarrer RetroArch"
         )
#else
MSG_HASH(
         MENU_ENUM_LABEL_VALUE_QUIT_RETROARCH,
         "Quitter RetroArch"
         )
#endif
MSG_HASH(
         MENU_ENUM_LABEL_VALUE_RDB_ENTRY_ANALOG,
         "Analogique pris en charge"
         )
MSG_HASH(
         MENU_ENUM_LABEL_VALUE_RDB_ENTRY_BBFC_RATING,
         "Classification BBFC"
         )
MSG_HASH(
         MENU_ENUM_LABEL_VALUE_RDB_ENTRY_CERO_RATING,
         "Classification CERO"
         )
MSG_HASH(
         MENU_ENUM_LABEL_VALUE_RDB_ENTRY_COOP,
         "Coopératif pris en charge"
         )
MSG_HASH(
         MENU_ENUM_LABEL_VALUE_RDB_ENTRY_CRC32,
         "CRC32"
         )
MSG_HASH(
         MENU_ENUM_LABEL_VALUE_RDB_ENTRY_DESCRIPTION,
         "Description"
         )
MSG_HASH(
         MENU_ENUM_LABEL_VALUE_RDB_ENTRY_DEVELOPER,
         "Développeur"
         )
MSG_HASH(
         MENU_ENUM_LABEL_VALUE_RDB_ENTRY_EDGE_MAGAZINE_ISSUE,
         "Numéro du magazine Edge"
         )
MSG_HASH(
         MENU_ENUM_LABEL_VALUE_RDB_ENTRY_EDGE_MAGAZINE_RATING,
         "Classification du magazine Edge"
         )
MSG_HASH(
         MENU_ENUM_LABEL_VALUE_RDB_ENTRY_EDGE_MAGAZINE_REVIEW,
         "Critique du magazine Edge"
         )
MSG_HASH(
         MENU_ENUM_LABEL_VALUE_RDB_ENTRY_ELSPA_RATING,
         "Classification ELSPA"
         )
MSG_HASH(
         MENU_ENUM_LABEL_VALUE_RDB_ENTRY_ENHANCEMENT_HW,
         "Matériel d'amélioration"
         )
MSG_HASH(
         MENU_ENUM_LABEL_VALUE_RDB_ENTRY_ESRB_RATING,
         "Classification ESRB"
         )
MSG_HASH(
         MENU_ENUM_LABEL_VALUE_RDB_ENTRY_FAMITSU_MAGAZINE_RATING,
         "Classification du magazine Famitsu"
         )
MSG_HASH(
         MENU_ENUM_LABEL_VALUE_RDB_ENTRY_FRANCHISE,
         "Franchise"
         )
MSG_HASH(
         MENU_ENUM_LABEL_VALUE_RDB_ENTRY_GENRE,
         "Genre"
         )
MSG_HASH(
         MENU_ENUM_LABEL_VALUE_RDB_ENTRY_MD5,
         "MD5"
         )
MSG_HASH(
         MENU_ENUM_LABEL_VALUE_RDB_ENTRY_NAME,
         "Nom"
         )
MSG_HASH(
         MENU_ENUM_LABEL_VALUE_RDB_ENTRY_ORIGIN,
         "Origine"
         )
MSG_HASH(
         MENU_ENUM_LABEL_VALUE_RDB_ENTRY_PEGI_RATING,
         "Classification PEGI"
         )
MSG_HASH(
         MENU_ENUM_LABEL_VALUE_RDB_ENTRY_PUBLISHER,
         "Éditeur"
         )
MSG_HASH(
         MENU_ENUM_LABEL_VALUE_RDB_ENTRY_RELEASE_MONTH,
         "Mois de sortie"
         )
MSG_HASH(
         MENU_ENUM_LABEL_VALUE_RDB_ENTRY_RELEASE_YEAR,
         "Année de sortie"
         )
MSG_HASH(
         MENU_ENUM_LABEL_VALUE_RDB_ENTRY_RUMBLE,
         "Vibration prise en charge"
         )
MSG_HASH(
         MENU_ENUM_LABEL_VALUE_RDB_ENTRY_SERIAL,
         "Numéro de série"
         )
MSG_HASH(
         MENU_ENUM_LABEL_VALUE_RDB_ENTRY_SHA1,
         "SHA1"
         )
MSG_HASH(
         MENU_ENUM_LABEL_VALUE_RDB_ENTRY_START_CONTENT,
         "Démarrer le contenu"
         )
MSG_HASH(
         MENU_ENUM_LABEL_VALUE_RDB_ENTRY_TGDB_RATING,
         "Classification TGDB"
         )
#ifdef HAVE_LAKKA_SWITCH
MSG_HASH(
         MENU_ENUM_LABEL_VALUE_REBOOT,
         "Redémarrer en mode RCM"
         )
#else
MSG_HASH(
         MENU_ENUM_LABEL_VALUE_REBOOT,
         "Redémarrer"
         )
#endif
MSG_HASH(
         MENU_ENUM_LABEL_VALUE_RECORDING_CONFIG_DIRECTORY,
         "Configuration d'enregistrement"
         )
MSG_HASH(
         MENU_ENUM_LABEL_VALUE_RECORDING_OUTPUT_DIRECTORY,
         "Dossier d'enregistrement"
         )
MSG_HASH(
         MENU_ENUM_LABEL_VALUE_RECORDING_SETTINGS,
         "Enregistrement"
         )
MSG_HASH(
         MENU_ENUM_LABEL_VALUE_RECORD_CONFIG,
         "Configuration d'enregistrement personnalisée"
         )
MSG_HASH(
         MENU_ENUM_LABEL_VALUE_STREAM_CONFIG,
         "Configuration de diffusion personnalisée"
         )
MSG_HASH(
         MENU_ENUM_LABEL_VALUE_RECORD_DRIVER,
         "Enregistrement"
         )
MSG_HASH(
         MENU_ENUM_LABEL_VALUE_MIDI_DRIVER,
         "MIDI"
         )
MSG_HASH(
         MENU_ENUM_LABEL_VALUE_RECORD_ENABLE,
         "Prise en charge de l'enregistrement"
         )
MSG_HASH(
         MENU_ENUM_LABEL_VALUE_RECORD_PATH,
         "Sauvegarder l'enregistrement sous..."
         )
MSG_HASH(
         MENU_ENUM_LABEL_VALUE_RECORD_USE_OUTPUT_DIRECTORY,
         "Sauvegarder les enregistrement dans le dossier de sortie"
         )
MSG_HASH(
         MENU_ENUM_LABEL_VALUE_REMAP_FILE,
         "Fichier de remappage"
         )
MSG_HASH(
         MENU_ENUM_LABEL_VALUE_REMAP_FILE_LOAD,
         "Charger un fichier de remappage"
         )
MSG_HASH(
         MENU_ENUM_LABEL_VALUE_REMAP_FILE_SAVE_CORE,
         "Sauvegarder un fichier de rempappage pour le cœur"
         )
MSG_HASH(
         MENU_ENUM_LABEL_VALUE_REMAP_FILE_SAVE_CONTENT_DIR,
         "Sauvegarder un fichier de rempappage pour le dossier"
         )
MSG_HASH(
         MENU_ENUM_LABEL_VALUE_REMAP_FILE_SAVE_GAME,
         "Sauvegarder un fichier de rempappage pour le jeu"
         )
MSG_HASH(
         MENU_ENUM_LABEL_VALUE_REMAP_FILE_REMOVE_CORE,
         "Supprimer le fichier de rempappage pour le cœur"
         )
MSG_HASH(
         MENU_ENUM_LABEL_VALUE_REMAP_FILE_REMOVE_GAME,
         "Supprimer le fichier de rempappage pour le jeu"
         )
MSG_HASH(
         MENU_ENUM_LABEL_VALUE_REMAP_FILE_REMOVE_CONTENT_DIR,
         "Supprimer le fichier de rempappage pour le dossier"
         )
MSG_HASH(
         MENU_ENUM_LABEL_VALUE_REQUIRED,
         "Requis"
         )
MSG_HASH(
         MENU_ENUM_LABEL_VALUE_RESTART_CONTENT,
         "Redémarrer"
         )
MSG_HASH(
         MENU_ENUM_LABEL_VALUE_RESTART_RETROARCH,
         "Redémarrer RetroArch"
         )
MSG_HASH(
         MENU_ENUM_LABEL_VALUE_RESUME,
         "Reprendre"
         )
MSG_HASH(
         MENU_ENUM_LABEL_VALUE_RESUME_CONTENT,
         "Reprendre"
         )
MSG_HASH(
         MENU_ENUM_LABEL_VALUE_RETROKEYBOARD,
         "RetroClavier"
         )
MSG_HASH(
         MENU_ENUM_LABEL_VALUE_RETROPAD,
         "RetroManette"
         )
MSG_HASH(
         MENU_ENUM_LABEL_VALUE_RETROPAD_WITH_ANALOG,
         "RetroManette analogique"
         )
MSG_HASH(
         MENU_ENUM_LABEL_VALUE_RETRO_ACHIEVEMENTS_SETTINGS,
         "Succès"
         )
MSG_HASH(
         MENU_ENUM_LABEL_VALUE_REWIND_ENABLE,
         "Prise en charge du rembobinage"
         )
MSG_HASH(
         MENU_ENUM_LABEL_VALUE_CHEAT_APPLY_AFTER_TOGGLE,
         "Appliquer après l'activation"
         )
MSG_HASH(
         MENU_ENUM_LABEL_VALUE_CHEAT_APPLY_AFTER_LOAD,
         "Appliquer automatiquement les cheats pendant le chargement du jeu"
         )
MSG_HASH(
         MENU_ENUM_LABEL_VALUE_REWIND_GRANULARITY,
         "Précision du rembobinage"
         )
MSG_HASH(
         MENU_ENUM_LABEL_VALUE_REWIND_BUFFER_SIZE,
         "Taille de la mémoire tampon de rembobinage (Mo)"
         )
MSG_HASH(
         MENU_ENUM_LABEL_VALUE_REWIND_BUFFER_SIZE_STEP,
         "Étapes pour l'ajustement de la taille de la mémoire tampon de rembobinage (Mo)"
         )
MSG_HASH(
         MENU_ENUM_LABEL_VALUE_REWIND_SETTINGS,
         "Rembobinage"
         )
MSG_HASH(
         MENU_ENUM_LABEL_VALUE_CHEAT_SETTINGS,
         "Réglages des cheats"
         )
MSG_HASH(
         MENU_ENUM_LABEL_VALUE_CHEAT_DETAILS_SETTINGS,
         "Détails des cheats"
         )
MSG_HASH(
         MENU_ENUM_LABEL_VALUE_CHEAT_SEARCH_SETTINGS,
         "Démarrer ou reprendre la recherche de cheat"
         )
MSG_HASH(
         MENU_ENUM_LABEL_VALUE_RGUI_BROWSER_DIRECTORY,
         "Navigateur de fichiers"
         )
MSG_HASH(
         MENU_ENUM_LABEL_VALUE_RGUI_CONFIG_DIRECTORY,
         "Configuration"
         )
MSG_HASH(
         MENU_ENUM_LABEL_VALUE_RGUI_SHOW_START_SCREEN,
         "Afficher l'écran de démarrage"
         )
MSG_HASH(
         MENU_ENUM_LABEL_VALUE_RIGHT_ANALOG,
         "Analogique droite"
         )
MSG_HASH(
         MENU_ENUM_LABEL_VALUE_ADD_TO_FAVORITES,
         "Ajouter aux favoris"
         )
MSG_HASH(
         MENU_ENUM_LABEL_VALUE_ADD_TO_FAVORITES_PLAYLIST,
         "Ajouter aux favoris"
         )
MSG_HASH(
         MENU_ENUM_LABEL_VALUE_RESET_CORE_ASSOCIATION,
         "Réinitialiser l'association au cœur"
         )
MSG_HASH(
         MENU_ENUM_LABEL_VALUE_RUN,
         "Lancer"
         )
MSG_HASH(
         MENU_ENUM_LABEL_VALUE_RUN_MUSIC,
         "Lancer"
         )
MSG_HASH(
         MENU_ENUM_LABEL_VALUE_SAMBA_ENABLE,
         "SAMBA"
         )
MSG_HASH(
         MENU_ENUM_LABEL_VALUE_SAVEFILE_DIRECTORY,
         "Fichiers de sauvegarde"
         )
MSG_HASH(
         MENU_ENUM_LABEL_VALUE_SAVESTATE_AUTO_INDEX,
         "Numéroter automatiquement les sauvegardes instantanées"
         )
MSG_HASH(
         MENU_ENUM_LABEL_VALUE_SAVESTATE_AUTO_LOAD,
         "Charger automatiquement les sauvegardes instantanées"
         )
MSG_HASH(
         MENU_ENUM_LABEL_VALUE_SAVESTATE_AUTO_SAVE,
         "Sauvegardes instantanées automatiques"
         )
MSG_HASH(
         MENU_ENUM_LABEL_VALUE_SAVESTATE_DIRECTORY,
         "Sauvegardes instantanées"
         )
MSG_HASH(
         MENU_ENUM_LABEL_VALUE_SAVESTATE_THUMBNAIL_ENABLE,
         "Miniatures pour les sauvegardes instantanées"
         )
MSG_HASH(
         MENU_ENUM_LABEL_VALUE_SAVE_CURRENT_CONFIG,
         "Sauvegarder la configuration actuelle"
         )
MSG_HASH(
         MENU_ENUM_LABEL_VALUE_SAVE_CURRENT_CONFIG_OVERRIDE_CORE,
         "Sauvegarder le remplacement de configuration pour le cœur"
         )
MSG_HASH(
         MENU_ENUM_LABEL_VALUE_SAVE_CURRENT_CONFIG_OVERRIDE_CONTENT_DIR,
         "Sauvegarder le remplacement de configuration pour le dossier"
         )
MSG_HASH(
         MENU_ENUM_LABEL_VALUE_SAVE_CURRENT_CONFIG_OVERRIDE_GAME,
         "Sauvegarder le remplacement de configuration pour le jeu"
         )
MSG_HASH(
         MENU_ENUM_LABEL_VALUE_SAVE_NEW_CONFIG,
         "Sauvegarder une nouvelle configuration"
         )
MSG_HASH(
         MENU_ENUM_LABEL_VALUE_SAVE_STATE,
         "Sauvegarde instantanée"
         )
MSG_HASH(
         MENU_ENUM_LABEL_VALUE_SAVING_SETTINGS,
         "Sauvegarde"
         )
MSG_HASH(
         MENU_ENUM_LABEL_VALUE_SCAN_DIRECTORY,
         "Analyser un dossier"
         )
MSG_HASH(
         MENU_ENUM_LABEL_VALUE_SCAN_FILE,
         "Analyser un fichier"
         )
MSG_HASH(
         MENU_ENUM_LABEL_VALUE_SCAN_THIS_DIRECTORY,
         "<Analyser ce dossier>"
         )
MSG_HASH(
         MENU_ENUM_LABEL_VALUE_SCREENSHOT_DIRECTORY,
         "Captures d'écran"
         )
MSG_HASH(
         MENU_ENUM_LABEL_VALUE_SCREEN_RESOLUTION,
         "Résolution de l'écran"
         )
MSG_HASH(
         MENU_ENUM_LABEL_VALUE_SEARCH,
         "Recherche"
         )
MSG_HASH(
         MENU_ENUM_LABEL_VALUE_SECONDS,
         "secondes"
         )
MSG_HASH(
         MENU_ENUM_LABEL_VALUE_SETTINGS,
         "Réglages"
         )
MSG_HASH(
         MENU_ENUM_LABEL_VALUE_SETTINGS_TAB,
         "Réglages"
         )
MSG_HASH(
         MENU_ENUM_LABEL_VALUE_SHADER,
         "Shader"
         )
MSG_HASH(
         MENU_ENUM_LABEL_VALUE_SHADER_APPLY_CHANGES,
         "Appliquer les changements"
         )
MSG_HASH(
         MENU_ENUM_LABEL_VALUE_SHADER_OPTIONS,
         "Shaders"
         )
MSG_HASH(
         MENU_ENUM_LABEL_VALUE_SHADER_PIPELINE_RIBBON,
         "Ruban"
         )
MSG_HASH(
         MENU_ENUM_LABEL_VALUE_SHADER_PIPELINE_RIBBON_SIMPLIFIED,
         "Ruban (simplifié)"
         )
MSG_HASH(
         MENU_ENUM_LABEL_VALUE_SHADER_PIPELINE_SIMPLE_SNOW,
         "Neige simple"
         )
MSG_HASH(
         MENU_ENUM_LABEL_VALUE_SHADER_PIPELINE_SNOW,
         "Neige"
         )
MSG_HASH(
         MENU_ENUM_LABEL_VALUE_SHOW_ADVANCED_SETTINGS,
         "Afficher les réglages avancés"
         )
MSG_HASH(
         MENU_ENUM_LABEL_VALUE_SHOW_HIDDEN_FILES,
         "Afficher les fichiers et dossiers cachés"
         )
MSG_HASH(
         MENU_ENUM_LABEL_VALUE_SHUTDOWN,
         "Éteindre"
         )
MSG_HASH(
         MENU_ENUM_LABEL_VALUE_SLOWMOTION_RATIO,
         "Taux de ralentissement maximal"
         )
MSG_HASH(
         MENU_ENUM_LABEL_VALUE_RUN_AHEAD_ENABLED,
         "Exécuter en avance pour réduire la latence"
         )
MSG_HASH(
         MENU_ENUM_LABEL_VALUE_RUN_AHEAD_FRAMES,
         "Nombre d'images à éxecuter en avance"
         )
MSG_HASH(
         MENU_ENUM_LABEL_VALUE_RUN_AHEAD_SECONDARY_INSTANCE,
         "Utiliser une instance secondaire pour l'exécution en avance"
         )
MSG_HASH(
         MENU_ENUM_LABEL_VALUE_RUN_AHEAD_HIDE_WARNINGS,
         "Masquer les avertissements pour l'exécution en avance"
         )
MSG_HASH(
         MENU_ENUM_LABEL_VALUE_SORT_SAVEFILES_ENABLE,
         "Classer les sauvegardes par dossier"
         )
MSG_HASH(
         MENU_ENUM_LABEL_VALUE_SORT_SAVESTATES_ENABLE,
         "Classer les sauvegardes instantanées par dossier"
         )
MSG_HASH(
         MENU_ENUM_LABEL_VALUE_SAVESTATES_IN_CONTENT_DIR_ENABLE,
         "Enregistrer les sauvegardes instantanées dans le dossier du contenu"
         )
MSG_HASH(
         MENU_ENUM_LABEL_VALUE_SAVEFILES_IN_CONTENT_DIR_ENABLE,
         "Enregistrer les sauvegardes dans le dossier du contenu"
         )
MSG_HASH(
         MENU_ENUM_LABEL_VALUE_SYSTEMFILES_IN_CONTENT_DIR_ENABLE,
         "Fichiers système dans le dossier du contenu"
         )
MSG_HASH(
         MENU_ENUM_LABEL_VALUE_SCREENSHOTS_IN_CONTENT_DIR_ENABLE,
         "Enregistrer les captures d'écran dans le dossier du contenu"
         )
MSG_HASH(
         MENU_ENUM_LABEL_VALUE_SSH_ENABLE,
         "SSH"
         )
MSG_HASH(
         MENU_ENUM_LABEL_VALUE_START_CORE,
         "Démarrer le cœur"
         )
MSG_HASH(
         MENU_ENUM_LABEL_VALUE_START_NET_RETROPAD,
         "Démarrer la RetroManette à distance"
         )
MSG_HASH(
         MENU_ENUM_LABEL_VALUE_START_VIDEO_PROCESSOR,
         "Démarrer le processeur vidéo"
         )
MSG_HASH(
         MENU_ENUM_LABEL_VALUE_STATE_SLOT,
         "Emplacement de la sauvegarde instantanée"
         )
MSG_HASH(
         MENU_ENUM_LABEL_VALUE_STATUS,
         "Statut"
         )
MSG_HASH(
         MENU_ENUM_LABEL_VALUE_STDIN_CMD_ENABLE,
         "Commandes stdin"
         )
MSG_HASH(
         MENU_ENUM_LABEL_VALUE_SUPPORTED_CORES,
         "Cœurs suggérés"
         )
MSG_HASH(
         MENU_ENUM_LABEL_VALUE_SUSPEND_SCREENSAVER_ENABLE,
         "Suspendre l'économiseur d'écran"
         )
MSG_HASH(
         MENU_ENUM_LABEL_VALUE_SYSTEM_BGM_ENABLE,
         "Musique de fond système"
         )
MSG_HASH(
         MENU_ENUM_LABEL_VALUE_SYSTEM_DIRECTORY,
         "Système/BIOS"
         )
MSG_HASH(
         MENU_ENUM_LABEL_VALUE_SYSTEM_INFORMATION,
         "Informations système"
         )
MSG_HASH(
         MENU_ENUM_LABEL_VALUE_SYSTEM_INFO_7ZIP_SUPPORT,
         "Prise en charge de 7zip "
         )
MSG_HASH(
         MENU_ENUM_LABEL_VALUE_SYSTEM_INFO_ALSA_SUPPORT,
         "Prise en charge d'ALSA "
         )
MSG_HASH(
         MENU_ENUM_LABEL_VALUE_SYSTEM_INFO_BUILD_DATE,
         "Date de compilation "
         )
MSG_HASH(
         MENU_ENUM_LABEL_VALUE_SYSTEM_INFO_CG_SUPPORT,
         "Prise en charge de Cg "
         )
MSG_HASH(
         MENU_ENUM_LABEL_VALUE_SYSTEM_INFO_COCOA_SUPPORT,
         "Prise en charge de Cocoa "
         )
MSG_HASH(
         MENU_ENUM_LABEL_VALUE_SYSTEM_INFO_COMMAND_IFACE_SUPPORT,
         "Prise en charge de l'interface de commande "
         )
MSG_HASH(
         MENU_ENUM_LABEL_VALUE_SYSTEM_INFO_CORETEXT_SUPPORT,
         "Prise en charge de CoreText "
         )
MSG_HASH(
         MENU_ENUM_LABEL_VALUE_SYSTEM_INFO_CPU_FEATURES,
         "Fonctionnalités du processeur "
         )
MSG_HASH(
         MENU_ENUM_LABEL_VALUE_SYSTEM_INFO_DISPLAY_METRIC_DPI,
         "Points/pouce de l'écran "
         )
MSG_HASH(
         MENU_ENUM_LABEL_VALUE_SYSTEM_INFO_DISPLAY_METRIC_MM_HEIGHT,
         "Hauteur de l'écran (mm) "
         )
MSG_HASH(
         MENU_ENUM_LABEL_VALUE_SYSTEM_INFO_DISPLAY_METRIC_MM_WIDTH,
         "Largeur de l'écran (mm) "
         )
MSG_HASH(
         MENU_ENUM_LABEL_VALUE_SYSTEM_INFO_DSOUND_SUPPORT,
         "Prise en charge de DirectSound "
         )
MSG_HASH(
         MENU_ENUM_LABEL_VALUE_SYSTEM_INFO_WASAPI_SUPPORT,
         "Prise en charge de WASAPI "
         )
MSG_HASH(
         MENU_ENUM_LABEL_VALUE_SYSTEM_INFO_DYLIB_SUPPORT,
         "Prise en charge des bibliothèques dynamiques "
         )
MSG_HASH(
         MENU_ENUM_LABEL_VALUE_SYSTEM_INFO_DYNAMIC_SUPPORT,
         "Prise en charge du chargement dynamique des bibliothèques "
         )
MSG_HASH(
         MENU_ENUM_LABEL_VALUE_SYSTEM_INFO_EGL_SUPPORT,
         "Prise en charge d'EGL "
         )
MSG_HASH(
         MENU_ENUM_LABEL_VALUE_SYSTEM_INFO_FBO_SUPPORT,
         "Prise en charge du rendu vers texture OpenGL/Direct3D (shaders multi-passages) "
         )
MSG_HASH(
         MENU_ENUM_LABEL_VALUE_SYSTEM_INFO_FFMPEG_SUPPORT,
         "Prise en charge de FFmpeg "
         )
MSG_HASH(
         MENU_ENUM_LABEL_VALUE_SYSTEM_INFO_FREETYPE_SUPPORT,
         "Prise en charge de FreeType "
         )
MSG_HASH(
         MENU_ENUM_LABEL_VALUE_SYSTEM_INFO_STB_TRUETYPE_SUPPORT,
         "Prise en charge du rendu des polices STB TrueType "
         )
MSG_HASH(
         MENU_ENUM_LABEL_VALUE_SYSTEM_INFO_FRONTEND_IDENTIFIER,
         "Identifiant du frontend "
         )
MSG_HASH(
         MENU_ENUM_LABEL_VALUE_SYSTEM_INFO_FRONTEND_NAME,
         "Nom du frontend "
         )
MSG_HASH(
         MENU_ENUM_LABEL_VALUE_SYSTEM_INFO_FRONTEND_OS,
         "Système d'exploitation du frontend"
         )
MSG_HASH(
         MENU_ENUM_LABEL_VALUE_SYSTEM_INFO_GIT_VERSION,
         "Version Git "
         )
MSG_HASH(
         MENU_ENUM_LABEL_VALUE_SYSTEM_INFO_GLSL_SUPPORT,
         "Prise en charge de GLSL "
         )
MSG_HASH(
         MENU_ENUM_LABEL_VALUE_SYSTEM_INFO_HLSL_SUPPORT,
         "Prise en charge de HLSL "
         )
MSG_HASH(
         MENU_ENUM_LABEL_VALUE_SYSTEM_INFO_JACK_SUPPORT,
         "Prise en charge de JACK "
         )
MSG_HASH(
         MENU_ENUM_LABEL_VALUE_SYSTEM_INFO_KMS_SUPPORT,
         "Prise en charge de KMS/EGL "
         )
MSG_HASH(
         MENU_ENUM_LABEL_VALUE_SYSTEM_INFO_LAKKA_VERSION,
         "Version de Lakka "
         )
MSG_HASH(
         MENU_ENUM_LABEL_VALUE_SYSTEM_INFO_LIBRETRODB_SUPPORT,
         "Prise en charge de LibretroDB "
         )
MSG_HASH(
         MENU_ENUM_LABEL_VALUE_SYSTEM_INFO_LIBUSB_SUPPORT,
         "Prise en charge de Libusb "
         )
MSG_HASH(
         MENU_ENUM_LABEL_VALUE_SYSTEM_INFO_NETPLAY_SUPPORT,
         "Prise en charge du jeu en réseau (peer-to-peer) "
         )
MSG_HASH(
         MENU_ENUM_LABEL_VALUE_SYSTEM_INFO_NETWORK_COMMAND_IFACE_SUPPORT,
         "Prise en charge de l'interface de commandes réseau "
         )
MSG_HASH(
         MENU_ENUM_LABEL_VALUE_SYSTEM_INFO_NETWORK_REMOTE_SUPPORT,
         "Prise en charge de la manette en réseau "
         )
MSG_HASH(
         MENU_ENUM_LABEL_VALUE_SYSTEM_INFO_OPENAL_SUPPORT,
         "Prise en charge d'OpenAL "
         )
MSG_HASH(
         MENU_ENUM_LABEL_VALUE_SYSTEM_INFO_OPENGLES_SUPPORT,
         "Prise en charge d'OpenGL ES "
         )
MSG_HASH(
         MENU_ENUM_LABEL_VALUE_SYSTEM_INFO_OPENGL_SUPPORT,
         "Prise en charge d'OpenGL "
         )
MSG_HASH(
         MENU_ENUM_LABEL_VALUE_SYSTEM_INFO_OPENSL_SUPPORT,
         "Prise en charge d'OpenSL "
         )
MSG_HASH(
         MENU_ENUM_LABEL_VALUE_SYSTEM_INFO_OPENVG_SUPPORT,
         "Prise en charge d'OpenVG "
         )
MSG_HASH(
         MENU_ENUM_LABEL_VALUE_SYSTEM_INFO_OSS_SUPPORT,
         "Prise en charge d'OSS "
         )
MSG_HASH(
         MENU_ENUM_LABEL_VALUE_SYSTEM_INFO_OVERLAY_SUPPORT,
         "Prise en charge des surimpressions "
         )
MSG_HASH(
         MENU_ENUM_LABEL_VALUE_SYSTEM_INFO_POWER_SOURCE,
         "Alimentation "
         )
MSG_HASH(
         MENU_ENUM_LABEL_VALUE_SYSTEM_INFO_POWER_SOURCE_CHARGED,
         "Chargé"
         )
MSG_HASH(
         MENU_ENUM_LABEL_VALUE_SYSTEM_INFO_POWER_SOURCE_CHARGING,
         "En charge"
         )
MSG_HASH(
         MENU_ENUM_LABEL_VALUE_SYSTEM_INFO_POWER_SOURCE_DISCHARGING,
         "Non chargé"
         )
MSG_HASH(
         MENU_ENUM_LABEL_VALUE_SYSTEM_INFO_POWER_SOURCE_NO_SOURCE,
         "Non alimenté"
         )
MSG_HASH(
         MENU_ENUM_LABEL_VALUE_SYSTEM_INFO_PULSEAUDIO_SUPPORT,
         "Prise en charge de PulseAudio "
         )
MSG_HASH(
         MENU_ENUM_LABEL_VALUE_SYSTEM_INFO_PYTHON_SUPPORT,
         "Prise en charge de Python (scripts dans les shaders) "
         )
MSG_HASH(
         MENU_ENUM_LABEL_VALUE_SYSTEM_INFO_RBMP_SUPPORT,
         "Prise en charge du format BMP (RBMP) "
         )
MSG_HASH(
         MENU_ENUM_LABEL_VALUE_SYSTEM_INFO_RETRORATING_LEVEL,
         "Niveau de RetroClassification"
         )
MSG_HASH(
         MENU_ENUM_LABEL_VALUE_SYSTEM_INFO_RJPEG_SUPPORT,
         "Prise en charge du format JPEG (RJPEG) "
         )
MSG_HASH(
         MENU_ENUM_LABEL_VALUE_SYSTEM_INFO_ROARAUDIO_SUPPORT,
         "Prise en charge de RoarAudio "
         )
MSG_HASH(
         MENU_ENUM_LABEL_VALUE_SYSTEM_INFO_RPNG_SUPPORT,
         "Prise en charge du format PNG (RPNG) "
         )
MSG_HASH(
         MENU_ENUM_LABEL_VALUE_SYSTEM_INFO_RSOUND_SUPPORT,
         "Prise en charge de RSound "
         )
MSG_HASH(
         MENU_ENUM_LABEL_VALUE_SYSTEM_INFO_RTGA_SUPPORT,
         "Prise en charge du format TGA (RTGA) "
         )
MSG_HASH(
         MENU_ENUM_LABEL_VALUE_SYSTEM_INFO_SDL2_SUPPORT,
         "Prise en charge de SDL2 "
         )
MSG_HASH(
         MENU_ENUM_LABEL_VALUE_SYSTEM_INFO_SDL_IMAGE_SUPPORT,
         "Prise en charge de SDL image "
         )
MSG_HASH(
         MENU_ENUM_LABEL_VALUE_SYSTEM_INFO_SDL_SUPPORT,
         "Prise en charge de SDL1.2 "
         )
MSG_HASH(
         MENU_ENUM_LABEL_VALUE_SYSTEM_INFO_SLANG_SUPPORT,
         "Prise en charge de Slang "
         )
MSG_HASH(
         MENU_ENUM_LABEL_VALUE_SYSTEM_INFO_THREADING_SUPPORT,
         "Prise en charge de plusieurs fils d'exécution "
         )
MSG_HASH(
         MENU_ENUM_LABEL_VALUE_SYSTEM_INFO_UDEV_SUPPORT,
         "Prise en charge de Udev "
         )
MSG_HASH(
         MENU_ENUM_LABEL_VALUE_SYSTEM_INFO_V4L2_SUPPORT,
         "Prise en charge de Video4Linux2 "
         )
MSG_HASH(
         MENU_ENUM_LABEL_VALUE_SYSTEM_INFO_VIDEO_CONTEXT_DRIVER,
         "Pilote de contexte vidéo "
         )
MSG_HASH(
         MENU_ENUM_LABEL_VALUE_SYSTEM_INFO_VULKAN_SUPPORT,
         "Prise en charge de Vulkan "
         )
MSG_HASH(
         MENU_ENUM_LABEL_VALUE_SYSTEM_INFO_METAL_SUPPORT,
         "Prise en charge de Metal "
         )
MSG_HASH(
         MENU_ENUM_LABEL_VALUE_SYSTEM_INFO_WAYLAND_SUPPORT,
         "Prise en charge de Wayland "
         )
MSG_HASH(
         MENU_ENUM_LABEL_VALUE_SYSTEM_INFO_X11_SUPPORT,
         "Prise en charge de X11 "
         )
MSG_HASH(
         MENU_ENUM_LABEL_VALUE_SYSTEM_INFO_XAUDIO2_SUPPORT,
         "Prise en charge de XAudio2 "
         )
MSG_HASH(
         MENU_ENUM_LABEL_VALUE_SYSTEM_INFO_XVIDEO_SUPPORT,
         "Prise en charge de XVideo "
         )
MSG_HASH(
         MENU_ENUM_LABEL_VALUE_SYSTEM_INFO_ZLIB_SUPPORT,
         "Prise en charge de Zlib "
         )
MSG_HASH(
         MENU_ENUM_LABEL_VALUE_TAKE_SCREENSHOT,
         "Capturer l'écran"
         )
MSG_HASH(
         MENU_ENUM_LABEL_VALUE_THREADED_DATA_RUNLOOP_ENABLE,
         "Tâches sur plusieurs fils d'exécution"
         )
MSG_HASH(
         MENU_ENUM_LABEL_VALUE_THUMBNAILS,
         "Miniatures"
         )
MSG_HASH(
         MENU_ENUM_LABEL_VALUE_THUMBNAILS_RGUI,
         "Miniature du haut"
         )
MSG_HASH(
         MENU_ENUM_LABEL_VALUE_LEFT_THUMBNAILS,
         "Miniature de gauche"
         )
MSG_HASH(
         MENU_ENUM_LABEL_VALUE_LEFT_THUMBNAILS_RGUI,
         "Miniature du bas"
         )
MSG_HASH(
         MENU_ENUM_LABEL_VALUE_LEFT_THUMBNAILS_OZONE,
         "Miniature secondaire"
         )
MSG_HASH(
         MENU_ENUM_LABEL_VALUE_XMB_VERTICAL_THUMBNAILS,
         "Disposition des miniatures à la verticale"
         )
MSG_HASH(
         MENU_ENUM_LABEL_VALUE_MENU_RGUI_INLINE_THUMBNAILS,
         "Afficher les miniatures dans les listes de lecture"
         )
MSG_HASH(
         MENU_ENUM_SUBLABEL_MENU_RGUI_INLINE_THUMBNAILS,
         "Activer l'affichage des miniatures réduites intégrées lors de l'affichage des listes de lecture. Lorsque cette option est désactivée, la 'Miniature du haut' peut toujours être affichée en plein écran en appuyant sur RetroManette Y."
         )
MSG_HASH(
         MENU_ENUM_LABEL_VALUE_MENU_RGUI_SWAP_THUMBNAILS,
         "Échanger les miniatures"
         )
MSG_HASH(
         MENU_ENUM_SUBLABEL_MENU_RGUI_SWAP_THUMBNAILS,
         "Échange les positions à l'écran de 'Miniature du haut' et 'Miniature du bas'."
         )
MSG_HASH(
         MENU_ENUM_LABEL_VALUE_MENU_RGUI_THUMBNAIL_DELAY,
         "Retarder l'affichage de la miniature (ms)"
         )
MSG_HASH(
         MENU_ENUM_SUBLABEL_MENU_RGUI_THUMBNAIL_DELAY,
         "Applique un délai de temps entre la sélection d'une entrée de liste de lecture et le chargement de sa miniature associée. Régler sur une valeur d'au moins 256 ms permet la navigation rapide sans à-coups même sur les appareils les plus lents."
         )
MSG_HASH(
         MENU_ENUM_LABEL_VALUE_MENU_RGUI_THUMBNAIL_DOWNSCALER,
         "Méthode de réduction des miniatures"
         )
MSG_HASH(
         MENU_ENUM_SUBLABEL_MENU_RGUI_THUMBNAIL_DOWNSCALER,
         "Méthode de rééchantillonnage utilisée lors de la réduction de grandes miniatures pour les adapter à l'écran."
         )
MSG_HASH(
         MENU_ENUM_LABEL_VALUE_RGUI_THUMB_SCALE_POINT,
         "Au plus proche (Rapide)"
         )
MSG_HASH(
         MENU_ENUM_LABEL_VALUE_RGUI_THUMB_SCALE_BILINEAR,
         "Bilinéaire"
         )
MSG_HASH(
         MENU_ENUM_LABEL_VALUE_RGUI_THUMB_SCALE_SINC,
         "Sinc/Lanczos3 (Lent)"
         )
MSG_HASH(
         MENU_ENUM_LABEL_VALUE_RGUI_UPSCALE_NONE,
         "Aucune"
         )
MSG_HASH(
         MENU_ENUM_LABEL_VALUE_RGUI_UPSCALE_AUTO,
         "Auto"
         )
MSG_HASH(
         MENU_ENUM_LABEL_VALUE_RGUI_UPSCALE_X2,
         "x2"
         )
MSG_HASH(
         MENU_ENUM_LABEL_VALUE_RGUI_UPSCALE_X3,
         "x3"
         )
MSG_HASH(
         MENU_ENUM_LABEL_VALUE_RGUI_UPSCALE_X4,
         "x4"
         )
MSG_HASH(
         MENU_ENUM_LABEL_VALUE_RGUI_UPSCALE_X5,
         "x5"
         )
MSG_HASH(
         MENU_ENUM_LABEL_VALUE_RGUI_UPSCALE_X6,
         "x6"
         )
MSG_HASH(
         MENU_ENUM_LABEL_VALUE_RGUI_UPSCALE_X7,
         "x7"
         )
MSG_HASH(
         MENU_ENUM_LABEL_VALUE_RGUI_UPSCALE_X8,
         "x8"
         )
MSG_HASH(
         MENU_ENUM_LABEL_VALUE_RGUI_UPSCALE_X9,
         "x9"
         )
MSG_HASH(
         MENU_ENUM_LABEL_VALUE_RGUI_ASPECT_RATIO_4_3,
         "4:3"
         )
MSG_HASH(
         MENU_ENUM_LABEL_VALUE_RGUI_ASPECT_RATIO_16_9,
         "16:9"
         )
MSG_HASH(
         MENU_ENUM_LABEL_VALUE_RGUI_ASPECT_RATIO_16_9_CENTRE,
         "16:9 (Centré)"
         )
MSG_HASH(
         MENU_ENUM_LABEL_VALUE_RGUI_ASPECT_RATIO_16_10,
         "16:10"
         )
MSG_HASH(
         MENU_ENUM_LABEL_VALUE_RGUI_ASPECT_RATIO_16_10_CENTRE,
         "16:10 (Centré)"
         )
MSG_HASH(
         MENU_ENUM_LABEL_VALUE_RGUI_ASPECT_RATIO_LOCK_NONE,
         "Désactivé"
         )
MSG_HASH(
         MENU_ENUM_LABEL_VALUE_RGUI_ASPECT_RATIO_LOCK_FIT_SCREEN,
         "Adapter à l'écran"
         )
MSG_HASH(
         MENU_ENUM_LABEL_VALUE_RGUI_ASPECT_RATIO_LOCK_INTEGER,
         "Échelle à l'entier"
         )
MSG_HASH(
         MENU_ENUM_LABEL_VALUE_THUMBNAILS_DIRECTORY,
         "Miniatures"
         )
MSG_HASH(
         MENU_ENUM_LABEL_VALUE_THUMBNAILS_UPDATER_LIST,
         "Mise à jour des miniatures"
         )
MSG_HASH(
         MENU_ENUM_LABEL_VALUE_THUMBNAIL_MODE_BOXARTS,
         "Jaquettes"
         )
MSG_HASH(
         MENU_ENUM_LABEL_VALUE_THUMBNAIL_MODE_SCREENSHOTS,
         "Captures d'écran"
         )
MSG_HASH(
         MENU_ENUM_LABEL_VALUE_THUMBNAIL_MODE_TITLE_SCREENS,
         "Écrans titres"
         )
MSG_HASH(
         MENU_ENUM_LABEL_VALUE_TIMEDATE_ENABLE,
         "Afficher la date/l'heure"
         )
MSG_HASH(
         MENU_ENUM_LABEL_VALUE_TIMEDATE_STYLE,
         "Style de la date/de l'heure"
         )
MSG_HASH(
         MENU_ENUM_SUBLABEL_TIMEDATE_STYLE,
         "Change le style dans lequel la date et/ou l'heure actuelle sont affichées dans le menu."
         )
MSG_HASH(
         MENU_ENUM_LABEL_VALUE_TIMEDATE_STYLE_YMD_HMS,
         "AAAA-MM-JJ HH:MM:SS"
         )
MSG_HASH(
         MENU_ENUM_LABEL_VALUE_TIMEDATE_STYLE_YMD_HM,
         "AAAA-MM-JJ HH:MM"
         )
MSG_HASH(
         MENU_ENUM_LABEL_VALUE_TIMEDATE_STYLE_MDYYYY,
         "MM-JJ-AAAA HH:MM"
         )
MSG_HASH(
         MENU_ENUM_LABEL_VALUE_TIMEDATE_STYLE_HMS,
         "HH:MM:SS"
         )
MSG_HASH(
         MENU_ENUM_LABEL_VALUE_TIMEDATE_STYLE_HM,
         "HH:MM"
         )
MSG_HASH(
         MENU_ENUM_LABEL_VALUE_TIMEDATE_STYLE_DM_HM,
         "JJ/MM HH:MM"
         )
MSG_HASH(
         MENU_ENUM_LABEL_VALUE_TIMEDATE_STYLE_MD_HM,
         "MM/JJ HH:MM"
         )
MSG_HASH(
         MENU_ENUM_LABEL_VALUE_TIMEDATE_STYLE_AM_PM,
         "HH:MM:SS (AM/PM)"
         )
MSG_HASH(
         MENU_ENUM_LABEL_VALUE_MENU_TICKER_TYPE,
         "Animation du défilement de texte"
         )
MSG_HASH(
         MENU_ENUM_SUBLABEL_MENU_TICKER_TYPE,
         "Selectionner la méthode de défilement horizontal utilisée pour l'affichage de longues chaînes de texte dans le menu."
         )
MSG_HASH(
         MENU_ENUM_LABEL_VALUE_MENU_TICKER_TYPE_BOUNCE,
         "Faire rebondir de gauche à droite"
         )
MSG_HASH(
         MENU_ENUM_LABEL_VALUE_MENU_TICKER_TYPE_LOOP,
         "Faire défiler vers la gauche"
         )
MSG_HASH(
         MENU_ENUM_LABEL_VALUE_MENU_TICKER_SPEED,
         "Vitesse du défilement de texte"
         )
MSG_HASH(
         MENU_ENUM_SUBLABEL_MENU_TICKER_SPEED,
         "Vitesse de l'animation lors de l'affichage de longues chaînes de texte dans le menu."
         )
MSG_HASH(
         MENU_ENUM_LABEL_VALUE_RGUI_MENU_COLOR_THEME,
         "Thème de couleur du menu"
         )
MSG_HASH(
         MENU_ENUM_SUBLABEL_RGUI_MENU_COLOR_THEME,
         "Selectionner un thème de couleur différent. Choisir 'Personnalisé' permet l'utilisation de fichiers de préréglages de thème du menu."
         )
MSG_HASH(
         MENU_ENUM_LABEL_VALUE_RGUI_MENU_THEME_PRESET,
         "Préréglages de thème du menu personnalisés"
         )
MSG_HASH(
         MENU_ENUM_SUBLABEL_RGUI_MENU_THEME_PRESET,
         "Selectionner un fichier de préréglages de thème du menu depuis le navigateur de fichiers."
         )
MSG_HASH(
         MENU_ENUM_LABEL_VALUE_RGUI_MENU_COLOR_THEME_CUSTOM,
         "Personnalisé"
         )
MSG_HASH(
         MENU_ENUM_LABEL_VALUE_RGUI_MENU_COLOR_THEME_CLASSIC_RED,
         "Rouge classique"
         )
MSG_HASH(
         MENU_ENUM_LABEL_VALUE_RGUI_MENU_COLOR_THEME_CLASSIC_ORANGE,
         "Orange classique"
         )
MSG_HASH(
         MENU_ENUM_LABEL_VALUE_RGUI_MENU_COLOR_THEME_CLASSIC_YELLOW,
         "Jaune classique"
         )
MSG_HASH(
         MENU_ENUM_LABEL_VALUE_RGUI_MENU_COLOR_THEME_CLASSIC_GREEN,
         "Vert classique"
         )
MSG_HASH(
         MENU_ENUM_LABEL_VALUE_RGUI_MENU_COLOR_THEME_CLASSIC_BLUE,
         "Bleu classique"
         )
MSG_HASH(
         MENU_ENUM_LABEL_VALUE_RGUI_MENU_COLOR_THEME_CLASSIC_VIOLET,
         "Violet classique"
         )
MSG_HASH(
         MENU_ENUM_LABEL_VALUE_RGUI_MENU_COLOR_THEME_CLASSIC_GREY,
         "Gris classique"
         )
MSG_HASH(
         MENU_ENUM_LABEL_VALUE_RGUI_MENU_COLOR_THEME_LEGACY_RED,
         "Rouge hérité"
         )
MSG_HASH(
         MENU_ENUM_LABEL_VALUE_RGUI_MENU_COLOR_THEME_DARK_PURPLE,
         "Violet sombre"
         )
MSG_HASH(
         MENU_ENUM_LABEL_VALUE_RGUI_MENU_COLOR_THEME_MIDNIGHT_BLUE,
         "Bleu nuit"
         )
MSG_HASH(
         MENU_ENUM_LABEL_VALUE_RGUI_MENU_COLOR_THEME_GOLDEN,
         "Doré"
         )
MSG_HASH(
         MENU_ENUM_LABEL_VALUE_RGUI_MENU_COLOR_THEME_ELECTRIC_BLUE,
         "Bleu électrique"
         )
MSG_HASH(
         MENU_ENUM_LABEL_VALUE_RGUI_MENU_COLOR_THEME_APPLE_GREEN,
         "Vert pomme"
         )
MSG_HASH(
         MENU_ENUM_LABEL_VALUE_RGUI_MENU_COLOR_THEME_VOLCANIC_RED,
         "Rouge volcanique"
         )
MSG_HASH(
         MENU_ENUM_LABEL_VALUE_RGUI_MENU_COLOR_THEME_LAGOON,
         "Lagon"
         )
MSG_HASH(
         MENU_ENUM_LABEL_VALUE_RGUI_MENU_COLOR_THEME_BROGRAMMER,
         "Brogrammeur"
         )
MSG_HASH(
         MENU_ENUM_LABEL_VALUE_RGUI_MENU_COLOR_THEME_DRACULA,
         "Dracula"
         )
MSG_HASH(
         MENU_ENUM_LABEL_VALUE_RGUI_MENU_COLOR_THEME_FAIRYFLOSS,
         "Soie de fée"
         )
MSG_HASH(
         MENU_ENUM_LABEL_VALUE_RGUI_MENU_COLOR_THEME_FLATUI,
         "Minimaliste"
         )
MSG_HASH(
         MENU_ENUM_LABEL_VALUE_RGUI_MENU_COLOR_THEME_GRUVBOX_DARK,
         "Gruvbox sombre"
         )
MSG_HASH(
         MENU_ENUM_LABEL_VALUE_RGUI_MENU_COLOR_THEME_GRUVBOX_LIGHT,
         "Gruvbox claire"
         )
MSG_HASH(
         MENU_ENUM_LABEL_VALUE_RGUI_MENU_COLOR_THEME_HACKING_THE_KERNEL,
         "Pirater le kernel"
         )
MSG_HASH(
         MENU_ENUM_LABEL_VALUE_RGUI_MENU_COLOR_THEME_NORD,
         "Nord"
         )
MSG_HASH(
         MENU_ENUM_LABEL_VALUE_RGUI_MENU_COLOR_THEME_NOVA,
         "Nova"
         )
MSG_HASH(
         MENU_ENUM_LABEL_VALUE_RGUI_MENU_COLOR_THEME_ONE_DARK,
         "Un sombre"
         )
MSG_HASH(
         MENU_ENUM_LABEL_VALUE_RGUI_MENU_COLOR_THEME_PALENIGHT,
         "Nuitpâle"
         )
MSG_HASH(
         MENU_ENUM_LABEL_VALUE_RGUI_MENU_COLOR_THEME_SOLARIZED_DARK,
         "Solarisé sombre"
         )
MSG_HASH(
         MENU_ENUM_LABEL_VALUE_RGUI_MENU_COLOR_THEME_SOLARIZED_LIGHT,
         "Solarisé clair"
         )
MSG_HASH(
         MENU_ENUM_LABEL_VALUE_RGUI_MENU_COLOR_THEME_TANGO_DARK,
         "Tango sombre"
         )
MSG_HASH(
         MENU_ENUM_LABEL_VALUE_RGUI_MENU_COLOR_THEME_TANGO_LIGHT,
         "Tango clair"
         )
MSG_HASH(
         MENU_ENUM_LABEL_VALUE_RGUI_MENU_COLOR_THEME_ZENBURN,
         "Brûlurezen"
         )
MSG_HASH(
         MENU_ENUM_LABEL_VALUE_RGUI_MENU_COLOR_THEME_ANTI_ZENBURN,
         "Anti-brûlurezen"
         )
MSG_HASH(
         MENU_ENUM_LABEL_VALUE_TRUE,
         "Vrai"
         )
MSG_HASH(
         MENU_ENUM_LABEL_VALUE_UI_COMPANION_ENABLE,
         "Compagnon d'interface utilisateur"
         )
MSG_HASH(
         MENU_ENUM_LABEL_VALUE_UI_COMPANION_START_ON_BOOT,
         "Lancer le compagnon d'interface au démarrage"
         )
MSG_HASH(
         MENU_ENUM_LABEL_VALUE_UI_COMPANION_TOGGLE,
         "Afficher le menu de bureau au démarrage"
         )
MSG_HASH(
         MENU_ENUM_LABEL_VALUE_DESKTOP_MENU_ENABLE,
         "Menu de bureau (redémarrer)"
         )
MSG_HASH(
         MENU_ENUM_LABEL_VALUE_UI_MENUBAR_ENABLE,
         "Barre de menu"
         )
MSG_HASH(
         MENU_ENUM_LABEL_VALUE_UNABLE_TO_READ_COMPRESSED_FILE,
         "Impossible de lire l'archive."
         )
MSG_HASH(
         MENU_ENUM_LABEL_VALUE_UNDO_LOAD_STATE,
         "Annuler le chargement de sauvegarde instantanée"
         )
MSG_HASH(
         MENU_ENUM_LABEL_VALUE_UNDO_SAVE_STATE,
         "Annuler la sauvegarde instantanée"
         )
MSG_HASH(
         MENU_ENUM_LABEL_VALUE_UNKNOWN,
         "Inconnu"
         )
MSG_HASH(
         MENU_ENUM_LABEL_VALUE_UPDATER_SETTINGS,
         "Mise à jour"
         )
MSG_HASH(
         MENU_ENUM_LABEL_VALUE_UPDATE_ASSETS,
         "Mettre à jour les assets"
         )
MSG_HASH(
         MENU_ENUM_LABEL_VALUE_UPDATE_AUTOCONFIG_PROFILES,
         "Mettre à jour les profils de manettes"
         )
MSG_HASH(
         MENU_ENUM_LABEL_VALUE_UPDATE_CG_SHADERS,
         "Mettre à jour les shaders CG"
         )
MSG_HASH(
         MENU_ENUM_LABEL_VALUE_UPDATE_CHEATS,
         "Mettre à jour les cheats"
         )
MSG_HASH(
         MENU_ENUM_LABEL_VALUE_UPDATE_CORE_INFO_FILES,
         "Mettre à jour les fichiers d'information de cœurs"
         )
MSG_HASH(
         MENU_ENUM_LABEL_VALUE_UPDATE_DATABASES,
         "Mettre à jour les bases de données"
         )
MSG_HASH(
         MENU_ENUM_LABEL_VALUE_UPDATE_GLSL_SHADERS,
         "Mettre à jour les shaders GLSL"
         )
MSG_HASH(
         MENU_ENUM_LABEL_VALUE_UPDATE_LAKKA,
         "Mettre à jour Lakka"
         )
MSG_HASH(
         MENU_ENUM_LABEL_VALUE_UPDATE_OVERLAYS,
         "Mettre à jour les surimpressions"
         )
MSG_HASH(
         MENU_ENUM_LABEL_VALUE_UPDATE_SLANG_SHADERS,
         "Mettre à jour les shaders Slang"
         )
MSG_HASH(
         MENU_ENUM_LABEL_VALUE_USER,
         "Utilisateur"
         )
MSG_HASH(
         MENU_ENUM_LABEL_VALUE_KEYBOARD,
         "Clavier"
         )
MSG_HASH(
         MENU_ENUM_LABEL_VALUE_USER_INTERFACE_SETTINGS,
         "Interface utilisateur"
         )
MSG_HASH(
         MENU_ENUM_LABEL_VALUE_USER_LANGUAGE,
         "Langue"
         )
MSG_HASH(
         MENU_ENUM_LABEL_VALUE_USER_SETTINGS,
         "Utilisateur"
         )
MSG_HASH(
         MENU_ENUM_LABEL_VALUE_USE_BUILTIN_IMAGE_VIEWER,
         "Utiliser le lecteur d'image intégré"
         )
MSG_HASH(
         MENU_ENUM_LABEL_VALUE_USE_BUILTIN_PLAYER,
         "Utiliser le lecteur média intégré"
         )
MSG_HASH(
         MENU_ENUM_LABEL_VALUE_USE_THIS_DIRECTORY,
         "<Utiliser ce dossier>"
         )
MSG_HASH(
         MENU_ENUM_LABEL_VALUE_VIDEO_ALLOW_ROTATE,
         "Autoriser la rotation"
         )
MSG_HASH(
         MENU_ENUM_LABEL_VALUE_VIDEO_ASPECT_RATIO,
         "Configurer le rapport d'aspect"
         )
MSG_HASH(
         MENU_ENUM_LABEL_VALUE_VIDEO_ASPECT_RATIO_AUTO,
         "Rapport d'aspect automatique"
         )
MSG_HASH(
         MENU_ENUM_LABEL_VALUE_VIDEO_ASPECT_RATIO_INDEX,
         "Rapport d'aspect"
         )
MSG_HASH(
         MENU_ENUM_LABEL_VALUE_VIDEO_BLACK_FRAME_INSERTION,
         "Insertion d'images noires"
         )
MSG_HASH(
         MENU_ENUM_LABEL_VALUE_VIDEO_CROP_OVERSCAN,
         "Recadrer le surbalayage (Recharger)"
         )
MSG_HASH(
         MENU_ENUM_LABEL_VALUE_VIDEO_DISABLE_COMPOSITION,
         "Désactiver la composition de bureau"
         )
#if defined(_3DS)
MSG_HASH(
         MENU_ENUM_LABEL_VALUE_VIDEO_3DS_LCD_BOTTOM,
         "Écran inférieur 3DS"
         )
MSG_HASH(
         MENU_ENUM_SUBLABEL_VIDEO_3DS_LCD_BOTTOM,
         "Permet l'affichage d'informations d'état sur l'écran inférieur. Désactiver pour augmenter la durée de vie de la batterie et améliorer les performances."
         )
MSG_HASH(
         MENU_ENUM_LABEL_VALUE_VIDEO_3DS_DISPLAY_MODE,
         "Mode d'affichage 3DS"
         )
MSG_HASH(
         MENU_ENUM_SUBLABEL_VIDEO_3DS_DISPLAY_MODE,
         "Sélectionne le mode d'affichage entre les modes 2D et 3D. En mode '3D', les pixels sont carrés et un effet de profondeur est appliqué lors de l'affichage du menu rapide. Le mode '2D' offre la meilleure performance."
         )
MSG_HASH(
         MENU_ENUM_LABEL_VALUE_CTR_VIDEO_MODE_3D,
         "3D"
         )
MSG_HASH(
         MENU_ENUM_LABEL_VALUE_CTR_VIDEO_MODE_2D,
         "2D"
         )
MSG_HASH(
         MENU_ENUM_LABEL_VALUE_CTR_VIDEO_MODE_2D_400x240,
         "2D (Effet grille de pixels)"
         )
MSG_HASH(
         MENU_ENUM_LABEL_VALUE_CTR_VIDEO_MODE_2D_800x240,
         "2D (Haute résolution)"
         )
#endif
MSG_HASH(
         MENU_ENUM_LABEL_VALUE_VIDEO_DRIVER,
         "Vidéo"
         )
MSG_HASH(
         MENU_ENUM_LABEL_VALUE_VIDEO_FILTER,
         "Filtre vidéo"
         )
MSG_HASH(
         MENU_ENUM_LABEL_VALUE_VIDEO_FILTER_DIR,
         "Filtres vidéo"
         )
MSG_HASH(
         MENU_ENUM_LABEL_VALUE_VIDEO_FILTER_FLICKER,
         "Filtre anti-scintillement"
         )
MSG_HASH(
         MENU_ENUM_LABEL_VALUE_VIDEO_FONT_ENABLE,
         "Notifications à l'écran"
         )
MSG_HASH(
         MENU_ENUM_LABEL_VALUE_VIDEO_FONT_PATH,
         "Police des notifications"
         )
MSG_HASH(
         MENU_ENUM_LABEL_VALUE_VIDEO_FONT_SIZE,
         "Taille des notifications"
         )
MSG_HASH(
         MENU_ENUM_LABEL_VALUE_VIDEO_FORCE_ASPECT,
         "Forcer le rapport d'aspect"
         )
MSG_HASH(
         MENU_ENUM_LABEL_VALUE_VIDEO_FORCE_SRGB_DISABLE,
         "Forcer la désactivation du mode sRGB FBO"
         )
MSG_HASH(
         MENU_ENUM_LABEL_VALUE_VIDEO_FRAME_DELAY,
         "Retarder les images"
         )
MSG_HASH(
         MENU_ENUM_LABEL_VALUE_VIDEO_FULLSCREEN,
         "Démarrer en mode plein écran"
         )
MSG_HASH(
         MENU_ENUM_LABEL_VALUE_VIDEO_GAMMA,
         "Gamma vidéo"
         )
MSG_HASH(
         MENU_ENUM_LABEL_VALUE_VIDEO_GPU_RECORD,
         "Utiliser le processeur graphique pour l'enregistrement"
         )
MSG_HASH(
         MENU_ENUM_LABEL_VALUE_VIDEO_GPU_SCREENSHOT,
         "Captures d'écran par le processeur graphique"
         )
MSG_HASH(
         MENU_ENUM_LABEL_VALUE_VIDEO_HARD_SYNC,
         "Synchronisation matérielle du processeur graphique"
         )
MSG_HASH(
         MENU_ENUM_LABEL_VALUE_VIDEO_HARD_SYNC_FRAMES,
         "Images de synchronisation matérielle du processeur graphique"
         )
MSG_HASH(
         MENU_ENUM_LABEL_VALUE_VIDEO_MAX_SWAPCHAIN_IMAGES,
         "Nombre d'images max en mémoire tampon"
         )
MSG_HASH(
         MENU_ENUM_LABEL_VALUE_VIDEO_MESSAGE_POS_X,
         "Position X des notifications"
         )
MSG_HASH(
         MENU_ENUM_LABEL_VALUE_VIDEO_MESSAGE_POS_Y,
         "Position Y des notifications"
         )
MSG_HASH(
         MENU_ENUM_LABEL_VALUE_VIDEO_MONITOR_INDEX,
         "Numéro du moniteur"
         )
MSG_HASH(
         MENU_ENUM_LABEL_VALUE_VIDEO_POST_FILTER_RECORD,
         "Utiliser les filtres vidéo lors de l'enregistrement"
         )
MSG_HASH(
         MENU_ENUM_LABEL_VALUE_VIDEO_REFRESH_RATE,
         "Fréquence de rafraîchissement vertical"
         )
MSG_HASH(
         MENU_ENUM_LABEL_VALUE_VIDEO_REFRESH_RATE_AUTO,
         "Fréquence estimée de l'écran"
         )
MSG_HASH(
         MENU_ENUM_LABEL_VALUE_VIDEO_REFRESH_RATE_POLLED,
         "Définir la fréquence de rafraîchissement détectée par l'écran"
         )
MSG_HASH(
         MENU_ENUM_LABEL_VALUE_VIDEO_ROTATION,
         "Rotation vidéo"
         )
MSG_HASH(
         MENU_ENUM_LABEL_VALUE_SCREEN_ORIENTATION,
         "Orientation de l'écran"
         )
MSG_HASH(
         MENU_ENUM_LABEL_VALUE_VIDEO_SCALE,
         "Échelle en mode fenêtré"
         )
MSG_HASH(
         MENU_ENUM_LABEL_VALUE_VIDEO_RECORD_THREADS,
         "Fils d'exécution de l'enregistrement"
         )
MSG_HASH(
         MENU_ENUM_LABEL_VALUE_VIDEO_SCALE_INTEGER,
         "Échelle à l'entier"
         )
MSG_HASH(
         MENU_ENUM_LABEL_VALUE_VIDEO_SETTINGS,
         "Vidéo"
         )
MSG_HASH(
         MENU_ENUM_LABEL_VALUE_VIDEO_SHADER_DIR,
         "Shaders vidéo"
         )
MSG_HASH(
         MENU_ENUM_LABEL_VALUE_VIDEO_SHADER_NUM_PASSES,
         "Passages de shaders"
         )
MSG_HASH(
         MENU_ENUM_LABEL_VALUE_VIDEO_SHADER_PARAMETERS,
         "Paramètres des shaders"
         )
MSG_HASH(
         MENU_ENUM_LABEL_VALUE_VIDEO_SHADER_PRESET,
         "Charger des préréglages de shaders"
         )
MSG_HASH(
         MENU_ENUM_LABEL_VALUE_VIDEO_SHADER_PRESET_SAVE_AS,
         "Enregistrer les préréglages de shaders sous"
         )
MSG_HASH(
         MENU_ENUM_LABEL_VALUE_VIDEO_SHADER_PRESET_SAVE_CORE,
         "Sauvegarder les préréglages pour le cœur"
         )
MSG_HASH(
         MENU_ENUM_LABEL_VALUE_VIDEO_SHADER_PRESET_SAVE_PARENT,
         "Sauvegarder les préréglages pour le contenu"
         )
MSG_HASH(
         MENU_ENUM_LABEL_VALUE_VIDEO_SHADER_PRESET_SAVE_GAME,
         "Sauvegarder les préréglages pour le jeu"
         )
MSG_HASH(
         MENU_ENUM_LABEL_VALUE_VIDEO_SHARED_CONTEXT,
         "Contexte matériel partagé"
         )
MSG_HASH(
         MENU_ENUM_LABEL_VALUE_VIDEO_SMOOTH,
         "Filtre bilinéaire"
         )
MSG_HASH(
         MENU_ENUM_LABEL_VALUE_VIDEO_SOFT_FILTER,
         "Filtre logiciel"
         )
MSG_HASH(
         MENU_ENUM_LABEL_VALUE_VIDEO_SWAP_INTERVAL,
         "Intervalle d'échange pour la synchronisation verticale (V-Sync)"
         )
MSG_HASH(
         MENU_ENUM_LABEL_VALUE_VIDEO_TAB,
         "Vidéo"
         )
MSG_HASH(
         MENU_ENUM_LABEL_VALUE_VIDEO_THREADED,
         "Vidéo sur plusieurs fils d'exécution"
         )
MSG_HASH(
         MENU_ENUM_LABEL_VALUE_VIDEO_VFILTER,
         "Élimination des scintillements"
         )
MSG_HASH(
         MENU_ENUM_LABEL_VALUE_VIDEO_VIEWPORT_CUSTOM_HEIGHT,
         "Hauteur de l'affichage (Rapport d'aspect personnalisé)"
         )
MSG_HASH(
         MENU_ENUM_LABEL_VALUE_VIDEO_VIEWPORT_CUSTOM_WIDTH,
         "Largeur de l'affichage (Rapport d'aspect personnalisé)"
         )
MSG_HASH(
         MENU_ENUM_LABEL_VALUE_VIDEO_VIEWPORT_CUSTOM_X,
         "Position X de l'affichage (Rapport d'aspect personnalisé)"
         )
MSG_HASH(
         MENU_ENUM_LABEL_VALUE_VIDEO_VIEWPORT_CUSTOM_Y,
         "Position Y de l'affichage (Rapport d'aspect personnalisé)"
         )
MSG_HASH(
         MENU_ENUM_LABEL_VALUE_VIDEO_VI_WIDTH,
         "Définir la largeur d'écran de VI"
         )
MSG_HASH(
         MENU_ENUM_LABEL_VALUE_VIDEO_VSYNC,
         "Synchronisation verticale (V-Sync)"
         )
MSG_HASH(
         MENU_ENUM_LABEL_VALUE_VIDEO_WINDOWED_FULLSCREEN,
         "Mode plein écran fenêtré"
         )
MSG_HASH(
         MENU_ENUM_LABEL_VALUE_VIDEO_WINDOW_WIDTH,
         "Largeur de fenêtre"
         )
MSG_HASH(
         MENU_ENUM_LABEL_VALUE_VIDEO_WINDOW_HEIGHT,
         "Hauteur de fenêtre"
         )
MSG_HASH(
         MENU_ENUM_LABEL_VALUE_VIDEO_FULLSCREEN_X,
         "Largeur en plein écran"
         )
MSG_HASH(
         MENU_ENUM_LABEL_VALUE_VIDEO_FULLSCREEN_Y,
         "Hauteur en plein écran"
         )
MSG_HASH(
         MENU_ENUM_LABEL_VALUE_WIFI_DRIVER,
         "Wi-Fi"
         )
MSG_HASH(
         MENU_ENUM_LABEL_VALUE_WIFI_SETTINGS,
         "Wi-Fi"
         )
MSG_HASH(
         MENU_ENUM_LABEL_VALUE_XMB_ALPHA_FACTOR,
         "Opacité du menu"
         )
MSG_HASH(
         MENU_ENUM_LABEL_VALUE_MENU_FONT_COLOR_RED,
         "Police du menu de couleur rouge"
         )
MSG_HASH(
         MENU_ENUM_LABEL_VALUE_MENU_FONT_COLOR_GREEN,
         "Police du menu de couleur verte"
         )
MSG_HASH(
         MENU_ENUM_LABEL_VALUE_MENU_FONT_COLOR_BLUE,
         "Police du menu de couleur bleue"
         )
MSG_HASH(
         MENU_ENUM_LABEL_VALUE_XMB_FONT,
         "Police du menu"
         )
MSG_HASH(
         MENU_ENUM_LABEL_VALUE_XMB_ICON_THEME_CUSTOM,
         "Personnalisé"
         )
MSG_HASH(
         MENU_ENUM_LABEL_VALUE_XMB_ICON_THEME_FLATUI,
         "Minimaliste"
         )
MSG_HASH(
         MENU_ENUM_LABEL_VALUE_XMB_ICON_THEME_MONOCHROME,
         "Monochrome"
         )
MSG_HASH(
         MENU_ENUM_LABEL_VALUE_XMB_ICON_THEME_MONOCHROME_INVERTED,
         "Monochrome inversé"
         )
MSG_HASH(
         MENU_ENUM_LABEL_VALUE_XMB_ICON_THEME_SYSTEMATIC,
         "Systématique"
         )
MSG_HASH(
         MENU_ENUM_LABEL_VALUE_XMB_ICON_THEME_NEOACTIVE,
         "NéoActif"
         )
MSG_HASH(
         MENU_ENUM_LABEL_VALUE_XMB_ICON_THEME_PIXEL,
         "Pixel"
         )
MSG_HASH(
         MENU_ENUM_LABEL_VALUE_XMB_ICON_THEME_RETROACTIVE,
         "RétroActif"
         )
MSG_HASH(
         MENU_ENUM_LABEL_VALUE_XMB_ICON_THEME_RETROSYSTEM,
         "Rétrosystème"
         )
MSG_HASH(
         MENU_ENUM_LABEL_VALUE_XMB_ICON_THEME_DOTART,
         "Pixel art"
         )
MSG_HASH(
         MENU_ENUM_LABEL_VALUE_XMB_ICON_THEME_AUTOMATIC,
         "Automatique"
         )
MSG_HASH(
         MENU_ENUM_LABEL_VALUE_XMB_ICON_THEME_AUTOMATIC_INVERTED,
         "Automatique inversé"
         )
MSG_HASH(
         MENU_ENUM_LABEL_VALUE_XMB_MENU_COLOR_THEME,
         "Thème de couleur du menu"
         )
MSG_HASH(
         MENU_ENUM_LABEL_VALUE_XMB_MENU_COLOR_THEME_APPLE_GREEN,
         "Vert pomme"
         )
MSG_HASH(
         MENU_ENUM_LABEL_VALUE_XMB_MENU_COLOR_THEME_DARK,
         "Sombre"
         )
MSG_HASH(
         MENU_ENUM_LABEL_VALUE_XMB_MENU_COLOR_THEME_LIGHT,
         "Clair"
         )
MSG_HASH(
         MENU_ENUM_LABEL_VALUE_XMB_MENU_COLOR_THEME_MORNING_BLUE,
         "Bleu du matin"
         )
MSG_HASH(
         MENU_ENUM_LABEL_VALUE_XMB_MENU_COLOR_THEME_DARK_PURPLE,
         "Violet sombre"
         )
MSG_HASH(
         MENU_ENUM_LABEL_VALUE_XMB_MENU_COLOR_THEME_ELECTRIC_BLUE,
         "Bleu électrique"
         )
MSG_HASH(
         MENU_ENUM_LABEL_VALUE_XMB_MENU_COLOR_THEME_GOLDEN,
         "Doré"
         )
MSG_HASH(
         MENU_ENUM_LABEL_VALUE_XMB_MENU_COLOR_THEME_LEGACY_RED,
         "Rouge hérité"
         )
MSG_HASH(
         MENU_ENUM_LABEL_VALUE_XMB_MENU_COLOR_THEME_MIDNIGHT_BLUE,
         "Bleu nuit"
         )
MSG_HASH(
         MENU_ENUM_LABEL_VALUE_XMB_MENU_COLOR_THEME_PLAIN,
         "Ordinaire"
         )
MSG_HASH(
         MENU_ENUM_LABEL_VALUE_XMB_MENU_COLOR_THEME_UNDERSEA,
         "Sous-marin"
         )
MSG_HASH(
         MENU_ENUM_LABEL_VALUE_XMB_MENU_COLOR_THEME_VOLCANIC_RED,
         "Rouge volcanique"
         )
MSG_HASH(
         MENU_ENUM_LABEL_VALUE_XMB_RIBBON_ENABLE,
         "Pipeline de shader du menu (fond animé)"
         )
MSG_HASH(
         MENU_ENUM_LABEL_VALUE_XMB_SCALE_FACTOR,
         "Facteur d'échelle du menu"
         )
MSG_HASH(
         MENU_ENUM_LABEL_VALUE_XMB_SHADOWS_ENABLE,
         "Ombres des icônes"
         )
MSG_HASH(
         MENU_ENUM_LABEL_VALUE_CONTENT_SHOW_HISTORY,
         "Afficher l'onglet Historique"
         )
MSG_HASH(
         MENU_ENUM_LABEL_VALUE_CONTENT_SHOW_ADD,
         "Afficher l'onglet Importer du contenu"
         )
MSG_HASH(
         MENU_ENUM_LABEL_VALUE_CONTENT_SHOW_PLAYLISTS,
         "Afficher les onglets Liste de lecture"
         )
MSG_HASH(
         MENU_ENUM_LABEL_VALUE_CONTENT_SHOW_FAVORITES,
         "Afficher l'onglet Favoris"
         )
MSG_HASH(
         MENU_ENUM_LABEL_VALUE_CONTENT_SHOW_IMAGES,
         "Afficher l'onglet Images"
         )
MSG_HASH(
         MENU_ENUM_LABEL_VALUE_CONTENT_SHOW_MUSIC,
         "Afficher l'onglet Musique"
         )
MSG_HASH(
         MENU_ENUM_LABEL_VALUE_CONTENT_SHOW_SETTINGS,
         "Afficher l'onglet Réglages"
         )
MSG_HASH(
         MENU_ENUM_LABEL_VALUE_CONTENT_SHOW_VIDEO,
         "Afficher l'onglet Vidéo"
         )
MSG_HASH(
         MENU_ENUM_LABEL_VALUE_CONTENT_SHOW_NETPLAY,
         "Afficher l'onglet Jeu en réseau"
         )
MSG_HASH(
         MENU_ENUM_LABEL_VALUE_XMB_LAYOUT,
         "Disposition du menu"
         )
MSG_HASH(
         MENU_ENUM_LABEL_VALUE_XMB_THEME,
         "Thème d'icônes du menu"
         )
MSG_HASH(
         MENU_ENUM_LABEL_VALUE_YES,
         "Oui"
         )
MSG_HASH(
         MENU_ENUM_LABEL_VIDEO_SHADER_PRESET_TWO,
         "Pré-réglage de shader"
         )
MSG_HASH(
         MENU_ENUM_SUBLABEL_CHEEVOS_ENABLE,
         "Rivalisez pour gagner des succès sur mesure dans des jeux rétro.\n"
         "Pour plus d'informations, visitez http://retroachievements.org"
         )
MSG_HASH(
         MENU_ENUM_SUBLABEL_CHEEVOS_TEST_UNOFFICIAL,
         "Utiliser des succès non officiels et/ou fonctionnalités bêta à des fins de test."
         )
MSG_HASH(
         MENU_ENUM_SUBLABEL_CHEEVOS_HARDCORE_MODE_ENABLE,
         "Double le nombre de points gagnés.\n"
         "Désactive les sauvegardes instantanées, les cheats, le rembobinage, la mise en pause et le ralenti pour tous les jeux.\n"
         "Activer/désactiver ce paramètre lors de l'exécution redémarrera votre jeu."
         )
MSG_HASH(
         MENU_ENUM_SUBLABEL_CHEEVOS_LEADERBOARDS_ENABLE,
         "Classements spécifiques au jeu.\n"
         "N'a aucun effet si le mode Hardcore est désactivé."
         )
MSG_HASH(
         MENU_ENUM_SUBLABEL_CHEEVOS_BADGES_ENABLE,
         "Affiche les badges dans la liste des succès."
         )
MSG_HASH(
         MENU_ENUM_SUBLABEL_CHEEVOS_VERBOSE_ENABLE,
         "Affiche plus d'informations dans les notifications."
         )
MSG_HASH(
         MENU_ENUM_SUBLABEL_CHEEVOS_AUTO_SCREENSHOT,
         "Prendre automatiquement une capture d'écran lorsqu'un succès est débloqué."
         )
MSG_HASH(
         MENU_ENUM_SUBLABEL_DRIVER_SETTINGS,
         "Modifier les pilotes utilisés par ce système."
         )
MSG_HASH(
         MENU_ENUM_SUBLABEL_RETRO_ACHIEVEMENTS_SETTINGS,
         "Modifier les réglages des succès."
         )
MSG_HASH(
         MENU_ENUM_SUBLABEL_CORE_SETTINGS,
         "Modifier les réglages du cœur."
         )
MSG_HASH(
         MENU_ENUM_SUBLABEL_RECORDING_SETTINGS,
         "Modifier les réglages d'enregistrement."
         )
MSG_HASH(
         MENU_ENUM_SUBLABEL_ONSCREEN_DISPLAY_SETTINGS,
         "Modifier les réglages de surimpression à l'écran, de surimpression de clavier, et de notifications à l'écran."
         )
MSG_HASH(
         MENU_ENUM_SUBLABEL_FRAME_THROTTLE_SETTINGS,
         "Modifier les réglages pour le rembobinage, l'avance rapide et le ralenti."
         )
MSG_HASH(
         MENU_ENUM_SUBLABEL_SAVING_SETTINGS,
         "Modifier les réglages de sauvegarde."
         )
MSG_HASH(
         MENU_ENUM_SUBLABEL_LOGGING_SETTINGS,
         "Modifier les réglages de journalisation."
         )
MSG_HASH(
         MENU_ENUM_SUBLABEL_USER_INTERFACE_SETTINGS,
         "Modifier les réglages de l'interface utilisateur."
         )
MSG_HASH(
         MENU_ENUM_SUBLABEL_USER_SETTINGS,
         "Modifier les réglages de compte, de pseudo et de langue."
         )
MSG_HASH(
         MENU_ENUM_SUBLABEL_PRIVACY_SETTINGS,
         "Modifier les réglages de confidentialité."
         )
MSG_HASH(
         MENU_ENUM_SUBLABEL_MIDI_SETTINGS,
         "Modifier les réglages MIDI."
         )
MSG_HASH(
         MENU_ENUM_SUBLABEL_DIRECTORY_SETTINGS,
         "Modifier les dossiers par défaut où les fichiers sont stockés."
         )
MSG_HASH(
         MENU_ENUM_SUBLABEL_PLAYLIST_SETTINGS,
         "Modifier les réglages de listes de lecture."
         )
MSG_HASH(
         MENU_ENUM_SUBLABEL_NETWORK_SETTINGS,
         "Configurer les réglages de serveur et de réseau."
         )
MSG_HASH(
         MENU_ENUM_SUBLABEL_ADD_CONTENT_LIST,
         "Analyser le contenu et l'ajouter à la base de données."
         )
MSG_HASH(
         MENU_ENUM_SUBLABEL_AUDIO_SETTINGS,
         "Modifier les réglages de sortie audio."
         )
MSG_HASH(
         MENU_ENUM_SUBLABEL_BLUETOOTH_ENABLE,
         "Détermine l'état de Bluetooth."
         )
MSG_HASH(
         MENU_ENUM_SUBLABEL_CONFIG_SAVE_ON_EXIT,
         "Enregistrer les modifications dans le fichier de configuration à la sortie."
         )
MSG_HASH(
         MENU_ENUM_SUBLABEL_CONFIGURATION_SETTINGS,
         "Modifier les réglages par défaut pour les fichiers de configuration."
         )
MSG_HASH(
         MENU_ENUM_SUBLABEL_CONFIGURATIONS_LIST,
         "Gérer et créer les fichiers de configuration."
         )
MSG_HASH(
         MENU_ENUM_SUBLABEL_CPU_CORES,
         "Nombre de cœurs dont dispose le processeur."
         )
MSG_HASH(
         MENU_ENUM_SUBLABEL_FPS_SHOW,
         "Affiche le nombre d'images/s à l'écran."
         )
MSG_HASH(
         MENU_ENUM_SUBLABEL_FRAMECOUNT_SHOW,
         "Affiche le compteur d'images actuel à l'écran."
         )
MSG_HASH(
         MENU_ENUM_SUBLABEL_MEMORY_SHOW,
         "Inclut l'utilisation actuelle/le total de la mémoire utilisée à l'écran avec les images/s et le nombre d'images."
         )
MSG_HASH(
         MENU_ENUM_SUBLABEL_INPUT_HOTKEY_BINDS,
         "Configurer les réglages de touches de raccourci."
         )
MSG_HASH(
         MENU_ENUM_SUBLABEL_INPUT_MENU_ENUM_TOGGLE_GAMEPAD_COMBO,
         "Combinaison de touches de la manette pour afficher/masquer le menu."
         )
MSG_HASH(
         MENU_ENUM_SUBLABEL_INPUT_SETTINGS,
         "Modifier les réglages de manettes, clavier et souris."
         )
MSG_HASH(
         MENU_ENUM_SUBLABEL_INPUT_USER_BINDS,
         "Configurer les touches pour cet utilisateur."
         )
MSG_HASH(
         MENU_ENUM_SUBLABEL_LATENCY_SETTINGS,
         "Modifier les réglages liés à la latence vidéo, audio et d'entrées."
         )
MSG_HASH(
         MENU_ENUM_SUBLABEL_LOG_VERBOSITY,
         "Journaliser les événements sur un terminal ou dans un fichier."
         )
MSG_HASH(
         MENU_ENUM_SUBLABEL_NETPLAY,
         "Rejoindre ou héberger une session de jeu en réseau."
         )
MSG_HASH(
         MENU_ENUM_SUBLABEL_NETPLAY_LAN_SCAN_SETTINGS,
         "Rechercher et se connecter à des hôtes de jeu en réseau sur le réseau local."
         )
MSG_HASH(
         MENU_ENUM_SUBLABEL_INFORMATION_LIST_LIST,
         "Affiche les informations du système."
         )
MSG_HASH(
         MENU_ENUM_SUBLABEL_ONLINE_UPDATER,
         "Télécharger des add-ons, des composants et du contenu pour RetroArch."
         )
MSG_HASH(
         MENU_ENUM_SUBLABEL_SAMBA_ENABLE,
         "Partager des dossiers réseau via le protocole SMB."
         )
MSG_HASH(
         MENU_ENUM_SUBLABEL_SERVICES_SETTINGS,
         "Gérer les services au niveau du système d'exploitation."
         )
MSG_HASH(
         MENU_ENUM_SUBLABEL_SHOW_HIDDEN_FILES,
         "Affiche les fichiers/dossiers cachés dans le navigateur de fichiers."
         )
MSG_HASH(
         MENU_ENUM_SUBLABEL_SSH_ENABLE,
         "Utiliser SSH pour accéder à la ligne de commande à distance."
         )
MSG_HASH(
         MENU_ENUM_SUBLABEL_SUSPEND_SCREENSAVER_ENABLE,
         "Empêche l'économiseur d'écran de votre système de s'activer."
         )
MSG_HASH(
         MENU_ENUM_SUBLABEL_VIDEO_WINDOW_SCALE,
         "Définir la taille de la fenêtre par rapport à la taille d'affichage du cœur. Alternativement, vous pouvez définir une largeur et une hauteur de fenêtre ci-dessous pour une taille de fenêtre fixe."
         )
MSG_HASH(
         MENU_ENUM_SUBLABEL_USER_LANGUAGE,
         "Définir la langue de l'interface."
         )
MSG_HASH(
         MENU_ENUM_SUBLABEL_VIDEO_BLACK_FRAME_INSERTION,
         "Insère une image noire entre chaque images. Utile pour les utilisateurs d'écrans 120Hz qui souhaitent jouer à du contenu 60Hz sans rémanence."
         )
MSG_HASH(
         MENU_ENUM_SUBLABEL_VIDEO_FRAME_DELAY,
         "Réduit la latence au détriment d'un risque accru de saccades visuelles. Ajoute un délai après la synchronisation verticale V-Sync (en ms)."
         )
MSG_HASH(
         MENU_ENUM_SUBLABEL_VIDEO_HARD_SYNC_FRAMES,
         "Définit le nombre d'images que le processeur peut exécuter avant le processeur graphique lors de l'utilisation de la 'Synchronisation matérielle du processeur graphique'."
         )
MSG_HASH(
         MENU_ENUM_SUBLABEL_VIDEO_MAX_SWAPCHAIN_IMAGES,
         "Indique au pilote vidéo d'utiliser explicitement le mode de mise en mémoire tampon spécifié."
         )
MSG_HASH(
         MENU_ENUM_SUBLABEL_VIDEO_MONITOR_INDEX,
         "Sélectionner l'écran à utiliser."
         )
MSG_HASH(
         MENU_ENUM_SUBLABEL_VIDEO_REFRESH_RATE_AUTO,
         "Fréquence de rafraîchissement précise estimée de l'écran en Hz."
         )
MSG_HASH(
         MENU_ENUM_SUBLABEL_VIDEO_REFRESH_RATE_POLLED,
         "Fréquence de rafraîchissement détectée par le pilote d'affichage."
         )
MSG_HASH(
         MENU_ENUM_SUBLABEL_VIDEO_SETTINGS,
         "Modifier les réglages de sortie vidéo."
         )
MSG_HASH(
         MENU_ENUM_SUBLABEL_WIFI_SETTINGS,
         "Analyser les réseaux sans fil et établit la connexion."
         )
MSG_HASH(
         MENU_ENUM_SUBLABEL_HELP_LIST,
         "En savoir plus sur le fonctionnement du programme."
         )
MSG_HASH(
         MSG_ADDED_TO_FAVORITES,
         "Ajouté aux favoris"
         )
MSG_HASH(
         MSG_RESET_CORE_ASSOCIATION,
         "L'association au cœur de l'entrée dans la liste de lecture a été réinitialisée."
         )
MSG_HASH(
         MSG_APPENDED_DISK,
         "Disque ajouté"
         )
MSG_HASH(
         MSG_APPLICATION_DIR,
         "Dossier de l'application"
         )
MSG_HASH(
         MSG_APPLYING_CHEAT,
         "Appliquer les changements des cheats."
         )
MSG_HASH(
         MSG_APPLYING_SHADER,
         "Appliquer le shader"
         )
MSG_HASH(
         MSG_AUDIO_MUTED,
         "Son coupé."
         )
MSG_HASH(
         MSG_AUDIO_UNMUTED,
         "Son réactivé."
         )
MSG_HASH(
         MSG_AUTOCONFIG_FILE_ERROR_SAVING,
         "Erreur lors de l'enregistrement du fichier de configuration automatique."
         )
MSG_HASH(
         MSG_AUTOCONFIG_FILE_SAVED_SUCCESSFULLY,
         "Fichier de configuration automatique enregistré avec succès."
         )
MSG_HASH(
         MSG_AUTOSAVE_FAILED,
         "Impossible d'initialiser l'enregistrement automatique."
         )
MSG_HASH(
         MSG_AUTO_SAVE_STATE_TO,
         "Sauvegarde instantanée automatique vers"
         )
MSG_HASH(
         MSG_BLOCKING_SRAM_OVERWRITE,
         "Empêcher l'écrasement de la mémoire SRAM"
         )
MSG_HASH(
         MSG_BRINGING_UP_COMMAND_INTERFACE_ON_PORT,
         "Appeler l'interface de commande sur le port"
         )
MSG_HASH(
         MSG_BYTES,
         "octets"
         )
MSG_HASH(
         MSG_CANNOT_INFER_NEW_CONFIG_PATH,
         "Impossible de déduire le nouvel emplacement du fichier de configuration. Utilisation de l'heure actuelle."
         )
MSG_HASH(
         MSG_CHEEVOS_HARDCORE_MODE_ENABLE,
         "Mode Hardcore activé pour les succès, la sauvegarde instantanée et le rembobinage ont été désactivés."
         )
MSG_HASH(
         MSG_COMPARING_WITH_KNOWN_MAGIC_NUMBERS,
         "Comparaison avec les nombres magiques connus..."
         )
MSG_HASH(
         MSG_COMPILED_AGAINST_API,
         "Compilé avec l'API"
         )
MSG_HASH(
         MSG_CONFIG_DIRECTORY_NOT_SET,
         "Dossier de configuration non défini. Impossible de sauvegarder la nouvelle configuration."
         )
MSG_HASH(
         MSG_CONNECTED_TO,
         "Connecté à"
         )
MSG_HASH(
         MSG_CONTENT_CRC32S_DIFFER,
         "Le CRC32 du contenu est différent. Impossible d'utiliser des jeux non-identiques."
         )
MSG_HASH(
         MSG_CONTENT_LOADING_SKIPPED_IMPLEMENTATION_WILL_DO_IT,
         "Chargement du contenu ignoré. L'implémentation va le charger elle-même."
         )
MSG_HASH(
         MSG_CORE_DOES_NOT_SUPPORT_SAVESTATES,
         "Le cœur ne prends pas en charge les sauvegardes instantanées."
         )
MSG_HASH(
         MSG_CORE_OPTIONS_FILE_CREATED_SUCCESSFULLY,
         "Fichier d'options du cœur créé avec succès."
         )
MSG_HASH(
         MSG_COULD_NOT_FIND_ANY_NEXT_DRIVER,
         "Impossible de trouver un pilote suivant."
         )
MSG_HASH(
         MSG_COULD_NOT_FIND_COMPATIBLE_SYSTEM,
         "Impossible de trouver un système compatible."
         )
MSG_HASH(
         MSG_COULD_NOT_FIND_VALID_DATA_TRACK,
         "Impossible de trouver une piste de données valide"
         )
MSG_HASH(
         MSG_COULD_NOT_OPEN_DATA_TRACK,
         "Impossible d'ouvrir la piste de données."
         )
MSG_HASH(
         MSG_COULD_NOT_READ_CONTENT_FILE,
         "Impossible de lire le fichier de contenu."
         )
MSG_HASH(
         MSG_COULD_NOT_READ_MOVIE_HEADER,
         "Impossible de lire l'en-tête du film."
         )
MSG_HASH(
         MSG_COULD_NOT_READ_STATE_FROM_MOVIE,
         "Impossible de lire l'état du film."
         )
MSG_HASH(
         MSG_CRC32_CHECKSUM_MISMATCH,
         "Incohérence de la somme de contrôle CRC32 entre le fichier de contenu et la somme de contrôle du contenu enregistré dans l'en-tête du fichier de lecture. Replay très susceptible de se désynchroniser lors de la lecture."
         )
MSG_HASH(
         MSG_CUSTOM_TIMING_GIVEN,
         "Temps personnalisé attribué"
         )
MSG_HASH(
         MSG_DECOMPRESSION_ALREADY_IN_PROGRESS,
         "Décompression déjà en cours."
         )
MSG_HASH(
         MSG_DECOMPRESSION_FAILED,
         "Échec à la décompression."
         )
MSG_HASH(
         MSG_DETECTED_VIEWPORT_OF,
         "Taille de la fenêtre d'affichage détectée de"
         )
MSG_HASH(
         MSG_DID_NOT_FIND_A_VALID_CONTENT_PATCH,
         "Impossible de trouver un patch de contenu valide."
         )
MSG_HASH(
         MSG_DISCONNECT_DEVICE_FROM_A_VALID_PORT,
         "Déconnecter le périphérique d'un port valide."
         )
MSG_HASH(
         MSG_DISK_CLOSED,
         "Fermé"
         )
MSG_HASH(
         MSG_DISK_EJECTED,
         "Éjecté"
         )
MSG_HASH(
         MSG_DOWNLOADING,
         "Téléchargement"
         )
MSG_HASH(
         MSG_INDEX_FILE,
         "numéro"
         )
MSG_HASH(
         MSG_DOWNLOAD_FAILED,
         "Échec du téléchargement"
         )
MSG_HASH(
         MSG_ERROR,
         "Erreur"
         )
MSG_HASH(
         MSG_ERROR_LIBRETRO_CORE_REQUIRES_CONTENT,
         "Le cœur Libretro nécessite du contenu, mais rien n'a été fourni."
         )
MSG_HASH(
         MSG_ERROR_LIBRETRO_CORE_REQUIRES_SPECIAL_CONTENT,
         "Le cœur Libretro nécessite un contenu spécial, mais aucun n'a été fourni."
         )
MSG_HASH(
         MSG_ERROR_LIBRETRO_CORE_REQUIRES_VFS,
         "Le cœur ne prend pas en charge le VFS, et le chargement à partir d'une copie locale a échoué"
         )
MSG_HASH(
         MSG_ERROR_PARSING_ARGUMENTS,
         "Erreur lors de l'analyse des arguments."
         )
MSG_HASH(
         MSG_ERROR_SAVING_CORE_OPTIONS_FILE,
         "Erreur lors de l'enregistrement du fichier d'options du cœur."
         )
MSG_HASH(
         MSG_ERROR_SAVING_REMAP_FILE,
         "Erreur lors de l'enregistrement du fichier de remappage."
         )
MSG_HASH(
         MSG_ERROR_REMOVING_REMAP_FILE,
         "Erreur lors de la suppression du fichier de remappage."
         )
MSG_HASH(
         MSG_ERROR_SAVING_SHADER_PRESET,
         "Erreur lors de l'enregistrement des préréglages de shaders."
         )
MSG_HASH(
         MSG_EXTERNAL_APPLICATION_DIR,
         "Répertoire d'applications externe"
         )
MSG_HASH(
         MSG_EXTRACTING,
         "Extraction"
         )
MSG_HASH(
         MSG_EXTRACTING_FILE,
         "Extraction du fichier"
         )
MSG_HASH(
         MSG_FAILED_SAVING_CONFIG_TO,
         "Erreur lors de l'enregistrement de la configuration vers"
         )
MSG_HASH(
         MSG_FAILED_TO,
         "Échec de"
         )
MSG_HASH(
         MSG_FAILED_TO_ACCEPT_INCOMING_SPECTATOR,
         "Échec à l'accueil du spectateur entrant."
         )
MSG_HASH(
         MSG_FAILED_TO_ALLOCATE_MEMORY_FOR_PATCHED_CONTENT,
         "Échec d'allocation de mémoire pour le contenu patché..."
         )
MSG_HASH(
         MSG_FAILED_TO_APPLY_SHADER,
         "Échec à l'application du shader."
         )
MSG_HASH(
         MSG_FAILED_TO_BIND_SOCKET,
         "Échec de l'attribution du socket."
         )
MSG_HASH(
         MSG_FAILED_TO_CREATE_THE_DIRECTORY,
         "Échec à la création du dossier."
         )
MSG_HASH(
         MSG_FAILED_TO_EXTRACT_CONTENT_FROM_COMPRESSED_FILE,
         "Échec de l'extraction du contenu depuis le fichier compressé."
         )
MSG_HASH(
         MSG_FAILED_TO_GET_NICKNAME_FROM_CLIENT,
         "Échec à l'obtention du pseudo du client."
         )
MSG_HASH(
         MSG_FAILED_TO_LOAD,
         "Échec de chargement."
         )
MSG_HASH(
         MSG_FAILED_TO_LOAD_CONTENT,
         "Échec de chargement du contenu."
         )
MSG_HASH(
         MSG_FAILED_TO_LOAD_MOVIE_FILE,
         "Échec de chargement du fichier vidéo."
         )
MSG_HASH(
         MSG_FAILED_TO_LOAD_OVERLAY,
         "Échec de chargement de la surimpression."
         )
MSG_HASH(
         MSG_FAILED_TO_LOAD_STATE,
         "Échec de chargement de la sauvegarde instantanée depuis"
         )
MSG_HASH(
         MSG_FAILED_TO_OPEN_LIBRETRO_CORE,
         "Échec de l'ouverture du cœur Libretro"
         )
MSG_HASH(
         MSG_FAILED_TO_PATCH,
         "Échec du patch"
         )
MSG_HASH(
         MSG_FAILED_TO_RECEIVE_HEADER_FROM_CLIENT,
         "Échec de l'obtention de l'entête depuis le client."
         )
MSG_HASH(
         MSG_FAILED_TO_RECEIVE_NICKNAME,
         "Échec de l'obtention du pseudo."
         )
MSG_HASH(
         MSG_FAILED_TO_RECEIVE_NICKNAME_FROM_HOST,
         "Échec de l'obtention du pseudo depuis l'hôte."
         )
MSG_HASH(
         MSG_FAILED_TO_RECEIVE_NICKNAME_SIZE_FROM_HOST,
         "Échec de l'obtention de la taille du pseudo depuis l'hôte."
         )
MSG_HASH(
         MSG_FAILED_TO_RECEIVE_SRAM_DATA_FROM_HOST,
         "Échec de l'obtention des données SRAM depuis l'hôte."
         )
MSG_HASH(
         MSG_FAILED_TO_REMOVE_DISK_FROM_TRAY,
         "Échec de l'éjection du disque depuis le lecteur."
         )
MSG_HASH(
         MSG_FAILED_TO_REMOVE_TEMPORARY_FILE,
         "Échec de la suppression du fichier temporaire"
         )
MSG_HASH(
         MSG_FAILED_TO_SAVE_SRAM,
         "Échec de la sauvegarde de la SRAM"
         )
MSG_HASH(
         MSG_FAILED_TO_SAVE_STATE_TO,
         "Échec de la sauvegarde instantanée vers"
         )
MSG_HASH(
         MSG_FAILED_TO_SEND_NICKNAME,
         "Échec de l'envoi du pseudo."
         )
MSG_HASH(
         MSG_FAILED_TO_SEND_NICKNAME_SIZE,
         "Échec de l'envoi de la taille du pseudo."
         )
MSG_HASH(
         MSG_FAILED_TO_SEND_NICKNAME_TO_CLIENT,
         "Échec de l'envoi du pseudo vers le client."
         )
MSG_HASH(
         MSG_FAILED_TO_SEND_NICKNAME_TO_HOST,
         "Échec de l'envoi du pseudo vers l'hôte."
         )
MSG_HASH(
         MSG_FAILED_TO_SEND_SRAM_DATA_TO_CLIENT,
         "Échec de l'envoi des données SRAM vers le client."
         )
MSG_HASH(
         MSG_FAILED_TO_START_AUDIO_DRIVER,
         "Échec au démarrage du pilote audio. Continuera sans le son."
         )
MSG_HASH(
         MSG_FAILED_TO_START_MOVIE_RECORD,
         "Échec au démarrage de l'enregistrement vidéo."
         )
MSG_HASH(
         MSG_FAILED_TO_START_RECORDING,
         "Échec au démarrage de l'enregistrement."
         )
MSG_HASH(
         MSG_FAILED_TO_TAKE_SCREENSHOT,
         "Échec de la capture d'écran."
         )
MSG_HASH(
         MSG_FAILED_TO_UNDO_LOAD_STATE,
         "Échec de l'annulation du chargement de la sauvegarde instantanée."
         )
MSG_HASH(
         MSG_FAILED_TO_UNDO_SAVE_STATE,
         "Échec de l'annulation de la sauvegarde instantanée."
         )
MSG_HASH(
         MSG_FAILED_TO_UNMUTE_AUDIO,
         "Échec de la réactivation du son."
         )
MSG_HASH(
         MSG_FATAL_ERROR_RECEIVED_IN,
         "Erreur fatale reçue dans"
         )
MSG_HASH(
         MSG_FILE_NOT_FOUND,
         "Fichier non trouvé"
         )
MSG_HASH(
         MSG_FOUND_AUTO_SAVESTATE_IN,
         "Sauvegarde instantanée automatique trouvée dans"
         )
MSG_HASH(
         MSG_FOUND_DISK_LABEL,
         "Label de disque trouvé"
         )
MSG_HASH(
         MSG_FOUND_FIRST_DATA_TRACK_ON_FILE,
         "Première piste de données trouvée dans le fichier"
         )
MSG_HASH(
         MSG_FOUND_LAST_STATE_SLOT,
         "Dernier emplacement de sauvegarde instantanée trouvé"
         )
MSG_HASH(
         MSG_FOUND_SHADER,
         "Shader trouvé"
         )
MSG_HASH(
         MSG_FRAMES,
         "Images"
         )
MSG_HASH(
         MSG_GAME_SPECIFIC_CORE_OPTIONS_FOUND_AT,
         "Options par jeu : options de cœur spécifiques au jeu trouvées dans"
         )
MSG_HASH(
         MSG_GOT_INVALID_DISK_INDEX,
         "Numéro de disque non valide."
         )
MSG_HASH(
         MSG_GRAB_MOUSE_STATE,
         "État de la capture de la souris"
         )
MSG_HASH(
         MSG_GAME_FOCUS_ON,
         "Jeu au premier plan"
         )
MSG_HASH(
         MSG_GAME_FOCUS_OFF,
         "Jeu en arrière-plan"
         )
MSG_HASH(
         MSG_HW_RENDERED_MUST_USE_POSTSHADED_RECORDING,
         "Le cœur Libretro utilise le rendu matériel. Doit également utiliser les filtres vidéo lors de l'enregistrement."
         )
MSG_HASH(
         MSG_INFLATED_CHECKSUM_DID_NOT_MATCH_CRC32,
         "La somme de contrôle du fichier décompressé ne correspond pas au CRC32."
         )
MSG_HASH(
         MSG_INPUT_CHEAT,
         "Saisir le cheat"
         )
MSG_HASH(
         MSG_INPUT_CHEAT_FILENAME,
         "Saisir le nom de fichier du cheat"
         )
MSG_HASH(
         MSG_INPUT_PRESET_FILENAME,
         "Saisir le nom de fichier du préréglages"
         )
MSG_HASH(
         MSG_INPUT_RENAME_ENTRY,
         "Renommer le titre"
         )
MSG_HASH(
         MSG_INTERFACE,
         "Interface"
         )
MSG_HASH(
         MSG_INTERNAL_STORAGE,
         "Stockage interne"
         )
MSG_HASH(
         MSG_REMOVABLE_STORAGE,
         "Stockage amovible"
         )
MSG_HASH(
         MSG_INVALID_NICKNAME_SIZE,
         "Taille du pseudo non valide."
         )
MSG_HASH(
         MSG_IN_BYTES,
         "en octets"
         )
MSG_HASH(
         MSG_IN_GIGABYTES,
         "en gigaoctets"
         )
MSG_HASH(
         MSG_IN_MEGABYTES,
         "en mégaoctets"
         )
MSG_HASH(
         MSG_LIBRETRO_ABI_BREAK,
         "est compilé avec une version différente de l'implémentation de libretro actuelle."
         )
MSG_HASH(
         MSG_LIBRETRO_FRONTEND,
         "Frontend pour libretro"
         )
MSG_HASH(
         MSG_LOADED_STATE_FROM_SLOT,
         "Sauvegarde instantanée chargée depuis l'emplacement #%d."
         )
MSG_HASH(
         MSG_LOADED_STATE_FROM_SLOT_AUTO,
         "Sauvegarde instantanée chargée depuis l'emplacement #-1 (auto)."
         )
MSG_HASH(
         MSG_LOADING,
         "Chargement"
         )
MSG_HASH(
         MSG_FIRMWARE,
         "Un ou plusieurs fichiers de firmware sont manquants"
         )
MSG_HASH(
         MSG_LOADING_CONTENT_FILE,
         "Chargement du fichier de contenu"
         )
MSG_HASH(
         MSG_LOADING_HISTORY_FILE,
         "Chargement du fichier d'historique"
         )
MSG_HASH(
         MSG_LOADING_STATE,
         "Chargement de la sauvegarde instantanée"
         )
MSG_HASH(
         MSG_MEMORY,
         "Mémoire"
         )
MSG_HASH(
         MSG_MOVIE_FILE_IS_NOT_A_VALID_BSV1_FILE,
         "Le fichier vidéo de relecture des touches pressées n'est pas un fichier BSV1 valide."
         )
MSG_HASH(
         MSG_MOVIE_FORMAT_DIFFERENT_SERIALIZER_VERSION,
         "Le format de la vidéo de relecture des touches pressées semble avoir une version différente du sérialiseur. Échec très probable."
         )
MSG_HASH(
         MSG_MOVIE_PLAYBACK_ENDED,
         "La relecture des touches pressées est terminée."
         )
MSG_HASH(
         MSG_MOVIE_RECORD_STOPPED,
         "Arrêt de l'enregistrement vidéo."
         )
MSG_HASH(
         MSG_NETPLAY_FAILED,
         "Échec de l'initialisation du jeu en réseau."
         )
MSG_HASH(
         MSG_NO_CONTENT_STARTING_DUMMY_CORE,
         "Aucun contenu, chargement d'un cœur factice."
         )
MSG_HASH(
         MSG_NO_SAVE_STATE_HAS_BEEN_OVERWRITTEN_YET,
         "Aucune sauvegarde instantanée n'a encore été écrasé."
         )
MSG_HASH(
         MSG_NO_STATE_HAS_BEEN_LOADED_YET,
         "Aucune sauvegarde instantanée n'a encore été chargée."
         )
MSG_HASH(
         MSG_OVERRIDES_ERROR_SAVING,
         "Erreur lors de l'enregistrement du fichier de remplacement de configuration."
         )
MSG_HASH(
         MSG_OVERRIDES_SAVED_SUCCESSFULLY,
         "Fichier de remplacement de configuration enregistré avec succès."
         )
MSG_HASH(
         MSG_PAUSED,
         "En pause."
         )
MSG_HASH(
         MSG_PROGRAM,
         "RetroArch"
         )
MSG_HASH(
         MSG_READING_FIRST_DATA_TRACK,
         "Lecture de la première piste de données..."
         )
MSG_HASH(
         MSG_RECEIVED,
         "reçu"
         )
MSG_HASH(
         MSG_RECORDING_TERMINATED_DUE_TO_RESIZE,
         "Enregistrement interrompu à cause du redimensionnement."
         )
MSG_HASH(
         MSG_RECORDING_TO,
         "Enregistrement vers"
         )
MSG_HASH(
         MSG_REDIRECTING_CHEATFILE_TO,
         "Redirection du fichier de cheats vers"
         )
MSG_HASH(
         MSG_REDIRECTING_SAVEFILE_TO,
         "Redirection du fichier de sauvegarde vers"
         )
MSG_HASH(
         MSG_REDIRECTING_SAVESTATE_TO,
         "Redirection de la sauvegarde instantanée vers"
         )
MSG_HASH(
         MSG_REMAP_FILE_SAVED_SUCCESSFULLY,
         "Fichier de remappage enregistré avec succès."
         )
MSG_HASH(
         MSG_REMAP_FILE_REMOVED_SUCCESSFULLY,
         "Fichier de remappage supprimé avec succès."
         )
MSG_HASH(
         MSG_REMOVED_DISK_FROM_TRAY,
         "Disque retiré du lecteur."
         )
MSG_HASH(
         MSG_REMOVING_TEMPORARY_CONTENT_FILE,
         "Suppression du fichier de contenu temporaire"
         )
MSG_HASH(
         MSG_RESET,
         "Réinitialisation"
         )
MSG_HASH(
         MSG_RESTARTING_RECORDING_DUE_TO_DRIVER_REINIT,
         "Redémarrage de l'enregistrement à cause de la réinitialisation du pilote."
         )
MSG_HASH(
         MSG_RESTORED_OLD_SAVE_STATE,
         "Ancienne sauvegarde instantanée restaurée."
         )
MSG_HASH(
         MSG_RESTORING_DEFAULT_SHADER_PRESET_TO,
         "Shaders : restauration des préréglages de shaders par défaut vers"
         )
MSG_HASH(
         MSG_REVERTING_SAVEFILE_DIRECTORY_TO,
         "Rétablissement du dossier de sauvegarde vers"
         )
MSG_HASH(
         MSG_REVERTING_SAVESTATE_DIRECTORY_TO,
         "Rétablissement du dossier de sauvegarde instantanée vers"
         )
MSG_HASH(
         MSG_REWINDING,
         "Rembobinage."
         )
MSG_HASH(
         MSG_REWIND_INIT,
         "Initialisation de la mémoire tampon de rembobinage avec la taille"
         )
MSG_HASH(
         MSG_REWIND_INIT_FAILED,
         "Échec de l'initialisation de la mémoire tampon de rembobinage. Le rembobinage sera désactivé."
         )
MSG_HASH(
         MSG_REWIND_INIT_FAILED_THREADED_AUDIO,
         "L'implementation utilise plusieurs fils d'exécution pour l'audio. Incompatible avec le rembobinage."
         )
MSG_HASH(
         MSG_REWIND_REACHED_END,
         "Fin de la mémoire tampon de rembobinage atteinte."
         )
MSG_HASH(
         MSG_SAVED_NEW_CONFIG_TO,
         "Nouvelle configuration enregistrée vers"
         )
MSG_HASH(
         MSG_SAVED_STATE_TO_SLOT,
         "Sauvegarde instantanée enregistrée vers l'emplacement #%d."
         )
MSG_HASH(
         MSG_SAVED_STATE_TO_SLOT_AUTO,
         "Sauvegarde instantanée enregistrée vers l'emplacement #-1 (auto)."
         )
MSG_HASH(
         MSG_SAVED_SUCCESSFULLY_TO,
         "Enregistré avec succès vers"
         )
MSG_HASH(
         MSG_SAVING_RAM_TYPE,
         "Enregistrement du type de RAM"
         )
MSG_HASH(
         MSG_SAVING_STATE,
         "Sauvegarde instantanée en cours"
         )
MSG_HASH(
         MSG_SCANNING,
         "Analyse en cours"
         )
MSG_HASH(
         MSG_SCANNING_OF_DIRECTORY_FINISHED,
         "Analyse du dossier terminée"
         )
MSG_HASH(
         MSG_SENDING_COMMAND,
         "Envoi de la commande"
         )
MSG_HASH(
         MSG_SEVERAL_PATCHES_ARE_EXPLICITLY_DEFINED,
         "Plusieurs patchs sont explicitement définis, tous sont ignorés..."
         )
MSG_HASH(
         MSG_SHADER,
         "Shader"
         )
MSG_HASH(
         MSG_SHADER_PRESET_SAVED_SUCCESSFULLY,
         "Préréglages de shaders enregistrés avec succès."
         )
MSG_HASH(
         MSG_SKIPPING_SRAM_LOAD,
         "Chargement de la SRAM ignoré."
         )
MSG_HASH(
         MSG_SLOW_MOTION,
         "Ralenti."
         )
MSG_HASH(
         MSG_FAST_FORWARD,
         "Avance rapide."
         )
MSG_HASH(
         MSG_SLOW_MOTION_REWIND,
         "Rembobinage au ralenti."
         )
MSG_HASH(
         MSG_SRAM_WILL_NOT_BE_SAVED,
         "La SRAM ne sera pas sauvegardée."
         )
MSG_HASH(
         MSG_STARTING_MOVIE_PLAYBACK,
         "Démarrage de la lecture vidéo."
         )
MSG_HASH(
         MSG_STARTING_MOVIE_RECORD_TO,
         "Démarrage de l'enregistrement vidéo vers"
         )
MSG_HASH(
         MSG_STATE_SIZE,
         "Taille de la sauvegarde instantanée"
         )
MSG_HASH(
         MSG_STATE_SLOT,
         "Emplacement de la sauvegarde instantanée"
         )
MSG_HASH(
         MSG_TAKING_SCREENSHOT,
         "Capture d'écran."
         )
MSG_HASH(
         MSG_SCREENSHOT_SAVED,
         "Capture d'écran enregistrée"
         )
MSG_HASH(
         MSG_ACHIEVEMENT_UNLOCKED,
         "Succès débloqué"
         )
MSG_HASH(
         MSG_CHANGE_THUMBNAIL_TYPE,
         "Changer le type de miniatures"
         )
MSG_HASH(
         MSG_NO_THUMBNAIL_AVAILABLE,
         "Aucune miniature disponible"
         )
MSG_HASH(
         MSG_PRESS_AGAIN_TO_QUIT,
         "Appuyez à nouveau pour quitter..."
         )
MSG_HASH(
         MSG_TO,
         "vers"
         )
MSG_HASH(
         MSG_UNDID_LOAD_STATE,
         "Chargement de la sauvegarde instantanée annulé."
         )
MSG_HASH(
         MSG_UNDOING_SAVE_STATE,
         "Annulation de la sauvegarde instantanée"
         )
MSG_HASH(
         MSG_UNKNOWN,
         "Inconnu"
         )
MSG_HASH(
         MSG_UNPAUSED,
         "Réactivé."
         )
MSG_HASH(
         MSG_UNRECOGNIZED_COMMAND,
         "Commande non reconnue"
         )
MSG_HASH(
         MSG_USING_CORE_NAME_FOR_NEW_CONFIG,
         "Utilisation du nom du cœur pour la nouvelle configuration."
         )
MSG_HASH(
         MSG_USING_LIBRETRO_DUMMY_CORE_RECORDING_SKIPPED,
         "Utilisation du cœur libretro factice. Enregistrement ignoré."
         )
MSG_HASH(
         MSG_VALUE_CONNECT_DEVICE_FROM_A_VALID_PORT,
         "Connecter le périphérique depuis un port valide."
         )
MSG_HASH(
         MSG_VALUE_DISCONNECTING_DEVICE_FROM_PORT,
         "Déconnexion du périphérique depuis le port"
         )
MSG_HASH(
         MSG_VALUE_REBOOTING,
         "Redémarrage..."
         )
MSG_HASH(
         MSG_VALUE_SHUTTING_DOWN,
         "Arrêt en cours..."
         )
MSG_HASH(
         MSG_VERSION_OF_LIBRETRO_API,
         "Version de l'API libretro"
         )
MSG_HASH(
         MSG_VIEWPORT_SIZE_CALCULATION_FAILED,
         "Le calcul de la taille de la fenêtre d'affichage a échoué ! Continuera à utiliser les données brutes. Cela ne fonctionnera probablement pas correctement..."
         )
MSG_HASH(
         MSG_VIRTUAL_DISK_TRAY,
         "Lecteur de disque virtuel."
         )
MSG_HASH(
         MENU_ENUM_SUBLABEL_AUDIO_LATENCY,
         "Latence audio désirée en millisecondes. Peut être ignorée si le pilote audio ne peut fournir une telle valeur."
         )
MSG_HASH(
         MENU_ENUM_SUBLABEL_AUDIO_MUTE,
         "Désactiver/réactiver le son."
         )
MSG_HASH(
         MENU_ENUM_SUBLABEL_AUDIO_RATE_CONTROL_DELTA,
         "Aide à atténuer les imperfections de timing lors de la synchronisation audio et vidéo. Sachez que si désactivé, une synchronisation correcte est presque impossible à obtenir."
         )
MSG_HASH(
         MENU_ENUM_SUBLABEL_CAMERA_ALLOW,
         "Autoriser ou empêcher l'accès à la caméra par les cœurs."
         )
MSG_HASH(
         MENU_ENUM_SUBLABEL_LOCATION_ALLOW,
         "Autoriser ou empêcher l'accès aux services de localisation par les cœurs."
         )
MSG_HASH(
         MENU_ENUM_SUBLABEL_INPUT_MAX_USERS,
         "Nombre maximum d'utilisateurs pris en charge par RetroArch."
         )
MSG_HASH(
         MENU_ENUM_SUBLABEL_INPUT_POLL_TYPE_BEHAVIOR,
         "Influence la façon dont la détection des touches pressées est effectuée dans RetroArch. Utiliser 'Précoce' ou 'Tardive' peut diminuer la latence, en fonction de votre configuration."
         )
MSG_HASH(
         MENU_ENUM_SUBLABEL_INPUT_ALL_USERS_CONTROL_MENU,
         "Permet à tous les utilisateurs de contrôler le menu. Si désactivé, seul l'utilisateur 1 peut contrôler le menu."
         )
MSG_HASH(
         MENU_ENUM_SUBLABEL_AUDIO_VOLUME,
         "Volume sonore (en dB). 0 dB correspond au volume normal, et aucun gain n'est appliqué."
         )
MSG_HASH(
         MENU_ENUM_SUBLABEL_AUDIO_WASAPI_EXCLUSIVE_MODE,
         "Autoriser le pilote WASAPI à prendre le contrôle exclusif du périphérique audio. Si désactivé, le mode partagé sera utilisé."
         )
MSG_HASH(
         MENU_ENUM_SUBLABEL_AUDIO_WASAPI_FLOAT_FORMAT,
         "Utiliser le format float pour le pilote WASAPI, si pris en charge par votre périphérique audio."
         )
MSG_HASH(
         MENU_ENUM_SUBLABEL_AUDIO_WASAPI_SH_BUFFER_LENGTH,
         "Taille de la mémoire tampon intermédiaire (en images) lors de l'utilisation du pilote WASAPI en mode partagé."
         )
MSG_HASH(
         MENU_ENUM_SUBLABEL_AUDIO_SYNC,
         "Synchroniser l'audio. Recommandé."
         )
MSG_HASH(
         MENU_ENUM_SUBLABEL_INPUT_BUTTON_AXIS_THRESHOLD,
         "À quelle distance un axe doit être incliné pour entraîner une pression de touche."
         )
MSG_HASH(
         MENU_ENUM_SUBLABEL_INPUT_BIND_TIMEOUT,
         "Nombre de secondes à attendre avant de passer à l'assignation de touche suivante."
         )
MSG_HASH(
         MENU_ENUM_SUBLABEL_INPUT_BIND_HOLD,
         "Nombre de secondes à maintenir une touche avant qu'elle ne soit assignée."
         )
MSG_HASH(
         MENU_ENUM_SUBLABEL_INPUT_TURBO_PERIOD,
         "Décrit la durée après laquelle une touche est en mode turbo. Les nombres sont décrits en images."
         )
MSG_HASH(
         MENU_ENUM_SUBLABEL_INPUT_DUTY_CYCLE,
         "Décrit la durée pendant laquelle une touche est en mode turbo. Les nombres sont décrits en images."
         )
MSG_HASH(
         MENU_ENUM_SUBLABEL_VIDEO_VSYNC,
         "Synchronise la sortie vidéo de la carte graphique avec la fréquence de rafraîchissement de l'écran. Recommandé."
         )
MSG_HASH(
         MENU_ENUM_SUBLABEL_VIDEO_ALLOW_ROTATE,
         "Autoriser les cœurs à définir la rotation. Si désactivée, cette option ignorera les demandes de rotation. Utile pour les configurations où l'on fait pivoter l'écran manuellement."
         )
MSG_HASH(
         MENU_ENUM_SUBLABEL_DUMMY_ON_CORE_SHUTDOWN,
         "Certains cœurs ont une fonctionnalité d'extinction. Si activée, cette option empêchera le cœur de fermer RetroArch. À la place, un cœur factice sera chargé."
         )
MSG_HASH(
         MENU_ENUM_SUBLABEL_CHECK_FOR_MISSING_FIRMWARE,
         "Vérifier que tous les firmwares requis sont présents avant de tenter de charger le contenu."
         )
MSG_HASH(
         MENU_ENUM_SUBLABEL_VIDEO_REFRESH_RATE,
         "Fréquence de rafraîchissement vertical de votre écran. Utilisée pour calculer un débit d’entrée audio approprié.\n"
         "REMARQUE : Cette option sera ignorée si 'Vidéo sur plusieurs fils d'exécution' est activé."
         )
MSG_HASH(
         MENU_ENUM_SUBLABEL_AUDIO_ENABLE,
         "Détermine si la sortie audio est activée."
         )
MSG_HASH(
         MENU_ENUM_SUBLABEL_AUDIO_MAX_TIMING_SKEW,
         "Variation maximale du débit d'entrée audio. L'augmentation de cette valeur permet des changements très importants dans le timing de la synchronisation contre un pitch audio inexact (par exemple, lors de l'exécution de cœurs PAL sur des écrans NTSC)."
         )
MSG_HASH(
         MSG_FAILED,
         "échoué(e)"
         )
MSG_HASH(
         MSG_SUCCEEDED,
         "avec succès"
         )
MSG_HASH(
         MSG_DEVICE_NOT_CONFIGURED,
         "non configuré(e)"
         )
MSG_HASH(
         MSG_DEVICE_NOT_CONFIGURED_FALLBACK,
         "non configuré(e), utilisation de l'état de secours"
         )
MSG_HASH(
         MENU_ENUM_LABEL_VALUE_DATABASE_CURSOR_LIST,
         "Liste de pointeurs dans la base de données"
         )
MSG_HASH(
         MENU_ENUM_LABEL_VALUE_DATABASE_CURSOR_LIST_ENTRY_DEVELOPER,
         "Base de données - Filtre : Développeur"
         )
MSG_HASH(
         MENU_ENUM_LABEL_VALUE_DATABASE_CURSOR_LIST_ENTRY_PUBLISHER,
         "Base de données - Filtre : Éditeur"
         )
MSG_HASH(
         MENU_ENUM_LABEL_VALUE_DISABLED,
         "Désactivé"
         )
MSG_HASH(
         MENU_ENUM_LABEL_VALUE_ENABLED,
         "Activé"
         )
MSG_HASH(
         MENU_ENUM_LABEL_VALUE_CONTENT_HISTORY_PATH,
         "Emplacement de l'historique du contenu"
         )
MSG_HASH(
         MENU_ENUM_LABEL_VALUE_DATABASE_CURSOR_LIST_ENTRY_ORIGIN,
         "Base de données - Filtre : Origine"
         )
MSG_HASH(
         MENU_ENUM_LABEL_VALUE_DATABASE_CURSOR_LIST_ENTRY_FRANCHISE,
         "Base de données - Filtre : Franchise"
         )
MSG_HASH(
         MENU_ENUM_LABEL_VALUE_DATABASE_CURSOR_LIST_ENTRY_ESRB_RATING,
         "Base de données - Filtre : Classification ESRB"
         )
MSG_HASH(
         MENU_ENUM_LABEL_VALUE_DATABASE_CURSOR_LIST_ENTRY_ELSPA_RATING,
         "Base de données - Filtre : Classification ELSPA"
         )
MSG_HASH(
         MENU_ENUM_LABEL_VALUE_DATABASE_CURSOR_LIST_ENTRY_PEGI_RATING,
         "Base de données - Filtre : Classification PEGI"
         )
MSG_HASH(
         MENU_ENUM_LABEL_VALUE_DATABASE_CURSOR_LIST_ENTRY_CERO_RATING,
         "Base de données - Filtre : Classification CERO"
         )
MSG_HASH(
         MENU_ENUM_LABEL_VALUE_DATABASE_CURSOR_LIST_ENTRY_BBFC_RATING,
         "Base de données - Filtre : Classification BBFC"
         )
MSG_HASH(
         MENU_ENUM_LABEL_VALUE_DATABASE_CURSOR_LIST_ENTRY_MAX_USERS,
         "Base de données - Filtre : Nombre d'utilisateurs maximum"
         )
MSG_HASH(
         MENU_ENUM_LABEL_VALUE_DATABASE_CURSOR_LIST_ENTRY_RELEASEDATE_BY_MONTH,
         "Base de données - Filtre : Date de sortie par mois"
         )
MSG_HASH(
         MENU_ENUM_LABEL_VALUE_DATABASE_CURSOR_LIST_ENTRY_RELEASEDATE_BY_YEAR,
         "Base de données - Filtre : Date de sortie par année"
         )
MSG_HASH(
         MENU_ENUM_LABEL_VALUE_DATABASE_CURSOR_LIST_ENTRY_EDGE_MAGAZINE_ISSUE,
         "Base de données - Filtre : Numéro de magazine Edge"
         )
MSG_HASH(
         MENU_ENUM_LABEL_VALUE_DATABASE_CURSOR_LIST_ENTRY_EDGE_MAGAZINE_RATING,
         "Base de données - Filtre : Note du magazine Edge"
         )
MSG_HASH(
         MENU_ENUM_LABEL_VALUE_DATABASE_CURSOR_LIST_ENTRY_DATABASE_INFO,
         "Informations de la base de données"
         )
MSG_HASH(
         MSG_WIFI_SCAN_COMPLETE,
         "Recherche Wi-Fi terminé."
         )
MSG_HASH(
         MSG_SCANNING_WIRELESS_NETWORKS,
         "Recherche de réseaux sans fil..."
         )
MSG_HASH(
         MSG_NETPLAY_LAN_SCAN_COMPLETE,
         "Recherche de jeu en réseau terminé."
         )
MSG_HASH(
         MSG_NETPLAY_LAN_SCANNING,
         "Recherche d'hôtes de jeu en réseau..."
         )
MSG_HASH(
         MENU_ENUM_SUBLABEL_PAUSE_NONACTIVE,
         "Mettre le jeu en pause lorsque RetroArch n'est pas au premier plan."
         )
MSG_HASH(
         MENU_ENUM_SUBLABEL_VIDEO_DISABLE_COMPOSITION,
         "Le gestionnaire de fenêtres utilise la composition pour appliquer des effets visuels et détecter les fenêtres qui ne répondent pas, entre autres."
         )
MSG_HASH(
         MENU_ENUM_SUBLABEL_HISTORY_LIST_ENABLE,
         "Conserver une liste de lecture des jeux, images, musiques et vidéos récemment utilisés."
         )
MSG_HASH(
         MENU_ENUM_SUBLABEL_CONTENT_HISTORY_SIZE,
         "Limiter le nombre d'entrées dans la liste de lecture des jeux, images, musiques et vidéos récemment utilisés."
         )
MSG_HASH(
         MENU_ENUM_LABEL_VALUE_INPUT_UNIFIED_MENU_CONTROLS,
         "Contrôles du menu unifiés"
         )
MSG_HASH(
         MENU_ENUM_SUBLABEL_INPUT_UNIFIED_MENU_CONTROLS,
         "Utilisez les mêmes touches pour le menu et le jeu. S'applique au clavier."
         )
MSG_HASH(
         MENU_ENUM_LABEL_VALUE_QUIT_PRESS_TWICE,
         "Appuyer sur quitter deux fois"
         )
MSG_HASH(
         MENU_ENUM_SUBLABEL_QUIT_PRESS_TWICE,
         "Appuyez deux fois sur la touche de raccourci Quitter pour quitter RetroArch."
         )
MSG_HASH(
         MENU_ENUM_SUBLABEL_VIDEO_FONT_ENABLE,
         "Affiche les messages à l'écran."
         )
MSG_HASH(
         MENU_ENUM_LABEL_VALUE_NETWORK_USER_REMOTE_ENABLE,
         "Utilisateur %d en réseau"
         )
MSG_HASH(
         MENU_ENUM_LABEL_VALUE_BATTERY_LEVEL_ENABLE,
         "Afficher le niveau de la batterie"
         )
MSG_HASH(
         MENU_ENUM_LABEL_VALUE_MENU_SHOW_SUBLABELS,
         "Afficher la description des éléments dans le menu"
         )
MSG_HASH(
         MENU_ENUM_SUBLABEL_MENU_SHOW_SUBLABELS,
         "Affiche des informations supplémentaires pour l'entrée actuellement sélectionnée dans le menu."
         )
MSG_HASH(
         MENU_ENUM_LABEL_VALUE_SELECT_FILE,
         "Sélectionner un fichier"
         )
MSG_HASH(
         MENU_ENUM_LABEL_VALUE_SELECT_FROM_PLAYLIST,
         "Sélectionner depuis une playlist"
         )
MSG_HASH(
         MENU_ENUM_LABEL_VALUE_FILTER,
         "Filtre"
         )
MSG_HASH(
         MENU_ENUM_LABEL_VALUE_SCALE,
         "Échelle"
         )
MSG_HASH(
         MENU_ENUM_LABEL_VALUE_NETPLAY_START_WHEN_LOADED,
         "Le jeu en réseau débutera quand un contenu sera chargé."
         )
MSG_HASH(
         MENU_ENUM_LABEL_VALUE_NETPLAY_LOAD_CONTENT_MANUALLY,
         "Impossible de trouver un cœur ou un jeu adapté, veuillez charger le contenu manuellement."
         )
MSG_HASH(
         MENU_ENUM_LABEL_VALUE_BROWSE_URL_LIST,
         "Parcourir l'URL"
         )
MSG_HASH(
         MENU_ENUM_LABEL_VALUE_BROWSE_URL,
         "Emplacement de l'URL"
         )
MSG_HASH(
         MENU_ENUM_LABEL_VALUE_BROWSE_START,
         "Démarrer"
         )
MSG_HASH(
         MENU_ENUM_LABEL_VALUE_SHADER_PIPELINE_BOKEH,
         "Bokeh"
         )
MSG_HASH(
         MENU_ENUM_LABEL_VALUE_SHADER_PIPELINE_SNOWFLAKE,
         "Flocon de neige"
         )
MSG_HASH(
         MENU_ENUM_LABEL_VALUE_NETPLAY_REFRESH_ROOMS,
         "Rafraîchir la liste des salons"
         )
MSG_HASH(
         MENU_ENUM_LABEL_VALUE_NETPLAY_ROOM_NICKNAME,
         "Pseudo : %s"
         )
MSG_HASH(
         MENU_ENUM_LABEL_VALUE_NETPLAY_ROOM_NICKNAME_LAN,
         "Pseudo (lan) : %s"
         )
MSG_HASH(
         MENU_ENUM_LABEL_VALUE_NETPLAY_COMPAT_CONTENT_FOUND,
         "Contenu compatible trouvé"
         )
MSG_HASH(
         MENU_ENUM_SUBLABEL_VIDEO_CROP_OVERSCAN,
         "Tronque quelques pixels sur les bords de l'image habituellement laissés vides par les développeurs, qui contiennent parfois aussi des pixels parasites."
         )
MSG_HASH(
         MENU_ENUM_SUBLABEL_VIDEO_SMOOTH,
         "Ajoute un léger flou à l'image pour atténuer le contour des pixels bruts. Cette option a très peu d'impact sur les performances."
         )
MSG_HASH(
         MENU_ENUM_SUBLABEL_VIDEO_FILTER,
         "Applique un filtre vidéo produit par le processeur.\n"
         "REMARQUE : Peut avoir un coût élevé pour les performances. Certains filtres vidéo ne peuvent fonctionner qu'avec les cœurs utilisant les modes de couleurs 32 bits ou 16 bits."
         )
MSG_HASH(
         MENU_ENUM_SUBLABEL_CHEEVOS_USERNAME,
         "Entrez le nom d'utilisateur de votre compte RetroSuccès (RetroAchievements)."
         )
MSG_HASH(
         MENU_ENUM_SUBLABEL_CHEEVOS_PASSWORD,
         "Entrez le mot de passe de votre compte RetroSuccès (RetroAchievements)."
         )
MSG_HASH(
         MENU_ENUM_SUBLABEL_NETPLAY_NICKNAME,
         "Entrez votre pseudo ici. Il sera utilisé pour les sessions de jeu en réseau, entre autres."
         )
MSG_HASH(
         MENU_ENUM_SUBLABEL_VIDEO_POST_FILTER_RECORD,
         "Capture l'image après l'application des filtres (mais pas des shaders). Votre vidéo sera aussi élégante que ce que vous voyez sur votre écran."
         )
MSG_HASH(
         MENU_ENUM_SUBLABEL_CORE_LIST,
         "Sélectionner le cœur à utiliser."
         )
MSG_HASH(
         MENU_ENUM_SUBLABEL_START_CORE,
         "Démarrer le cœur sans contenu."
         )
MSG_HASH(
         MENU_ENUM_SUBLABEL_DOWNLOAD_CORE,
         "Installer un cœur depuis la mise à jour en ligne."
         )
MSG_HASH(
         MENU_ENUM_SUBLABEL_SIDELOAD_CORE_LIST,
         "Installer ou restaurer un cœur depuis le dossier de téléchargements."
         )
MSG_HASH(
         MENU_ENUM_SUBLABEL_LOAD_CONTENT_LIST,
         "Sélectionner le contenu à démarrer."
         )
MSG_HASH(
         MENU_ENUM_SUBLABEL_NETWORK_INFORMATION,
         "Affiche la ou les interfaces réseau et les adresses IP associées."
         )
MSG_HASH(
         MENU_ENUM_SUBLABEL_SYSTEM_INFORMATION,
         "Affiche les informations spécifiques à l'appareil."
         )
#ifdef HAVE_LAKKA
MSG_HASH(
         MENU_ENUM_SUBLABEL_QUIT_RETROARCH,
         "Redémarrer le programme."
         )
#else
MSG_HASH(
         MENU_ENUM_SUBLABEL_QUIT_RETROARCH,
         "Quitter le programme."
         )
#endif
MSG_HASH(
         MENU_ENUM_SUBLABEL_VIDEO_WINDOW_WIDTH,
         "Définir la largeur personnalisée pour la fenêtre d'affichage."
         )
MSG_HASH(
         MENU_ENUM_SUBLABEL_VIDEO_WINDOW_HEIGHT,
         "Définir la hauteur personnalisée pour la fenêtre d'affichage."
         )
MSG_HASH(
         MENU_ENUM_SUBLABEL_VIDEO_WINDOW_SAVE_POSITION,
         "Se rappeler de la taille et la position de la fenêtre. Si activée, cette option a la priorité sur l’échelle en mode fenêtré."
         )
MSG_HASH(
         MENU_ENUM_SUBLABEL_VIDEO_FULLSCREEN_X,
         "Définir la largeur personnalisée pour le plein écran non fenêtré. Le laisser non défini utilisera la résolution du bureau."
         )
MSG_HASH(
         MENU_ENUM_SUBLABEL_VIDEO_FULLSCREEN_Y,
         "Définir la hauteur personnalisée pour le plein écran non fenêtré. Le laisser non défini utilisera la résolution du bureau."
         )
MSG_HASH(
         MENU_ENUM_SUBLABEL_VIDEO_MESSAGE_POS_X,
         "Choisir la position personalisée sur l'axe X pour le texte à l'écran."
         )
MSG_HASH(
         MENU_ENUM_SUBLABEL_VIDEO_MESSAGE_POS_Y,
         "Choisir la position personalisée sur l'axe Y pour le texte à l'écran."
         )
MSG_HASH(
         MENU_ENUM_SUBLABEL_VIDEO_FONT_SIZE,
         "Spécifier la taille de la police en points."
         )
MSG_HASH(
         MENU_ENUM_SUBLABEL_INPUT_OVERLAY_HIDE_IN_MENU,
         "Masquer la surimpression à l'intérieur du menu, et l'afficher à nouveau en le quittant."
         )
MSG_HASH(
         MENU_ENUM_SUBLABEL_INPUT_OVERLAY_SHOW_PHYSICAL_INPUTS,
         "Affiche les touches clavier/manette pressées sur la surimpression à l'écran."
         )
MSG_HASH(
         MENU_ENUM_SUBLABEL_INPUT_OVERLAY_SHOW_PHYSICAL_INPUTS_PORT,
         "Sélectionner le port à écouter pour la surimpression si l'option 'Afficher les touches clavier/manette pressées sur la surimpression à l'écran' est activée."
         )
MSG_HASH(
         MENU_ENUM_SUBLABEL_PLAYLISTS_TAB,
         "Le contenu analysé correspondant à la base de données apparaîtra ici."
         )
MSG_HASH(
         MENU_ENUM_SUBLABEL_VIDEO_SCALE_INTEGER,
         "Mets la vidéo à l'échelle uniquement sur un nombre entier. La taille de base dépend de la géométrie et du rapport d'aspect détectés par le système. Si l'option 'Forcer le rapport d'aspect' est désactivée, X/Y seront mis à l'échelle à l'entier indépendamment."
         )
MSG_HASH(
         MENU_ENUM_SUBLABEL_VIDEO_GPU_SCREENSHOT,
         "La sortie des captures d'écran utilise les shaders produits par le processeur graphique si disponibles."
         )
MSG_HASH(
         MENU_ENUM_SUBLABEL_VIDEO_ROTATION,
         "Force une certaine rotation de la vidéo. La rotation s’ajoute aux rotations définies par le cœur."
         )
MSG_HASH(
         MENU_ENUM_SUBLABEL_SCREEN_ORIENTATION,
         "Force une certaine orientation de l'écran à partir du système d'exploitation."
         )
MSG_HASH(
         MENU_ENUM_SUBLABEL_VIDEO_FORCE_SRGB_DISABLE,
         "Force la désactivation de la prise en charge du mode sRGB FBO. Certains pilotes OpenGL d'Intel sous Windows rencontrent des problèmes vidéo avec le mode sRGB FBO lorsqu'il est activé. Activer cette option permet de contourner ce problème."
         )
MSG_HASH(
         MENU_ENUM_SUBLABEL_VIDEO_FULLSCREEN,
         "Démarrer en mode plein écran. Peut être changé lors de l'exécution, et peut être remplacé par une option en ligne de commande."
         )
MSG_HASH(
         MENU_ENUM_SUBLABEL_VIDEO_WINDOWED_FULLSCREEN,
         "En mode plein écran, préférer le mode plein écran fenêtré."
         )
MSG_HASH(
         MENU_ENUM_SUBLABEL_VIDEO_GPU_RECORD,
         "La sortie des enregistrements utilise les shaders produits par le processeur graphique si disponibles."
         )
MSG_HASH(
         MENU_ENUM_SUBLABEL_SAVESTATE_AUTO_INDEX,
         "Lors de la création d'une sauvegarde instantanée, le numéro de la sauvegarde instantanée est automatiquement incrémenté avant l'enregistrement. Lors du chargement de contenu, le numéro sera réglé sur le plus haut existant."
         )
MSG_HASH(
         MENU_ENUM_SUBLABEL_BLOCK_SRAM_OVERWRITE,
         "Empêche la SRAM d'être écrasée lors du chargement d'une sauvegarde instantanée. Pourrait potentiellement conduire à des jeux bogués."
         )
MSG_HASH(
         MENU_ENUM_SUBLABEL_FASTFORWARD_RATIO,
         "Vitesse d’exécution de contenu maximale lors de l’utilisation de l’avance rapide (par exemple, 5,0x pour un contenu à 60 images/s = une limitation à 300 images/s) Si définie à 0,0x, la vitesse en avance rapide est illimitée (pas de limite d'images/s)."
         )
MSG_HASH(
         MENU_ENUM_SUBLABEL_SLOWMOTION_RATIO,
         "En mode ralenti, le contenu ralentira selon le facteur spécifié/défini."
         )
MSG_HASH(
         MENU_ENUM_SUBLABEL_RUN_AHEAD_ENABLED,
         "Exécute la logique du cœur une ou plusieurs images à l'avance, puis recharge l'état précédent pour réduire la latence perçue à chaque touche pressée."
         )
MSG_HASH(
         MENU_ENUM_SUBLABEL_RUN_AHEAD_FRAMES,
         "Nombre d'images à éxécuter en avance. Provoque des problèmes de jeu tels que des variations de la latence si vous dépassez le nombre d'images de latence interne du jeu."
         )
MSG_HASH(
         MENU_ENUM_SUBLABEL_INPUT_BLOCK_TIMEOUT,
         "Temps d'attente en millisecondes pour obtenir un échantillon complet des touches pressées, utilisez cette option si vous avez des problèmes avec les touches pressées simultanément (Android uniquement)."
         )
MSG_HASH(
         MENU_ENUM_SUBLABEL_RUN_AHEAD_SECONDARY_INSTANCE,
         "Utilisez une seconde instance du cœur RetroArch pour l'éxécution en avance. Empêche les problèmes audio dus au chargement de l'état précédent."
         )
MSG_HASH(
         MENU_ENUM_SUBLABEL_RUN_AHEAD_HIDE_WARNINGS,
         "Masque le message d'avertissement qui apparaît lors de l'utilisation de l'éxécution en avance si le cœur ne prend pas en charge les sauvegardes instantanées."
         )
MSG_HASH(
         MENU_ENUM_SUBLABEL_REWIND_ENABLE,
         "Vous avez fait une erreur ? Utilisez le rembobinage et réessayez.\n"
         "Attention, activer cette option entraîne une baisse des performances lors du jeu."
         )
MSG_HASH(
         MENU_ENUM_SUBLABEL_CHEAT_APPLY_AFTER_TOGGLE,
         "Appliquer les cheats immédiatement après l'activation."
         )
MSG_HASH(
         MENU_ENUM_SUBLABEL_CHEAT_APPLY_AFTER_LOAD,
         "Appliquer automatiquement les cheats au chargement du jeu."
         )
MSG_HASH(
         MENU_ENUM_SUBLABEL_CHEAT_REPEAT_COUNT,
         "Nombre de fois que le cheat sera appliqué.\n"
         "Utiliser avec les deux autres options d’itération pour affecter de grandes zones de mémoire."
         )
MSG_HASH(
         MENU_ENUM_SUBLABEL_CHEAT_REPEAT_ADD_TO_ADDRESS,
         "Après chaque 'Nombre d'itérations', l'adresse mémoire sera incrémentée de ce montant multiplié par la 'Taille de recherche dans la mémoire'."
         )
MSG_HASH(
         MENU_ENUM_SUBLABEL_CHEAT_REPEAT_ADD_TO_VALUE,
         "Après chaque 'Nombre d'itérations', la valeur sera augmentée de ce montant."
         )
MSG_HASH(
         MENU_ENUM_SUBLABEL_REWIND_GRANULARITY,
         "Lorsque vous définissez le rembobinage sur plusieurs images à la fois, vous augmentez sa vitesse."
         )
MSG_HASH(
         MENU_ENUM_SUBLABEL_REWIND_BUFFER_SIZE,
         "Quantité de mémoire (en Mo) à réserver pour la mémoire tampon de rembobinage. Augmenter cette valeur augmentera la quantité d’historique du rembobinage."
         )
MSG_HASH(
         MENU_ENUM_SUBLABEL_REWIND_BUFFER_SIZE_STEP,
         "Chaque fois que vous augmentez ou diminuez la valeur de la taille de la mémoire tampon de rembobinage via cette interface, cette valeur changera de ce montant"
         )
MSG_HASH(
         MENU_ENUM_SUBLABEL_CHEAT_IDX,
         "Position d'index dans la liste."
         )
MSG_HASH(
         MENU_ENUM_SUBLABEL_CHEAT_ADDRESS_BIT_POSITION,
         "Masque binaire d'adresse lorsque la taille de la recherche dans la mémoire est < 8 bits."
         )
MSG_HASH(
         MENU_ENUM_SUBLABEL_CHEAT_MATCH_IDX,
         "Sélectionner la correspondance à afficher."
         )
MSG_HASH(
         MENU_ENUM_SUBLABEL_CHEAT_START_OR_CONT,
         ""
         )
MSG_HASH(
         MENU_ENUM_SUBLABEL_CHEAT_START_OR_RESTART,
         "Gauche/droite pour changer la taille de bits"
         )
MSG_HASH(
         MENU_ENUM_SUBLABEL_CHEAT_SEARCH_EXACT,
         "Gauche/droite pour changer la valeur"
         )
MSG_HASH(
         MENU_ENUM_SUBLABEL_CHEAT_SEARCH_LT,
         ""
         )
MSG_HASH(
         MENU_ENUM_SUBLABEL_CHEAT_SEARCH_GT,
         ""
         )
MSG_HASH(
         MENU_ENUM_SUBLABEL_CHEAT_SEARCH_LTE,
         ""
         )
MSG_HASH(
         MENU_ENUM_SUBLABEL_CHEAT_SEARCH_GTE,
         ""
         )
MSG_HASH(
         MENU_ENUM_SUBLABEL_CHEAT_SEARCH_EQ,
         ""
         )
MSG_HASH(
         MENU_ENUM_SUBLABEL_CHEAT_SEARCH_NEQ,
         ""
         )
MSG_HASH(
         MENU_ENUM_SUBLABEL_CHEAT_SEARCH_EQPLUS,
         "Gauche/droite pour changer la valeur"
         )
MSG_HASH(
         MENU_ENUM_SUBLABEL_CHEAT_SEARCH_EQMINUS,
         "Gauche/droite pour changer la valeur"
         )
MSG_HASH(
         MENU_ENUM_SUBLABEL_CHEAT_ADD_MATCHES,
         ""
         )
MSG_HASH(
         MENU_ENUM_SUBLABEL_CHEAT_VIEW_MATCHES,
         ""
         )
MSG_HASH(
         MENU_ENUM_SUBLABEL_CHEAT_CREATE_OPTION,
         ""
         )
MSG_HASH(
         MENU_ENUM_SUBLABEL_CHEAT_DELETE_OPTION,
         ""
         )
MSG_HASH(
         MENU_ENUM_SUBLABEL_CHEAT_ADD_NEW_TOP,
         ""
         )
MSG_HASH(
         MENU_ENUM_SUBLABEL_CHEAT_ADD_NEW_BOTTOM,
         ""
         )
MSG_HASH(
         MENU_ENUM_SUBLABEL_CHEAT_DELETE_ALL,
         ""
         )
MSG_HASH(
         MENU_ENUM_SUBLABEL_CHEAT_RELOAD_CHEATS,
         ""
         )
MSG_HASH(
         MENU_ENUM_SUBLABEL_CHEAT_BIG_ENDIAN,
         "Gros-boutienne : 258 = 0x0102,\n"
         "Petit-boutienne : 258 = 0x0201"
         )
MSG_HASH(
         MENU_ENUM_SUBLABEL_LIBRETRO_LOG_LEVEL,
         "Définit le niveau de journalisation pour les cœurs. Si un niveau de journalisation émis par un cœur est inférieur à cette valeur, il sera ignoré."
         )
MSG_HASH(
         MENU_ENUM_SUBLABEL_PERFCNT_ENABLE,
         "Compteurs de performance pour RetroArch (et les cœurs).\n"
         "Les données de compteur peuvent aider à déterminer les goulots d'étranglement du système et à ajuster les performances du système et de l'application"
         )
MSG_HASH(
         MENU_ENUM_SUBLABEL_SAVESTATE_AUTO_SAVE,
         "Créer automatiquement une sauvegarde instantanée à la fin de l'exécution de RetroArch. RetroArch chargera à nouveau cette sauvegarde instantanée automatiquement si 'Charger automatiquement les sauvegardes instantanées' est activé"
         )
MSG_HASH(
         MENU_ENUM_SUBLABEL_SAVESTATE_AUTO_LOAD,
         "Charger automatiquement la sauvegarde instantanée automatique au démarrage."
         )
MSG_HASH(
         MENU_ENUM_SUBLABEL_SAVESTATE_THUMBNAIL_ENABLE,
         "Affiche des miniatures pour les sauvegardes instantanées dans le menu."
         )
MSG_HASH(
         MENU_ENUM_SUBLABEL_AUTOSAVE_INTERVAL,
         "Sauvegarde automatiquement la mémoire SRAM non volatile à un intervalle régulier. Cette option est désactivée par défaut si elle n'a pas été modifiée. L'intervalle est mesuré en secondes. Une valeur de 0 désactive la sauvegarde automatique."
         )
MSG_HASH(
         MENU_ENUM_SUBLABEL_INPUT_REMAP_BINDS_ENABLE,
         "Si cette option est activée, les assignations des touches pressées seront remplacées par les assignations remappées définies pour le cœur actuel."
         )
MSG_HASH(
         MENU_ENUM_SUBLABEL_INPUT_AUTODETECT_ENABLE,
         "Si cette option est activée, tente de configurer automatiquement les contrôleurs, style Plug-and-Play."
         )
MSG_HASH(
         MENU_ENUM_SUBLABEL_MENU_INPUT_SWAP_OK_CANCEL,
         "Échanger les touches pour Confirmer/Annuler. Désactivé correspond à l'orientation japonaise des touches, activé correspond à l'orientation occidentale."
         )
MSG_HASH(
         MENU_ENUM_SUBLABEL_PAUSE_LIBRETRO,
         "Si cette option est désactivée, le contenu continuera à fonctionner en arrière-plan lorsque le menu RetroArch est activé."
         )
MSG_HASH(
         MENU_ENUM_SUBLABEL_VIDEO_DRIVER,
         "Pilote vidéo à utiliser."
         )
MSG_HASH(
         MENU_ENUM_SUBLABEL_AUDIO_DRIVER,
         "Pilote audio à utiliser."
         )
MSG_HASH(
         MENU_ENUM_SUBLABEL_INPUT_DRIVER,
         "Pilote d'entrées à utiliser. Selon le pilote vidéo sélectionné, l'utilisation d'un pilote d’entrées différent peut être forcée."
         )
MSG_HASH(
         MENU_ENUM_SUBLABEL_JOYPAD_DRIVER,
         "Pilote de manettes à utiliser."
         )
MSG_HASH(
         MENU_ENUM_SUBLABEL_AUDIO_RESAMPLER_DRIVER,
         "Pilote de rééchantillonnage audio à utiliser."
         )
MSG_HASH(
         MENU_ENUM_SUBLABEL_CAMERA_DRIVER,
         "Pilote de caméra à utiliser."
         )
MSG_HASH(
         MENU_ENUM_SUBLABEL_LOCATION_DRIVER,
         "Pilote de localisation à utiliser."
         )
MSG_HASH(
         MENU_ENUM_SUBLABEL_MENU_DRIVER,
         "Pilote de menu à utiliser."
         )
MSG_HASH(
         MENU_ENUM_SUBLABEL_RECORD_DRIVER,
         "Pilote d'enregistrement à utiliser."
         )
MSG_HASH(
         MENU_ENUM_SUBLABEL_MIDI_DRIVER,
         "Pilote MIDI à utiliser."
         )
MSG_HASH(
         MENU_ENUM_SUBLABEL_WIFI_DRIVER,
         "Pilote Wi-Fi à utiliser."
         )
MSG_HASH(
         MENU_ENUM_SUBLABEL_NAVIGATION_BROWSER_FILTER_SUPPORTED_EXTENSIONS_ENABLE,
         "Filtrer les fichiers affichés dans le navigateur de fichiers selon les extensions prises en charge."
         )
MSG_HASH(
         MENU_ENUM_SUBLABEL_MENU_WALLPAPER,
         "Sélectionner une image à définir comme fond d'écran du menu."
         )
MSG_HASH(
         MENU_ENUM_SUBLABEL_DYNAMIC_WALLPAPER,
         "Charger dynamiquement un nouveau fond d'écran en fonction du contexte."
         )
MSG_HASH(
         MENU_ENUM_SUBLABEL_AUDIO_DEVICE,
         "Remplacer le périphérique audio utilisé par défaut par le pilote audio. Cette option dépend du pilote."
         )
MSG_HASH(
         MENU_ENUM_SUBLABEL_AUDIO_DSP_PLUGIN,
         "Plugin audio DSP utilisé pour traiter l'audio avant de l'envoyer au pilote."
         )
MSG_HASH(
         MENU_ENUM_SUBLABEL_AUDIO_OUTPUT_RATE,
         "Fréquence d'échantillonnage de la sortie audio."
         )
MSG_HASH(
         MENU_ENUM_SUBLABEL_OVERLAY_OPACITY,
         "Opacité de tous les éléments d'interface utilisateur de la surimpression."
         )
MSG_HASH(
         MENU_ENUM_SUBLABEL_OVERLAY_SCALE,
         "Échelle de tous les éléments d'interface utilisateur de la surimpression."
         )
MSG_HASH(
         MENU_ENUM_SUBLABEL_INPUT_OVERLAY_ENABLE,
         "Les surimpressions sont utilisées pour les bordures et les contrôles à l'écran"
         )
MSG_HASH(
         MENU_ENUM_SUBLABEL_OVERLAY_PRESET,
         "Sélectionner une surimpression à partir du navigateur de fichiers."
         )
MSG_HASH(
         MENU_ENUM_SUBLABEL_NETPLAY_IP_ADDRESS,
         "Adresse de l'hôte auquel se connecter."
         )
MSG_HASH(
         MENU_ENUM_SUBLABEL_NETPLAY_TCP_UDP_PORT,
         "Port de l'adresse IP de l'hôte. Peut être un port TCP ou UDP."
         )
MSG_HASH(
         MENU_ENUM_SUBLABEL_NETPLAY_PASSWORD,
         "Le mot de passe pour se connecter à l'hôte de jeu en réseau. Utilisé uniquement en mode hôte."
         )
MSG_HASH(
         MENU_ENUM_SUBLABEL_NETPLAY_PUBLIC_ANNOUNCE,
         "Détermine s'il faut annoncer les sessions de jeu en réseau publiquement. Si cette option est désactivée, les clients doivent se connecter manuellement plutôt que d'utiliser le salon public."
         )
MSG_HASH(
         MENU_ENUM_SUBLABEL_NETPLAY_SPECTATE_PASSWORD,
         "Le mot de passe pour se connecter à l'hôte de jeu en réseau avec des privilèges spectateur uniquement. Utilisé uniquement en mode hôte."
         )
MSG_HASH(
         MENU_ENUM_SUBLABEL_NETPLAY_START_AS_SPECTATOR,
         "Détermine s'il faut démarrer le jeu en réseau en mode spectateur."
         )
MSG_HASH(
         MENU_ENUM_SUBLABEL_NETPLAY_ALLOW_SLAVES,
         "Autoriser ou non les connexions en mode passif. Les clients en mode passif nécessitent très peu de puissance de traitement de part et d’autre, mais souffrent considérablement de la latence du réseau."
         )
MSG_HASH(
         MENU_ENUM_SUBLABEL_NETPLAY_REQUIRE_SLAVES,
         "Interdire les connexions qui ne sont pas en mode passif. Non recommandé sauf pour les réseaux très rapides avec des machines très faibles."
         )
MSG_HASH(
         MENU_ENUM_SUBLABEL_NETPLAY_STATELESS_MODE,
         "Détermine s'il faut exécuter le jeu en réseau dans un mode ne nécessitant pas de sauvegardes instantanées. Si cette option est activée, un réseau très rapide est requis, mais aucun rembobinage n'est effectué. Il n'y aura donc pas de variations de la latence lors du jeu en réseau"
         )
MSG_HASH(
         MENU_ENUM_SUBLABEL_NETPLAY_CHECK_FRAMES,
         "Fréquence en images avec laquelle le jeu en réseau vérifiera que l’hôte et le client sont synchronisés."
         )
MSG_HASH(
         MENU_ENUM_SUBLABEL_NETPLAY_NAT_TRAVERSAL,
         "Lors de l'hébergement, tenter d'intercepter des connexions depuis l'internet public, en utilisant UPnP ou des technologies similaires pour sortir du réseau local."
         )
MSG_HASH(
         MENU_ENUM_SUBLABEL_STDIN_CMD_ENABLE,
         "Interface de commandes stdin."
         )
MSG_HASH(
         MENU_ENUM_SUBLABEL_MOUSE_ENABLE,
         "Permet de contrôler le menu avec une souris."
         )
MSG_HASH(
         MENU_ENUM_SUBLABEL_POINTER_ENABLE,
         "Permet de contrôler le menu avec le toucher."
         )
MSG_HASH(
         MENU_ENUM_SUBLABEL_THUMBNAILS,
         "Type de miniatures à afficher."
         )
MSG_HASH(
         MENU_ENUM_SUBLABEL_THUMBNAILS_RGUI,
         "Type de miniatures à afficher en haut à droite des listes de lecture. Cette vignette peut être basculée en mode plein écran en appuyant sur RetroManette Y."
         )
MSG_HASH(
         MENU_ENUM_SUBLABEL_LEFT_THUMBNAILS,
         "Type de miniatures à afficher à gauche."
         )
MSG_HASH(
         MENU_ENUM_SUBLABEL_LEFT_THUMBNAILS_RGUI,
         "Type de miniatures à afficher en bas à droite des listes de lecture."
         )
MSG_HASH(
         MENU_ENUM_SUBLABEL_LEFT_THUMBNAILS_OZONE,
         "Remplacer le panneau des métadonnées du contenu par une autre miniature."
         )
MSG_HASH(
         MENU_ENUM_SUBLABEL_XMB_VERTICAL_THUMBNAILS,
         "Affiche la miniature de gauche sous celle de droite, à droite de l'écran."
         )
MSG_HASH(
         MENU_ENUM_SUBLABEL_TIMEDATE_ENABLE,
         "Affiche la date et/ou l'heure actuelles dans le menu."
         )
MSG_HASH(
         MENU_ENUM_SUBLABEL_BATTERY_LEVEL_ENABLE,
         "Affiche le niveau actuel de la batterie dans le menu."
         )
MSG_HASH(
         MENU_ENUM_SUBLABEL_NAVIGATION_WRAPAROUND,
         "Retour au début et/ou à la fin si la limite de la liste est atteinte horizontalement ou verticalement."
         )
MSG_HASH(
         MENU_ENUM_SUBLABEL_NETPLAY_ENABLE_HOST,
         "Activer le jeu en réseau en mode hôte (serveur)."
         )
MSG_HASH(
         MENU_ENUM_SUBLABEL_NETPLAY_ENABLE_CLIENT,
         "Entrer l'adresse du serveur de jeu en réseau et se connecter en mode client."
         )
MSG_HASH(
         MENU_ENUM_SUBLABEL_NETPLAY_DISCONNECT,
         "Déconnecte une connexion de jeu en réseau active."
         )
MSG_HASH(
         MENU_ENUM_SUBLABEL_SCAN_DIRECTORY,
         "Analyser un dossier pour trouver du contenu correspondant à la base de données."
         )
MSG_HASH(
         MENU_ENUM_SUBLABEL_SCAN_FILE,
         "Analyser un fichier pour trouver du contenu correspondant à la base de données."
         )
MSG_HASH(
         MENU_ENUM_SUBLABEL_VIDEO_SWAP_INTERVAL,
         "Utiliser un intervalle d'échange personnalisé pour la synchronisation verticale (V-Sync). Utilisez cette option pour réduire de moitié la fréquence de rafraîchissement du moniteur."
         )
MSG_HASH(
         MENU_ENUM_SUBLABEL_SORT_SAVEFILES_ENABLE,
         "Trier les fichiers de sauvegarde dans des dossiers nommés d'après le cœur utilisé."
         )
MSG_HASH(
         MENU_ENUM_SUBLABEL_SORT_SAVESTATES_ENABLE,
         "Trier les sauvegardes instantanées dans des dossiers nommés d'après le cœur utilisé."
         )
MSG_HASH(
         MENU_ENUM_SUBLABEL_NETPLAY_REQUEST_DEVICE_I,
         "Demander à jouer avec le périphérique d'entrée donné."
         )
MSG_HASH(
         MENU_ENUM_SUBLABEL_CORE_UPDATER_BUILDBOT_URL,
         "URL du dossier de mise à jour des cœurs sur le buildbot Libretro."
         )
MSG_HASH(
         MENU_ENUM_SUBLABEL_BUILDBOT_ASSETS_URL,
         "URL du dossier de mise à jour des assets sur le buildbot Libretro."
         )
MSG_HASH(
         MENU_ENUM_SUBLABEL_CORE_UPDATER_AUTO_EXTRACT_ARCHIVE,
         "Après le téléchargement, extraire automatiquement les fichiers contenus dans les archives téléchargées."
         )
MSG_HASH(
         MENU_ENUM_SUBLABEL_NETPLAY_REFRESH_ROOMS,
         "Rechercher de nouveaux salons."
         )
MSG_HASH(
         MENU_ENUM_SUBLABEL_DELETE_ENTRY,
         "Supprimer cette entrée de la liste de lecture."
         )
MSG_HASH(
         MENU_ENUM_SUBLABEL_INFORMATION,
         "Affiche plus d'informations sur le contenu."
         )
MSG_HASH(
         MENU_ENUM_SUBLABEL_ADD_TO_FAVORITES,
         "Ajoute l'entrée à vos favoris."
         )
MSG_HASH(
         MENU_ENUM_SUBLABEL_ADD_TO_FAVORITES_PLAYLIST,
         "Ajoute l'entrée à vos favoris."
         )
MSG_HASH(
         MENU_ENUM_SUBLABEL_RUN,
         "Démarre le contenu."
         )
MSG_HASH(
         MENU_ENUM_SUBLABEL_MENU_FILE_BROWSER_SETTINGS,
         "Ajuste les réglages du navigateur de fichiers."
         )
MSG_HASH(
         MENU_ENUM_SUBLABEL_AUTO_REMAPS_ENABLE,
         "Charger des contrôles personnalisés au démarrage."
         )
MSG_HASH(
         MENU_ENUM_SUBLABEL_AUTO_OVERRIDES_ENABLE,
         "Charger une configuration personnalisée au démarrage."
         )
MSG_HASH(
         MENU_ENUM_SUBLABEL_GAME_SPECIFIC_OPTIONS,
         "Charger des options de cœur personnalisées au démarrage."
         )
MSG_HASH(
         MENU_ENUM_SUBLABEL_CORE_ENABLE,
         "Affiche le nom du cœur actuel dans le menu."
         )
MSG_HASH(
         MENU_ENUM_SUBLABEL_DATABASE_MANAGER,
         "Affiche les bases de données."
         )
MSG_HASH(
         MENU_ENUM_SUBLABEL_CURSOR_MANAGER,
         "Affiche les recherches précédentes."
         )
MSG_HASH(
         MENU_ENUM_SUBLABEL_TAKE_SCREENSHOT,
         "Capture une image de l'écran."
         )
MSG_HASH(
         MENU_ENUM_SUBLABEL_CLOSE_CONTENT,
         "Ferme le contenu actuel. Toute modification non enregistrée pourrait être perdue."
         )
MSG_HASH(
         MENU_ENUM_SUBLABEL_LOAD_STATE,
         "Charge une sauvegarde instantanée depuis l'emplacement actuellement sélectionné."
         )
MSG_HASH(
         MENU_ENUM_SUBLABEL_SAVE_STATE,
         "Effectue une sauvegarde instantanée dans l'emplacement actuellement sélectionné."
         )
MSG_HASH(
         MENU_ENUM_SUBLABEL_RESUME,
         "Reprendre le contenu en cours et quitter le menu rapide."
         )
MSG_HASH(
         MENU_ENUM_SUBLABEL_RESUME_CONTENT,
         "Reprendre le contenu en cours et quitter le menu rapide."
         )
MSG_HASH(
         MENU_ENUM_SUBLABEL_STATE_SLOT,
         "Changer l'emplacement de sauvegarde instantanée actuellement sélectionné."
         )
MSG_HASH(
         MENU_ENUM_SUBLABEL_UNDO_LOAD_STATE,
         "Si une sauvegarde instantanée a été chargée, le contenu reviendra à l'état avant le chargement."
         )
MSG_HASH(
         MENU_ENUM_SUBLABEL_UNDO_SAVE_STATE,
         "Si une sauvegarde instantanée a été écrasée, elle sera restaurée à l'état de sauvegarde précédent."
         )
MSG_HASH(
         MENU_ENUM_SUBLABEL_ACCOUNTS_RETRO_ACHIEVEMENTS,
         "Service de RetroSuccès (RetroAchievements). Pour plus d'informations, veuillez visiter http://retroachievements.org"
         )
MSG_HASH(
         MENU_ENUM_SUBLABEL_ACCOUNTS_LIST,
         "Gérer les comptes actuellement configurés."
         )
MSG_HASH(
         MENU_ENUM_SUBLABEL_INPUT_META_REWIND,
         "Gérer les réglages de rembobinage."
         )
MSG_HASH(
         MENU_ENUM_SUBLABEL_INPUT_META_CHEAT_DETAILS,
         "Gérer les réglages de cheat."
         )
MSG_HASH(
         MENU_ENUM_SUBLABEL_INPUT_META_CHEAT_SEARCH,
         "Lancer ou continuer la recherche de cheat codes."
         )
MSG_HASH(
         MENU_ENUM_SUBLABEL_RESTART_CONTENT,
         "Redémarrer le contenu depuis le début."
         )
MSG_HASH(
         MENU_ENUM_SUBLABEL_SAVE_CURRENT_CONFIG_OVERRIDE_CORE,
         "Enregistrer un fichier de configuration de remplacement qui s'appliquera à tout le contenu chargé avec ce cœur. Aura la priorité sur la configuration principale."
         )
MSG_HASH(
         MENU_ENUM_SUBLABEL_SAVE_CURRENT_CONFIG_OVERRIDE_CONTENT_DIR,
         "Enregistrer un fichier de configuration de remplacement qui s'appliquera à tout le contenu chargé depuis le même dossier que le fichier actuel. Aura la priorité sur la configuration principale."
         )
MSG_HASH(
         MENU_ENUM_SUBLABEL_SAVE_CURRENT_CONFIG_OVERRIDE_GAME,
         "Enregistrer un fichier de configuration de remplacement qui s'appliquera uniquement au contenu actuel. Aura la priorité sur la configuration principale."
         )
MSG_HASH(
         MENU_ENUM_SUBLABEL_CORE_CHEAT_OPTIONS,
         "Configurer des cheat codes."
         )
MSG_HASH(
         MENU_ENUM_SUBLABEL_SHADER_OPTIONS,
         "Configurer des shaders pour améliorer visuellement l'image."
         )
MSG_HASH(
         MENU_ENUM_SUBLABEL_CORE_INPUT_REMAPPING_OPTIONS,
         "Modifier les contrôles pour le contenu en cours d'exécution."
         )
MSG_HASH(
         MENU_ENUM_SUBLABEL_CORE_OPTIONS,
         "Modifier les options pour le contenu en cours d'exécution."
         )
MSG_HASH(
         MENU_ENUM_SUBLABEL_SHOW_ADVANCED_SETTINGS,
         "Affiche les réglages avancés pour les utilisateurs expérimentés (masqués par défaut)."
         )
MSG_HASH(
         MENU_ENUM_SUBLABEL_THREADED_DATA_RUNLOOP_ENABLE,
         "Effectue des tâches sur un fil d'exécution distinct."
         )
MSG_HASH(
         MENU_ENUM_SUBLABEL_PLAYLIST_ENTRY_REMOVE,
         "Autorise l'utilisateur à supprimer des entrées dans les listes de lecture."
         )
MSG_HASH(
         MENU_ENUM_SUBLABEL_SYSTEM_DIRECTORY,
         "Définit le dossier système. Les cœurs peuvent requérir ce répertoire pour charger des BIOS, des configurations spécifiques au système, etc."
         )
MSG_HASH(
         MENU_ENUM_SUBLABEL_RGUI_BROWSER_DIRECTORY,
         "Définit le dossier de départ du navigateur de fichiers."
         )
MSG_HASH(
         MENU_ENUM_SUBLABEL_CONTENT_DIR,
         "Généralement défini par les développeurs qui compilent les applications libretro/RetroArch pour pointer vers des assets."
         )
MSG_HASH(
         MENU_ENUM_SUBLABEL_DYNAMIC_WALLPAPERS_DIRECTORY,
         "Dossier de stockage des fonds d'écran chargés dynamiquement par le menu en fonction du contexte."
         )
MSG_HASH(
         MENU_ENUM_SUBLABEL_THUMBNAILS_DIRECTORY,
         "Les miniatures supplémentaires (jaquettes/images diverses, etc.) seront conservées dans ce dossier."
         )
MSG_HASH(
         MENU_ENUM_SUBLABEL_RGUI_CONFIG_DIRECTORY,
         "Définit le dossier de départ du navigateur de configurations du menu."
         )
MSG_HASH(
         MENU_ENUM_SUBLABEL_NETPLAY_INPUT_LATENCY_FRAMES_MIN,
         "Nombre d'images de latence des entrées que le jeu en réseau doit utiliser pour masquer la latence du réseau. Réduit les variations de la latence et rend le jeu en réseau moins gourmand en ressources processeur, aux dépens d'une latence des entrées notable."
         )
MSG_HASH(
         MENU_ENUM_SUBLABEL_NETPLAY_INPUT_LATENCY_FRAMES_RANGE,
         "Plage d'images de latence des entrées pouvant être utilisée pour masquer la latence du réseau. Réduit les variations de la latence et rend le jeu en réseau moins gourmand en ressources processeur, aux dépens d'une latence des entrées imprévisible."
         )
MSG_HASH(
         MENU_ENUM_SUBLABEL_DISK_CYCLE_TRAY_STATUS,
         "Faire défiler l'état du disque actuel. Si le disque est inséré, il sera éjecté. Si le disque n'a pas été inséré, il sera inséré. "
         )
MSG_HASH(
         MENU_ENUM_SUBLABEL_DISK_INDEX,
         "Changer le numéro du disque."
         )
MSG_HASH(
         MENU_ENUM_SUBLABEL_DISK_OPTIONS,
         "Gestionnaire d'images disque."
         )
MSG_HASH(
         MENU_ENUM_SUBLABEL_DISK_IMAGE_APPEND,
         "Sélectionner une image disque à insérer."
         )
MSG_HASH(
         MENU_ENUM_SUBLABEL_MENU_ENUM_THROTTLE_FRAMERATE,
         "S'assure que le nombre d'images par seconde est plafonné dans le menu."
         )
MSG_HASH(
         MENU_ENUM_SUBLABEL_VRR_RUNLOOP_ENABLE,
         "Élimine les déviations par rapport au timing requis par le cœur. Utilisez cette option pour les écrans à fréquence de rafraîchissement variable, G-Sync, FreeSync."
         )
MSG_HASH(
         MENU_ENUM_SUBLABEL_XMB_LAYOUT,
         "Sélectionner une mise en page différente pour l'interface XMB."
         )
MSG_HASH(
         MENU_ENUM_SUBLABEL_XMB_THEME,
         "Sélectionner un thème d'icônes différent pour RetroArch."
         )
MSG_HASH(
         MENU_ENUM_SUBLABEL_XMB_SHADOWS_ENABLE,
         "Ajouter des ombres portées pour toutes les icônes.\n"
         "Cette option aura un impact mineur sur les performances."
         )
MSG_HASH(
         MENU_ENUM_SUBLABEL_MATERIALUI_MENU_COLOR_THEME,
         "Sélectionner un autre thème de couleur pour le menu."
         )
MSG_HASH(
         MENU_ENUM_SUBLABEL_MENU_WALLPAPER_OPACITY,
         "Modifier l'opacité du fond d'écran."
         )
MSG_HASH(
         MENU_ENUM_SUBLABEL_XMB_MENU_COLOR_THEME,
         "Sélectionner un autre thème de couleur pour le menu."
         )
MSG_HASH(
         MENU_ENUM_SUBLABEL_XMB_RIBBON_ENABLE,
         "Sélectionner un effet d'arrière-plan animé. Peut être gourmand en processeur graphique selon l'effet. Si les performances ne sont pas satisfaisantes, veuillez le désactiver ou revenir à un effet plus simple."
         )
MSG_HASH(
         MENU_ENUM_SUBLABEL_XMB_FONT,
         "Sélectionner une police principale différente à utiliser pour le menu."
         )
MSG_HASH(
         MENU_ENUM_SUBLABEL_CONTENT_SHOW_FAVORITES,
         "Affiche l'onglet des favoris dans le menu principal."
         )
MSG_HASH(
         MENU_ENUM_SUBLABEL_CONTENT_SHOW_IMAGES,
         "Affiche l'onglet des images dans le menu principal."
         )
MSG_HASH(
         MENU_ENUM_SUBLABEL_CONTENT_SHOW_MUSIC,
         "Affiche l'onglet de la musique dans le menu principal."
         )
MSG_HASH(
         MENU_ENUM_SUBLABEL_CONTENT_SHOW_VIDEO,
         "Affiche l'onglet des vidéo dans le menu principal."
         )
MSG_HASH(
         MENU_ENUM_SUBLABEL_CONTENT_SHOW_NETPLAY,
         "Affiche l'onglet de jeu en réseau dans le menu principal."
         )
MSG_HASH(
         MENU_ENUM_SUBLABEL_CONTENT_SHOW_SETTINGS,
         "Affiche l'onglet des réglages dans le menu principal."
         )
MSG_HASH(
         MENU_ENUM_SUBLABEL_CONTENT_SHOW_HISTORY,
         "Affiche l'onglet d'historique récent dans le menu principal."
         )
MSG_HASH(
         MENU_ENUM_SUBLABEL_CONTENT_SHOW_ADD,
         "Affiche l'onglet d'importation de contenu dans le menu principal."
         )
MSG_HASH(
         MENU_ENUM_SUBLABEL_CONTENT_SHOW_PLAYLISTS,
         "Affiche les onglets des listes de lecture dans le menu principal."
         )
MSG_HASH(
         MENU_ENUM_SUBLABEL_RGUI_SHOW_START_SCREEN,
         "Affiche l'écran de démarrage dans le menu. Cette option est automatiquement désactivée après le premier démarrage du programme."
         )
MSG_HASH(
         MENU_ENUM_SUBLABEL_MATERIALUI_MENU_HEADER_OPACITY,
         "Modifier l'opacité du graphique d'en-tête."
         )
MSG_HASH(
         MENU_ENUM_SUBLABEL_MATERIALUI_MENU_FOOTER_OPACITY,
         "Modifier l'opacité du graphique de pied de page."
         )
MSG_HASH(
         MENU_ENUM_SUBLABEL_DPI_OVERRIDE_ENABLE,
         "Le menu est normalement redimensionné de manière dynamique. Si vous souhaitez définir une taille de mise à l'échelle spécifique, activez cette option."
         )
MSG_HASH(
         MENU_ENUM_SUBLABEL_DPI_OVERRIDE_VALUE,
         "Définir la taille de mise à l'échelle personnalisée ici.\n"
         "REMARQUE : Vous devez activer 'Remplacer la valeur des pixels/pouce' pour que cette taille d'échelle prenne effet."
         )
MSG_HASH(
         MENU_ENUM_SUBLABEL_CORE_ASSETS_DIRECTORY,
         "Tous les fichiers téléchargés seront conservés dans ce dossier."
         )
MSG_HASH(
         MENU_ENUM_SUBLABEL_INPUT_REMAPPING_DIRECTORY,
         "Les fichiers de remappage des touches seront conservés dans ce dossier."
         )
MSG_HASH(
         MENU_ENUM_SUBLABEL_LIBRETRO_DIR_PATH,
         "Dossier de recherche de contenu/cœurs."
         )
MSG_HASH(
         MENU_ENUM_SUBLABEL_LIBRETRO_INFO_PATH,
         "Les fichiers d’informations de l'application/des cœurs seront conservés ici."
         )
MSG_HASH(
         MENU_ENUM_SUBLABEL_JOYPAD_AUTOCONFIG_DIR,
         "Lorsqu'une manette est connectée, cette manette sera configurée automatiquement si un fichier de configuration correspondant est présent dans ce dossier."
         )
MSG_HASH(
         MENU_ENUM_SUBLABEL_PLAYLIST_DIRECTORY,
         "Les listes de lecture seront conservées dans ce dossier."
         )
MSG_HASH(
         MENU_ENUM_SUBLABEL_CACHE_DIRECTORY,
         "Si un dossier est défini, le contenu extrait temporairement (par exemple à partir d’archives) sera extrait dans ce dossier."
         )
MSG_HASH(
         MENU_ENUM_SUBLABEL_CURSOR_DIRECTORY,
         "Les requêtes sauvegardées seront conservées dans ce dossier."
         )
MSG_HASH(
         MENU_ENUM_SUBLABEL_CONTENT_DATABASE_DIRECTORY,
         "Les bases de données seront conservées dans ce dossier."
         )
MSG_HASH(
         MENU_ENUM_SUBLABEL_ASSETS_DIRECTORY,
         "Cet emplacement est requis par défaut lorsque les interfaces de menu tentent de rechercher des assets chargeables, etc."
         )
MSG_HASH(
         MENU_ENUM_SUBLABEL_SAVEFILE_DIRECTORY,
         "Les fichiers de sauvegarde seront conservés dans ce dossier. Si aucun dossier n'est défini, ils seront sauvegardés dans le même dossier que le contenu."
         )
MSG_HASH(
         MENU_ENUM_SUBLABEL_SAVESTATE_DIRECTORY,
         "Les fichiers de sauvegarde instantanée seront conservés dans ce dossier. Si aucun dossier n'est défini, ils seront sauvegardés dans le même dossier que le contenu."
         )
MSG_HASH(
         MENU_ENUM_SUBLABEL_SCREENSHOT_DIRECTORY,
         "Les captures d'écran seront conservées dans ce dossier."
         )
MSG_HASH(
         MENU_ENUM_SUBLABEL_OVERLAY_DIRECTORY,
         "Les surimpressions seront conservées dans ce dossier pour un accès facile."
         )
MSG_HASH(
         MENU_ENUM_SUBLABEL_CHEAT_DATABASE_PATH,
         "Les fichiers de cheats seront conservés dans ce dossier."
         )
MSG_HASH(
         MENU_ENUM_SUBLABEL_AUDIO_FILTER_DIR,
         "Les fichiers de filtres audio DSP seront conservés dans ce dossier."
         )
MSG_HASH(
         MENU_ENUM_SUBLABEL_VIDEO_FILTER_DIR,
         "Les fichiers de filtres vidéo basés sur le processeur seront conservés dans ce dossier."
         )
MSG_HASH(
         MENU_ENUM_SUBLABEL_VIDEO_SHADER_DIR,
         "Les fichiers de shaders vidéo basés sur le processeur graphique seront conservés dans ce dossier pour un accès facile."
         )
MSG_HASH(
         MENU_ENUM_SUBLABEL_RECORDING_OUTPUT_DIRECTORY,
         "Les enregistrements seront placés dans ce dossier."
         )
MSG_HASH(
         MENU_ENUM_SUBLABEL_RECORDING_CONFIG_DIRECTORY,
         "Les configurations d'enregistrement seront conservées ici."
         )
MSG_HASH(
         MENU_ENUM_SUBLABEL_VIDEO_FONT_PATH,
         "Sélectionner une police différente pour les notifications à l'écran."
         )
MSG_HASH(
         MENU_ENUM_SUBLABEL_SHADER_APPLY_CHANGES,
         "Les modifications apportées à la configuration du shader prendront effet immédiatement. Utilisez cette option si vous avez changé la quantité de passages de shader, le filtrage, l'échelle FBO, etc."
         )
MSG_HASH(
         MENU_ENUM_SUBLABEL_VIDEO_SHADER_NUM_PASSES,
         "Augmenter ou diminuer le nombre de passages du pipeline des shaders. Vous pouvez assigner un shader distinct à chaque passage du pipeline et configurer son échelle et son mode de filtrage."
         )
MSG_HASH(
         MENU_ENUM_SUBLABEL_VIDEO_SHADER_PRESET,
         "Charger un préréglage de shaders. Le pipeline des shaders sera automatiquement configuré."
         )
MSG_HASH(
         MENU_ENUM_SUBLABEL_VIDEO_SHADER_PRESET_SAVE_AS,
         "Enregistrer les réglages de shaders actuels en tant que nouveaux préréglages de shaders."
         )
MSG_HASH(
         MENU_ENUM_SUBLABEL_VIDEO_SHADER_PRESET_SAVE_CORE,
         "Enregistrer les réglages de shaders actuels en tant que réglages par défaut pour cette application/ce cœur."
         )
MSG_HASH(
         MENU_ENUM_SUBLABEL_VIDEO_SHADER_PRESET_SAVE_PARENT,
         "Enregistrer les réglages de shaders actuels en tant que réglages par défaut pour tous les fichiers du dossier de contenu actuel."
         )
MSG_HASH(
         MENU_ENUM_SUBLABEL_VIDEO_SHADER_PRESET_SAVE_GAME,
         "Enregistrer les réglages de shaders actuels en tant que réglages par défaut pour ce contenu."
         )
MSG_HASH(
         MENU_ENUM_SUBLABEL_VIDEO_SHADER_PARAMETERS,
         "Modifier le shader actuel directement. Les modifications ne seront pas enregistrées dans le fichier de préréglages."
         )
MSG_HASH(
         MENU_ENUM_SUBLABEL_VIDEO_SHADER_PRESET_PARAMETERS,
         "Modifier le préréglage du shaders lui-même actuellement utilisé dans le menu."
         )
MSG_HASH(
         MENU_ENUM_SUBLABEL_CHEAT_NUM_PASSES,
         "Augmenter ou diminuer le nombre de cheats."
         )
MSG_HASH(
         MENU_ENUM_SUBLABEL_CHEAT_APPLY_CHANGES,
         "Les changements du cheat prendront effet immédiatement."
         )
MSG_HASH(
         MENU_ENUM_SUBLABEL_CHEAT_START_SEARCH,
         "Lancer la recherche d'un nouveau cheat. Le nombre de bits peut être changé."
         )
MSG_HASH(
         MENU_ENUM_SUBLABEL_CHEAT_CONTINUE_SEARCH,
         "Continuer la recherche d'un nouveau cheat."
         )
MSG_HASH(
         MENU_ENUM_SUBLABEL_CHEAT_FILE_LOAD,
         "Charger un fichier de cheats et remplacer les cheats existants."
         )
MSG_HASH(
         MENU_ENUM_SUBLABEL_CHEAT_FILE_LOAD_APPEND,
         "Charger un fichier de cheats et l'ajouter aux cheats existants."
         )
MSG_HASH(
         MENU_ENUM_SUBLABEL_CHEAT_FILE_SAVE_AS,
         "Enregistrer les cheats actuels en tant que fichier de sauvegarde."
         )
MSG_HASH(
         MENU_ENUM_SUBLABEL_CONTENT_SETTINGS,
         "Accéder rapidement à tous les réglages relatifs au jeu."
         )
MSG_HASH(
         MENU_ENUM_SUBLABEL_CORE_INFORMATION,
         "Affiche les informations relatives à l'application/au cœur."
         )
MSG_HASH(
         MENU_ENUM_SUBLABEL_VIDEO_ASPECT_RATIO,
         "Valeur en virgule flottante pour le rapport d'aspect (largeur/hauteur), utilisée si le rapport d'aspect est réglé sur 'Configurer'."
         )
MSG_HASH(
         MENU_ENUM_SUBLABEL_VIDEO_VIEWPORT_CUSTOM_HEIGHT,
         "Hauteur de la fenêtre d'affichage utilisée si le rapport d'aspect est défini sur 'Personnalisé'."
         )
MSG_HASH(
         MENU_ENUM_SUBLABEL_VIDEO_VIEWPORT_CUSTOM_WIDTH,
         "Largeur de la fenêtre d'affichage utilisée si le rapport d'aspect est défini sur 'Personnalisé'."
         )
MSG_HASH(
         MENU_ENUM_SUBLABEL_VIDEO_VIEWPORT_CUSTOM_X,
         "Décalage de la fenêtre d'affichage personnalisé utilisé pour définir sa position sur l'axe X. Cette option sera ignorée si l'option 'Échelle à l'entier' est activée. Elle sera alors centrée automatiquement."
         )
MSG_HASH(
         MENU_ENUM_SUBLABEL_VIDEO_VIEWPORT_CUSTOM_Y,
         "Décalage de la fenêtre d'affichage personnalisé utilisé pour définir sa position sur l'axe Y. Cette option sera ignorée si l'option 'Échelle à l'entier' est activée. Elle sera alors centrée automatiquement."
         )
MSG_HASH(
         MENU_ENUM_LABEL_VALUE_NETPLAY_USE_MITM_SERVER,
         "Utiliser un serveur relais"
         )
MSG_HASH(
         MENU_ENUM_SUBLABEL_NETPLAY_USE_MITM_SERVER,
         "Transférer les connexions de jeu en réseau via un serveur intermédiaire. Utile si l'hôte est derrière un pare-feu ou a des problèmes de NAT/UPnP."
         )
MSG_HASH(
         MENU_ENUM_LABEL_VALUE_NETPLAY_MITM_SERVER,
         "Emplacement du serveur relais"
         )
MSG_HASH(
         MENU_ENUM_SUBLABEL_NETPLAY_MITM_SERVER,
         "Choisissez un serveur de relais spécifique à utiliser. Les zones géographiques plus proches ont tendance à avoir une latence plus faible."
         )
MSG_HASH(
         MENU_ENUM_LABEL_VALUE_ADD_TO_MIXER,
         "Ajouter au mixeur"
         )
MSG_HASH(
         MENU_ENUM_LABEL_VALUE_ADD_TO_MIXER_AND_PLAY,
         "Ajouter au mixeur et lire"
         )
MSG_HASH(
         MENU_ENUM_LABEL_VALUE_ADD_TO_MIXER_AND_COLLECTION,
         "Ajouter au mixeur"
         )
MSG_HASH(
         MENU_ENUM_LABEL_VALUE_ADD_TO_MIXER_AND_COLLECTION_AND_PLAY,
         "Ajouter au mixeur et lire"
         )
MSG_HASH(
         MENU_ENUM_LABEL_VALUE_FILTER_BY_CURRENT_CORE,
         "Filtrer par cœur actif"
         )
MSG_HASH(
         MSG_AUDIO_MIXER_VOLUME,
         "Volume du mixeur audio global"
         )
MSG_HASH(
         MENU_ENUM_SUBLABEL_AUDIO_MIXER_VOLUME,
         "Volume du mixeur audio global (in dB). 0 dB est le volume normal, et aucun gain n'est appliqué."
         )
MSG_HASH(
         MENU_ENUM_LABEL_VALUE_AUDIO_MIXER_VOLUME,
         "Gain de volume du mixeur (dB)"
         )
MSG_HASH(
         MENU_ENUM_LABEL_VALUE_AUDIO_MIXER_MUTE,
         "Couper le son du mixeur"
         )
MSG_HASH(
         MENU_ENUM_SUBLABEL_AUDIO_MIXER_MUTE,
         "Couper/rétablir le son du mixeur audio."
         )
MSG_HASH(
         MENU_ENUM_LABEL_VALUE_MENU_SHOW_ONLINE_UPDATER,
         "Afficher Mise à jour en ligne"
         )
MSG_HASH(
         MENU_ENUM_SUBLABEL_MENU_SHOW_ONLINE_UPDATER,
         "Afficher/masquer l'option 'Mise à jour en ligne'."
         )
MSG_HASH(
         MENU_ENUM_LABEL_VALUE_MENU_VIEWS_SETTINGS,
         "Vues"
         )
MSG_HASH(
         MENU_ENUM_SUBLABEL_MENU_VIEWS_SETTINGS,
         "Afficher ou masquer des éléments dans l'écran du menu."
         )
MSG_HASH(
         MENU_ENUM_LABEL_VALUE_MENU_SHOW_CORE_UPDATER,
         "Afficher la mise à jour des cœurs"
         )
MSG_HASH(
         MENU_ENUM_SUBLABEL_MENU_SHOW_CORE_UPDATER,
         "Afficher/masquer la possibilité de mettre à jour les cœurs (et les fichiers d'informations des cœurs)."
         )
MSG_HASH(
         MSG_PREPARING_FOR_CONTENT_SCAN,
         "Préparation à l'analyse du contenu..."
         )
MSG_HASH(
         MENU_ENUM_LABEL_VALUE_CORE_DELETE,
         "Supprimer le cœur"
         )
MSG_HASH(
         MENU_ENUM_SUBLABEL_CORE_DELETE,
         "Retirer ce cœur du disque."
         )
MSG_HASH(
         MENU_ENUM_LABEL_VALUE_MENU_FRAMEBUFFER_OPACITY,
         "Opacité de l'image en mémoire (Frame Buffer)"
         )
MSG_HASH(
         MENU_ENUM_SUBLABEL_MENU_FRAMEBUFFER_OPACITY,
         "Modifier l'opacité de l'image en mémoire (Frame Buffer)."
         )
MSG_HASH(
         MENU_ENUM_LABEL_VALUE_GOTO_FAVORITES,
         "Favoris"
         )
MSG_HASH(
         MENU_ENUM_SUBLABEL_GOTO_FAVORITES,
         "Le contenu que vous avez ajouté aux 'Favoris' apparaîtra ici."
         )
MSG_HASH(
         MENU_ENUM_LABEL_VALUE_GOTO_MUSIC,
         "Musique"
         )
MSG_HASH(
         MENU_ENUM_SUBLABEL_GOTO_MUSIC,
         "La musique précédemment jouée apparaîtra ici."
         )
MSG_HASH(
         MENU_ENUM_LABEL_VALUE_GOTO_IMAGES,
         "Images"
         )
MSG_HASH(
         MENU_ENUM_SUBLABEL_GOTO_IMAGES,
         "Les images visionnées précédemment apparaîtront ici."
         )
MSG_HASH(
         MENU_ENUM_LABEL_VALUE_GOTO_VIDEO,
         "Vidéos"
         )
MSG_HASH(
         MENU_ENUM_SUBLABEL_GOTO_VIDEO,
         "Les vidéos précédemment lues apparaîtront ici."
         )
MSG_HASH(
         MENU_ENUM_LABEL_VALUE_MATERIALUI_ICONS_ENABLE,
         "Icônes du menu"
         )
MSG_HASH(
         MENU_ENUM_SUBLABEL_MATERIALUI_ICONS_ENABLE,
         "Affiche les icônes à gauche des entrées du menu."
         )
MSG_HASH(
         MENU_ENUM_LABEL_VALUE_XMB_MAIN_MENU_ENABLE_SETTINGS,
         "Onglet Réglages"
         )
MSG_HASH(
         MENU_ENUM_LABEL_VALUE_CONTENT_SHOW_SETTINGS_PASSWORD,
         "Définir le mot de passe pour l'activation de l'onglet Réglages"
         )
MSG_HASH(
         MSG_INPUT_ENABLE_SETTINGS_PASSWORD,
         "Entrer le mot de passe"
         )
MSG_HASH(
         MSG_INPUT_ENABLE_SETTINGS_PASSWORD_OK,
         "Mot de passe correct."
         )
MSG_HASH(
         MSG_INPUT_ENABLE_SETTINGS_PASSWORD_NOK,
         "Mot de passe incorrect."
         )
MSG_HASH(
         MENU_ENUM_SUBLABEL_XMB_MAIN_MENU_ENABLE_SETTINGS,
         "Active l'onglet Réglages. Un redémarrage est requis pour que l'onglet apparaisse."
         )
MSG_HASH(
         MENU_ENUM_SUBLABEL_CONTENT_SHOW_SETTINGS_PASSWORD,
         "La saisie d'un mot de passe en masquant l'onglet des paramètres permet de le restaurer ultérieurement à partir du menu, en accédant à l'onglet Menu principal, en sélectionnant Activer l'onglet des réglages et en entrant le mot de passe."
         )
MSG_HASH(
         MENU_ENUM_SUBLABEL_PLAYLIST_ENTRY_RENAME,
         "Autoriser l'utilisateur à renommer des entrées dans les listes de lecture."
         )
MSG_HASH(
         MENU_ENUM_LABEL_VALUE_PLAYLIST_ENTRY_RENAME,
         "Autoriser à renommer des entrées"
         )
MSG_HASH(
         MENU_ENUM_SUBLABEL_RENAME_ENTRY,
         "Renommer le titre de l'entrée."
         )
MSG_HASH(
         MENU_ENUM_LABEL_VALUE_RENAME_ENTRY,
         "Renommer"
         )
MSG_HASH(
         MENU_ENUM_LABEL_VALUE_MENU_SHOW_LOAD_CORE,
         "Afficher Charger un cœur"
         )
MSG_HASH(
         MENU_ENUM_SUBLABEL_MENU_SHOW_LOAD_CORE,
         "Afficher/masquer l'option 'Charger un cœur'."
         )
MSG_HASH(
         MENU_ENUM_LABEL_VALUE_MENU_SHOW_LOAD_CONTENT,
         "Afficher Charger du contenu"
         )
MSG_HASH(
         MENU_ENUM_SUBLABEL_MENU_SHOW_LOAD_CONTENT,
         "Afficher/masquer l'option 'Charger du contenu'."
         )
MSG_HASH(
         MENU_ENUM_LABEL_VALUE_MENU_SHOW_INFORMATION,
         "Afficher Informations"
         )
MSG_HASH(
         MENU_ENUM_SUBLABEL_MENU_SHOW_INFORMATION,
         "Afficher/masquer l'option 'Informations'."
         )
MSG_HASH(
         MENU_ENUM_LABEL_VALUE_MENU_SHOW_CONFIGURATIONS,
         "Afficher Fichiers de configuration"
         )
MSG_HASH(
         MENU_ENUM_SUBLABEL_MENU_SHOW_CONFIGURATIONS,
         "Afficher/masquer l'option 'Fichiers de configuration'."
         )
MSG_HASH(
         MENU_ENUM_LABEL_VALUE_MENU_SHOW_HELP,
         "Afficher Aide"
         )
MSG_HASH(
         MENU_ENUM_SUBLABEL_MENU_SHOW_HELP,
         "Afficher/masquer l'option 'Aide'."
         )
#ifdef HAVE_LAKKA
MSG_HASH(
         MENU_ENUM_LABEL_VALUE_MENU_SHOW_QUIT_RETROARCH,
         "Afficher Redémarrer RetroArch"
         )
MSG_HASH(
         MENU_ENUM_SUBLABEL_MENU_SHOW_QUIT_RETROARCH,
         "Afficher/masquer l'option 'Redémarrer RetroArch'."
         )
#else
MSG_HASH(
         MENU_ENUM_LABEL_VALUE_MENU_SHOW_QUIT_RETROARCH,
         "Afficher Quitter RetroArch"
         )
MSG_HASH(
         MENU_ENUM_SUBLABEL_MENU_SHOW_QUIT_RETROARCH,
         "Afficher/masquer l'option 'Quitter RetroArch'."
         )
#endif
MSG_HASH(
         MENU_ENUM_LABEL_VALUE_MENU_SHOW_REBOOT,
         "Afficher Redémarrer"
         )
MSG_HASH(
         MENU_ENUM_SUBLABEL_MENU_SHOW_REBOOT,
         "Afficher/masquer l'option 'Redémarrer'."
         )
MSG_HASH(
         MENU_ENUM_LABEL_VALUE_MENU_SHOW_SHUTDOWN,
         "Afficher Éteindre"
         )
MSG_HASH(
         MENU_ENUM_SUBLABEL_MENU_SHOW_SHUTDOWN,
         "Afficher/masquer l'option 'Éteindre'."
         )
MSG_HASH(
         MENU_ENUM_LABEL_VALUE_QUICK_MENU_VIEWS_SETTINGS,
         "Menu rapide"
         )
MSG_HASH(
         MENU_ENUM_SUBLABEL_QUICK_MENU_VIEWS_SETTINGS,
         "Afficher ou masquer des éléments dans l'écran du menu rapide."
         )
MSG_HASH(
         MENU_ENUM_LABEL_VALUE_QUICK_MENU_SHOW_TAKE_SCREENSHOT,
         "Afficher Capturer l'écran"
         )
MSG_HASH(
         MENU_ENUM_SUBLABEL_QUICK_MENU_SHOW_TAKE_SCREENSHOT,
         "Afficher/masquer l'option 'Capturer l'écran'."
         )
MSG_HASH(
         MENU_ENUM_LABEL_VALUE_QUICK_MENU_SHOW_SAVE_LOAD_STATE,
         "Afficher le chargement/l'enregistrement des sauvegardes instantanées"
         )
MSG_HASH(
         MENU_ENUM_SUBLABEL_QUICK_MENU_SHOW_SAVE_LOAD_STATE,
         "Afficher/masquer les options pour charger/enregistrer une sauvegarde instantanée."
         )
MSG_HASH(
         MENU_ENUM_LABEL_VALUE_QUICK_MENU_SHOW_UNDO_SAVE_LOAD_STATE,
         "Afficher l'annulation du chargement/de l'enregistrement des sauvegardes instantanées"
         )
MSG_HASH(
         MENU_ENUM_SUBLABEL_QUICK_MENU_SHOW_UNDO_SAVE_LOAD_STATE,
         "Afficher/masquer les options pour annuler le chargement/l'enregistrement d'une sauvegarde instantanée."
         )
MSG_HASH(
         MENU_ENUM_LABEL_VALUE_QUICK_MENU_SHOW_ADD_TO_FAVORITES,
         "Afficher Ajouter aux favoris"
         )
MSG_HASH(
         MENU_ENUM_SUBLABEL_QUICK_MENU_SHOW_ADD_TO_FAVORITES,
         "Afficher/masquer l'option 'Ajouter aux favoris'."
         )
MSG_HASH(
         MENU_ENUM_LABEL_VALUE_QUICK_MENU_SHOW_START_RECORDING,
         "Afficher Lancer l'enregistrement"
         )
MSG_HASH(
         MENU_ENUM_SUBLABEL_QUICK_MENU_SHOW_START_RECORDING,
         "Afficher/masquer l'option 'Lancer l'enregistrement'."
         )
MSG_HASH(
         MENU_ENUM_LABEL_VALUE_QUICK_MENU_SHOW_START_STREAMING,
         "Afficher Lancer le streaming"
         )
MSG_HASH(
         MENU_ENUM_SUBLABEL_QUICK_MENU_SHOW_START_STREAMING,
         "Afficher/masquer l'option 'Lancer le streaming'."
         )
MSG_HASH(
         MENU_ENUM_LABEL_VALUE_QUICK_MENU_SHOW_RESET_CORE_ASSOCIATION,
         "Afficher Réinitialiser l'association au cœur"
         )
MSG_HASH(
         MENU_ENUM_SUBLABEL_QUICK_MENU_SHOW_RESET_CORE_ASSOCIATION,
         "Afficher/masquer l'option 'Réinitialiser l'association au cœur'."
         )
MSG_HASH(
         MENU_ENUM_LABEL_VALUE_QUICK_MENU_SHOW_OPTIONS,
         "Afficher Options"
         )
MSG_HASH(
         MENU_ENUM_SUBLABEL_QUICK_MENU_SHOW_OPTIONS,
         "Afficher/masquer l'option 'Options'."
         )
MSG_HASH(
         MENU_ENUM_LABEL_VALUE_QUICK_MENU_SHOW_CONTROLS,
         "Afficher Contrôles"
         )
MSG_HASH(
         MENU_ENUM_SUBLABEL_QUICK_MENU_SHOW_CONTROLS,
         "Afficher/masquer l'option 'Contrôles'."
         )
MSG_HASH(
         MENU_ENUM_LABEL_VALUE_QUICK_MENU_SHOW_CHEATS,
         "Afficher Cheats"
         )
MSG_HASH(
         MENU_ENUM_SUBLABEL_QUICK_MENU_SHOW_CHEATS,
         "Afficher/masquer l'option 'Cheats'."
         )
MSG_HASH(
         MENU_ENUM_LABEL_VALUE_QUICK_MENU_SHOW_SHADERS,
         "Afficher Shaders"
         )
MSG_HASH(
         MENU_ENUM_SUBLABEL_QUICK_MENU_SHOW_SHADERS,
         "Afficher/masquer l'option 'Shaders'."
         )
MSG_HASH(
         MENU_ENUM_LABEL_VALUE_QUICK_MENU_SHOW_SAVE_CORE_OVERRIDES,
         "Afficher la sauvegarde du remplacement de configuration pour le cœur"
         )
MSG_HASH(
         MENU_ENUM_SUBLABEL_QUICK_MENU_SHOW_SAVE_CORE_OVERRIDES,
         "Afficher/masquer l'option 'Sauvegarder le remplacement de configuration pour le cœur'."
         )
MSG_HASH(
         MENU_ENUM_LABEL_VALUE_QUICK_MENU_SHOW_SAVE_GAME_OVERRIDES,
         "Afficher la sauvegarde du remplacement de configuration pour le jeu"
         )
MSG_HASH(
         MENU_ENUM_SUBLABEL_QUICK_MENU_SHOW_SAVE_GAME_OVERRIDES,
         "Afficher/masquer l'option 'Sauvegarder le remplacement de configuration pour le jeu'."
         )
MSG_HASH(
         MENU_ENUM_LABEL_VALUE_QUICK_MENU_SHOW_INFORMATION,
         "Afficher Informations"
         )
MSG_HASH(
         MENU_ENUM_SUBLABEL_QUICK_MENU_SHOW_INFORMATION,
         "Afficher/masquer l'option 'Informations'."
         )
MSG_HASH(
         MENU_ENUM_LABEL_VALUE_VIDEO_MESSAGE_BGCOLOR_ENABLE,
         "Arrière-plan des notifications"
         )
MSG_HASH(
         MENU_ENUM_LABEL_VALUE_VIDEO_MESSAGE_BGCOLOR_RED,
         "Valeur de rouge pour l'arrière-plan des notifications"
         )
MSG_HASH(
         MENU_ENUM_LABEL_VALUE_VIDEO_MESSAGE_BGCOLOR_GREEN,
         "Valeur de vert pour l'arrière-plan des notifications"
         )
MSG_HASH(
         MENU_ENUM_LABEL_VALUE_VIDEO_MESSAGE_BGCOLOR_BLUE,
         "Valeur de bleu pour l'arrière-plan des notifications"
         )
MSG_HASH(
         MENU_ENUM_LABEL_VALUE_VIDEO_MESSAGE_BGCOLOR_OPACITY,
         "Opacité de l'arrière-plan des notifications"
         )
MSG_HASH(
         MENU_ENUM_LABEL_VALUE_MENU_DISABLE_KIOSK_MODE,
         "Désactiver le mode kiosque"
         )
MSG_HASH(
         MENU_ENUM_SUBLABEL_MENU_DISABLE_KIOSK_MODE,
         "Désactive le mode kiosque. Un redémarrage est requis pour que la modification prenne effet."
         )
MSG_HASH(
         MENU_ENUM_LABEL_VALUE_MENU_ENABLE_KIOSK_MODE,
         "Mode kiosque"
         )
MSG_HASH(
         MENU_ENUM_SUBLABEL_MENU_ENABLE_KIOSK_MODE,
         "Protège la configuration en masquant tous les réglages liés à la configuration."
         )
MSG_HASH(
         MENU_ENUM_LABEL_VALUE_MENU_KIOSK_MODE_PASSWORD,
         "Définir le mot de passe pour désactiver le mode kiosque"
         )
MSG_HASH(
         MENU_ENUM_SUBLABEL_MENU_KIOSK_MODE_PASSWORD,
         "La saisie d'un mot de passe lors de l'activation du mode kiosque permet de le désactiver ultérieurement à partir du menu, en allant dans le menu principal, en sélectionnant 'Désactiver le mode kiosque' et en entrant le mot de passe."
         )
MSG_HASH(
         MSG_INPUT_KIOSK_MODE_PASSWORD,
         "Entrer le mot de passe"
         )
MSG_HASH(
         MSG_INPUT_KIOSK_MODE_PASSWORD_OK,
         "Mot de passe correct."
         )
MSG_HASH(
         MSG_INPUT_KIOSK_MODE_PASSWORD_NOK,
         "Mot de passe incorrect."
         )
MSG_HASH(
         MENU_ENUM_LABEL_VALUE_VIDEO_MESSAGE_COLOR_RED,
         "Valeur de rouge pour les notifications"
         )
MSG_HASH(
         MENU_ENUM_LABEL_VALUE_VIDEO_MESSAGE_COLOR_GREEN,
         "Valeur de vert pour les notifications"
         )
MSG_HASH(
         MENU_ENUM_LABEL_VALUE_VIDEO_MESSAGE_COLOR_BLUE,
         "Valeur de bleu pour les notifications"
         )
MSG_HASH(
         MENU_ENUM_LABEL_VALUE_FRAMECOUNT_SHOW,
         "Afficher le compteur d'images"
         )
MSG_HASH(
         MSG_CONFIG_OVERRIDE_LOADED,
         "Remplacement de configuration chargé."
         )
MSG_HASH(
         MSG_GAME_REMAP_FILE_LOADED,
         "Fichier de remappage pour le jeu chargé."
         )
MSG_HASH(
         MSG_CORE_REMAP_FILE_LOADED,
         "Fichier de remappage pour le cœur chargé."
         )
MSG_HASH(
         MSG_RUNAHEAD_CORE_DOES_NOT_SUPPORT_SAVESTATES,
         "L'éxécution en avance a été désactivée car ce cœur ne prend pas en charge les sauvegardes instantanées."
         )
MSG_HASH(
         MSG_RUNAHEAD_FAILED_TO_SAVE_STATE,
         "Échec de la sauvegarde de l'état. L'éxécution en avance a été désactivée."
         )
MSG_HASH(
         MSG_RUNAHEAD_FAILED_TO_LOAD_STATE,
         "Échec du chargement de l'état. L'éxécution en avance a été désactivée."
         )
MSG_HASH(
         MSG_RUNAHEAD_FAILED_TO_CREATE_SECONDARY_INSTANCE,
         "Impossible de créer une deuxième instance. L'éxécution en avance utilisera désormais une seule instance."
         )
MSG_HASH(
         MENU_ENUM_LABEL_VALUE_AUTOMATICALLY_ADD_CONTENT_TO_PLAYLIST,
         "Ajouter automatiquement du contenu aux listes de lecture"
         )
MSG_HASH(
         MENU_ENUM_SUBLABEL_AUTOMATICALLY_ADD_CONTENT_TO_PLAYLIST,
         "Analyse automatiquement le contenu chargé avec le scanner des listes de lecture."
         )
MSG_HASH(
         MSG_SCANNING_OF_FILE_FINISHED,
         "Analyse du fichier terminée"
         )
MSG_HASH(
         MENU_ENUM_LABEL_VALUE_VIDEO_WINDOW_OPACITY,
         "Opacité de la fenêtre"
         )
MSG_HASH(
         MENU_ENUM_LABEL_VALUE_AUDIO_RESAMPLER_QUALITY,
         "Qualité de rééchantillonnage"
         )
MSG_HASH(
         MENU_ENUM_SUBLABEL_AUDIO_RESAMPLER_QUALITY,
         "Réduire cette valeur pour favoriser les performances/réduire la latence plutôt que la qualité audio, l'augmenter permet d'obtenir une meilleure qualité audio aux dépens de la performance/d'une latence inférieure."
         )
MSG_HASH(
         MENU_ENUM_LABEL_VALUE_SHADER_WATCH_FOR_CHANGES,
         "Verifier les changements dans les fichiers de shaders"
         )
MSG_HASH(
         MENU_ENUM_SUBLABEL_SHADER_WATCH_FOR_CHANGES,
         "Appliquer automatiquement les modifications apportées aux fichiers de shader sur le disque."
         )
MSG_HASH(
         MENU_ENUM_LABEL_VALUE_VIDEO_WINDOW_SHOW_DECORATIONS,
         "Afficher les décorations de fenêtre"
         )
MSG_HASH(
         MENU_ENUM_LABEL_VALUE_STATISTICS_SHOW,
         "Afficher les statistiques"
         )
MSG_HASH(
         MENU_ENUM_SUBLABEL_STATISTICS_SHOW,
         "Affiche des statistiques techniques à l'écran."
         )
MSG_HASH(
         MENU_ENUM_LABEL_VALUE_MENU_RGUI_BORDER_FILLER_ENABLE,
         "Remplissage de la bordure"
         )
MSG_HASH(
         MENU_ENUM_SUBLABEL_MENU_RGUI_BORDER_FILLER_ENABLE,
         "Affiche la bordure du menu."
         )
MSG_HASH(
         MENU_ENUM_LABEL_VALUE_MENU_RGUI_BORDER_FILLER_THICKNESS_ENABLE,
         "Épaisseur du remplissage de la bordure"
         )
MSG_HASH(
         MENU_ENUM_SUBLABEL_MENU_RGUI_BORDER_FILLER_THICKNESS_ENABLE,
         "Augmenter la grosseur du motif de damier de la bordure du menu."
         )
MSG_HASH(
         MENU_ENUM_LABEL_VALUE_MENU_RGUI_BACKGROUND_FILLER_THICKNESS_ENABLE,
         "Épaisseur du remplissage de l'arrière-plan"
         )
MSG_HASH(
         MENU_ENUM_SUBLABEL_MENU_RGUI_BACKGROUND_FILLER_THICKNESS_ENABLE,
         "Augmente la grosseur du motif de damier en arrière-plan du menu."
         )
MSG_HASH(
         MENU_ENUM_LABEL_VALUE_MENU_RGUI_ASPECT_RATIO_LOCK,
         "Verrouiller le rapport d'aspect du menu"
         )
MSG_HASH(
         MENU_ENUM_SUBLABEL_MENU_RGUI_ASPECT_RATIO_LOCK,
         "S'assure que le menu est toujours affiché avec le bon rapport d'aspect. Si cette option est désactivée, le menu rapide sera étiré pour correspondre au contenu actuellement chargé."
         )
MSG_HASH(
         MENU_ENUM_LABEL_VALUE_MENU_RGUI_INTERNAL_UPSCALE_LEVEL,
         "Upscaling interne"
         )
MSG_HASH(
         MENU_ENUM_SUBLABEL_MENU_RGUI_INTERNAL_UPSCALE_LEVEL,
         "Upscale l'interface du menu avant de l'afficher à l'écran. Lors de l'utilisation du 'Filtre linéaire dans le menu', cette option supprime les artéfacts de mise à l'échelle (pixels irréguliers) tout en conservant une image nette. A un impact significatif sur les performances qui augmente avec le niveau d'upscaling."
         )
MSG_HASH(
         MENU_ENUM_LABEL_VALUE_MENU_RGUI_ASPECT_RATIO,
         "Rapport d'aspect du menu"
         )
MSG_HASH(
         MENU_ENUM_SUBLABEL_MENU_RGUI_ASPECT_RATIO,
         "Sélectionner le rapport d'aspect du menu. Les rapports d'écran large augmentent la résolution horizontale de l'interface de menu. (Peut nécessiter un redémarrage si 'Verrouiller le rapport d'aspect du menu' est désactivé)"
         )
MSG_HASH(
         MENU_ENUM_LABEL_VALUE_MENU_RGUI_FULL_WIDTH_LAYOUT,
         "Utiliser la mise en page en pleine largeur"
         )
MSG_HASH(
         MENU_ENUM_SUBLABEL_MENU_RGUI_FULL_WIDTH_LAYOUT,
         "Redimensionner et positionner les entrées du menu pour utiliser au mieux l’espace disponible à l’écran. Désactiver cette option pour utiliser une disposition classique à deux colonnes de largeur fixe."
         )
MSG_HASH(
         MENU_ENUM_LABEL_VALUE_MENU_RGUI_SHADOWS,
         "Effet d'ombres"
         )
MSG_HASH(
         MENU_ENUM_SUBLABEL_MENU_RGUI_SHADOWS,
         "Activer les ombres portées pour le texte du menu, les bordures et les miniatures. A un impact modeste sur les performances."
         )
MSG_HASH(
         MENU_ENUM_LABEL_VALUE_MENU_RGUI_PARTICLE_EFFECT,
         "Animation de l'arrière-plan"
         )
MSG_HASH(
         MENU_ENUM_SUBLABEL_MENU_RGUI_PARTICLE_EFFECT,
         "Activer l'effet d'animation de particules en arrière-plan. A un impact significatif sur les performances."
         )
MSG_HASH(
         MENU_ENUM_LABEL_VALUE_RGUI_PARTICLE_EFFECT_NONE,
         "Désactivée"
         )
MSG_HASH(
         MENU_ENUM_LABEL_VALUE_RGUI_PARTICLE_EFFECT_SNOW,
         "Neige (Légère)"
         )
MSG_HASH(
         MENU_ENUM_LABEL_VALUE_RGUI_PARTICLE_EFFECT_SNOW_ALT,
         "Neige (Intense)"
         )
MSG_HASH(
         MENU_ENUM_LABEL_VALUE_RGUI_PARTICLE_EFFECT_RAIN,
         "Pluie"
         )
MSG_HASH(
         MENU_ENUM_LABEL_VALUE_RGUI_PARTICLE_EFFECT_VORTEX,
         "Vortex"
         )
MSG_HASH(
         MENU_ENUM_LABEL_VALUE_RGUI_PARTICLE_EFFECT_STARFIELD,
         "Ciel étoilé"
         )
MSG_HASH(
         MENU_ENUM_LABEL_VALUE_MENU_RGUI_EXTENDED_ASCII,
         "Prise en charge de l'ASCII étendu"
         )
MSG_HASH(
         MENU_ENUM_SUBLABEL_MENU_RGUI_EXTENDED_ASCII,
         "Activer l'affichage des caractères ASCII non standard. Requis pour la compatibilité avec certaines langues occidentales non anglaises. A un impact modéré sur les performances."
         )
MSG_HASH(
         MENU_ENUM_SUBLABEL_CRT_SWITCH_RESOLUTION,
         "Pour les écrans à tube cathodique (CRT) uniquement. Tente d'utiliser la résolution exacte du cœur/du jeu et sa fréquence de rafraîchissement."
         )
MSG_HASH(
         MENU_ENUM_LABEL_VALUE_CRT_SWITCH_RESOLUTION,
         "CRT SwitchRes"
         )
MSG_HASH(
         MENU_ENUM_SUBLABEL_CRT_SWITCH_RESOLUTION_SUPER,
         "Basculez entre les super résolutions natives et ultra-larges (UltraWide)."
         )
MSG_HASH(
         MENU_ENUM_LABEL_VALUE_CRT_SWITCH_RESOLUTION_SUPER,
         "Super résolution d'écrans à tube cathodique (CRT)"
         )
MSG_HASH(
         MENU_ENUM_LABEL_VALUE_CONTENT_SHOW_REWIND,
         "Afficher les réglages de rembobinage"
         )
MSG_HASH(
         MENU_ENUM_SUBLABEL_CONTENT_SHOW_REWIND,
         "Afficher/masquer les options de rembobinage."
         )
MSG_HASH(
         MENU_ENUM_SUBLABEL_CONTENT_SHOW_LATENCY,
         "Afficher/masquer les options de latence."
         )
MSG_HASH(
         MENU_ENUM_LABEL_VALUE_CONTENT_SHOW_LATENCY,
         "Afficher les réglages de latence"
         )
MSG_HASH(
         MENU_ENUM_SUBLABEL_CONTENT_SHOW_OVERLAYS,
         "Afficher/masquer les options de surimpression."
         )
MSG_HASH(
         MENU_ENUM_LABEL_VALUE_CONTENT_SHOW_OVERLAYS,
         "Afficher les réglages de surimpression"
         )
MSG_HASH(
         MENU_ENUM_LABEL_VALUE_AUDIO_ENABLE_MENU,
         "Mixeur"
         )
MSG_HASH(
         MENU_ENUM_SUBLABEL_AUDIO_ENABLE_MENU,
         "Lire des flux audio simultanés même dans le menu."
         )
MSG_HASH(
         MENU_ENUM_LABEL_VALUE_AUDIO_MIXER_SETTINGS,
         "Réglages du mixeur"
         )
MSG_HASH(
         MENU_ENUM_SUBLABEL_AUDIO_MIXER_SETTINGS,
         "Afficher et/ou modifier les réglages du mixeur audio."
         )
MSG_HASH(
         MENU_ENUM_LABEL_VALUE_QT_INFO,
         "Informations"
         )
MSG_HASH(
         MENU_ENUM_LABEL_VALUE_QT_MENU_FILE,
         "&Fichier"
         )
MSG_HASH(
         MENU_ENUM_LABEL_VALUE_QT_MENU_FILE_LOAD_CORE,
         "&Charger le cœur..."
         )
MSG_HASH(
         MENU_ENUM_LABEL_VALUE_QT_MENU_FILE_UNLOAD_CORE,
         "&Décharger le cœur"
         )
MSG_HASH(
         MENU_ENUM_LABEL_VALUE_QT_MENU_FILE_EXIT,
         "&Quitter"
         )
MSG_HASH(
         MENU_ENUM_LABEL_VALUE_QT_MENU_EDIT,
         "&Édition"
         )
MSG_HASH(
         MENU_ENUM_LABEL_VALUE_QT_MENU_EDIT_SEARCH,
         "&Rechercher"
         )
MSG_HASH(
         MENU_ENUM_LABEL_VALUE_QT_MENU_VIEW,
         "&Présentation"
         )
MSG_HASH(
         MENU_ENUM_LABEL_VALUE_QT_MENU_VIEW_CLOSED_DOCKS,
         "Docks fermés"
         )
MSG_HASH(
         MENU_ENUM_LABEL_VALUE_QT_MENU_VIEW_SHADER_PARAMS,
         "Paramètres de shaders"
         )
MSG_HASH(
         MENU_ENUM_LABEL_VALUE_QT_MENU_VIEW_OPTIONS,
         "&Options..."
         )
MSG_HASH(
         MENU_ENUM_LABEL_VALUE_QT_MENU_VIEW_OPTIONS_SAVE_DOCK_POSITIONS,
         "Se rappeler de la position des docks :"
         )
MSG_HASH(
         MENU_ENUM_LABEL_VALUE_QT_MENU_VIEW_OPTIONS_SAVE_GEOMETRY,
         "Se rappeler de la taille de la fenêtre :"
         )
MSG_HASH(
         MENU_ENUM_LABEL_VALUE_QT_MENU_VIEW_OPTIONS_SAVE_LAST_TAB,
         "Rouvrir le dernier onglet du navigateur de contenu :"
         )
MSG_HASH(
         MENU_ENUM_LABEL_VALUE_QT_MENU_VIEW_OPTIONS_THEME,
         "Thème :"
         )
MSG_HASH(
         MENU_ENUM_LABEL_VALUE_QT_MENU_VIEW_OPTIONS_THEME_SYSTEM_DEFAULT,
         "<Système par défaut>"
         )
MSG_HASH(
         MENU_ENUM_LABEL_VALUE_QT_MENU_VIEW_OPTIONS_THEME_DARK,
         "Sombre"
         )
MSG_HASH(
         MENU_ENUM_LABEL_VALUE_QT_MENU_VIEW_OPTIONS_THEME_CUSTOM,
         "Personnalisé..."
         )
MSG_HASH(
         MENU_ENUM_LABEL_VALUE_QT_MENU_VIEW_OPTIONS_TITLE,
         "Options"
         )
MSG_HASH(
         MENU_ENUM_LABEL_VALUE_QT_MENU_TOOLS,
         "&Outils"
         )
MSG_HASH(
         MENU_ENUM_LABEL_VALUE_QT_MENU_HELP,
         "&Aide"
         )
MSG_HASH(
         MENU_ENUM_LABEL_VALUE_QT_MENU_HELP_ABOUT,
         "À propos RetroArch"
         )
MSG_HASH(
         MENU_ENUM_LABEL_VALUE_QT_MENU_HELP_DOCUMENTATION,
         "Documentation"
         )
MSG_HASH(
         MENU_ENUM_LABEL_VALUE_QT_LOAD_CUSTOM_CORE,
         "Charger un cœur personnalisé..."
         )
MSG_HASH(
         MENU_ENUM_LABEL_VALUE_QT_LOAD_CORE,
         "Charger un cœur"
         )
MSG_HASH(
         MENU_ENUM_LABEL_VALUE_QT_LOADING_CORE,
         "Chargement du cœur..."
         )
MSG_HASH(
         MENU_ENUM_LABEL_VALUE_QT_NAME,
         "Nom"
         )
MSG_HASH(
         MENU_ENUM_LABEL_VALUE_QT_CORE_VERSION,
         "Version"
         )
MSG_HASH(
         MENU_ENUM_LABEL_VALUE_QT_TAB_PLAYLISTS,
         "Listes de lecture"
         )
MSG_HASH(
         MENU_ENUM_LABEL_VALUE_QT_TAB_FILE_BROWSER,
         "Navigateur de fichiers"
         )
MSG_HASH(
         MENU_ENUM_LABEL_VALUE_QT_TAB_FILE_BROWSER_TOP,
         "Haut"
         )
MSG_HASH(
         MENU_ENUM_LABEL_VALUE_QT_TAB_FILE_BROWSER_UP,
         "Niveau supérieur"
         )
MSG_HASH(
         MENU_ENUM_LABEL_VALUE_QT_MENU_DOCK_CONTENT_BROWSER,
         "Navigateur de contenu"
         )
MSG_HASH(
         MENU_ENUM_LABEL_VALUE_QT_THUMBNAIL_BOXART,
         "Jaquette"
         )
MSG_HASH(
         MENU_ENUM_LABEL_VALUE_QT_THUMBNAIL_SCREENSHOT,
         "Capture d'écran"
         )
MSG_HASH(
         MENU_ENUM_LABEL_VALUE_QT_THUMBNAIL_TITLE_SCREEN,
         "Écran titre"
         )
MSG_HASH(
         MENU_ENUM_LABEL_VALUE_QT_ALL_PLAYLISTS,
         "Toutes les listes de lecture"
         )
MSG_HASH(
         MENU_ENUM_LABEL_VALUE_QT_CORE,
         "Cœurs"
         )
MSG_HASH(
         MENU_ENUM_LABEL_VALUE_QT_CORE_INFO,
         "Informations du cœur"
         )
MSG_HASH(
         MENU_ENUM_LABEL_VALUE_QT_CORE_SELECTION_ASK,
         "<Me demander>"
         )
MSG_HASH(
         MENU_ENUM_LABEL_VALUE_QT_INFORMATION,
         "Informations"
         )
MSG_HASH(
         MENU_ENUM_LABEL_VALUE_QT_WARNING,
         "Attention"
         )
MSG_HASH(
         MENU_ENUM_LABEL_VALUE_QT_ERROR,
         "Erreur"
         )
MSG_HASH(
         MENU_ENUM_LABEL_VALUE_QT_NETWORK_ERROR,
         "Erreur réseau"
         )
MSG_HASH(
         MENU_ENUM_LABEL_VALUE_QT_RESTART_TO_TAKE_EFFECT,
         "Veuillez redémarrer le programme pour que les modifications prennent effet."
         )
MSG_HASH(
         MENU_ENUM_LABEL_VALUE_QT_LOG,
         "Journal"
         )
MSG_HASH(
         MENU_ENUM_LABEL_VALUE_QT_ITEMS_COUNT,
         "%1 éléments"
         )
MSG_HASH(
         MENU_ENUM_LABEL_VALUE_QT_DROP_IMAGE_HERE,
         "Déposer une image ici"
         )
#ifdef HAVE_QT
MSG_HASH(
         MENU_ENUM_LABEL_VALUE_QT_SCAN_FINISHED,
         "Scan terminé.<br><br>\n"
         "Pour que le contenu soit correctement analysé, vous devez :\n"
         "<ul><li>avoir un cœur compatible déjà téléchargé</li>\n"
         "<li>avoir les \"Fichiers d'information de cœurs\" à jour via la mise à jour en ligne</li>\n"
         "<li>avoir les \"Bases de données\" à jour via la mise à jour en ligne</li>\n"
         "<li>redémarrer RetroArch si l'une des opérations ci-dessus vient d'être effectuée</li></ul>\n"
         "Enfin, le contenu doit correspondre aux bases de données existantes de <a href=\"https://docs.libretro.com/guides/roms-playlists-thumbnails/#sources\">here</a>. Si cela ne fonctionne toujours pas, veuillez envisager de <a href=\"https://www.github.com/libretro/RetroArch/issues\">soumettre un rapport d'erreur</a>."
         )
#endif
MSG_HASH(
         MENU_ENUM_LABEL_VALUE_SHOW_WIMP,
         "Afficher le menu du bureau"
         )
MSG_HASH(
         MENU_ENUM_SUBLABEL_SHOW_WIMP,
         "Ouvre le menu du bureau à la fermeture."
         )
MSG_HASH(
         MENU_ENUM_LABEL_VALUE_QT_DONT_SHOW_AGAIN,
         "Ne plus afficher"
         )
MSG_HASH(
         MENU_ENUM_LABEL_VALUE_QT_STOP,
         "Arrêter"
         )
MSG_HASH(
         MENU_ENUM_LABEL_VALUE_QT_ASSOCIATE_CORE,
         "Associer le cœur"
         )
MSG_HASH(
         MENU_ENUM_LABEL_VALUE_QT_HIDDEN_PLAYLISTS,
         "Listes de lecture masquées"
         )
MSG_HASH(
         MENU_ENUM_LABEL_VALUE_QT_HIDE,
         "Masquer"
         )
MSG_HASH(
         MENU_ENUM_LABEL_VALUE_QT_MENU_VIEW_OPTIONS_HIGHLIGHT_COLOR,
         "Couleur de surbrillance :"
         )
MSG_HASH(
         MENU_ENUM_LABEL_VALUE_QT_CHOOSE,
         "&Choisir..."
         )
MSG_HASH(
         MENU_ENUM_LABEL_VALUE_QT_SELECT_COLOR,
         "Sélectionner une couleur"
         )
MSG_HASH(
         MENU_ENUM_LABEL_VALUE_QT_SELECT_THEME,
         "Sélectionner un thème"
         )
MSG_HASH(
         MENU_ENUM_LABEL_VALUE_QT_CUSTOM_THEME,
         "Thème personnalisé"
         )
MSG_HASH(
         MENU_ENUM_LABEL_VALUE_QT_FILE_PATH_IS_BLANK,
         "L'emplacement du fichier est vide."
         )
MSG_HASH(
         MENU_ENUM_LABEL_VALUE_QT_FILE_IS_EMPTY,
         "Le fichier est vide."
         )
MSG_HASH(
         MENU_ENUM_LABEL_VALUE_QT_FILE_READ_OPEN_FAILED,
         "Impossible d'ouvrir le fichier en lecture."
         )
MSG_HASH(
         MENU_ENUM_LABEL_VALUE_QT_FILE_WRITE_OPEN_FAILED,
         "Impossible d'ouvrir le fichier en écriture."
         )
MSG_HASH(
         MENU_ENUM_LABEL_VALUE_QT_FILE_DOES_NOT_EXIST,
         "Le fichier n'existe pas."
         )
MSG_HASH(
         MENU_ENUM_LABEL_VALUE_QT_MENU_VIEW_OPTIONS_SUGGEST_LOADED_CORE_FIRST,
         "Suggérer le cœur chargé en premier :"
         )
MSG_HASH(
         MENU_ENUM_LABEL_VALUE_QT_ZOOM,
         "Échelle"
         )
MSG_HASH(
         MENU_ENUM_LABEL_VALUE_QT_VIEW,
         "Présentation"
         )
MSG_HASH(
         MENU_ENUM_LABEL_VALUE_QT_VIEW_TYPE_ICONS,
         "Icônes"
         )
MSG_HASH(
         MENU_ENUM_LABEL_VALUE_QT_VIEW_TYPE_LIST,
         "Liste"
         )
MSG_HASH(
         MENU_ENUM_LABEL_VALUE_QUICK_MENU_OVERRIDE_OPTIONS,
         "Remplacements de configuration"
         )
MSG_HASH(
         MENU_ENUM_SUBLABEL_QUICK_MENU_OVERRIDE_OPTIONS,
         "Options pour remplacer la configuration globale."
         )
MSG_HASH(
         MENU_ENUM_SUBLABEL_MIXER_ACTION_PLAY,
         "Cela lancera la lecture du flux audio. Une fois terminée, le flux audio actuel sera supprimé de la mémoire."
         )
MSG_HASH(
         MENU_ENUM_SUBLABEL_MIXER_ACTION_PLAY_LOOPED,
         "Cela lancera la lecture du flux audio. Une fois terminée, la lecture se relancera depuis le début."
         )
MSG_HASH(
         MENU_ENUM_SUBLABEL_MIXER_ACTION_PLAY_SEQUENTIAL,
         "Cela lancera la lecture du flux audio. Une fois terminée, la lecture passera au prochain flux audio dans un ordre séquentiel et répétera ce comportement. Utile pour la lecture d'albums."
         )
MSG_HASH(
         MENU_ENUM_SUBLABEL_MIXER_ACTION_STOP,
         "Cela arrêtera la lecture du flux audio, mais ne le supprimera pas de la mémoire. Vous pouvez recommencer à le jouer en sélectionnant 'Lecture'."
         )
MSG_HASH(
         MENU_ENUM_SUBLABEL_MIXER_ACTION_REMOVE,
         "Cela arrêtera la lecture du flux audio et le supprimera entièrement de la mémoire."
         )
MSG_HASH(
         MENU_ENUM_SUBLABEL_MIXER_ACTION_VOLUME,
         "Ajuster le volume de la diffusion audio."
         )
MSG_HASH(
         MENU_ENUM_SUBLABEL_ADD_TO_MIXER,
         "Ajouter cette piste audio dans un emplacement de diffusion audio disponible. Si aucun emplacement n'est disponible, elle sera ignorée."
         )
MSG_HASH(
         MENU_ENUM_SUBLABEL_ADD_TO_MIXER_AND_PLAY,
         "Ajouter cette piste audio dans un emplacement de diffusion audio disponible et la lire. Si aucun emplacement n'est disponible, elle sera ignorée."
         )
MSG_HASH(
         MENU_ENUM_LABEL_VALUE_MIXER_ACTION_PLAY,
         "Lecture"
         )
MSG_HASH(
         MENU_ENUM_LABEL_VALUE_MIXER_ACTION_PLAY_LOOPED,
         "Lecture (En boucle)"
         )
MSG_HASH(
         MENU_ENUM_LABEL_VALUE_MIXER_ACTION_PLAY_SEQUENTIAL,
         "Lecture (Séquentielle)"
         )
MSG_HASH(
         MENU_ENUM_LABEL_VALUE_MIXER_ACTION_STOP,
         "Arrêter"
         )
MSG_HASH(
         MENU_ENUM_LABEL_VALUE_MIXER_ACTION_REMOVE,
         "Supprimer"
         )
MSG_HASH(
         MENU_ENUM_LABEL_VALUE_MIXER_ACTION_VOLUME,
         "Volume"
         )
MSG_HASH(
         MENU_ENUM_LABEL_VALUE_DETECT_CORE_LIST_OK_CURRENT_CORE,
         "Cœur actuel"
         )
MSG_HASH(
         MENU_ENUM_LABEL_VALUE_QT_MENU_SEARCH_CLEAR,
         "Effacer"
         )
MSG_HASH(
         MENU_ENUM_SUBLABEL_ACHIEVEMENT_PAUSE,
         "Mettre les succès en pause pour la session en cours (cette action activera les sauvegardes instantanées, les cheats, le rembobinage, la mise en pause et le ralenti)."
         )
MSG_HASH(
         MENU_ENUM_SUBLABEL_ACHIEVEMENT_RESUME,
         "Réactiver les succès pour la session en cours (cette action désactivera les sauvegardes instantanées, les cheats, le rembobinage, la mise en pause, le ralenti et réinitialisera le jeu en cours)."
         )
MSG_HASH(
         MENU_ENUM_LABEL_VALUE_DISCORD_IN_MENU,
         "Dans le menu"
         )
MSG_HASH(
         MENU_ENUM_LABEL_VALUE_DISCORD_IN_GAME,
         "Dans le jeu"
         )
MSG_HASH(
         MENU_ENUM_LABEL_VALUE_DISCORD_IN_GAME_PAUSED,
         "Dans le jeu (En pause)"
         )
MSG_HASH(
         MENU_ENUM_LABEL_VALUE_DISCORD_STATUS_PLAYING,
         "En jeu"
         )
MSG_HASH(
         MENU_ENUM_LABEL_VALUE_DISCORD_STATUS_PAUSED,
         "En pause"
         )
MSG_HASH(
         MENU_ENUM_LABEL_VALUE_DISCORD_ALLOW,
         "Présence enrichie sur Discord"
         )
MSG_HASH(
         MENU_ENUM_SUBLABEL_DISCORD_ALLOW,
         "Permet à l'application discord d'afficher plus de données sur le contenu joué.\n"
         "REMARQUE : Cela ne fonctionnera pas avec la version pour navigateur, mais uniquement avec l'application bureau native."
         )
MSG_HASH(
         MENU_ENUM_LABEL_VALUE_MIDI_INPUT,
         "Entrée"
         )
MSG_HASH(
         MENU_ENUM_SUBLABEL_MIDI_INPUT,
         "Sélectionner le périphérique d'entrée."
         )
MSG_HASH(
         MENU_ENUM_LABEL_VALUE_MIDI_OUTPUT,
         "Sortie"
         )
MSG_HASH(
         MENU_ENUM_SUBLABEL_MIDI_OUTPUT,
         "Sélectionner le périphérique de sortie."
         )
MSG_HASH(
         MENU_ENUM_LABEL_VALUE_MIDI_VOLUME,
         "Volume"
         )
MSG_HASH(
         MENU_ENUM_SUBLABEL_MIDI_VOLUME,
         "Régler le volume de sortie (%)."
         )
MSG_HASH(
         MENU_ENUM_LABEL_VALUE_POWER_MANAGEMENT_SETTINGS,
         "Gestion de l'alimentation"
         )
MSG_HASH(
         MENU_ENUM_SUBLABEL_POWER_MANAGEMENT_SETTINGS,
         "Modifier les réglages de gestion de l'alimentation."
         )
MSG_HASH(
         MENU_ENUM_LABEL_VALUE_SUSTAINED_PERFORMANCE_MODE,
         "Mode de performances soutenues"
         )
MSG_HASH(
         MENU_ENUM_LABEL_VALUE_SYSTEM_INFO_MPV_SUPPORT,
         "Prise en charge de mpv "
         )
MSG_HASH(
         MENU_ENUM_LABEL_VALUE_CHEAT_IDX,
         "Index"
         )
MSG_HASH(
         MENU_ENUM_LABEL_VALUE_CHEAT_MATCH_IDX,
         "Afficher la correspondance #"
         )
MSG_HASH(
         MENU_ENUM_LABEL_VALUE_CHEAT_MATCH,
         "Adresse de la correspondance : %08X Masque : %02X"
         )
MSG_HASH(
         MENU_ENUM_LABEL_VALUE_CHEAT_COPY_MATCH,
         "Créer une correspondance de code #"
         )
MSG_HASH(
         MENU_ENUM_LABEL_VALUE_CHEAT_DELETE_MATCH,
         "Supprimer la correspondance #"
         )
MSG_HASH(
         MENU_ENUM_LABEL_VALUE_CHEAT_BROWSE_MEMORY,
         "Parcourir l'adresse : %08X"
         )
MSG_HASH(
         MENU_ENUM_LABEL_VALUE_CHEAT_DESC,
         "Description"
         )
MSG_HASH(
         MENU_ENUM_LABEL_VALUE_CHEAT_STATE,
         "Activé"
         )
MSG_HASH(
         MENU_ENUM_LABEL_VALUE_CHEAT_CODE,
         "Code"
         )
MSG_HASH(
         MENU_ENUM_LABEL_VALUE_CHEAT_HANDLER,
         "Gestionnaire"
         )
MSG_HASH(
         MENU_ENUM_LABEL_VALUE_CHEAT_MEMORY_SEARCH_SIZE,
         "Taille de la recherche dans la mémoire"
         )
MSG_HASH(
         MENU_ENUM_LABEL_VALUE_CHEAT_TYPE,
         "Type"
         )
MSG_HASH(
         MENU_ENUM_LABEL_VALUE_CHEAT_VALUE,
         "Valeur"
         )
MSG_HASH(
         MENU_ENUM_LABEL_VALUE_CHEAT_ADDRESS,
         "Adresse mémoire"
         )
MSG_HASH(
         MENU_ENUM_LABEL_VALUE_CHEAT_ADDRESS_BIT_POSITION,
         "Masque de l'adresse mémoire"
         )
MSG_HASH(
         MENU_ENUM_LABEL_VALUE_CHEAT_RUMBLE_TYPE,
         "Vibrer lors de la mémoire"
         )
MSG_HASH(
         MENU_ENUM_LABEL_VALUE_CHEAT_RUMBLE_VALUE,
         "Valeur de la vibration"
         )
MSG_HASH(
         MENU_ENUM_LABEL_VALUE_CHEAT_RUMBLE_PORT,
         "Port de la vibration"
         )
MSG_HASH(
         MENU_ENUM_LABEL_VALUE_CHEAT_RUMBLE_PRIMARY_STRENGTH,
         "Force principale de la vibration"
         )
MSG_HASH(
         MENU_ENUM_LABEL_VALUE_CHEAT_RUMBLE_PRIMARY_DURATION,
         "Durée principale de la vibration (ms)"
         )
MSG_HASH(
         MENU_ENUM_LABEL_VALUE_CHEAT_RUMBLE_SECONDARY_STRENGTH,
         "Force secondaire de la vibration"
         )
MSG_HASH(
         MENU_ENUM_LABEL_VALUE_CHEAT_RUMBLE_SECONDARY_DURATION,
         "Durée secondaire de la vibration (ms)"
         )
MSG_HASH(
         MENU_ENUM_LABEL_VALUE_CHEAT_REPEAT_COUNT,
         "Nombre d'itérations"
         )
MSG_HASH(
         MENU_ENUM_LABEL_VALUE_CHEAT_REPEAT_ADD_TO_VALUE,
         "Augmenter la valeur à chaque itération"
         )
MSG_HASH(
         MENU_ENUM_LABEL_VALUE_CHEAT_REPEAT_ADD_TO_ADDRESS,
         "Augmenter l'adresse à chaque itération"
         )
MSG_HASH(
         MENU_ENUM_LABEL_VALUE_CHEAT_ADD_NEW_AFTER,
         "Ajouter un nouveau cheat après celui-ci"
         )
MSG_HASH(
         MENU_ENUM_LABEL_VALUE_CHEAT_ADD_NEW_BEFORE,
         "Ajouter un nouveau cheat avant celui-ci"
         )
MSG_HASH(
         MENU_ENUM_LABEL_VALUE_CHEAT_COPY_AFTER,
         "Copier ce cheat après"
         )
MSG_HASH(
         MENU_ENUM_LABEL_VALUE_CHEAT_COPY_BEFORE,
         "Copier ce cheat avant"
         )
MSG_HASH(
         MENU_ENUM_LABEL_VALUE_CHEAT_DELETE,
         "Supprimer ce cheat"
         )
MSG_HASH(
         MENU_ENUM_LABEL_CHEAT_HANDLER_TYPE_EMU,
         "Emulateur"
         )
MSG_HASH(
         MENU_ENUM_LABEL_CHEAT_HANDLER_TYPE_RETRO,
         "RetroArch"
         )
MSG_HASH(
         MENU_ENUM_LABEL_CHEAT_TYPE_DISABLED,
         "<Désactivé>"
         )
MSG_HASH(
         MENU_ENUM_LABEL_CHEAT_TYPE_SET_TO_VALUE,
         "Régler à la valeur"
         )
MSG_HASH(
         MENU_ENUM_LABEL_CHEAT_TYPE_INCREASE_VALUE,
         "Augmenter par la valeur"
         )
MSG_HASH(
         MENU_ENUM_LABEL_CHEAT_TYPE_DECREASE_VALUE,
         "Diminuer par la valeur"
         )
MSG_HASH(
         MENU_ENUM_LABEL_CHEAT_TYPE_RUN_NEXT_IF_EQ,
         "Exécuter le prochain cheat si la valeur = mémoire"
         )
MSG_HASH(
         MENU_ENUM_LABEL_CHEAT_TYPE_RUN_NEXT_IF_NEQ,
         "Exécuter le prochain cheat si la valeur != mémoire"
         )
MSG_HASH(
         MENU_ENUM_LABEL_CHEAT_TYPE_RUN_NEXT_IF_LT,
         "Exécuter le prochain cheat si la valeur < mémoire"
         )
MSG_HASH(
         MENU_ENUM_LABEL_CHEAT_TYPE_RUN_NEXT_IF_GT,
         "Exécuter le prochain cheat si la valeur > mémoire"
         )
MSG_HASH(
         MENU_ENUM_LABEL_RUMBLE_TYPE_DISABLED,
         "<Désactivé>"
         )
MSG_HASH(
         MENU_ENUM_LABEL_RUMBLE_TYPE_CHANGES,
         "Change"
         )
MSG_HASH(
         MENU_ENUM_LABEL_RUMBLE_TYPE_DOES_NOT_CHANGE,
         "Ne change pas"
         )
MSG_HASH(
         MENU_ENUM_LABEL_RUMBLE_TYPE_INCREASE,
         "Augmente"
         )
MSG_HASH(
         MENU_ENUM_LABEL_RUMBLE_TYPE_DECREASE,
         "Diminue"
         )
MSG_HASH(
         MENU_ENUM_LABEL_RUMBLE_TYPE_EQ_VALUE,
         "= valeur de vibration"
         )
MSG_HASH(
         MENU_ENUM_LABEL_RUMBLE_TYPE_NEQ_VALUE,
         "!= valeur de vibration"
         )
MSG_HASH(
         MENU_ENUM_LABEL_RUMBLE_TYPE_LT_VALUE,
         "< valeur de vibration"
         )
MSG_HASH(
         MENU_ENUM_LABEL_RUMBLE_TYPE_GT_VALUE,
         "> valeur de vibration"
         )
MSG_HASH(
         MENU_ENUM_LABEL_RUMBLE_TYPE_INCREASE_BY_VALUE,
         "Augmente par la valeur de vibration"
         )
MSG_HASH(
         MENU_ENUM_LABEL_RUMBLE_TYPE_DECREASE_BY_VALUE,
         "Diminue par la valeur de vibration"
         )
MSG_HASH(
         MENU_ENUM_LABEL_CHEAT_MEMORY_SIZE_1,
         "1-bit, valeur max = 0x01"
         )
MSG_HASH(
         MENU_ENUM_LABEL_CHEAT_MEMORY_SIZE_2,
         "2-bit, valeur max = 0x03"
         )
MSG_HASH(
         MENU_ENUM_LABEL_CHEAT_MEMORY_SIZE_4,
         "4-bit, valeur max = 0x0F"
         )
MSG_HASH(
         MENU_ENUM_LABEL_CHEAT_MEMORY_SIZE_8,
         "8-bit, valeur max = 0xFF"
         )
MSG_HASH(
         MENU_ENUM_LABEL_CHEAT_MEMORY_SIZE_16,
         "16-bit, valeur max = 0xFFFF"
         )
MSG_HASH(
         MENU_ENUM_LABEL_CHEAT_MEMORY_SIZE_32,
         "32-bit, valeur max = 0xFFFFFFFF"
         )
MSG_HASH(
         MENU_ENUM_LABEL_RUMBLE_PORT_0,
         "1"
         )
MSG_HASH(
         MENU_ENUM_LABEL_RUMBLE_PORT_1,
         "2"
         )
MSG_HASH(
         MENU_ENUM_LABEL_RUMBLE_PORT_2,
         "3"
         )
MSG_HASH(
         MENU_ENUM_LABEL_RUMBLE_PORT_3,
         "4"
         )
MSG_HASH(
         MENU_ENUM_LABEL_RUMBLE_PORT_4,
         "5"
         )
MSG_HASH(
         MENU_ENUM_LABEL_RUMBLE_PORT_5,
         "6"
         )
MSG_HASH(
         MENU_ENUM_LABEL_RUMBLE_PORT_6,
         "7"
         )
MSG_HASH(
         MENU_ENUM_LABEL_RUMBLE_PORT_7,
         "8"
         )
MSG_HASH(
         MENU_ENUM_LABEL_RUMBLE_PORT_8,
         "9"
         )
MSG_HASH(
         MENU_ENUM_LABEL_RUMBLE_PORT_9,
         "10"
         )
MSG_HASH(
         MENU_ENUM_LABEL_RUMBLE_PORT_10,
         "11"
         )
MSG_HASH(
         MENU_ENUM_LABEL_RUMBLE_PORT_11,
         "12"
         )
MSG_HASH(
         MENU_ENUM_LABEL_RUMBLE_PORT_12,
         "13"
         )
MSG_HASH(
         MENU_ENUM_LABEL_RUMBLE_PORT_13,
         "14"
         )
MSG_HASH(
         MENU_ENUM_LABEL_RUMBLE_PORT_14,
         "15"
         )
MSG_HASH(
         MENU_ENUM_LABEL_RUMBLE_PORT_15,
         "16"
         )
MSG_HASH(
         MENU_ENUM_LABEL_RUMBLE_PORT_16,
         "Tous"
         )
MSG_HASH(
         MENU_ENUM_LABEL_VALUE_CHEAT_START_OR_CONT,
         "Lancer ou continuer la recherche de cheats"
         )
MSG_HASH(
         MENU_ENUM_LABEL_VALUE_CHEAT_START_OR_RESTART,
         "Lancer ou redémarrer la recherche de cheats"
         )
MSG_HASH(
         MENU_ENUM_LABEL_VALUE_CHEAT_SEARCH_EXACT,
         "Recherche des valeurs dans la mémoire"
         )
MSG_HASH(
         MENU_ENUM_LABEL_VALUE_CHEAT_SEARCH_LT,
         "Recherche des valeurs dans la mémoire"
         )
MSG_HASH(
         MENU_ENUM_LABEL_VALUE_CHEAT_SEARCH_GT,
         "Recherche des valeurs dans la mémoire"
         )
MSG_HASH(
         MENU_ENUM_LABEL_VALUE_CHEAT_SEARCH_EQ,
         "Recherche des valeurs dans la mémoire"
         )
MSG_HASH(
         MENU_ENUM_LABEL_VALUE_CHEAT_SEARCH_GTE,
         "Recherche des valeurs dans la mémoire"
         )
MSG_HASH(
         MENU_ENUM_LABEL_VALUE_CHEAT_SEARCH_LTE,
         "Recherche des valeurs dans la mémoire"
         )
MSG_HASH(
         MENU_ENUM_LABEL_VALUE_CHEAT_SEARCH_NEQ,
         "Recherche des valeurs dans la mémoire"
         )
MSG_HASH(
         MENU_ENUM_LABEL_VALUE_CHEAT_SEARCH_EQPLUS,
         "Recherche des valeurs dans la mémoire"
         )
MSG_HASH(
         MENU_ENUM_LABEL_VALUE_CHEAT_SEARCH_EQMINUS,
         "Search Memory For Values"
         )
MSG_HASH(
         MENU_ENUM_LABEL_VALUE_CHEAT_ADD_MATCHES,
         "Ajouter les %u correspondances à votre liste"
         )
MSG_HASH(
         MENU_ENUM_LABEL_VALUE_CHEAT_VIEW_MATCHES,
         "Voir la liste des %u correspondances"
         )
MSG_HASH(
         MENU_ENUM_LABEL_VALUE_CHEAT_CREATE_OPTION,
         "Créer un code à partir de cette correspondance"
         )
MSG_HASH(
         MENU_ENUM_LABEL_VALUE_CHEAT_DELETE_OPTION,
         "Supprimer cette correspondance"
         )
MSG_HASH(
         MENU_ENUM_LABEL_VALUE_CHEAT_ADD_NEW_TOP,
         "Ajouter un nouveau code en haut"
         )
MSG_HASH(
         MENU_ENUM_LABEL_VALUE_CHEAT_ADD_NEW_BOTTOM,
         "Ajouter un nouveau code en bas"
         )
MSG_HASH(
         MENU_ENUM_LABEL_VALUE_CHEAT_DELETE_ALL,
         "Supprimer tous les codes"
         )
MSG_HASH(
         MENU_ENUM_LABEL_VALUE_CHEAT_RELOAD_CHEATS,
         "Recharger les cheats spécifiques au jeu"
         )
MSG_HASH(
         MENU_ENUM_LABEL_CHEAT_SEARCH_EXACT_VAL,
         "Égale à %u (%X)"
         )
MSG_HASH(
         MENU_ENUM_LABEL_CHEAT_SEARCH_LT_VAL,
         "Inférieure à la précédente"
         )
MSG_HASH(
         MENU_ENUM_LABEL_CHEAT_SEARCH_GT_VAL,
         "Supérieure à la précédente"
         )
MSG_HASH(
         MENU_ENUM_LABEL_CHEAT_SEARCH_LTE_VAL,
         "Inférieure ou égale à la précédente"
         )
MSG_HASH(
         MENU_ENUM_LABEL_CHEAT_SEARCH_GTE_VAL,
         "Supérieure ou égale à la précédente"
         )
MSG_HASH(
         MENU_ENUM_LABEL_CHEAT_SEARCH_EQ_VAL,
         "Égale à la précédente"
         )
MSG_HASH(
         MENU_ENUM_LABEL_CHEAT_SEARCH_NEQ_VAL,
         "Différente de la précédente"
         )
MSG_HASH(
         MENU_ENUM_LABEL_CHEAT_SEARCH_EQPLUS_VAL,
         "Égale à la précédente+%u (%X)"
         )
MSG_HASH(
         MENU_ENUM_LABEL_CHEAT_SEARCH_EQMINUS_VAL,
         "Égale à la précédente-%u (%X)"
         )
MSG_HASH(
         MENU_ENUM_LABEL_CHEAT_SEARCH_SETTINGS,
         "Lancer ou continuer la recherche de cheat"
         )
MSG_HASH(
         MSG_CHEAT_INIT_SUCCESS,
         "Recherche de cheat lancée avec succès"
         )
MSG_HASH(
         MSG_CHEAT_INIT_FAIL,
         "Impossible de lancer la recherche de cheat"
         )
MSG_HASH(
         MSG_CHEAT_SEARCH_NOT_INITIALIZED,
         "La recherche n'a pas été initialisée/démarrée"
         )
MSG_HASH(
         MSG_CHEAT_SEARCH_FOUND_MATCHES,
         "Nouveau nombre de correspondances = %u"
         )
MSG_HASH(
         MENU_ENUM_LABEL_VALUE_CHEAT_BIG_ENDIAN,
         "Gros-boutien"
         )
MSG_HASH(
         MSG_CHEAT_SEARCH_ADDED_MATCHES_SUCCESS,
         "Ajouté %u correspondances"
         )
MSG_HASH(
         MSG_CHEAT_SEARCH_ADDED_MATCHES_FAIL,
         "Impossible d'ajouter les correspondances"
         )
MSG_HASH(
         MSG_CHEAT_SEARCH_ADD_MATCH_SUCCESS,
         "Code créé à partir de la correspondance"
         )
MSG_HASH(
         MSG_CHEAT_SEARCH_ADD_MATCH_FAIL,
         "Échec de la création du code"
         )
MSG_HASH(
         MSG_CHEAT_SEARCH_DELETE_MATCH_SUCCESS,
         "Correspondance supprimée"
         )
MSG_HASH(
         MSG_CHEAT_SEARCH_ADDED_MATCHES_TOO_MANY,
         "Pas assez de place. Le nombre maximum de cheats possibles est 100."
         )
MSG_HASH(
         MSG_CHEAT_ADD_TOP_SUCCESS,
         "Nouveau cheat ajouté en haut de la liste."
         )
MSG_HASH(
         MSG_CHEAT_ADD_BOTTOM_SUCCESS,
         "Nouveau cheat ajouté en bas de la liste."
         )
MSG_HASH(
         MSG_CHEAT_DELETE_ALL_INSTRUCTIONS,
         "Appuyez cinq fois sur Droite pour supprimer tous les cheats."
         )
MSG_HASH(
         MSG_CHEAT_DELETE_ALL_SUCCESS,
         "Tous les cheats ont été supprimés."
         )
MSG_HASH(
         MSG_CHEAT_ADD_BEFORE_SUCCESS,
         "Nouveau cheat ajouté avant celui-ci."
         )
MSG_HASH(
         MSG_CHEAT_ADD_AFTER_SUCCESS,
         "Nouveau cheat ajouté après celui-ci."
         )
MSG_HASH(
         MSG_CHEAT_COPY_BEFORE_SUCCESS,
         "Cheat copié avant celui-ci."
         )
MSG_HASH(
         MSG_CHEAT_COPY_AFTER_SUCCESS,
         "Cheat copié après celui-ci."
         )
MSG_HASH(
         MSG_CHEAT_DELETE_SUCCESS,
         "Cheat supprimé."
         )
MSG_HASH(
         MENU_ENUM_LABEL_VALUE_QT_PROGRESS,
         "Progression :"
         )
MSG_HASH(
         MENU_ENUM_LABEL_VALUE_QT_MENU_VIEW_OPTIONS_ALL_PLAYLISTS_LIST_MAX_COUNT,
         "\"Toutes les playlists\" nombre maximum d'entrées dans la liste :"
         )
MSG_HASH(
         MENU_ENUM_LABEL_VALUE_QT_MENU_VIEW_OPTIONS_ALL_PLAYLISTS_GRID_MAX_COUNT,
         "\"Toutes les playlists\" nombre maximum d'entrées dans la grille :"
         )
MSG_HASH(
         MENU_ENUM_LABEL_VALUE_QT_MENU_VIEW_OPTIONS_SHOW_HIDDEN_FILES,
         "Afficher les fichiers et dossiers cachés :"
         )
MSG_HASH(
         MENU_ENUM_LABEL_VALUE_QT_NEW_PLAYLIST,
         "Nouvelle liste de lecture"
         )
MSG_HASH(
         MENU_ENUM_LABEL_VALUE_QT_ENTER_NEW_PLAYLIST_NAME,
         "Veuillez entrer le nouveau nom de la liste de lecture :"
         )
MSG_HASH(
         MENU_ENUM_LABEL_VALUE_QT_DELETE_PLAYLIST,
         "Supprimer la liste de lecture"
         )
MSG_HASH(
         MENU_ENUM_LABEL_VALUE_QT_RENAME_PLAYLIST,
         "Renommer la liste de lecture"
         )
MSG_HASH(
         MENU_ENUM_LABEL_VALUE_QT_CONFIRM_DELETE_PLAYLIST,
         "Êtes-vous sûr de vouloir supprimer la liste de lecture \"%1\"?"
         )
MSG_HASH(
         MENU_ENUM_LABEL_VALUE_QT_QUESTION,
         "Question"
         )
MSG_HASH(
         MENU_ENUM_LABEL_VALUE_QT_COULD_NOT_DELETE_FILE,
         "Impossible de supprimer le fichier."
         )
MSG_HASH(
         MENU_ENUM_LABEL_VALUE_QT_COULD_NOT_RENAME_FILE,
         "Impossible de renommer le fichier."
         )
MSG_HASH(
         MENU_ENUM_LABEL_VALUE_QT_GATHERING_LIST_OF_FILES,
         "Collecte de la liste des fichiers..."
         )
MSG_HASH(
         MENU_ENUM_LABEL_VALUE_QT_ADDING_FILES_TO_PLAYLIST,
         "Ajout de fichiers à la playlist..."
         )
MSG_HASH(
         MENU_ENUM_LABEL_VALUE_QT_PLAYLIST_ENTRY,
         "Entrée de la liste de lecture"
         )
MSG_HASH(
         MENU_ENUM_LABEL_VALUE_QT_PLAYLIST_ENTRY_NAME,
         "Nom :"
         )
MSG_HASH(
         MENU_ENUM_LABEL_VALUE_QT_PLAYLIST_ENTRY_PATH,
         "Emplacement :"
         )
MSG_HASH(
         MENU_ENUM_LABEL_VALUE_QT_PLAYLIST_ENTRY_CORE,
         "Cœur :"
         )
MSG_HASH(
         MENU_ENUM_LABEL_VALUE_QT_PLAYLIST_ENTRY_DATABASE,
         "Base de données :"
         )
MSG_HASH(
         MENU_ENUM_LABEL_VALUE_QT_PLAYLIST_ENTRY_EXTENSIONS,
         "Extensions :"
         )
MSG_HASH(
         MENU_ENUM_LABEL_VALUE_QT_PLAYLIST_ENTRY_EXTENSIONS_PLACEHOLDER,
         "(séparées par des espaces; toutes sont inclues par défaut)"
         )
MSG_HASH(
         MENU_ENUM_LABEL_VALUE_QT_PLAYLIST_ENTRY_FILTER_INSIDE_ARCHIVES,
         "Filtrer à l'intérieur des archives"
         )
MSG_HASH(
         MENU_ENUM_LABEL_VALUE_QT_FOR_THUMBNAILS,
         "(utilisé pour trouver les miniatures)"
         )
MSG_HASH(
         MENU_ENUM_LABEL_VALUE_QT_CONFIRM_DELETE_PLAYLIST_ITEM,
         "Êtes-vous sûr de vouloir supprimer l'élément \"%1\"?"
         )
MSG_HASH(
         MENU_ENUM_LABEL_VALUE_QT_CANNOT_ADD_TO_ALL_PLAYLISTS,
         "Veuillez d'abord choisir une seule playlist."
         )
MSG_HASH(
         MENU_ENUM_LABEL_VALUE_QT_DELETE,
         "Supprimer"
         )
MSG_HASH(
         MENU_ENUM_LABEL_VALUE_QT_ADD_ENTRY,
         "Ajouter une entrée..."
         )
MSG_HASH(
         MENU_ENUM_LABEL_VALUE_QT_ADD_FILES,
         "Ajouter un ou plusieurs fichiers..."
         )
MSG_HASH(
         MENU_ENUM_LABEL_VALUE_QT_ADD_FOLDER,
         "Ajouter un dossier..."
         )
MSG_HASH(
         MENU_ENUM_LABEL_VALUE_QT_EDIT,
         "Modifier"
         )
MSG_HASH(
         MENU_ENUM_LABEL_VALUE_QT_SELECT_FILES,
         "Sélectionner des fichiers"
         )
MSG_HASH(
         MENU_ENUM_LABEL_VALUE_QT_SELECT_FOLDER,
         "Sélectionner un dossier"
         )
MSG_HASH(
         MENU_ENUM_LABEL_VALUE_QT_FIELD_MULTIPLE,
         "<multiples>"
         )
MSG_HASH(
         MENU_ENUM_LABEL_VALUE_QT_COULD_NOT_UPDATE_PLAYLIST_ENTRY,
         "Erreur lors de la mise à jour de l'entrée dans la liste de lecture."
         )
MSG_HASH(
         MENU_ENUM_LABEL_VALUE_QT_PLEASE_FILL_OUT_REQUIRED_FIELDS,
         "Veuillez remplir tous les champs requis."
         )
MSG_HASH(
         MENU_ENUM_LABEL_VALUE_QT_UPDATE_RETROARCH_NIGHTLY,
         "Mettre à jour RetroArch (nightly)"
         )
MSG_HASH(
         MENU_ENUM_LABEL_VALUE_QT_UPDATE_RETROARCH_FINISHED,
         "RetroArch a été mis à jour avec succès. Veuillez redémarrer l'application pour que les modifications prennent effet."
         )
MSG_HASH(
         MENU_ENUM_LABEL_VALUE_QT_UPDATE_RETROARCH_FAILED,
         "Mise à jour échouée."
         )
MSG_HASH(
         MENU_ENUM_LABEL_VALUE_QT_MENU_HELP_ABOUT_CONTRIBUTORS,
         "Contributeurs"
         )
MSG_HASH(
         MENU_ENUM_LABEL_VALUE_QT_CURRENT_SHADER,
         "Shader actuel"
         )
MSG_HASH(
         MENU_ENUM_LABEL_VALUE_QT_MOVE_DOWN,
         "Déplacer vers le bas"
         )
MSG_HASH(
         MENU_ENUM_LABEL_VALUE_QT_MOVE_UP,
         "Déplacer vers le haut"
         )
MSG_HASH(
         MENU_ENUM_LABEL_VALUE_QT_LOAD,
         "Charger"
         )
MSG_HASH(
         MENU_ENUM_LABEL_VALUE_QT_SAVE,
         "Sauvegarder"
         )
MSG_HASH(
         MENU_ENUM_LABEL_VALUE_QT_REMOVE,
         "Supprimer"
         )
MSG_HASH(
         MENU_ENUM_LABEL_VALUE_QT_APPLY,
         "Appliquer"
         )
MSG_HASH(
         MENU_ENUM_LABEL_VALUE_QT_SHADER_ADD_PASS,
         "Ajouter un passage"
         )
MSG_HASH(
         MENU_ENUM_LABEL_VALUE_QT_SHADER_CLEAR_ALL_PASSES,
         "Supprimer tous les passages"
         )
MSG_HASH(
         MENU_ENUM_LABEL_VALUE_QT_SHADER_NO_PASSES,
         "Aucun passage de shaders."
         )
MSG_HASH(
         MENU_ENUM_LABEL_VALUE_QT_RESET_PASS,
         "Réinitialiser le passage"
         )
MSG_HASH(
         MENU_ENUM_LABEL_VALUE_QT_RESET_ALL_PASSES,
         "Réinitialiser tous les passages"
         )
MSG_HASH(
         MENU_ENUM_LABEL_VALUE_QT_RESET_PARAMETER,
         "Réinitialiser le paramètre"
         )
MSG_HASH(
         MENU_ENUM_LABEL_VALUE_QT_DOWNLOAD_THUMBNAIL,
         "Télécharger la miniature"
         )
MSG_HASH(
         MENU_ENUM_LABEL_VALUE_QT_DOWNLOAD_ALREADY_IN_PROGRESS,
         "Un téléchargement est déjà en cours."
         )
MSG_HASH(
         MENU_ENUM_LABEL_VALUE_QT_MENU_VIEW_OPTIONS_STARTUP_PLAYLIST,
         "Démarrer sur la playlist :"
         )
MSG_HASH(
         MENU_ENUM_LABEL_VALUE_QT_MENU_VIEW_OPTIONS_THUMBNAIL_TYPE,
         "Miniatures"
         )
MSG_HASH(
         MENU_ENUM_LABEL_VALUE_QT_MENU_VIEW_OPTIONS_THUMBNAIL_CACHE_LIMIT,
         "Limite du cache des miniatures :"
         )
MSG_HASH(
         MENU_ENUM_LABEL_VALUE_QT_DOWNLOAD_ALL_THUMBNAILS,
         "Télécharger toutes les miniatures"
         )
MSG_HASH(
         MENU_ENUM_LABEL_VALUE_QT_DOWNLOAD_ALL_THUMBNAILS_ENTIRE_SYSTEM,
         "Système entier"
         )
MSG_HASH(
         MENU_ENUM_LABEL_VALUE_QT_DOWNLOAD_ALL_THUMBNAILS_THIS_PLAYLIST,
         "Cette liste de lecture"
         )
MSG_HASH(
         MENU_ENUM_LABEL_VALUE_QT_THUMBNAIL_PACK_DOWNLOADED_SUCCESSFULLY,
         "Miniatures téléchargées avec succès."
         )
MSG_HASH(
         MENU_ENUM_LABEL_VALUE_QT_DOWNLOAD_PLAYLIST_THUMBNAIL_PROGRESS,
         "Réussites : %1 Échecs : %2"
         )
MSG_HASH(
         MSG_DEVICE_CONFIGURED_IN_PORT,
         "Configuré dans le port :"
         )
MSG_HASH(
         MSG_FAILED_TO_SET_DISK,
         "Impossible de paramétrer le disque"
         )
MSG_HASH(
         MENU_ENUM_LABEL_VALUE_QT_CORE_OPTIONS,
         "Options de cœur"
         )
MSG_HASH(
         MENU_ENUM_LABEL_VALUE_VIDEO_ADAPTIVE_VSYNC,
         "Synchronisation verticale (V-Sync) adaptative"
         )
MSG_HASH(
         MENU_ENUM_SUBLABEL_VIDEO_ADAPTIVE_VSYNC,
         "La synchronisation verticale (V-Sync) est activée jusqu'à ce que les performances descendent en dessous de la fréquence rafraîchissement cible.\n"
         "Cela peut minimiser les saccades lorsque les performances sont inférieures au temps réel, et être plus économe en énergie."
         )
MSG_HASH(
         MENU_ENUM_LABEL_VALUE_CRT_SWITCHRES_SETTINGS,
         "CRT SwitchRes"
         )
MSG_HASH(
         MENU_ENUM_SUBLABEL_CRT_SWITCHRES_SETTINGS,
         "Produit des signaux natifs de faible résolution pour une utilisation avec les écrans à tube cathodique (CRT)."
         )
MSG_HASH(
         MENU_ENUM_SUBLABEL_CRT_SWITCH_X_AXIS_CENTERING,
         "Faire défiler ces options si l'image n'est pas centrée correctement à l'écran."
         )
MSG_HASH(
         MENU_ENUM_LABEL_VALUE_CRT_SWITCH_X_AXIS_CENTERING,
         "Centrage sur l'axe X"
         )
MSG_HASH(
         MENU_ENUM_SUBLABEL_CRT_SWITCH_RESOLUTION_USE_CUSTOM_REFRESH_RATE,
         "Utiliser une fréquence de rafraîchissement personnalisée spécifiée dans le fichier de configuration si nécessaire."
         )
MSG_HASH(
         MENU_ENUM_LABEL_VALUE_CRT_SWITCH_RESOLUTION_USE_CUSTOM_REFRESH_RATE,
         "Utiliser une fréquence de rafraîchissement personnalisée"
         )
MSG_HASH(
         MENU_ENUM_SUBLABEL_CRT_SWITCH_RESOLUTION_OUTPUT_DISPLAY_ID,
         "Sélectionner le port de sortie connecté à l'écran à tube cathodique (CRT)."
         )
MSG_HASH(
         MENU_ENUM_LABEL_VALUE_CRT_SWITCH_RESOLUTION_OUTPUT_DISPLAY_ID,
         "ID d'affichage de la sortie"
         )
MSG_HASH(
         MENU_ENUM_LABEL_VALUE_QUICK_MENU_START_RECORDING,
         "Lancer l'enregistrement"
         )
MSG_HASH(
         MENU_ENUM_SUBLABEL_QUICK_MENU_START_RECORDING,
         "Lance l'enregistrement."
         )
MSG_HASH(
         MENU_ENUM_LABEL_VALUE_QUICK_MENU_STOP_RECORDING,
         "Arrêter l'enregistrement"
         )
MSG_HASH(
         MENU_ENUM_SUBLABEL_QUICK_MENU_STOP_RECORDING,
         "Arrête l'enregistrement."
         )
MSG_HASH(
         MENU_ENUM_LABEL_VALUE_QUICK_MENU_START_STREAMING,
         "Lancer le streaming"
         )
MSG_HASH(
         MENU_ENUM_SUBLABEL_QUICK_MENU_START_STREAMING,
         "Lance le streaming."
         )
MSG_HASH(
         MENU_ENUM_LABEL_VALUE_QUICK_MENU_STOP_STREAMING,
         "Arrêter le streaming"
         )
MSG_HASH(
         MENU_ENUM_SUBLABEL_QUICK_MENU_STOP_STREAMING,
         "Arrête le streaming."
         )
MSG_HASH(
         MENU_ENUM_LABEL_VALUE_INPUT_META_RECORDING_TOGGLE,
         "Activer/désactiver l'enregistrement"
         )
MSG_HASH(
         MENU_ENUM_LABEL_VALUE_INPUT_META_STREAMING_TOGGLE,
         "Activer/désactiver le streaming"
         )
MSG_HASH(
         MSG_CHEEVOS_HARDCORE_MODE_DISABLED,
         "Une sauvegarde instantanée a été chargée, succès en mode Hardcore désactivés pour la session en cours. Redémarrer pour activer le mode hardcore."
         )
MSG_HASH(
         MENU_ENUM_LABEL_VALUE_VIDEO_RECORD_QUALITY,
         "Qualité de l'enregistrement"
         )
MSG_HASH(
         MENU_ENUM_LABEL_VALUE_VIDEO_STREAM_QUALITY,
         "Qualité de la diffusion"
         )
MSG_HASH(
         MENU_ENUM_LABEL_VALUE_STREAMING_URL,
         "URL de la diffusion"
         )
MSG_HASH(
         MENU_ENUM_LABEL_VALUE_UDP_STREAM_PORT,
         "Port de stream UDP"
         )
MSG_HASH(
         MENU_ENUM_LABEL_VALUE_ACCOUNTS_TWITCH,
         "Twitch"
         )
MSG_HASH(
         MENU_ENUM_LABEL_VALUE_ACCOUNTS_YOUTUBE,
         "YouTube"
         )
MSG_HASH(
         MENU_ENUM_LABEL_VALUE_TWITCH_STREAM_KEY,
         "Clé de streaming Twitch"
         )
MSG_HASH(
         MENU_ENUM_LABEL_VALUE_YOUTUBE_STREAM_KEY,
         "Clé de streaming YouTube"
         )
MSG_HASH(
         MENU_ENUM_LABEL_VALUE_STREAMING_MODE,
         "Mode streaming"
         )
MSG_HASH(
         MENU_ENUM_LABEL_VALUE_STREAMING_TITLE,
         "Titre de la diffusion"
         )
MSG_HASH(
         MENU_ENUM_LABEL_VALUE_INPUT_SPLIT_JOYCON,
         "Joy-Con détachés"
         )
MSG_HASH(
         MENU_ENUM_LABEL_VALUE_RESET_TO_DEFAULT_CONFIG,
         "Réinitialiser aux valeurs par défaut"
         )
MSG_HASH(
         MENU_ENUM_SUBLABEL_RESET_TO_DEFAULT_CONFIG,
         "Réinitialiser la configuration actuelle aux valeurs par défaut."
         )
MSG_HASH(
         MENU_ENUM_LABEL_VALUE_BASIC_MENU_CONTROLS_OK,
         "Confirmer"
         )
MSG_HASH(
         MENU_ENUM_LABEL_VALUE_OZONE_MENU_COLOR_THEME,
         "Thème de couleur du menu"
         )
MSG_HASH(
         MENU_ENUM_LABEL_VALUE_OZONE_COLOR_THEME_BASIC_WHITE,
         "Blanc basique"
         )
MSG_HASH(
         MENU_ENUM_LABEL_VALUE_OZONE_COLOR_THEME_BASIC_BLACK,
         "Noir basique"
         )
MSG_HASH(
         MENU_ENUM_SUBLABEL_OZONE_MENU_COLOR_THEME,
         "Sélectionner un thème de couleur différent."
         )
MSG_HASH(
         MENU_ENUM_LABEL_VALUE_OZONE_COLLAPSE_SIDEBAR,
         "Réduire la barre latérale"
         )
MSG_HASH(
         MENU_ENUM_SUBLABEL_OZONE_COLLAPSE_SIDEBAR,
         "Barre latérale gauche toujours réduite."
         )
MSG_HASH(
         MENU_ENUM_LABEL_VALUE_MENU_USE_PREFERRED_SYSTEM_COLOR_THEME,
         "Utiliser le thème de couleur du système préféré"
         )
MSG_HASH(
         MENU_ENUM_SUBLABEL_MENU_USE_PREFERRED_SYSTEM_COLOR_THEME,
         "Utilisez le thème de couleur de votre système d'exploitation (le cas échéant) - remplace les réglages du thème."
         )
MSG_HASH(
         MSG_RESAMPLER_QUALITY_LOWEST,
         "La plus basse"
         )
MSG_HASH(
         MSG_RESAMPLER_QUALITY_LOWER,
         "Inférieure"
         )
MSG_HASH(
         MSG_RESAMPLER_QUALITY_NORMAL,
         "Normale"
         )
MSG_HASH(
         MSG_RESAMPLER_QUALITY_HIGHER,
         "Supérieure"
         )
MSG_HASH(
         MSG_RESAMPLER_QUALITY_HIGHEST,
         "La plus élevée"
         )
MSG_HASH(
         MENU_ENUM_LABEL_VALUE_NO_MUSIC_AVAILABLE,
         "Aucune musique disponible."
         )
MSG_HASH(
         MENU_ENUM_LABEL_VALUE_NO_VIDEOS_AVAILABLE,
         "Aucune vidéo disponible."
         )
MSG_HASH(
         MENU_ENUM_LABEL_VALUE_NO_IMAGES_AVAILABLE,
         "Aucune image disponible."
         )
MSG_HASH(
         MENU_ENUM_LABEL_VALUE_NO_FAVORITES_AVAILABLE,
         "Aucun favori disponible."
         )
MSG_HASH(
         MSG_MISSING_ASSETS,
         "Avertissement: Assets manquants, utilisez la mise à jour en ligne si disponible"
         )
MSG_HASH(
         MENU_ENUM_LABEL_VALUE_VIDEO_WINDOW_SAVE_POSITION,
         "Se rappeler de la position et de la taille de la fenêtre"
         )
MSG_HASH(
         MENU_ENUM_LABEL_VALUE_HOLD_START,
         "Maintenir Start (2 secondes)"
         )
MSG_HASH(
         MENU_ENUM_LABEL_VALUE_PLAYLIST_USE_OLD_FORMAT,
         "Sauvegarder les listes de lecture en utilisant l'ancien format"
         )
MSG_HASH(
         MENU_ENUM_LABEL_VALUE_PLAYLIST_SHOW_INLINE_CORE_NAME,
         "Afficher les cœurs associés dans les listes de lecture"
         )
MSG_HASH(
         MENU_ENUM_SUBLABEL_PLAYLIST_SHOW_INLINE_CORE_NAME,
         "Indique quand marquer les entrées de la liste de lecture avec leur cœur actuellement associé (le cas échéant). REMARQUE : ce réglage sera ignoré si les sous-étiquettes de la liste de lecture sont activées."
         )
MSG_HASH(
         MENU_ENUM_LABEL_VALUE_PLAYLIST_INLINE_CORE_DISPLAY_HIST_FAV,
         "Historique et favoris"
         )
MSG_HASH(
         MENU_ENUM_LABEL_VALUE_PLAYLIST_INLINE_CORE_DISPLAY_ALWAYS,
         "Toujours"
         )
MSG_HASH(
         MENU_ENUM_LABEL_VALUE_PLAYLIST_INLINE_CORE_DISPLAY_NEVER,
         "Jamais"
         )
MSG_HASH(
         MENU_ENUM_LABEL_VALUE_PLAYLIST_SORT_ALPHABETICAL,
         "Organiser les listes de lecture par ordre alphabétique"
         )
MSG_HASH(
         MENU_ENUM_SUBLABEL_PLAYLIST_SORT_ALPHABETICAL,
         "Organiser les listes de lecture de contenu par ordre alphabétique. Notez que les listes de lecture 'Historique' des jeux, images, musiques et vidéos récemment utilisés sont exclues."
         )
MSG_HASH(
         MENU_ENUM_LABEL_VALUE_MENU_SOUNDS,
         "Sons du menu"
         )
MSG_HASH(
         MENU_ENUM_LABEL_VALUE_MENU_SOUND_OK,
         "Son de confirmation"
         )
MSG_HASH(
         MENU_ENUM_LABEL_VALUE_MENU_SOUND_CANCEL,
         "Son d'annulation"
         )
MSG_HASH(
         MENU_ENUM_LABEL_VALUE_MENU_SOUND_NOTICE,
         "Son des notifications"
         )
MSG_HASH(
         MENU_ENUM_LABEL_VALUE_MENU_SOUND_BGM,
         "Musique de fond"
         )
MSG_HASH(
         MENU_ENUM_LABEL_VALUE_DOWN_SELECT,
         "Bas + Select"
         )
MSG_HASH(
         MENU_ENUM_LABEL_VALUE_VIDEO_DRIVER_FALLBACK,
         "Votre pilote graphique n’est pas compatible avec le pilote vidéo actuel de RetroArch, retour au pilote %s. Veuillez redémarrer RetroArch pour que les modifications prennent effet."
         )
MSG_HASH(
         MENU_ENUM_LABEL_VALUE_SYSTEM_INFO_COREAUDIO_SUPPORT,
         "Prise en charge de CoreAudio "
         )
MSG_HASH(
         MENU_ENUM_LABEL_VALUE_SYSTEM_INFO_COREAUDIO3_SUPPORT,
         "Prise en charge de CoreAudio V3 "
         )
MSG_HASH(
         MENU_ENUM_LABEL_VALUE_MENU_WIDGETS_ENABLE,
         "Widgets du menu"
         )
MSG_HASH(
         MENU_ENUM_LABEL_VALUE_CONTENT_RUNTIME_LOG,
         "Enregistrer le journal du temps de jeu (par cœur)"
         )
MSG_HASH(
         MENU_ENUM_SUBLABEL_CONTENT_RUNTIME_LOG,
         "Garde la trace de la durée d'exécution de chaque élément de contenu, séparément par cœur."
         )
MSG_HASH(
         MENU_ENUM_LABEL_VALUE_CONTENT_RUNTIME_LOG_AGGREGATE,
         "Enregistrer le journal du temps de jeu (cumulé)"
         )
MSG_HASH(
         MENU_ENUM_SUBLABEL_CONTENT_RUNTIME_LOG_AGGREGATE,
         "Garde la trace de la durée d'exécution de chaque élément de contenu, en tant que total cumulé sur tous les cœurs."
         )
MSG_HASH(
         MENU_ENUM_LABEL_VALUE_RUNTIME_LOG_DIRECTORY,
         "Journaux du temps de jeu"
         )
MSG_HASH(
         MENU_ENUM_SUBLABEL_RUNTIME_LOG_DIRECTORY,
         "Les fichiers journaux du temps de jeu seront conservés dans ce dossier."
         )
MSG_HASH(
         MENU_ENUM_LABEL_VALUE_PLAYLIST_SHOW_SUBLABELS,
         "Afficher les sous-étiquettes dans les listes de lecture"
         )
MSG_HASH(
         MENU_ENUM_SUBLABEL_PLAYLIST_SHOW_SUBLABELS,
         "Affiche des informations additionnelles pour chaque entrée dans les listes de lecture, telles que l'association au cœur actuelle et le temps de jeu (si disponible). A un impact variable sur les performances."
         )
MSG_HASH(
         MENU_ENUM_LABEL_VALUE_PLAYLIST_SUBLABEL_CORE,
         "Cœur :"
         )
MSG_HASH(
         MENU_ENUM_LABEL_VALUE_PLAYLIST_SUBLABEL_RUNTIME,
         "Temps de jeu :"
         )
MSG_HASH(
         MENU_ENUM_LABEL_VALUE_PLAYLIST_SUBLABEL_LAST_PLAYED,
         "Joué pour la dernière fois :"
         )
MSG_HASH(
         MENU_ENUM_LABEL_VALUE_PLAYLIST_SUBLABEL_RUNTIME_TYPE,
         "Type du temps de jeu affiché sur les sous-étiquette de listes de lecture"
         )
MSG_HASH(
         MENU_ENUM_SUBLABEL_PLAYLIST_SUBLABEL_RUNTIME_TYPE,
         "Sélectionner le type d'enregistrement de temps de jeu à afficher sur les sous-étiquettes dans les listes de lecture. (Notez que le journal du temps de jeu correspondant doit être activé via le menu d'options 'Sauvegarde')"
         )
MSG_HASH(
         MENU_ENUM_LABEL_VALUE_PLAYLIST_RUNTIME_PER_CORE,
         "Par cœur"
         )
MSG_HASH(
         MENU_ENUM_LABEL_VALUE_PLAYLIST_FUZZY_ARCHIVE_MATCH,
         "Correspondance approximative pour les archives"
         )
MSG_HASH(
         MENU_ENUM_SUBLABEL_PLAYLIST_FUZZY_ARCHIVE_MATCH,
         "Lors de la recherche d'entrées associées à des fichiers compressés dans les listes de lecture, faire correspondre uniquement le nom du fichier d'archive au lieu de [nom du fichier]+[contenu]. Activez cette option pour éviter la création de doublons dans l'historique de contenu lors du chargement de fichiers compressés."
         )
MSG_HASH(
         MENU_ENUM_LABEL_VALUE_PLAYLIST_RUNTIME_AGGREGATE,
         "Cumulé"
         )
MSG_HASH(
         MENU_ENUM_LABEL_VALUE_HELP_SEND_DEBUG_INFO,
         "Envoyer des informations de débogage"
         )
MSG_HASH(
         MSG_FAILED_TO_SAVE_DEBUG_INFO,
         "Échec d'enregistrement des informations de débogage."
         )
MSG_HASH(
         MSG_FAILED_TO_SEND_DEBUG_INFO,
         "Échec d'envoi des informations de débogage au serveur."
         )
MSG_HASH(
         MSG_SENDING_DEBUG_INFO,
         "Envoi des informations de débogage..."
         )
MSG_HASH(
         MSG_SENT_DEBUG_INFO,
         "Les informations de débogage ont été envoyées au serveur avec succès. Votre numéro d'identification est %u."
         )
MSG_HASH(
         MENU_ENUM_SUBLABEL_HELP_SEND_DEBUG_INFO,
         "Envoyer les informations de diagnostic pour votre appareil et la configuration de RetroArch à nos serveurs pour analyse."
         )
MSG_HASH(
         MSG_PRESS_TWO_MORE_TIMES_TO_SEND_DEBUG_INFO,
         "Appuyez deux fois de plus pour soumettre les informations de diagnostic à l'équipe de RetroArch."
         )
MSG_HASH(
         MSG_PRESS_ONE_MORE_TIME_TO_SEND_DEBUG_INFO,
         "Appuyez une fois de plus pour soumettre les informations de diagnostic à l'équipe de RetroArch."
         )
MSG_HASH(
         MENU_ENUM_LABEL_VALUE_VIBRATE_ON_KEYPRESS,
         "Vibrer à chaque touche pressée"
         )
MSG_HASH(
         MENU_ENUM_LABEL_VALUE_ENABLE_DEVICE_VIBRATION,
         "Activer la vibration du périphérique (pour les cœurs pris en charge)"
         )
MSG_HASH(
         MENU_ENUM_LABEL_VALUE_LOG_DIR,
         "Journaux des événements système"
         )
MSG_HASH(
         MENU_ENUM_SUBLABEL_LOG_DIR,
         "Les fichiers de journalisation des événements système seront conservés dans ce dossier."
         )
>>>>>>> ad7da973
<|MERGE_RESOLUTION|>--- conflicted
+++ resolved
@@ -1,4 +1,3 @@
-<<<<<<< HEAD
 #ifdef HAVE_LAKKA_SWITCH
 MSG_HASH(
          MENU_ENUM_LABEL_VALUE_SWITCH_GPU_PROFILE,
@@ -8657,8665 +8656,4 @@
 MSG_HASH(
          MENU_ENUM_SUBLABEL_LOG_DIR,
          "Les fichiers de journalisation des événements système seront conservés dans ce dossier."
-         )
-=======
-#ifdef HAVE_LAKKA_SWITCH
-MSG_HASH(
-         MENU_ENUM_LABEL_VALUE_SWITCH_GPU_PROFILE,
-         "Overclocker le processeur graphique"
-         )
-MSG_HASH(
-         MENU_ENUM_SUBLABEL_SWITCH_GPU_PROFILE,
-         "Overclocker ou underclocker le processeur graphique de la Switch"
-         )
-MSG_HASH(
-         MENU_ENUM_LABEL_VALUE_SWITCH_BACKLIGHT_CONTROL,
-         "Luminosité de l'écran"
-         )
-MSG_HASH(
-         MENU_ENUM_SUBLABEL_SWITCH_BACKLIGHT_CONTROL,
-         "Augmenter ou réduire la luminosité de l'écran de la Switch"
-         )
-#endif
-#if defined(HAVE_LAKKA_SWITCH) || defined(HAVE_LIBNX)
-MSG_HASH(
-         MENU_ENUM_LABEL_VALUE_SWITCH_CPU_PROFILE,
-         "Overclocker le processeur"
-         )
-MSG_HASH(
-         MENU_ENUM_SUBLABEL_SWITCH_CPU_PROFILE,
-         "Overclocker le processeur de la Switch"
-         )
-#endif
-MSG_HASH(
-         MSG_COMPILER,
-         "Compilateur "
-         )
-MSG_HASH(
-         MSG_UNKNOWN_COMPILER,
-         "Compilateur inconnu"
-         )
-MSG_HASH(
-         MSG_NATIVE,
-         "Natif"
-         )
-MSG_HASH(
-         MSG_DEVICE_DISCONNECTED_FROM_PORT,
-         "Périphérique déconnecté du port"
-         )
-MSG_HASH(
-         MSG_UNKNOWN_NETPLAY_COMMAND_RECEIVED,
-         "Commande de jeu en réseau inconnue reçue"
-         )
-MSG_HASH(
-         MSG_FILE_ALREADY_EXISTS_SAVING_TO_BACKUP_BUFFER,
-         "Fichier déjà existant. Enregistrement dans la mémoire tampon de sauvegarde"
-         )
-MSG_HASH(
-         MSG_GOT_CONNECTION_FROM,
-         "Connexion reçue depuis : \"%s\""
-         )
-MSG_HASH(
-         MSG_GOT_CONNECTION_FROM_NAME,
-         "Connexion reçue depuis : \"%s (%s)\""
-         )
-MSG_HASH(
-         MSG_PUBLIC_ADDRESS,
-         "Mappage de port réussi"
-         )
-MSG_HASH(
-         MSG_UPNP_FAILED,
-         "Mappage de port échoué"
-         )
-MSG_HASH(
-         MSG_NO_ARGUMENTS_SUPPLIED_AND_NO_MENU_BUILTIN,
-         "Aucuns paramètres fournis et pas de menu intégré, affichage de l'aide..."
-         )
-MSG_HASH(
-         MSG_SETTING_DISK_IN_TRAY,
-         "Insertion de disque dans le lecteur"
-         )
-MSG_HASH(
-         MSG_WAITING_FOR_CLIENT,
-         "En attente d'un client ..."
-         )
-MSG_HASH(
-         MSG_NETPLAY_YOU_HAVE_LEFT_THE_GAME,
-         "Vous avez quitté le jeu"
-         )
-MSG_HASH(
-         MSG_NETPLAY_YOU_HAVE_JOINED_AS_PLAYER_N,
-         "Vous avez rejoint le jeu en tant que joueur %u"
-         )
-MSG_HASH(
-         MSG_NETPLAY_YOU_HAVE_JOINED_WITH_INPUT_DEVICES_S,
-         "Vous avez rejoint le jeu avec des dispositifs d'entrée %.*s"
-         )
-MSG_HASH(
-         MSG_NETPLAY_PLAYER_S_LEFT,
-         "Joueur %.*s à quitté le jeu"
-         )
-MSG_HASH(
-         MSG_NETPLAY_S_HAS_JOINED_AS_PLAYER_N,
-         "%.*s à rejoint le jeu en tant que joueur %u"
-         )
-MSG_HASH(
-         MSG_NETPLAY_S_HAS_JOINED_WITH_INPUT_DEVICES_S,
-         "%.*s à rejoint le jeu avec des dispositifs d'entrée %.*s"
-         )
-MSG_HASH(
-         MSG_NETPLAY_NOT_RETROARCH,
-         "Une tentative de connexion de jeu en réseau à échouée car RetroArch n'est pas en cours d'exécution chez le partenaire, ou est sur une version ancienne de RetroArch."
-         )
-MSG_HASH(
-         MSG_NETPLAY_OUT_OF_DATE,
-         "Le partenaire de jeu en réseau est sur une version ancienne de RetroArch. Connexion impossible."
-         )
-MSG_HASH(
-         MSG_NETPLAY_DIFFERENT_VERSIONS,
-         "ATTENTION : Un partenaire de jeu en réseau est sur une version différente de RetroArch. Si des problèmes surviennent, utilisez la même version."
-         )
-MSG_HASH(
-         MSG_NETPLAY_DIFFERENT_CORES,
-         "Un partenaire de jeu en réseau est sur un cœur different. Connexion impossible."
-         )
-MSG_HASH(
-         MSG_NETPLAY_DIFFERENT_CORE_VERSIONS,
-         "ATTENTION : Un partenaire de jeu en réseau est sur une version différente du cœur. Si des problèmes surviennent, utilisez la même version."
-         )
-MSG_HASH(
-         MSG_NETPLAY_ENDIAN_DEPENDENT,
-         "Ce cœur ne prends pas en charge le jeu en réseau inter-architectures entre ces systèmes"
-         )
-MSG_HASH(
-         MSG_NETPLAY_PLATFORM_DEPENDENT,
-         "Ce cœur ne prends pas en charge le jeu en réseau inter-architectures"
-         )
-MSG_HASH(
-         MSG_NETPLAY_ENTER_PASSWORD,
-         "Entrez le mot de passe du serveur de jeu en réseau :"
-         )
-MSG_HASH(
-         MSG_DISCORD_CONNECTION_REQUEST,
-         "Voulez-vous autoriser la connexion de l'utilisateur :"
-         )
-MSG_HASH(
-         MSG_NETPLAY_INCORRECT_PASSWORD,
-         "Mot de passe incorrect"
-         )
-MSG_HASH(
-         MSG_NETPLAY_SERVER_NAMED_HANGUP,
-         "\"%s\" s'est déconnecté"
-         )
-MSG_HASH(
-         MSG_NETPLAY_SERVER_HANGUP,
-         "Un client de jeu en réseau s'est déconnecté"
-         )
-MSG_HASH(
-         MSG_NETPLAY_CLIENT_HANGUP,
-         "Jeu en réseau déconnecté"
-         )
-MSG_HASH(
-         MSG_NETPLAY_CANNOT_PLAY_UNPRIVILEGED,
-         "Vous n'avez pas la permission de jouer"
-         )
-MSG_HASH(
-         MSG_NETPLAY_CANNOT_PLAY_NO_SLOTS,
-         "Aucune place de libre pour jouer"
-         )
-MSG_HASH(
-         MSG_NETPLAY_CANNOT_PLAY_NOT_AVAILABLE,
-         "Les dispositifs d'entrée demandés ne sont pas disponibles"
-         )
-MSG_HASH(
-         MSG_NETPLAY_CANNOT_PLAY,
-         "Impossible de basculer en mode jeu"
-         )
-MSG_HASH(
-         MSG_NETPLAY_PEER_PAUSED,
-         "Le partenaire de jeu en réseau \"%s\" à mis en pause"
-         )
-MSG_HASH(
-         MSG_NETPLAY_CHANGED_NICK,
-         "Votre pseudo est maintenant \"%s\""
-         )
-MSG_HASH(
-         MENU_ENUM_SUBLABEL_VIDEO_SHARED_CONTEXT,
-         "Donner aux cœurs bénéficiant de l'accélération graphique leur propre contexte privé. Évite d'avoir à supposer des changements d'état matériel entre deux images."
-         )
-MSG_HASH(
-         MENU_ENUM_SUBLABEL_MENU_HORIZONTAL_ANIMATION,
-         "Activer l'animation horizontale pour le menu. Cela aura un impact sur les performances."
-         )
-MSG_HASH(
-         MENU_ENUM_SUBLABEL_MENU_SETTINGS,
-         "Ajuste les réglages de l'apparence de l'écran de menu."
-         )
-MSG_HASH(
-         MENU_ENUM_SUBLABEL_VIDEO_HARD_SYNC,
-         "Synchronisation matérielle du processeur et du processeur graphique. Réduis la latence mais affecte les performances."
-         )
-MSG_HASH(
-         MENU_ENUM_SUBLABEL_VIDEO_THREADED,
-         "Améliore la performance au détriment d'une latence et de saccades visuelles accrues. À n'utiliser que si vous avez des ralentissements autrement."
-         )
-MSG_HASH(
-         MSG_AUDIO_VOLUME,
-         "Volume sonore"
-         )
-MSG_HASH(
-         MSG_AUTODETECT,
-         "Détection automatique"
-         )
-MSG_HASH(
-         MSG_AUTOLOADING_SAVESTATE_FROM,
-         "Chargement auto d'une sauvegarde instantanée depuis"
-         )
-MSG_HASH(
-         MSG_CAPABILITIES,
-         "Capacités"
-         )
-MSG_HASH(
-         MSG_CONNECTING_TO_NETPLAY_HOST,
-         "Connexion à l'hôte de jeu en réseau"
-         )
-MSG_HASH(
-         MSG_CONNECTING_TO_PORT,
-         "Connexion au port"
-         )
-MSG_HASH(
-         MSG_CONNECTION_SLOT,
-         "Emplacement de connexion"
-         )
-MSG_HASH(
-         MSG_SORRY_UNIMPLEMENTED_CORES_DONT_DEMAND_CONTENT_NETPLAY,
-         "Désolé, non implémenté : les cœurs qui ne demandent pas de contenu ne peuvent pas participer au jeu en réseau."
-         )
-MSG_HASH(
-         MENU_ENUM_LABEL_VALUE_ACCOUNTS_CHEEVOS_PASSWORD,
-         "Mot de passe"
-         )
-MSG_HASH(
-         MENU_ENUM_LABEL_VALUE_ACCOUNTS_CHEEVOS_SETTINGS,
-         "Comptes Cheevos"
-         )
-MSG_HASH(
-         MENU_ENUM_LABEL_VALUE_ACCOUNTS_CHEEVOS_USERNAME,
-         "Identifiant"
-         )
-MSG_HASH(
-         MENU_ENUM_LABEL_VALUE_ACCOUNTS_LIST,
-         "Comptes"
-         )
-MSG_HASH(
-         MENU_ENUM_LABEL_VALUE_ACCOUNTS_LIST_END,
-         "Point de terminaison de la liste des comptes"
-         )
-MSG_HASH(
-         MENU_ENUM_LABEL_VALUE_ACCOUNTS_RETRO_ACHIEVEMENTS,
-         "RetroSuccès"
-         )
-MSG_HASH(
-         MENU_ENUM_LABEL_VALUE_ACHIEVEMENT_LIST,
-         "Succès"
-         )
-MSG_HASH(
-         MENU_ENUM_LABEL_VALUE_ACHIEVEMENT_PAUSE,
-         "Mettre en pause le mode Hardcore des succès"
-         )
-MSG_HASH(
-         MENU_ENUM_LABEL_VALUE_ACHIEVEMENT_RESUME,
-         "Reprendre le mode Hardcore des succès"
-         )
-MSG_HASH(
-         MENU_ENUM_LABEL_VALUE_ACHIEVEMENT_LIST_HARDCORE,
-         "Succès (Hardcore)"
-         )
-MSG_HASH(
-         MENU_ENUM_LABEL_VALUE_ADD_CONTENT_LIST,
-         "Analyser du contenu"
-         )
-MSG_HASH(
-         MENU_ENUM_LABEL_VALUE_CONFIGURATIONS_LIST,
-         "Fichiers de configuration"
-         )
-MSG_HASH(
-         MENU_ENUM_LABEL_VALUE_ADD_TAB,
-         "Importer du contenu"
-         )
-MSG_HASH(
-         MENU_ENUM_LABEL_VALUE_NETPLAY_TAB,
-         "Salons de jeu en réseau"
-         )
-MSG_HASH(
-         MENU_ENUM_LABEL_VALUE_ASK_ARCHIVE,
-         "Demander"
-         )
-MSG_HASH(
-         MENU_ENUM_LABEL_VALUE_ASSETS_DIRECTORY,
-         "Assets"
-         )
-MSG_HASH(
-         MENU_ENUM_LABEL_VALUE_AUDIO_BLOCK_FRAMES,
-         "Taille des blocs"
-         )
-MSG_HASH(
-         MENU_ENUM_LABEL_VALUE_AUDIO_DEVICE,
-         "Périphérique"
-         )
-MSG_HASH(
-         MENU_ENUM_LABEL_VALUE_AUDIO_DRIVER,
-         "Audio"
-         )
-MSG_HASH(
-         MENU_ENUM_LABEL_VALUE_AUDIO_DSP_PLUGIN,
-         "Module DSP"
-         )
-MSG_HASH(
-         MENU_ENUM_LABEL_VALUE_AUDIO_ENABLE,
-         "Son"
-         )
-MSG_HASH(
-         MENU_ENUM_LABEL_VALUE_AUDIO_FILTER_DIR,
-         "Filtre audio"
-         )
-MSG_HASH(
-         MENU_ENUM_LABEL_VALUE_TURBO_DEADZONE_LIST,
-         "Turbo/Deadzone"
-         )
-MSG_HASH(
-         MENU_ENUM_LABEL_VALUE_AUDIO_LATENCY,
-         "Latence audio (ms)"
-         )
-MSG_HASH(
-         MENU_ENUM_LABEL_VALUE_AUDIO_MAX_TIMING_SKEW,
-         "Limite de synchronisation maximale"
-         )
-MSG_HASH(
-         MENU_ENUM_LABEL_VALUE_AUDIO_MUTE,
-         "Muet"
-         )
-MSG_HASH(
-         MENU_ENUM_LABEL_VALUE_AUDIO_OUTPUT_RATE,
-         "Fréquence de sortie (Hz)"
-         )
-MSG_HASH(
-         MENU_ENUM_LABEL_VALUE_AUDIO_RATE_CONTROL_DELTA,
-         "Contrôle dynamique du débit audio"
-         )
-MSG_HASH(
-         MENU_ENUM_LABEL_VALUE_AUDIO_RESAMPLER_DRIVER,
-         "Ré-échantillonneur audio"
-         )
-MSG_HASH(
-         MENU_ENUM_LABEL_VALUE_AUDIO_SETTINGS,
-         "Audio"
-         )
-MSG_HASH(
-         MENU_ENUM_LABEL_VALUE_AUDIO_SYNC,
-         "Synchronisation"
-         )
-MSG_HASH(
-         MENU_ENUM_LABEL_VALUE_AUDIO_VOLUME,
-         "Gain de volume (dB)"
-         )
-MSG_HASH(
-         MENU_ENUM_LABEL_VALUE_AUDIO_WASAPI_EXCLUSIVE_MODE,
-         "Mode exclusif WASAPI"
-         )
-MSG_HASH(
-         MENU_ENUM_LABEL_VALUE_AUDIO_WASAPI_FLOAT_FORMAT,
-         "Format de virgule flottante WASAPI"
-         )
-MSG_HASH(
-         MENU_ENUM_LABEL_VALUE_AUDIO_WASAPI_SH_BUFFER_LENGTH,
-         "Taille de la mémoire tampon partagée WASAPI"
-         )
-MSG_HASH(
-         MENU_ENUM_LABEL_VALUE_AUTOSAVE_INTERVAL,
-         "Intervalle de sauvegarde auto de la SaveRAM"
-         )
-MSG_HASH(
-         MENU_ENUM_LABEL_VALUE_AUTO_OVERRIDES_ENABLE,
-         "Charger les fichiers de remplacement de configuration automatiquement"
-         )
-MSG_HASH(
-         MENU_ENUM_LABEL_VALUE_AUTO_REMAPS_ENABLE,
-         "Charger les fichiers de remappage automatiquement"
-         )
-MSG_HASH(
-         MENU_ENUM_LABEL_VALUE_AUTO_SHADERS_ENABLE,
-         "Charger les préréglages de shader automatiquement"
-         )
-MSG_HASH(
-         MENU_ENUM_LABEL_VALUE_BASIC_MENU_CONTROLS_BACK,
-         "Retour"
-         )
-MSG_HASH(
-         MENU_ENUM_LABEL_VALUE_BASIC_MENU_CONTROLS_CONFIRM,
-         "Confirmer"
-         )
-MSG_HASH(
-         MENU_ENUM_LABEL_VALUE_BASIC_MENU_CONTROLS_INFO,
-         "Info"
-         )
-MSG_HASH(
-         MENU_ENUM_LABEL_VALUE_BASIC_MENU_CONTROLS_QUIT,
-         "Quitter"
-         )
-MSG_HASH(
-         MENU_ENUM_LABEL_VALUE_BASIC_MENU_CONTROLS_SCROLL_DOWN,
-         "Faire défiler vers le bas"
-         )
-MSG_HASH(
-         MENU_ENUM_LABEL_VALUE_BASIC_MENU_CONTROLS_SCROLL_UP,
-         "Faire défiler vers le haut"
-         )
-MSG_HASH(
-         MENU_ENUM_LABEL_VALUE_BASIC_MENU_CONTROLS_START,
-         "Démarrer"
-         )
-MSG_HASH(
-         MENU_ENUM_LABEL_VALUE_BASIC_MENU_CONTROLS_TOGGLE_KEYBOARD,
-         "Afficher/masquer le clavier"
-         )
-MSG_HASH(
-         MENU_ENUM_LABEL_VALUE_BASIC_MENU_CONTROLS_TOGGLE_MENU,
-         "Afficher/masquer le menu"
-         )
-MSG_HASH(
-         MENU_ENUM_LABEL_VALUE_BASIC_MENU_ENUM_CONTROLS,
-         "Contrôles de base du menu"
-         )
-MSG_HASH(
-         MENU_ENUM_LABEL_VALUE_BASIC_MENU_ENUM_CONTROLS_CONFIRM,
-         "Confirmer/Accepter"
-         )
-MSG_HASH(
-         MENU_ENUM_LABEL_VALUE_BASIC_MENU_ENUM_CONTROLS_INFO,
-         "Informations"
-         )
-MSG_HASH(
-         MENU_ENUM_LABEL_VALUE_BASIC_MENU_ENUM_CONTROLS_QUIT,
-         "Quitter"
-         )
-MSG_HASH(
-         MENU_ENUM_LABEL_VALUE_BASIC_MENU_ENUM_CONTROLS_SCROLL_UP,
-         "Faire défiler vers le haut"
-         )
-MSG_HASH(
-         MENU_ENUM_LABEL_VALUE_BASIC_MENU_ENUM_CONTROLS_START,
-         "Par défaut"
-         )
-MSG_HASH(
-         MENU_ENUM_LABEL_VALUE_BASIC_MENU_ENUM_CONTROLS_TOGGLE_KEYBOARD,
-         "Afficher/masquer le clavier"
-         )
-MSG_HASH(
-         MENU_ENUM_LABEL_VALUE_BASIC_MENU_ENUM_CONTROLS_TOGGLE_MENU,
-         "Afficher/masquer le menu"
-         )
-MSG_HASH(
-         MENU_ENUM_LABEL_VALUE_BLOCK_SRAM_OVERWRITE,
-         "Ne pas écraser la SaveRAM en chargeant la sauvegarde instantanée"
-         )
-MSG_HASH(
-         MENU_ENUM_LABEL_VALUE_BLUETOOTH_ENABLE,
-         "Bluetooth"
-         )
-MSG_HASH(
-         MENU_ENUM_LABEL_VALUE_BUILDBOT_ASSETS_URL,
-         "Adresse URL des assets sur le Buildbot"
-         )
-MSG_HASH(
-         MENU_ENUM_LABEL_VALUE_CACHE_DIRECTORY,
-         "Cache"
-         )
-MSG_HASH(
-         MENU_ENUM_LABEL_VALUE_CAMERA_ALLOW,
-         "Autoriser la caméra"
-         )
-MSG_HASH(
-         MENU_ENUM_LABEL_VALUE_CAMERA_DRIVER,
-         "Caméra"
-         )
-MSG_HASH(
-         MENU_ENUM_LABEL_VALUE_CHEAT,
-         "Cheat"
-         )
-MSG_HASH(
-         MENU_ENUM_LABEL_VALUE_CHEAT_APPLY_CHANGES,
-         "Appliquer les changements"
-         )
-MSG_HASH(
-         MENU_ENUM_LABEL_VALUE_CHEAT_START_SEARCH,
-         "Lancer la recherche d'un nouveau cheat code"
-         )
-MSG_HASH(
-         MENU_ENUM_LABEL_VALUE_CHEAT_CONTINUE_SEARCH,
-         "Continuer la recherche"
-         )
-MSG_HASH(
-         MENU_ENUM_LABEL_VALUE_CHEAT_DATABASE_PATH,
-         "Fichiers de cheats"
-         )
-MSG_HASH(
-         MENU_ENUM_LABEL_VALUE_CHEAT_FILE,
-         "Fichier de cheats"
-         )
-MSG_HASH(
-         MENU_ENUM_LABEL_VALUE_CHEAT_FILE_LOAD,
-         "Charger un fichier de cheats (Remplacer)"
-         )
-MSG_HASH(
-         MENU_ENUM_LABEL_VALUE_CHEAT_FILE_LOAD_APPEND,
-         "Charger un fichier de cheats (Ajouter)"
-         )
-MSG_HASH(
-         MENU_ENUM_LABEL_VALUE_CHEAT_FILE_SAVE_AS,
-         "Enregistrer le fichier de cheats sous"
-         )
-MSG_HASH(
-         MENU_ENUM_LABEL_VALUE_CHEAT_NUM_PASSES,
-         "Nombre de passages de cheats"
-         )
-MSG_HASH(
-         MENU_ENUM_LABEL_VALUE_CHEEVOS_DESCRIPTION,
-         "Description"
-         )
-MSG_HASH(
-         MENU_ENUM_LABEL_VALUE_CHEEVOS_HARDCORE_MODE_ENABLE,
-         "Mode Hardcore"
-         )
-MSG_HASH(
-         MENU_ENUM_LABEL_VALUE_CHEEVOS_LEADERBOARDS_ENABLE,
-         "Classements"
-         )
-MSG_HASH(
-         MENU_ENUM_LABEL_VALUE_CHEEVOS_BADGES_ENABLE,
-         "Badges de succès"
-         )
-MSG_HASH(
-         MENU_ENUM_LABEL_VALUE_CHEEVOS_LOCKED_ACHIEVEMENTS,
-         "Succès verrouillés :"
-         )
-MSG_HASH(
-         MENU_ENUM_LABEL_VALUE_CHEEVOS_LOCKED_ENTRY,
-         "Verrouillé"
-         )
-MSG_HASH(
-         MENU_ENUM_LABEL_VALUE_CHEEVOS_SETTINGS,
-         "RetroSuccès"
-         )
-MSG_HASH(
-         MENU_ENUM_LABEL_VALUE_CHEEVOS_TEST_UNOFFICIAL,
-         "Tester les succès non officiels"
-         )
-MSG_HASH(
-         MENU_ENUM_LABEL_VALUE_CHEEVOS_UNLOCKED_ACHIEVEMENTS,
-         "Succès débloqués :"
-         )
-MSG_HASH(
-         MENU_ENUM_LABEL_VALUE_CHEEVOS_UNLOCKED_ENTRY,
-         "Débloqué"
-         )
-MSG_HASH(
-         MENU_ENUM_LABEL_VALUE_CHEEVOS_UNLOCKED_ENTRY_HARDCORE,
-         "Hardcore"
-         )
-MSG_HASH(
-         MENU_ENUM_LABEL_VALUE_CHEEVOS_VERBOSE_ENABLE,
-         "Mode verbeux"
-         )
-MSG_HASH(
-         MENU_ENUM_LABEL_VALUE_CHEEVOS_AUTO_SCREENSHOT,
-         "Capture d'écran automatique"
-         )
-MSG_HASH(
-         MENU_ENUM_LABEL_VALUE_CLOSE_CONTENT,
-         "Fermer le contenu"
-         )
-MSG_HASH(
-         MENU_ENUM_LABEL_VALUE_CONFIG,
-         "Config"
-         )
-MSG_HASH(
-         MENU_ENUM_LABEL_VALUE_CONFIGURATIONS,
-         "Charger une configuration"
-         )
-MSG_HASH(
-         MENU_ENUM_LABEL_VALUE_CONFIGURATION_SETTINGS,
-         "Configuration"
-         )
-MSG_HASH(
-         MENU_ENUM_LABEL_VALUE_CONFIG_SAVE_ON_EXIT,
-         "Sauvegarder la configuration en quittant"
-         )
-MSG_HASH(
-         MENU_ENUM_LABEL_VALUE_CONTENT_DATABASE_DIRECTORY,
-         "Bases de données"
-         )
-MSG_HASH(
-         MENU_ENUM_LABEL_VALUE_CONTENT_DIR,
-         "Contenu"
-         )
-MSG_HASH(
-         MENU_ENUM_LABEL_VALUE_CONTENT_HISTORY_SIZE,
-         "Taille de la liste de l'historique"
-         )
-MSG_HASH(
-         MENU_ENUM_LABEL_VALUE_PLAYLIST_ENTRY_REMOVE,
-         "Autoriser la suppression d'entrées"
-         )
-MSG_HASH(
-         MENU_ENUM_LABEL_VALUE_CONTENT_SETTINGS,
-         "Menu rapide"
-         )
-MSG_HASH(
-         MENU_ENUM_LABEL_VALUE_CORE_ASSETS_DIR,
-         "Téléchargements"
-         )
-MSG_HASH(
-         MENU_ENUM_LABEL_VALUE_CORE_ASSETS_DIRECTORY,
-         "Téléchargements"
-         )
-MSG_HASH(
-         MENU_ENUM_LABEL_VALUE_CORE_CHEAT_OPTIONS,
-         "Cheats"
-         )
-MSG_HASH(
-         MENU_ENUM_LABEL_VALUE_CORE_COUNTERS,
-         "Compteurs de cœur"
-         )
-MSG_HASH(
-         MENU_ENUM_LABEL_VALUE_CORE_ENABLE,
-         "Afficher le nom du cœur"
-         )
-MSG_HASH(
-         MENU_ENUM_LABEL_VALUE_CORE_INFORMATION,
-         "Informations sur le cœur"
-         )
-MSG_HASH(
-         MENU_ENUM_LABEL_VALUE_CORE_INFO_AUTHORS,
-         "Auteurs"
-         )
-MSG_HASH(
-         MENU_ENUM_LABEL_VALUE_CORE_INFO_CATEGORIES,
-         "Catégories"
-         )
-MSG_HASH(
-         MENU_ENUM_LABEL_VALUE_CORE_INFO_CORE_LABEL,
-         "Appellation du cœur"
-         )
-MSG_HASH(
-         MENU_ENUM_LABEL_VALUE_CORE_INFO_CORE_NAME,
-         "Nom du cœur"
-         )
-MSG_HASH(
-         MENU_ENUM_LABEL_VALUE_CORE_INFO_FIRMWARE,
-         "Firmware(s)"
-         )
-MSG_HASH(
-         MENU_ENUM_LABEL_VALUE_CORE_INFO_LICENSES,
-         "Licence(s)"
-         )
-MSG_HASH(
-         MENU_ENUM_LABEL_VALUE_CORE_INFO_PERMISSIONS,
-         "Permissions"
-         )
-MSG_HASH(
-         MENU_ENUM_LABEL_VALUE_CORE_INFO_SUPPORTED_EXTENSIONS,
-         "Extensions prises en charge"
-         )
-MSG_HASH(
-         MENU_ENUM_LABEL_VALUE_CORE_INFO_SYSTEM_MANUFACTURER,
-         "Fabricant du système"
-         )
-MSG_HASH(
-         MENU_ENUM_LABEL_VALUE_CORE_INFO_SYSTEM_NAME,
-         "Nom du système"
-         )
-MSG_HASH(
-         MENU_ENUM_LABEL_VALUE_CORE_INPUT_REMAPPING_OPTIONS,
-         "Touches"
-         )
-MSG_HASH(
-         MENU_ENUM_LABEL_VALUE_CORE_LIST,
-         "Charger un cœur"
-         )
-MSG_HASH(
-         MENU_ENUM_LABEL_VALUE_SIDELOAD_CORE_LIST,
-         "Installer ou restaurer un cœur"
-         )
-MSG_HASH(
-         MENU_ENUM_LABEL_VALUE_SIDELOAD_CORE_ERROR,
-         "Installation du cœur échouée"
-         )
-MSG_HASH(
-         MENU_ENUM_LABEL_VALUE_SIDELOAD_CORE_SUCCESS,
-         "Installation du cœur réussie"
-         )
-MSG_HASH(
-         MENU_ENUM_LABEL_VALUE_CORE_OPTIONS,
-         "Options"
-         )
-MSG_HASH(
-         MENU_ENUM_LABEL_VALUE_CORE_SETTINGS,
-         "Cœurs"
-         )
-MSG_HASH(
-         MENU_ENUM_LABEL_VALUE_CORE_SET_SUPPORTS_NO_CONTENT_ENABLE,
-         "Démarrer un cœur automatiquement"
-         )
-MSG_HASH(
-         MENU_ENUM_LABEL_VALUE_CORE_UPDATER_AUTO_EXTRACT_ARCHIVE,
-         "Extraire automatiquement les archives téléchargées"
-         )
-MSG_HASH(
-         MENU_ENUM_LABEL_VALUE_CORE_UPDATER_BUILDBOT_URL,
-         "Adresse URL des cœurs sur le Buildbot"
-         )
-MSG_HASH(
-         MENU_ENUM_LABEL_VALUE_CORE_UPDATER_LIST,
-         "Mise à jour des cœurs"
-         )
-MSG_HASH(
-         MENU_ENUM_LABEL_VALUE_CORE_UPDATER_SETTINGS,
-         "Mise à jour"
-         )
-MSG_HASH(
-         MENU_ENUM_LABEL_VALUE_CPU_ARCHITECTURE,
-         "Architecture du processeur :"
-         )
-MSG_HASH(
-         MENU_ENUM_LABEL_VALUE_CPU_CORES,
-         "Cœurs du processeur :"
-         )
-MSG_HASH(
-         MENU_ENUM_LABEL_VALUE_CURSOR_DIRECTORY,
-         "Pointeurs"
-         )
-MSG_HASH(
-         MENU_ENUM_LABEL_VALUE_CURSOR_MANAGER,
-         "Gestionnaire de pointeurs"
-         )
-MSG_HASH(
-         MENU_ENUM_LABEL_VALUE_CUSTOM_RATIO,
-         "Rapport d'aspect personnalisé"
-         )
-MSG_HASH(
-         MENU_ENUM_LABEL_VALUE_DATABASE_MANAGER,
-         "Gestionnaire de base de données"
-         )
-MSG_HASH(
-         MENU_ENUM_LABEL_VALUE_DATABASE_SELECTION,
-         "Sélection de base de données"
-         )
-MSG_HASH(
-         MENU_ENUM_LABEL_VALUE_DELETE_ENTRY,
-         "Supprimer"
-         )
-MSG_HASH(
-         MENU_ENUM_LABEL_VALUE_FAVORITES,
-         "Dossier de démarrage"
-         )
-MSG_HASH(
-         MENU_ENUM_LABEL_VALUE_DIRECTORY_CONTENT,
-         "<Dossier de contenu>"
-         )
-MSG_HASH(
-         MENU_ENUM_LABEL_VALUE_DIRECTORY_DEFAULT,
-         "<Par défaut>"
-         )
-MSG_HASH(
-         MENU_ENUM_LABEL_VALUE_DIRECTORY_NONE,
-         "<Aucun>"
-         )
-MSG_HASH(
-         MENU_ENUM_LABEL_VALUE_DIRECTORY_NOT_FOUND,
-         "Dossier non trouvé."
-         )
-MSG_HASH(
-         MENU_ENUM_LABEL_VALUE_DIRECTORY_SETTINGS,
-         "Dossiers"
-         )
-MSG_HASH(
-         MENU_ENUM_LABEL_VALUE_DISK_CYCLE_TRAY_STATUS,
-         "État du plateau du lecteur de disque"
-         )
-MSG_HASH(
-         MENU_ENUM_LABEL_VALUE_DISK_IMAGE_APPEND,
-         "Ajouter une image disque"
-         )
-MSG_HASH(
-         MENU_ENUM_LABEL_VALUE_DISK_INDEX,
-         "Numéro du disque"
-         )
-MSG_HASH(
-         MENU_ENUM_LABEL_VALUE_DISK_OPTIONS,
-         "Contrôle de disque"
-         )
-MSG_HASH(
-         MENU_ENUM_LABEL_VALUE_DONT_CARE,
-         "Peu importe"
-         )
-MSG_HASH(
-         MENU_ENUM_LABEL_VALUE_DOWNLOADED_FILE_DETECT_CORE_LIST,
-         "Téléchargements"
-         )
-MSG_HASH(
-         MENU_ENUM_LABEL_VALUE_DOWNLOAD_CORE,
-         "Télécharger un cœur"
-         )
-MSG_HASH(
-         MENU_ENUM_LABEL_VALUE_DOWNLOAD_CORE_CONTENT,
-         "Téléchargement de contenu"
-         )
-MSG_HASH(
-         MENU_ENUM_LABEL_VALUE_DPI_OVERRIDE_ENABLE,
-         "Remplacer la valeur des pixels/pouce"
-         )
-MSG_HASH(
-         MENU_ENUM_LABEL_VALUE_DPI_OVERRIDE_VALUE,
-         "Valeur de remplacement des pixels/pouce"
-         )
-MSG_HASH(
-         MENU_ENUM_LABEL_VALUE_DRIVER_SETTINGS,
-         "Pilotes"
-         )
-MSG_HASH(
-         MENU_ENUM_LABEL_VALUE_DUMMY_ON_CORE_SHUTDOWN,
-         "Charger un cœur factice à la fermeture"
-         )
-MSG_HASH(
-         MENU_ENUM_LABEL_VALUE_CHECK_FOR_MISSING_FIRMWARE,
-         "Vérifier la présence du firmware avant le chargement"
-         )
-MSG_HASH(
-         MENU_ENUM_LABEL_VALUE_DYNAMIC_WALLPAPER,
-         "Arrière-plan dynamique"
-         )
-MSG_HASH(
-         MENU_ENUM_LABEL_VALUE_DYNAMIC_WALLPAPERS_DIRECTORY,
-         "Arrière-plans dynamiques"
-         )
-MSG_HASH(
-         MENU_ENUM_LABEL_VALUE_CHEEVOS_ENABLE,
-         "Succès"
-         )
-MSG_HASH(
-         MENU_ENUM_LABEL_VALUE_FALSE,
-         "Faux"
-         )
-MSG_HASH(
-         MENU_ENUM_LABEL_VALUE_FASTFORWARD_RATIO,
-         "Vitesse d'exécution maximale"
-         )
-MSG_HASH(
-         MENU_ENUM_LABEL_VALUE_FAVORITES_TAB,
-         "Favoris"
-         )
-MSG_HASH(
-         MENU_ENUM_LABEL_VALUE_FPS_SHOW,
-         "Afficher le nombre d'images/s"
-         )
-MSG_HASH(
-         MENU_ENUM_LABEL_VALUE_MEMORY_SHOW,
-         "Inclure les détails de la mémoire"
-         )
-MSG_HASH(
-         MENU_ENUM_LABEL_VALUE_FRAME_THROTTLE_ENABLE,
-         "Limiter la vitesse d'exécution maximale"
-         )
-MSG_HASH(
-         MENU_ENUM_LABEL_VALUE_VRR_RUNLOOP_ENABLE,
-         "Synchroniser à la fréquence exacte du contenu (G-Sync, FreeSync)"
-         )
-MSG_HASH(
-         MENU_ENUM_LABEL_VALUE_FRAME_THROTTLE_SETTINGS,
-         "Limiteur d'images/s"
-         )
-MSG_HASH(
-         MENU_ENUM_LABEL_VALUE_FRONTEND_COUNTERS,
-         "Compteurs de l'interface utilisateur"
-         )
-MSG_HASH(
-         MENU_ENUM_LABEL_VALUE_GAME_SPECIFIC_OPTIONS,
-         "Charger automatiquement les options du cœur par contenu"
-         )
-MSG_HASH(
-         MENU_ENUM_LABEL_VALUE_GAME_SPECIFIC_OPTIONS_CREATE,
-         "Créer un fichier d'options pour le jeu"
-         )
-MSG_HASH(
-         MENU_ENUM_LABEL_VALUE_GAME_SPECIFIC_OPTIONS_IN_USE,
-         "Sauvegarder le fichier d'options pour le jeu"
-         )
-MSG_HASH(
-         MENU_ENUM_LABEL_VALUE_HELP,
-         "Aide"
-         )
-MSG_HASH(
-         MENU_ENUM_LABEL_VALUE_HELP_AUDIO_VIDEO_TROUBLESHOOTING,
-         "Dépannage audio/vidéo"
-         )
-MSG_HASH(
-         MENU_ENUM_LABEL_VALUE_HELP_CHANGE_VIRTUAL_GAMEPAD,
-         "Changement de la manette virtuelle en surimpression"
-         )
-MSG_HASH(
-         MENU_ENUM_LABEL_VALUE_HELP_CONTROLS,
-         "Contrôles de base du menu"
-         )
-MSG_HASH(
-         MENU_ENUM_LABEL_VALUE_HELP_LIST,
-         "Aide"
-         )
-MSG_HASH(
-         MENU_ENUM_LABEL_VALUE_HELP_LOADING_CONTENT,
-         "Chargement de contenu"
-         )
-MSG_HASH(
-         MENU_ENUM_LABEL_VALUE_HELP_SCANNING_CONTENT,
-         "Analyse de contenu"
-         )
-MSG_HASH(
-         MENU_ENUM_LABEL_VALUE_HELP_WHAT_IS_A_CORE,
-         "Qu'est-ce qu'un cœur ?"
-         )
-MSG_HASH(
-         MENU_ENUM_LABEL_VALUE_HISTORY_LIST_ENABLE,
-         "Historique"
-         )
-MSG_HASH(
-         MENU_ENUM_LABEL_VALUE_HISTORY_TAB,
-         "Historique"
-         )
-MSG_HASH(
-         MENU_ENUM_LABEL_VALUE_HORIZONTAL_MENU,
-         "Menu horizontal"
-         )
-MSG_HASH(
-         MENU_ENUM_LABEL_VALUE_IMAGES_TAB,
-         "Images"
-         )
-MSG_HASH(
-         MENU_ENUM_LABEL_VALUE_INFORMATION,
-         "Informations"
-         )
-MSG_HASH(
-         MENU_ENUM_LABEL_VALUE_INFORMATION_LIST,
-         "Informations"
-         )
-MSG_HASH(
-         MENU_ENUM_LABEL_VALUE_INPUT_ADC_TYPE,
-         "Type analogique vers numérique"
-         )
-MSG_HASH(
-         MENU_ENUM_LABEL_VALUE_INPUT_ALL_USERS_CONTROL_MENU,
-         "Tous les utilisateurs contrôlent le menu"
-         )
-MSG_HASH(
-         MENU_ENUM_LABEL_VALUE_INPUT_ANALOG_LEFT_X,
-         "Analogique gauche X"
-         )
-MSG_HASH(
-         MENU_ENUM_LABEL_VALUE_INPUT_ANALOG_LEFT_X_MINUS,
-         "Analogique gauche X- (gauche)"
-         )
-MSG_HASH(
-         MENU_ENUM_LABEL_VALUE_INPUT_ANALOG_LEFT_X_PLUS,
-         "Analogique gauche X+ (droite)"
-         )
-MSG_HASH(
-         MENU_ENUM_LABEL_VALUE_INPUT_ANALOG_LEFT_Y,
-         "Analogique gauche Y"
-         )
-MSG_HASH(
-         MENU_ENUM_LABEL_VALUE_INPUT_ANALOG_LEFT_Y_MINUS,
-         "Analogique gauche Y- (haut)"
-         )
-MSG_HASH(
-         MENU_ENUM_LABEL_VALUE_INPUT_ANALOG_LEFT_Y_PLUS,
-         "Analogique gauche Y+ (bas)"
-         )
-MSG_HASH(
-         MENU_ENUM_LABEL_VALUE_INPUT_ANALOG_RIGHT_X,
-         "Analogique droit X"
-         )
-MSG_HASH(
-         MENU_ENUM_LABEL_VALUE_INPUT_ANALOG_RIGHT_X_MINUS,
-         "Analogique droit X- (gauche)"
-         )
-MSG_HASH(
-         MENU_ENUM_LABEL_VALUE_INPUT_ANALOG_RIGHT_X_PLUS,
-         "Analogique droit X+ (droite)"
-         )
-MSG_HASH(
-         MENU_ENUM_LABEL_VALUE_INPUT_ANALOG_RIGHT_Y,
-         "Analogique droit Y"
-         )
-MSG_HASH(
-         MENU_ENUM_LABEL_VALUE_INPUT_ANALOG_RIGHT_Y_MINUS,
-         "Analogique droit Y- (haut)"
-         )
-MSG_HASH(
-         MENU_ENUM_LABEL_VALUE_INPUT_ANALOG_RIGHT_Y_PLUS,
-         "Analogique droit Y+ (bas)"
-         )
-MSG_HASH(
-         MENU_ENUM_LABEL_VALUE_INPUT_LIGHTGUN_TRIGGER,
-         "Gâchette de pistolet"
-         )
-MSG_HASH(
-         MENU_ENUM_LABEL_VALUE_INPUT_LIGHTGUN_RELOAD,
-         "Rechargement de pistolet"
-         )
-MSG_HASH(
-         MENU_ENUM_LABEL_VALUE_INPUT_LIGHTGUN_AUX_A,
-         "Pistolet aux A"
-         )
-MSG_HASH(
-         MENU_ENUM_LABEL_VALUE_INPUT_LIGHTGUN_AUX_B,
-         "Pistolet aux B"
-         )
-MSG_HASH(
-         MENU_ENUM_LABEL_VALUE_INPUT_LIGHTGUN_AUX_C,
-         "Pistolet aux C"
-         )
-MSG_HASH(
-         MENU_ENUM_LABEL_VALUE_INPUT_LIGHTGUN_START,
-         "Pistolet Start"
-         )
-MSG_HASH(
-         MENU_ENUM_LABEL_VALUE_INPUT_LIGHTGUN_SELECT,
-         "Pistolet Select"
-         )
-MSG_HASH(
-         MENU_ENUM_LABEL_VALUE_INPUT_LIGHTGUN_DPAD_UP,
-         "Croix pistolet Haut"
-         )
-MSG_HASH(
-         MENU_ENUM_LABEL_VALUE_INPUT_LIGHTGUN_DPAD_DOWN,
-         "Croix pistolet Bas"
-         )
-MSG_HASH(
-         MENU_ENUM_LABEL_VALUE_INPUT_LIGHTGUN_DPAD_LEFT,
-         "Croix pistolet Gauche"
-         )
-MSG_HASH(
-         MENU_ENUM_LABEL_VALUE_INPUT_LIGHTGUN_DPAD_RIGHT,
-         "Croix pistolet Droite"
-         )
-MSG_HASH(
-         MENU_ENUM_LABEL_VALUE_INPUT_AUTODETECT_ENABLE,
-         "Configuration automatique"
-         )
-MSG_HASH(
-         MENU_ENUM_LABEL_VALUE_INPUT_BUTTON_AXIS_THRESHOLD,
-         "Seuil de l'axe de la touche"
-         )
-MSG_HASH(
-         MENU_ENUM_LABEL_VALUE_INPUT_ANALOG_DEADZONE,
-         "Deadzone analogique"
-         )
-MSG_HASH(
-         MENU_ENUM_LABEL_VALUE_INPUT_ANALOG_SENSITIVITY,
-         "Sensibilité analogique"
-         )
-MSG_HASH(
-         MENU_ENUM_LABEL_VALUE_MENU_INPUT_SWAP_OK_CANCEL,
-         "Inverser les touches Confirmer et Annuler dans le menu"
-         )
-MSG_HASH(
-         MENU_ENUM_LABEL_VALUE_INPUT_BIND_ALL,
-         "Tout assigner"
-         )
-MSG_HASH(
-         MENU_ENUM_LABEL_VALUE_INPUT_BIND_DEFAULT_ALL,
-         "Tout assigner par défaut"
-         )
-MSG_HASH(
-         MENU_ENUM_LABEL_VALUE_INPUT_BIND_TIMEOUT,
-         "Délai pour l'assignation"
-         )
-MSG_HASH(
-         MENU_ENUM_LABEL_VALUE_INPUT_BIND_HOLD,
-         "Temps de maintien pour l'assignation"
-         )
-MSG_HASH(
-         MENU_ENUM_LABEL_VALUE_INPUT_BLOCK_TIMEOUT,
-         "Délai pour bloquer l'assignation"
-         )
-MSG_HASH(
-         MENU_ENUM_LABEL_VALUE_INPUT_DESCRIPTOR_HIDE_UNBOUND,
-         "Masquer les descripteurs d'appellation des touches spécifiques au cœur non assignés"
-         )
-MSG_HASH(
-         MENU_ENUM_LABEL_VALUE_INPUT_DESCRIPTOR_LABEL_SHOW,
-         "Afficher les descripteurs d'appellation des touches spécifiques au cœur"
-         )
-MSG_HASH(
-         MENU_ENUM_LABEL_VALUE_INPUT_DEVICE_INDEX,
-         "Numéro du périphérique"
-         )
-MSG_HASH(
-         MENU_ENUM_LABEL_VALUE_INPUT_DEVICE_TYPE,
-         "Type de périphérique"
-         )
-MSG_HASH(
-         MENU_ENUM_LABEL_VALUE_INPUT_MOUSE_INDEX,
-         "Numéro de la souris"
-         )
-MSG_HASH(
-         MENU_ENUM_LABEL_VALUE_INPUT_DRIVER,
-         "Entrées"
-         )
-MSG_HASH(
-         MENU_ENUM_LABEL_VALUE_INPUT_DUTY_CYCLE,
-         "Cycle de répétition des touches"
-         )
-MSG_HASH(
-         MENU_ENUM_LABEL_VALUE_INPUT_HOTKEY_BINDS,
-         "Assignations des touches de raccourci"
-         )
-MSG_HASH(
-         MENU_ENUM_LABEL_VALUE_INPUT_ICADE_ENABLE,
-         "Mappage clavier manette"
-         )
-MSG_HASH(
-         MENU_ENUM_LABEL_VALUE_INPUT_JOYPAD_A,
-         "Bouton A (droite)"
-         )
-MSG_HASH(
-         MENU_ENUM_LABEL_VALUE_INPUT_JOYPAD_B,
-         "Bouton B (bas)"
-         )
-MSG_HASH(
-         MENU_ENUM_LABEL_VALUE_INPUT_JOYPAD_DOWN,
-         "Croix Bas"
-         )
-MSG_HASH(
-         MENU_ENUM_LABEL_VALUE_INPUT_JOYPAD_L2,
-         "Bouton L2 (gâchette)"
-         )
-MSG_HASH(
-         MENU_ENUM_LABEL_VALUE_INPUT_JOYPAD_L3,
-         "Bouton L3 (pouce)"
-         )
-MSG_HASH(
-         MENU_ENUM_LABEL_VALUE_INPUT_JOYPAD_L,
-         "Bouton L (épaule)"
-         )
-MSG_HASH(
-         MENU_ENUM_LABEL_VALUE_INPUT_JOYPAD_LEFT,
-         "Croix Gauche"
-         )
-MSG_HASH(
-         MENU_ENUM_LABEL_VALUE_INPUT_JOYPAD_R2,
-         "Bouton R2 (gâchette)"
-         )
-MSG_HASH(
-         MENU_ENUM_LABEL_VALUE_INPUT_JOYPAD_R3,
-         "Bouton R3 (pouce)"
-         )
-MSG_HASH(
-         MENU_ENUM_LABEL_VALUE_INPUT_JOYPAD_R,
-         "Bouton R (épaule)"
-         )
-MSG_HASH(
-         MENU_ENUM_LABEL_VALUE_INPUT_JOYPAD_RIGHT,
-         "Croix Droite"
-         )
-MSG_HASH(
-         MENU_ENUM_LABEL_VALUE_INPUT_JOYPAD_SELECT,
-         "Bouton Select"
-         )
-MSG_HASH(
-         MENU_ENUM_LABEL_VALUE_INPUT_JOYPAD_START,
-         "Bouton Start"
-         )
-MSG_HASH(
-         MENU_ENUM_LABEL_VALUE_INPUT_JOYPAD_UP,
-         "Croix Haut"
-         )
-MSG_HASH(
-         MENU_ENUM_LABEL_VALUE_INPUT_JOYPAD_X,
-         "Bouton X (haut)"
-         )
-MSG_HASH(
-         MENU_ENUM_LABEL_VALUE_INPUT_JOYPAD_Y,
-         "Bouton Y (gauche)"
-         )
-MSG_HASH(
-         MENU_ENUM_LABEL_VALUE_INPUT_KEY,
-         "(Touche : %s)"
-         )
-MSG_HASH(
-         MENU_ENUM_LABEL_VALUE_INPUT_MOUSE_LEFT,
-         "Souris 1"
-         )
-MSG_HASH(
-         MENU_ENUM_LABEL_VALUE_INPUT_MOUSE_RIGHT,
-         "Souris 2"
-         )
-MSG_HASH(
-         MENU_ENUM_LABEL_VALUE_INPUT_MOUSE_MIDDLE,
-         "Souris 3"
-         )
-MSG_HASH(
-         MENU_ENUM_LABEL_VALUE_INPUT_MOUSE_BUTTON4,
-         "Souris 4"
-         )
-MSG_HASH(
-         MENU_ENUM_LABEL_VALUE_INPUT_MOUSE_BUTTON5,
-         "Souris 5"
-         )
-MSG_HASH(
-         MENU_ENUM_LABEL_VALUE_INPUT_MOUSE_WHEEL_UP,
-         "Molette Haut"
-         )
-MSG_HASH(
-         MENU_ENUM_LABEL_VALUE_INPUT_MOUSE_WHEEL_DOWN,
-         "Molette Bas"
-         )
-MSG_HASH(
-         MENU_ENUM_LABEL_VALUE_INPUT_MOUSE_HORIZ_WHEEL_UP,
-         "Molette Gauche"
-         )
-MSG_HASH(
-         MENU_ENUM_LABEL_VALUE_INPUT_MOUSE_HORIZ_WHEEL_DOWN,
-         "Molette Droite"
-         )
-MSG_HASH(
-         MENU_ENUM_LABEL_VALUE_INPUT_KEYBOARD_GAMEPAD_MAPPING_TYPE,
-         "Type de mappage clavier manette"
-         )
-MSG_HASH(
-         MENU_ENUM_LABEL_VALUE_INPUT_MAX_USERS,
-         "Nombre maximum d'utilisateurs"
-         )
-MSG_HASH(
-         MENU_ENUM_LABEL_VALUE_INPUT_MENU_ENUM_TOGGLE_GAMEPAD_COMBO,
-         "Combinaison de touches pour afficher/masquer le menu"
-         )
-MSG_HASH(
-         MENU_ENUM_LABEL_VALUE_INPUT_META_CHEAT_INDEX_MINUS,
-         "Numéro de cheat -"
-         )
-MSG_HASH(
-         MENU_ENUM_LABEL_VALUE_INPUT_META_CHEAT_INDEX_PLUS,
-         "Numéro de cheat +"
-         )
-MSG_HASH(
-         MENU_ENUM_LABEL_VALUE_INPUT_META_CHEAT_TOGGLE,
-         "Activer/désactiver les cheats"
-         )
-MSG_HASH(
-         MENU_ENUM_LABEL_VALUE_INPUT_META_DISK_EJECT_TOGGLE,
-         "Éjecter/insérer un disque"
-         )
-MSG_HASH(
-         MENU_ENUM_LABEL_VALUE_INPUT_META_DISK_NEXT,
-         "Disque suivant"
-         )
-MSG_HASH(
-         MENU_ENUM_LABEL_VALUE_INPUT_META_DISK_PREV,
-         "Disque précédent"
-         )
-MSG_HASH(
-         MENU_ENUM_LABEL_VALUE_INPUT_META_ENABLE_HOTKEY,
-         "Raccourcis"
-         )
-MSG_HASH(
-         MENU_ENUM_LABEL_VALUE_INPUT_META_FAST_FORWARD_HOLD_KEY,
-         "Avance rapide (maintenir)"
-         )
-MSG_HASH(
-         MENU_ENUM_LABEL_VALUE_INPUT_META_FAST_FORWARD_KEY,
-         "Avance rapide (activer/désactiver)"
-         )
-MSG_HASH(
-         MENU_ENUM_LABEL_VALUE_INPUT_META_FRAMEADVANCE,
-         "Avance image par image"
-         )
-MSG_HASH(
-         MENU_ENUM_LABEL_VALUE_INPUT_META_SEND_DEBUG_INFO,
-         "Envoyer l'information de déboguage"
-         )
-MSG_HASH(
-         MENU_ENUM_LABEL_VALUE_INPUT_META_FPS_TOGGLE,
-         "Afficher/masquer les images/s"
-         )
-MSG_HASH(
-         MENU_ENUM_LABEL_VALUE_INPUT_META_NETPLAY_HOST_TOGGLE,
-         "Activer/désactiver l'hébergement du jeu en réseau"
-         )
-MSG_HASH(
-         MENU_ENUM_LABEL_VALUE_INPUT_META_FULLSCREEN_TOGGLE_KEY,
-         "Activer/désactiver le mode plein écran"
-         )
-MSG_HASH(
-         MENU_ENUM_LABEL_VALUE_INPUT_META_GRAB_MOUSE_TOGGLE,
-         "Activer/désactiver la capture de la souris"
-         )
-MSG_HASH(
-         MENU_ENUM_LABEL_VALUE_INPUT_META_GAME_FOCUS_TOGGLE,
-         "Ramener/renvoyer le jeu au premier plan/en arrière-plan"
-         )
-MSG_HASH(
-         MENU_ENUM_LABEL_VALUE_INPUT_META_UI_COMPANION_TOGGLE,
-         "Afficher/masquer le menu du bureau"
-         )
-MSG_HASH(
-         MENU_ENUM_LABEL_VALUE_INPUT_META_LOAD_STATE_KEY,
-         "Charger un état"
-         )
-MSG_HASH(
-         MENU_ENUM_LABEL_VALUE_INPUT_META_MENU_TOGGLE,
-         "Afficher/masquer le menu"
-         )
-MSG_HASH(
-         MENU_ENUM_LABEL_VALUE_INPUT_META_BSV_RECORD_TOGGLE,
-         "Activer/désactiver l'enregistrement des touches pressées"
-         )
-MSG_HASH(
-         MENU_ENUM_LABEL_VALUE_INPUT_META_MUTE,
-         "Activer/désactiver le mode muet"
-         )
-MSG_HASH(
-         MENU_ENUM_LABEL_VALUE_INPUT_META_NETPLAY_GAME_WATCH,
-         "Basculer entre le mode joueur/spectateur de jeu en réseau"
-         )
-MSG_HASH(
-         MENU_ENUM_LABEL_VALUE_INPUT_META_OSK,
-         "Afficher/masquer le clavier virtuel à l'écran"
-         )
-MSG_HASH(
-         MENU_ENUM_LABEL_VALUE_INPUT_META_OVERLAY_NEXT,
-         "Surimpression suivante"
-         )
-MSG_HASH(
-         MENU_ENUM_LABEL_VALUE_INPUT_META_PAUSE_TOGGLE,
-         "Mettre en pause/reprendre"
-         )
-#ifdef HAVE_LAKKA
-MSG_HASH(
-         MENU_ENUM_LABEL_VALUE_INPUT_META_QUIT_KEY,
-         "Redémarrer RetroArch"
-         )
-#else
-MSG_HASH(
-         MENU_ENUM_LABEL_VALUE_INPUT_META_QUIT_KEY,
-         "Quitter RetroArch"
-         )
-#endif
-MSG_HASH(
-         MENU_ENUM_LABEL_VALUE_INPUT_META_RESET,
-         "Redémarrer le jeu"
-         )
-MSG_HASH(
-         MENU_ENUM_LABEL_VALUE_INPUT_META_REWIND,
-         "Rembobiner"
-         )
-MSG_HASH(
-         MENU_ENUM_LABEL_VALUE_INPUT_META_CHEAT_DETAILS,
-         "Détails du cheat"
-         )
-MSG_HASH(
-         MENU_ENUM_LABEL_VALUE_INPUT_META_CHEAT_SEARCH,
-         "Lancer ou continuer la recherche de cheat"
-         )
-MSG_HASH(
-         MENU_ENUM_LABEL_VALUE_INPUT_META_SAVE_STATE_KEY,
-         "Sauvegarder l'état"
-         )
-MSG_HASH(
-         MENU_ENUM_LABEL_VALUE_INPUT_META_SCREENSHOT,
-         "Prendre une capture d'écran"
-         )
-MSG_HASH(
-         MENU_ENUM_LABEL_VALUE_INPUT_META_SHADER_NEXT,
-         "Shader suivant"
-         )
-MSG_HASH(
-         MENU_ENUM_LABEL_VALUE_INPUT_META_SHADER_PREV,
-         "Shader précédent"
-         )
-MSG_HASH(
-         MENU_ENUM_LABEL_VALUE_INPUT_META_SLOWMOTION_HOLD_KEY,
-         "Ralenti (maintenir)"
-         )
-MSG_HASH(
-         MENU_ENUM_LABEL_VALUE_INPUT_META_SLOWMOTION_KEY,
-         "Ralenti (activer/désactiver)"
-         )
-MSG_HASH(
-         MENU_ENUM_LABEL_VALUE_INPUT_META_STATE_SLOT_MINUS,
-         "Emplacement de sauvegarde instantanée -"
-         )
-MSG_HASH(
-         MENU_ENUM_LABEL_VALUE_INPUT_META_STATE_SLOT_PLUS,
-         "Emplacement de sauvegarde instantanée +"
-         )
-MSG_HASH(
-         MENU_ENUM_LABEL_VALUE_INPUT_META_VOLUME_DOWN,
-         "Volume -"
-         )
-MSG_HASH(
-         MENU_ENUM_LABEL_VALUE_INPUT_META_VOLUME_UP,
-         "Volume +"
-         )
-MSG_HASH(
-         MENU_ENUM_LABEL_VALUE_INPUT_OVERLAY_ENABLE,
-         "Surimpression à l'écran"
-         )
-MSG_HASH(
-         MENU_ENUM_LABEL_VALUE_INPUT_OVERLAY_HIDE_IN_MENU,
-         "Masquer la surimpression dans le menu"
-         )
-MSG_HASH(
-         MENU_ENUM_LABEL_VALUE_INPUT_OVERLAY_SHOW_PHYSICAL_INPUTS,
-         "Afficher les touches pressées sur la surimpression"
-         )
-MSG_HASH(
-         MENU_ENUM_LABEL_VALUE_INPUT_OVERLAY_SHOW_PHYSICAL_INPUTS_PORT,
-         "Afficher le port d'écoute des touches pressées"
-         )
-MSG_HASH(
-         MENU_ENUM_LABEL_VALUE_INPUT_POLL_TYPE_BEHAVIOR,
-         "Comportement de la détection des touches pressées"
-         )
-MSG_HASH(
-         MENU_ENUM_LABEL_VALUE_INPUT_POLL_TYPE_BEHAVIOR_EARLY,
-         "Précoce"
-         )
-MSG_HASH(
-         MENU_ENUM_LABEL_VALUE_INPUT_POLL_TYPE_BEHAVIOR_LATE,
-         "Tardive"
-         )
-MSG_HASH(
-         MENU_ENUM_LABEL_VALUE_INPUT_POLL_TYPE_BEHAVIOR_NORMAL,
-         "Normal"
-         )
-MSG_HASH(
-         MENU_ENUM_LABEL_VALUE_INPUT_PREFER_FRONT_TOUCH,
-         "Préférer le tactile avant"
-         )
-MSG_HASH(
-         MENU_ENUM_LABEL_VALUE_INPUT_REMAPPING_DIRECTORY,
-         "Remappage des touches"
-         )
-MSG_HASH(
-         MENU_ENUM_LABEL_VALUE_INPUT_REMAP_BINDS_ENABLE,
-         "Remapper les assignations d'entrées pour ce cœur"
-         )
-MSG_HASH(
-         MENU_ENUM_LABEL_VALUE_INPUT_SAVE_AUTOCONFIG,
-         "Sauvegarder la configuration automatique"
-         )
-MSG_HASH(
-         MENU_ENUM_LABEL_VALUE_INPUT_SETTINGS,
-         "Entrées"
-         )
-MSG_HASH(
-         MENU_ENUM_LABEL_VALUE_INPUT_SMALL_KEYBOARD_ENABLE,
-         "Clavier minimal"
-         )
-MSG_HASH(
-         MENU_ENUM_LABEL_VALUE_INPUT_TOUCH_ENABLE,
-         "Tactile"
-         )
-MSG_HASH(
-         MENU_ENUM_LABEL_VALUE_INPUT_TURBO_ENABLE,
-         "Turbo"
-         )
-MSG_HASH(
-         MENU_ENUM_LABEL_VALUE_INPUT_TURBO_PERIOD,
-         "Durée du turbo"
-         )
-MSG_HASH(
-         MENU_ENUM_LABEL_VALUE_INPUT_USER_BINDS,
-         "Touches de l'utilisateur %u"
-         )
-MSG_HASH(
-         MENU_ENUM_LABEL_VALUE_LATENCY_SETTINGS,
-         "Latence"
-         )
-MSG_HASH(
-         MENU_ENUM_LABEL_VALUE_INTERNAL_STORAGE_STATUS,
-         "État du stockage interne"
-         )
-MSG_HASH(
-         MENU_ENUM_LABEL_VALUE_JOYPAD_AUTOCONFIG_DIR,
-         "Configuration automatique des touches"
-         )
-MSG_HASH(
-         MENU_ENUM_LABEL_VALUE_JOYPAD_DRIVER,
-         "Manettes"
-         )
-MSG_HASH(
-         MENU_ENUM_LABEL_VALUE_LAKKA_SERVICES,
-         "Services"
-         )
-MSG_HASH(
-         MENU_ENUM_LABEL_VALUE_LANG_CHINESE_SIMPLIFIED,
-         "Chinois (Simplifié)"
-         )
-MSG_HASH(
-         MENU_ENUM_LABEL_VALUE_LANG_CHINESE_TRADITIONAL,
-         "Chinois (Traditionnel)"
-         )
-MSG_HASH(
-         MENU_ENUM_LABEL_VALUE_LANG_DUTCH,
-         "Néerlandais"
-         )
-MSG_HASH(
-         MENU_ENUM_LABEL_VALUE_LANG_ENGLISH,
-         "Anglais"
-         )
-MSG_HASH(
-         MENU_ENUM_LABEL_VALUE_LANG_ESPERANTO,
-         "Espéranto"
-         )
-MSG_HASH(
-         MENU_ENUM_LABEL_VALUE_LANG_FRENCH,
-         "Français"
-         )
-MSG_HASH(
-         MENU_ENUM_LABEL_VALUE_LANG_GERMAN,
-         "Allemand"
-         )
-MSG_HASH(
-         MENU_ENUM_LABEL_VALUE_LANG_ITALIAN,
-         "Italien"
-         )
-MSG_HASH(
-         MENU_ENUM_LABEL_VALUE_LANG_JAPANESE,
-         "Japonais"
-         )
-MSG_HASH(
-         MENU_ENUM_LABEL_VALUE_LANG_KOREAN,
-         "Coréen"
-         )
-MSG_HASH(
-         MENU_ENUM_LABEL_VALUE_LANG_POLISH,
-         "Polonais"
-         )
-MSG_HASH(
-         MENU_ENUM_LABEL_VALUE_LANG_PORTUGUESE_BRAZIL,
-         "Portugais (Brésil)"
-         )
-MSG_HASH(
-         MENU_ENUM_LABEL_VALUE_LANG_PORTUGUESE_PORTUGAL,
-         "Portugais (Portugal)"
-         )
-MSG_HASH(
-         MENU_ENUM_LABEL_VALUE_LANG_RUSSIAN,
-         "Russe"
-         )
-MSG_HASH(
-         MENU_ENUM_LABEL_VALUE_LANG_SPANISH,
-         "Espagnol"
-         )
-MSG_HASH(
-         MENU_ENUM_LABEL_VALUE_LANG_VIETNAMESE,
-         "Vietnamien"
-         )
-MSG_HASH(
-         MENU_ENUM_LABEL_VALUE_LANG_ARABIC,
-         "Arabe"
-         )
-MSG_HASH(
-         MENU_ENUM_LABEL_VALUE_LANG_GREEK,
-         "Grec"
-         )
-MSG_HASH(
-         MENU_ENUM_LABEL_VALUE_LANG_TURKISH,
-         "Turc"
-         )
-MSG_HASH(
-         MENU_ENUM_LABEL_VALUE_LEFT_ANALOG,
-         "Analogique gauche"
-         )
-MSG_HASH(
-         MENU_ENUM_LABEL_VALUE_LIBRETRO_DIR_PATH,
-         "Cœurs"
-         )
-MSG_HASH(
-         MENU_ENUM_LABEL_VALUE_LIBRETRO_INFO_PATH,
-         "Infos des cœurs"
-         )
-MSG_HASH(
-         MENU_ENUM_LABEL_VALUE_LIBRETRO_LOG_LEVEL,
-         "Niveau de journalisation des cœurs"
-         )
-MSG_HASH(
-         MENU_ENUM_LABEL_VALUE_LINEAR,
-         "Linéaire"
-         )
-MSG_HASH(
-         MENU_ENUM_LABEL_VALUE_LOAD_ARCHIVE,
-         "Charger l'archive"
-         )
-MSG_HASH(
-         MENU_ENUM_LABEL_VALUE_LOAD_CONTENT_HISTORY,
-         "Charger l'élément récent"
-         )
-MSG_HASH(
-         MENU_ENUM_LABEL_VALUE_LOAD_CONTENT_LIST,
-         "Charger du contenu"
-         )
-MSG_HASH(
-         MENU_ENUM_LABEL_VALUE_LOAD_STATE,
-         "Charger une sauvegarde instantanée"
-         )
-MSG_HASH(
-         MENU_ENUM_LABEL_VALUE_LOCATION_ALLOW,
-         "Autoriser la géolocalisation"
-         )
-MSG_HASH(
-         MENU_ENUM_LABEL_VALUE_LOCATION_DRIVER,
-         "Géolocalisation"
-         )
-MSG_HASH(
-         MENU_ENUM_LABEL_VALUE_LOGGING_SETTINGS,
-         "Journalisation"
-         )
-MSG_HASH(
-         MENU_ENUM_LABEL_VALUE_LOG_VERBOSITY,
-         "Verbosité de la journalisation"
-         )
-MSG_HASH(
-         MENU_ENUM_LABEL_VALUE_LOG_TO_FILE,
-         "Journaliser vers un fichier"
-         )
-MSG_HASH(
-         MENU_ENUM_SUBLABEL_LOG_TO_FILE,
-         "Redirige les messages de la journalisation des évènements système vers un fichier. Requiert l'activation du réglage de 'Verbosité de la journalisation'."
-         )
-MSG_HASH(
-         MENU_ENUM_LABEL_VALUE_LOG_TO_FILE_TIMESTAMP,
-         "Fichiers de journalisation horodatés"
-         )
-MSG_HASH(
-         MENU_ENUM_SUBLABEL_LOG_TO_FILE_TIMESTAMP,
-         "Lors de la journalisation vers un fichier, redirige la sortie de chaque session RetroArch vers un nouveau fichier horodaté. Si désactivé, le journal est écrasé chaque fois que RetroArch est redémarré."
-         )
-MSG_HASH(
-         MENU_ENUM_LABEL_VALUE_MAIN_MENU,
-         "Menu principal"
-         )
-MSG_HASH(
-         MENU_ENUM_LABEL_VALUE_MANAGEMENT,
-         "Réglages de la base de données"
-         )
-MSG_HASH(
-         MENU_ENUM_LABEL_VALUE_MATERIALUI_MENU_COLOR_THEME,
-         "Couleur de thème du menu"
-         )
-MSG_HASH(
-         MENU_ENUM_LABEL_VALUE_MATERIALUI_MENU_COLOR_THEME_BLUE,
-         "Bleu"
-         )
-MSG_HASH(
-         MENU_ENUM_LABEL_VALUE_MATERIALUI_MENU_COLOR_THEME_BLUE_GREY,
-         "Bleu gris"
-         )
-MSG_HASH(
-         MENU_ENUM_LABEL_VALUE_MATERIALUI_MENU_COLOR_THEME_DARK_BLUE,
-         "Bleu sombre"
-         )
-MSG_HASH(
-         MENU_ENUM_LABEL_VALUE_MATERIALUI_MENU_COLOR_THEME_GREEN,
-         "Vert"
-         )
-MSG_HASH(
-         MENU_ENUM_LABEL_VALUE_MATERIALUI_MENU_COLOR_THEME_NVIDIA_SHIELD,
-         "Shield"
-         )
-MSG_HASH(
-         MENU_ENUM_LABEL_VALUE_MATERIALUI_MENU_COLOR_THEME_RED,
-         "Rouge"
-         )
-MSG_HASH(
-         MENU_ENUM_LABEL_VALUE_MATERIALUI_MENU_COLOR_THEME_YELLOW,
-         "Jaune"
-         )
-MSG_HASH(
-         MENU_ENUM_LABEL_VALUE_MATERIALUI_MENU_FOOTER_OPACITY,
-         "Opacité du pied de page"
-         )
-MSG_HASH(
-         MENU_ENUM_LABEL_VALUE_MATERIALUI_MENU_HEADER_OPACITY,
-         "Opacité de l'en-tête"
-         )
-MSG_HASH(
-         MENU_ENUM_LABEL_VALUE_MENU_DRIVER,
-         "Menu"
-         )
-MSG_HASH(
-         MENU_ENUM_LABEL_VALUE_MENU_ENUM_THROTTLE_FRAMERATE,
-         "Limiter les images/s dans le menu"
-         )
-MSG_HASH(
-         MENU_ENUM_LABEL_VALUE_MENU_FILE_BROWSER_SETTINGS,
-         "Réglages"
-         )
-MSG_HASH(
-         MENU_ENUM_LABEL_VALUE_MENU_LINEAR_FILTER,
-         "Filtre linéaire dans le menu"
-         )
-MSG_HASH(
-         MENU_ENUM_SUBLABEL_MENU_LINEAR_FILTER,
-         "Ajoute un léger flou au menu pour atténuer le contour des pixels bruts."
-         )
-MSG_HASH(
-         MENU_ENUM_LABEL_VALUE_MENU_HORIZONTAL_ANIMATION,
-         "Animation horizontale"
-         )
-MSG_HASH(
-         MENU_ENUM_LABEL_VALUE_MENU_SETTINGS,
-         "Apparence"
-         )
-MSG_HASH(
-         MENU_ENUM_LABEL_VALUE_MENU_WALLPAPER,
-         "Arrière-plan"
-         )
-MSG_HASH(
-         MENU_ENUM_LABEL_VALUE_MENU_WALLPAPER_OPACITY,
-         "Opacité de l'arrière-plan"
-         )
-MSG_HASH(
-         MENU_ENUM_LABEL_VALUE_MISSING,
-         "Manquant"
-         )
-MSG_HASH(
-         MENU_ENUM_LABEL_VALUE_MORE,
-         "..."
-         )
-MSG_HASH(
-         MENU_ENUM_LABEL_VALUE_MOUSE_ENABLE,
-         "Prise en charge de la souris"
-         )
-MSG_HASH(
-         MENU_ENUM_LABEL_VALUE_MULTIMEDIA_SETTINGS,
-         "Multimédia"
-         )
-MSG_HASH(
-         MENU_ENUM_LABEL_VALUE_MUSIC_TAB,
-         "Musique"
-         )
-MSG_HASH(
-         MENU_ENUM_LABEL_VALUE_NAVIGATION_BROWSER_FILTER_SUPPORTED_EXTENSIONS_ENABLE,
-         "Filtrer les extension inconnues"
-         )
-MSG_HASH(
-         MENU_ENUM_LABEL_VALUE_NAVIGATION_WRAPAROUND,
-         "Saut-retour dans les menus"
-         )
-MSG_HASH(
-         MENU_ENUM_LABEL_VALUE_NEAREST,
-         "Au plus proche"
-         )
-MSG_HASH(
-         MENU_ENUM_LABEL_VALUE_NETPLAY,
-         "Jeu en réseau"
-         )
-MSG_HASH(
-         MENU_ENUM_LABEL_VALUE_NETPLAY_ALLOW_SLAVES,
-         "Autoriser les clients en mode passif"
-         )
-MSG_HASH(
-         MENU_ENUM_LABEL_VALUE_NETPLAY_CHECK_FRAMES,
-         "Vérifier la latence par image du jeu en réseau"
-         )
-MSG_HASH(
-         MENU_ENUM_LABEL_VALUE_NETPLAY_INPUT_LATENCY_FRAMES_MIN,
-         "Latence d'entrées minimale"
-         )
-MSG_HASH(
-         MENU_ENUM_LABEL_VALUE_NETPLAY_INPUT_LATENCY_FRAMES_RANGE,
-         "Intervalle de latence d'entrées"
-         )
-MSG_HASH(
-         MENU_ENUM_LABEL_VALUE_NETPLAY_DELAY_FRAMES,
-         "Retarder les images du jeu en réseau"
-         )
-MSG_HASH(
-         MENU_ENUM_LABEL_VALUE_NETPLAY_DISCONNECT,
-         "Se déconnecter de l'hôte de jeu en réseau"
-         )
-MSG_HASH(
-         MENU_ENUM_LABEL_VALUE_NETPLAY_ENABLE,
-         "Jeu en réseau"
-         )
-MSG_HASH(
-         MENU_ENUM_LABEL_VALUE_NETPLAY_ENABLE_CLIENT,
-         "Se connecter à l'hôte de jeu en réseau"
-         )
-MSG_HASH(
-         MENU_ENUM_LABEL_VALUE_NETPLAY_ENABLE_HOST,
-         "Commencer à héberger le jeu en réseau"
-         )
-MSG_HASH(
-         MENU_ENUM_LABEL_VALUE_NETPLAY_DISABLE_HOST,
-         "Arrêter l'hébergement de jeu en réseau"
-         )
-MSG_HASH(
-         MENU_ENUM_LABEL_VALUE_NETPLAY_IP_ADDRESS,
-         "Adresse du serveur"
-         )
-MSG_HASH(
-         MENU_ENUM_LABEL_VALUE_NETPLAY_LAN_SCAN_SETTINGS,
-         "Analyser le réseau local"
-         )
-MSG_HASH(
-         MENU_ENUM_LABEL_VALUE_NETPLAY_MODE,
-         "Client de jeu en réseau"
-         )
-MSG_HASH(
-         MENU_ENUM_LABEL_VALUE_NETPLAY_NICKNAME,
-         "Pseudo"
-         )
-MSG_HASH(
-         MENU_ENUM_LABEL_VALUE_NETPLAY_PASSWORD,
-         "Mot de passe du serveur"
-         )
-MSG_HASH(
-         MENU_ENUM_LABEL_VALUE_NETPLAY_PUBLIC_ANNOUNCE,
-         "Annoncer le jeu en réseau publiquement"
-         )
-MSG_HASH(
-         MENU_ENUM_LABEL_VALUE_NETPLAY_REQUEST_DEVICE_I,
-         "Demander le périphérique %u"
-         )
-MSG_HASH(
-         MENU_ENUM_LABEL_VALUE_NETPLAY_REQUIRE_SLAVES,
-         "Interdire les clients non passifs"
-         )
-MSG_HASH(
-         MENU_ENUM_LABEL_VALUE_NETPLAY_SETTINGS,
-         "Réglages de jeu en réseau"
-         )
-MSG_HASH(
-         MENU_ENUM_LABEL_VALUE_NETPLAY_SHARE_ANALOG,
-         "Partage des entrées analogiques"
-         )
-MSG_HASH(
-         MENU_ENUM_LABEL_VALUE_NETPLAY_SHARE_ANALOG_MAX,
-         "Maximum"
-         )
-MSG_HASH(
-         MENU_ENUM_LABEL_VALUE_NETPLAY_SHARE_ANALOG_AVERAGE,
-         "Moyenne"
-         )
-MSG_HASH(
-         MENU_ENUM_LABEL_VALUE_NETPLAY_SHARE_DIGITAL,
-         "Partage des entrées numériques"
-         )
-MSG_HASH(
-         MENU_ENUM_LABEL_VALUE_NETPLAY_SHARE_DIGITAL_OR,
-         "Partager"
-         )
-MSG_HASH(
-         MENU_ENUM_LABEL_VALUE_NETPLAY_SHARE_DIGITAL_XOR,
-         "Saisir"
-         )
-MSG_HASH(
-         MENU_ENUM_LABEL_VALUE_NETPLAY_SHARE_DIGITAL_VOTE,
-         "Voter"
-         )
-MSG_HASH(
-         MENU_ENUM_LABEL_VALUE_NETPLAY_SHARE_NONE,
-         "Ne pas partager"
-         )
-MSG_HASH(
-         MENU_ENUM_LABEL_VALUE_NETPLAY_SHARE_NO_PREFERENCE,
-         "Pas de préférence"
-         )
-MSG_HASH(
-         MENU_ENUM_LABEL_VALUE_NETPLAY_START_AS_SPECTATOR,
-         "Mode spectateur de jeu en réseau"
-         )
-MSG_HASH(
-         MENU_ENUM_LABEL_VALUE_NETPLAY_STATELESS_MODE,
-         "Mode sans état de jeu en réseau"
-         )
-MSG_HASH(
-         MENU_ENUM_LABEL_VALUE_NETPLAY_SPECTATE_PASSWORD,
-         "Mot de passe du serveur pour les spectateurs"
-         )
-MSG_HASH(
-         MENU_ENUM_LABEL_VALUE_NETPLAY_SPECTATOR_MODE_ENABLE,
-         "Spectateur de jeu en réseau"
-         )
-MSG_HASH(
-         MENU_ENUM_LABEL_VALUE_NETPLAY_TCP_UDP_PORT,
-         "Port TCP du jeu en réseau"
-         )
-MSG_HASH(
-         MENU_ENUM_LABEL_VALUE_NETPLAY_NAT_TRAVERSAL,
-         "Traversée du NAT pour le jeu en réseau"
-         )
-MSG_HASH(
-         MENU_ENUM_LABEL_VALUE_NETWORK_CMD_ENABLE,
-         "Commandes réseau"
-         )
-MSG_HASH(
-         MENU_ENUM_LABEL_VALUE_NETWORK_CMD_PORT,
-         "Port des commandes réseau"
-         )
-MSG_HASH(
-         MENU_ENUM_LABEL_VALUE_NETWORK_INFORMATION,
-         "Informations réseau"
-         )
-MSG_HASH(
-         MENU_ENUM_LABEL_VALUE_NETWORK_REMOTE_ENABLE,
-         "Manette en réseau"
-         )
-MSG_HASH(
-         MENU_ENUM_LABEL_VALUE_NETWORK_REMOTE_PORT,
-         "Port de base de la manette en réseau"
-         )
-MSG_HASH(
-         MENU_ENUM_LABEL_VALUE_NETWORK_SETTINGS,
-         "Réseau"
-         )
-MSG_HASH(
-         MENU_ENUM_LABEL_VALUE_NO,
-         "Non"
-         )
-MSG_HASH(
-         MENU_ENUM_LABEL_VALUE_NONE,
-         "Aucun(e)"
-         )
-MSG_HASH(
-         MENU_ENUM_LABEL_VALUE_NOT_AVAILABLE,
-         "Indisponible"
-         )
-MSG_HASH(
-         MENU_ENUM_LABEL_VALUE_NO_ACHIEVEMENTS_TO_DISPLAY,
-         "Aucun succès à afficher."
-         )
-MSG_HASH(
-         MENU_ENUM_LABEL_VALUE_NO_CORE,
-         "Pas de cœur"
-         )
-MSG_HASH(
-         MENU_ENUM_LABEL_VALUE_NO_CORES_AVAILABLE,
-         "Pas de cœurs disponibles."
-         )
-MSG_HASH(
-         MENU_ENUM_LABEL_VALUE_NO_CORE_INFORMATION_AVAILABLE,
-         "Pas d'informations de cœur disponibles."
-         )
-MSG_HASH(
-         MENU_ENUM_LABEL_VALUE_NO_CORE_OPTIONS_AVAILABLE,
-         "Pas d'options de cœur disponibles."
-         )
-MSG_HASH(
-         MENU_ENUM_LABEL_VALUE_NO_ENTRIES_TO_DISPLAY,
-         "Pas d'entrées à afficher."
-         )
-MSG_HASH(
-         MENU_ENUM_LABEL_VALUE_NO_HISTORY_AVAILABLE,
-         "Pas d'historique disponible."
-         )
-MSG_HASH(
-         MENU_ENUM_LABEL_VALUE_NO_INFORMATION_AVAILABLE,
-         "Pas d'information disponible."
-         )
-MSG_HASH(
-         MENU_ENUM_LABEL_VALUE_NO_ITEMS,
-         "Aucun élément."
-         )
-MSG_HASH(
-         MENU_ENUM_LABEL_VALUE_NO_NETPLAY_HOSTS_FOUND,
-         "Aucun hôte de jeu en réseau trouvé."
-         )
-MSG_HASH(
-         MENU_ENUM_LABEL_VALUE_NO_NETWORKS_FOUND,
-         "Aucun réseau trouvé."
-         )
-MSG_HASH(
-         MENU_ENUM_LABEL_VALUE_NO_PERFORMANCE_COUNTERS,
-         "Pas de compteurs de performance."
-         )
-MSG_HASH(
-         MENU_ENUM_LABEL_VALUE_NO_PLAYLISTS,
-         "Pas de listes de lecture."
-         )
-MSG_HASH(
-         MENU_ENUM_LABEL_VALUE_NO_PLAYLIST_ENTRIES_AVAILABLE,
-         "Liste de lecture vide."
-         )
-MSG_HASH(
-         MENU_ENUM_LABEL_VALUE_NO_SETTINGS_FOUND,
-         "Pas de réglages trouvés."
-         )
-MSG_HASH(
-         MENU_ENUM_LABEL_VALUE_NO_SHADER_PARAMETERS,
-         "Aucuns paramètres de shader."
-         )
-MSG_HASH(
-         MENU_ENUM_LABEL_VALUE_OFF,
-         "Désactivé"
-         )
-MSG_HASH(
-         MENU_ENUM_LABEL_VALUE_ON,
-         "Activé"
-         )
-MSG_HASH(
-         MENU_ENUM_LABEL_VALUE_ONLINE,
-         "En ligne"
-         )
-MSG_HASH(
-         MENU_ENUM_LABEL_VALUE_ONLINE_UPDATER,
-         "Mise à jour en ligne"
-         )
-MSG_HASH(
-         MENU_ENUM_LABEL_VALUE_ONSCREEN_DISPLAY_SETTINGS,
-         "Affichage à l'écran"
-         )
-MSG_HASH(
-         MENU_ENUM_LABEL_VALUE_ONSCREEN_OVERLAY_SETTINGS,
-         "Surimpressions à l'écran"
-         )
-MSG_HASH(
-         MENU_ENUM_SUBLABEL_ONSCREEN_OVERLAY_SETTINGS,
-         "Ajuste les cadres d'images et les touches à l'écran"
-         )
-MSG_HASH(
-         MENU_ENUM_LABEL_VALUE_ONSCREEN_NOTIFICATIONS_SETTINGS,
-         "Notifications à l'écran"
-         )
-MSG_HASH(
-         MENU_ENUM_SUBLABEL_ONSCREEN_NOTIFICATIONS_SETTINGS,
-         "Ajuste les notifications à l'écran"
-         )
-MSG_HASH(
-         MENU_ENUM_LABEL_VALUE_OPEN_ARCHIVE,
-         "Parcourir l'archive"
-         )
-MSG_HASH(
-         MENU_ENUM_LABEL_VALUE_OPTIONAL,
-         "Optionnel"
-         )
-MSG_HASH(
-         MENU_ENUM_LABEL_VALUE_OVERLAY,
-         "Surimpression à l'écran"
-         )
-MSG_HASH(
-         MENU_ENUM_LABEL_VALUE_OVERLAY_AUTOLOAD_PREFERRED,
-         "Charger automatiquement la surimpression préférée"
-         )
-MSG_HASH(
-         MENU_ENUM_LABEL_VALUE_OVERLAY_DIRECTORY,
-         "Surimpressions à l'écran"
-         )
-MSG_HASH(
-         MENU_ENUM_LABEL_VALUE_OVERLAY_OPACITY,
-         "Opacité de la surimpression"
-         )
-MSG_HASH(
-         MENU_ENUM_LABEL_VALUE_OVERLAY_PRESET,
-         "Préréglages de surimpression"
-         )
-MSG_HASH(
-         MENU_ENUM_LABEL_VALUE_OVERLAY_SCALE,
-         "Échelle de la surimpression"
-         )
-MSG_HASH(
-         MENU_ENUM_LABEL_VALUE_OVERLAY_SETTINGS,
-         "Surimpression à l'écran"
-         )
-MSG_HASH(
-         MENU_ENUM_LABEL_VALUE_PAL60_ENABLE,
-         "Utiliser le mode PAL60"
-         )
-MSG_HASH(
-         MENU_ENUM_LABEL_VALUE_PARENT_DIRECTORY,
-         "Dossier parent"
-         )
-MSG_HASH(
-         MENU_ENUM_LABEL_VALUE_FILE_BROWSER_OPEN_UWP_PERMISSIONS,
-         "Activer l'accès aux fichiers externes"
-         )
-MSG_HASH(
-         MENU_ENUM_SUBLABEL_FILE_BROWSER_OPEN_UWP_PERMISSIONS,
-         "Ouvrir les réglages d'autorisations d'accès aux fichiers de Windows"
-         )
-MSG_HASH(
-         MENU_ENUM_LABEL_VALUE_FILE_BROWSER_OPEN_PICKER,
-         "Ouvrir..."
-         )
-MSG_HASH(
-         MENU_ENUM_SUBLABEL_FILE_BROWSER_OPEN_PICKER,
-         "Ouvrir un autre dossier à l'aide du sélecteur de fichiers système"
-         )
-MSG_HASH(
-         MENU_ENUM_LABEL_VALUE_PAUSE_LIBRETRO,
-         "Mettre en pause quand le menu est activé"
-         )
-MSG_HASH(
-         MENU_ENUM_LABEL_VALUE_PAUSE_NONACTIVE,
-         "Ne pas fonctionner en arrière-plan"
-         )
-MSG_HASH(
-         MENU_ENUM_LABEL_VALUE_PERFCNT_ENABLE,
-         "Compteurs de performance"
-         )
-MSG_HASH(
-         MENU_ENUM_LABEL_VALUE_PLAYLISTS_TAB,
-         "Listes de lecture"
-         )
-MSG_HASH(
-         MENU_ENUM_LABEL_VALUE_PLAYLIST_DIRECTORY,
-         "Listes de lecture"
-         )
-MSG_HASH(
-         MENU_ENUM_LABEL_VALUE_PLAYLIST_SETTINGS,
-         "Listes de lecture"
-         )
-MSG_HASH(
-         MENU_ENUM_LABEL_VALUE_POINTER_ENABLE,
-         "Prise en charge du tactile"
-         )
-MSG_HASH(
-         MENU_ENUM_LABEL_VALUE_PORT,
-         "Port"
-         )
-MSG_HASH(
-         MENU_ENUM_LABEL_VALUE_PRESENT,
-         "Présent"
-         )
-MSG_HASH(
-         MENU_ENUM_LABEL_VALUE_PRIVACY_SETTINGS,
-         "Confidentialité"
-         )
-MSG_HASH(
-         MENU_ENUM_LABEL_VALUE_MIDI_SETTINGS,
-         "MIDI"
-         )
-#ifdef HAVE_LAKKA
-MSG_HASH(
-         MENU_ENUM_LABEL_VALUE_QUIT_RETROARCH,
-         "Redémarrer RetroArch"
-         )
-#else
-MSG_HASH(
-         MENU_ENUM_LABEL_VALUE_QUIT_RETROARCH,
-         "Quitter RetroArch"
-         )
-#endif
-MSG_HASH(
-         MENU_ENUM_LABEL_VALUE_RDB_ENTRY_ANALOG,
-         "Analogique pris en charge"
-         )
-MSG_HASH(
-         MENU_ENUM_LABEL_VALUE_RDB_ENTRY_BBFC_RATING,
-         "Classification BBFC"
-         )
-MSG_HASH(
-         MENU_ENUM_LABEL_VALUE_RDB_ENTRY_CERO_RATING,
-         "Classification CERO"
-         )
-MSG_HASH(
-         MENU_ENUM_LABEL_VALUE_RDB_ENTRY_COOP,
-         "Coopératif pris en charge"
-         )
-MSG_HASH(
-         MENU_ENUM_LABEL_VALUE_RDB_ENTRY_CRC32,
-         "CRC32"
-         )
-MSG_HASH(
-         MENU_ENUM_LABEL_VALUE_RDB_ENTRY_DESCRIPTION,
-         "Description"
-         )
-MSG_HASH(
-         MENU_ENUM_LABEL_VALUE_RDB_ENTRY_DEVELOPER,
-         "Développeur"
-         )
-MSG_HASH(
-         MENU_ENUM_LABEL_VALUE_RDB_ENTRY_EDGE_MAGAZINE_ISSUE,
-         "Numéro du magazine Edge"
-         )
-MSG_HASH(
-         MENU_ENUM_LABEL_VALUE_RDB_ENTRY_EDGE_MAGAZINE_RATING,
-         "Classification du magazine Edge"
-         )
-MSG_HASH(
-         MENU_ENUM_LABEL_VALUE_RDB_ENTRY_EDGE_MAGAZINE_REVIEW,
-         "Critique du magazine Edge"
-         )
-MSG_HASH(
-         MENU_ENUM_LABEL_VALUE_RDB_ENTRY_ELSPA_RATING,
-         "Classification ELSPA"
-         )
-MSG_HASH(
-         MENU_ENUM_LABEL_VALUE_RDB_ENTRY_ENHANCEMENT_HW,
-         "Matériel d'amélioration"
-         )
-MSG_HASH(
-         MENU_ENUM_LABEL_VALUE_RDB_ENTRY_ESRB_RATING,
-         "Classification ESRB"
-         )
-MSG_HASH(
-         MENU_ENUM_LABEL_VALUE_RDB_ENTRY_FAMITSU_MAGAZINE_RATING,
-         "Classification du magazine Famitsu"
-         )
-MSG_HASH(
-         MENU_ENUM_LABEL_VALUE_RDB_ENTRY_FRANCHISE,
-         "Franchise"
-         )
-MSG_HASH(
-         MENU_ENUM_LABEL_VALUE_RDB_ENTRY_GENRE,
-         "Genre"
-         )
-MSG_HASH(
-         MENU_ENUM_LABEL_VALUE_RDB_ENTRY_MD5,
-         "MD5"
-         )
-MSG_HASH(
-         MENU_ENUM_LABEL_VALUE_RDB_ENTRY_NAME,
-         "Nom"
-         )
-MSG_HASH(
-         MENU_ENUM_LABEL_VALUE_RDB_ENTRY_ORIGIN,
-         "Origine"
-         )
-MSG_HASH(
-         MENU_ENUM_LABEL_VALUE_RDB_ENTRY_PEGI_RATING,
-         "Classification PEGI"
-         )
-MSG_HASH(
-         MENU_ENUM_LABEL_VALUE_RDB_ENTRY_PUBLISHER,
-         "Éditeur"
-         )
-MSG_HASH(
-         MENU_ENUM_LABEL_VALUE_RDB_ENTRY_RELEASE_MONTH,
-         "Mois de sortie"
-         )
-MSG_HASH(
-         MENU_ENUM_LABEL_VALUE_RDB_ENTRY_RELEASE_YEAR,
-         "Année de sortie"
-         )
-MSG_HASH(
-         MENU_ENUM_LABEL_VALUE_RDB_ENTRY_RUMBLE,
-         "Vibration prise en charge"
-         )
-MSG_HASH(
-         MENU_ENUM_LABEL_VALUE_RDB_ENTRY_SERIAL,
-         "Numéro de série"
-         )
-MSG_HASH(
-         MENU_ENUM_LABEL_VALUE_RDB_ENTRY_SHA1,
-         "SHA1"
-         )
-MSG_HASH(
-         MENU_ENUM_LABEL_VALUE_RDB_ENTRY_START_CONTENT,
-         "Démarrer le contenu"
-         )
-MSG_HASH(
-         MENU_ENUM_LABEL_VALUE_RDB_ENTRY_TGDB_RATING,
-         "Classification TGDB"
-         )
-#ifdef HAVE_LAKKA_SWITCH
-MSG_HASH(
-         MENU_ENUM_LABEL_VALUE_REBOOT,
-         "Redémarrer en mode RCM"
-         )
-#else
-MSG_HASH(
-         MENU_ENUM_LABEL_VALUE_REBOOT,
-         "Redémarrer"
-         )
-#endif
-MSG_HASH(
-         MENU_ENUM_LABEL_VALUE_RECORDING_CONFIG_DIRECTORY,
-         "Configuration d'enregistrement"
-         )
-MSG_HASH(
-         MENU_ENUM_LABEL_VALUE_RECORDING_OUTPUT_DIRECTORY,
-         "Dossier d'enregistrement"
-         )
-MSG_HASH(
-         MENU_ENUM_LABEL_VALUE_RECORDING_SETTINGS,
-         "Enregistrement"
-         )
-MSG_HASH(
-         MENU_ENUM_LABEL_VALUE_RECORD_CONFIG,
-         "Configuration d'enregistrement personnalisée"
-         )
-MSG_HASH(
-         MENU_ENUM_LABEL_VALUE_STREAM_CONFIG,
-         "Configuration de diffusion personnalisée"
-         )
-MSG_HASH(
-         MENU_ENUM_LABEL_VALUE_RECORD_DRIVER,
-         "Enregistrement"
-         )
-MSG_HASH(
-         MENU_ENUM_LABEL_VALUE_MIDI_DRIVER,
-         "MIDI"
-         )
-MSG_HASH(
-         MENU_ENUM_LABEL_VALUE_RECORD_ENABLE,
-         "Prise en charge de l'enregistrement"
-         )
-MSG_HASH(
-         MENU_ENUM_LABEL_VALUE_RECORD_PATH,
-         "Sauvegarder l'enregistrement sous..."
-         )
-MSG_HASH(
-         MENU_ENUM_LABEL_VALUE_RECORD_USE_OUTPUT_DIRECTORY,
-         "Sauvegarder les enregistrement dans le dossier de sortie"
-         )
-MSG_HASH(
-         MENU_ENUM_LABEL_VALUE_REMAP_FILE,
-         "Fichier de remappage"
-         )
-MSG_HASH(
-         MENU_ENUM_LABEL_VALUE_REMAP_FILE_LOAD,
-         "Charger un fichier de remappage"
-         )
-MSG_HASH(
-         MENU_ENUM_LABEL_VALUE_REMAP_FILE_SAVE_CORE,
-         "Sauvegarder un fichier de rempappage pour le cœur"
-         )
-MSG_HASH(
-         MENU_ENUM_LABEL_VALUE_REMAP_FILE_SAVE_CONTENT_DIR,
-         "Sauvegarder un fichier de rempappage pour le dossier"
-         )
-MSG_HASH(
-         MENU_ENUM_LABEL_VALUE_REMAP_FILE_SAVE_GAME,
-         "Sauvegarder un fichier de rempappage pour le jeu"
-         )
-MSG_HASH(
-         MENU_ENUM_LABEL_VALUE_REMAP_FILE_REMOVE_CORE,
-         "Supprimer le fichier de rempappage pour le cœur"
-         )
-MSG_HASH(
-         MENU_ENUM_LABEL_VALUE_REMAP_FILE_REMOVE_GAME,
-         "Supprimer le fichier de rempappage pour le jeu"
-         )
-MSG_HASH(
-         MENU_ENUM_LABEL_VALUE_REMAP_FILE_REMOVE_CONTENT_DIR,
-         "Supprimer le fichier de rempappage pour le dossier"
-         )
-MSG_HASH(
-         MENU_ENUM_LABEL_VALUE_REQUIRED,
-         "Requis"
-         )
-MSG_HASH(
-         MENU_ENUM_LABEL_VALUE_RESTART_CONTENT,
-         "Redémarrer"
-         )
-MSG_HASH(
-         MENU_ENUM_LABEL_VALUE_RESTART_RETROARCH,
-         "Redémarrer RetroArch"
-         )
-MSG_HASH(
-         MENU_ENUM_LABEL_VALUE_RESUME,
-         "Reprendre"
-         )
-MSG_HASH(
-         MENU_ENUM_LABEL_VALUE_RESUME_CONTENT,
-         "Reprendre"
-         )
-MSG_HASH(
-         MENU_ENUM_LABEL_VALUE_RETROKEYBOARD,
-         "RetroClavier"
-         )
-MSG_HASH(
-         MENU_ENUM_LABEL_VALUE_RETROPAD,
-         "RetroManette"
-         )
-MSG_HASH(
-         MENU_ENUM_LABEL_VALUE_RETROPAD_WITH_ANALOG,
-         "RetroManette analogique"
-         )
-MSG_HASH(
-         MENU_ENUM_LABEL_VALUE_RETRO_ACHIEVEMENTS_SETTINGS,
-         "Succès"
-         )
-MSG_HASH(
-         MENU_ENUM_LABEL_VALUE_REWIND_ENABLE,
-         "Prise en charge du rembobinage"
-         )
-MSG_HASH(
-         MENU_ENUM_LABEL_VALUE_CHEAT_APPLY_AFTER_TOGGLE,
-         "Appliquer après l'activation"
-         )
-MSG_HASH(
-         MENU_ENUM_LABEL_VALUE_CHEAT_APPLY_AFTER_LOAD,
-         "Appliquer automatiquement les cheats pendant le chargement du jeu"
-         )
-MSG_HASH(
-         MENU_ENUM_LABEL_VALUE_REWIND_GRANULARITY,
-         "Précision du rembobinage"
-         )
-MSG_HASH(
-         MENU_ENUM_LABEL_VALUE_REWIND_BUFFER_SIZE,
-         "Taille de la mémoire tampon de rembobinage (Mo)"
-         )
-MSG_HASH(
-         MENU_ENUM_LABEL_VALUE_REWIND_BUFFER_SIZE_STEP,
-         "Étapes pour l'ajustement de la taille de la mémoire tampon de rembobinage (Mo)"
-         )
-MSG_HASH(
-         MENU_ENUM_LABEL_VALUE_REWIND_SETTINGS,
-         "Rembobinage"
-         )
-MSG_HASH(
-         MENU_ENUM_LABEL_VALUE_CHEAT_SETTINGS,
-         "Réglages des cheats"
-         )
-MSG_HASH(
-         MENU_ENUM_LABEL_VALUE_CHEAT_DETAILS_SETTINGS,
-         "Détails des cheats"
-         )
-MSG_HASH(
-         MENU_ENUM_LABEL_VALUE_CHEAT_SEARCH_SETTINGS,
-         "Démarrer ou reprendre la recherche de cheat"
-         )
-MSG_HASH(
-         MENU_ENUM_LABEL_VALUE_RGUI_BROWSER_DIRECTORY,
-         "Navigateur de fichiers"
-         )
-MSG_HASH(
-         MENU_ENUM_LABEL_VALUE_RGUI_CONFIG_DIRECTORY,
-         "Configuration"
-         )
-MSG_HASH(
-         MENU_ENUM_LABEL_VALUE_RGUI_SHOW_START_SCREEN,
-         "Afficher l'écran de démarrage"
-         )
-MSG_HASH(
-         MENU_ENUM_LABEL_VALUE_RIGHT_ANALOG,
-         "Analogique droite"
-         )
-MSG_HASH(
-         MENU_ENUM_LABEL_VALUE_ADD_TO_FAVORITES,
-         "Ajouter aux favoris"
-         )
-MSG_HASH(
-         MENU_ENUM_LABEL_VALUE_ADD_TO_FAVORITES_PLAYLIST,
-         "Ajouter aux favoris"
-         )
-MSG_HASH(
-         MENU_ENUM_LABEL_VALUE_RESET_CORE_ASSOCIATION,
-         "Réinitialiser l'association au cœur"
-         )
-MSG_HASH(
-         MENU_ENUM_LABEL_VALUE_RUN,
-         "Lancer"
-         )
-MSG_HASH(
-         MENU_ENUM_LABEL_VALUE_RUN_MUSIC,
-         "Lancer"
-         )
-MSG_HASH(
-         MENU_ENUM_LABEL_VALUE_SAMBA_ENABLE,
-         "SAMBA"
-         )
-MSG_HASH(
-         MENU_ENUM_LABEL_VALUE_SAVEFILE_DIRECTORY,
-         "Fichiers de sauvegarde"
-         )
-MSG_HASH(
-         MENU_ENUM_LABEL_VALUE_SAVESTATE_AUTO_INDEX,
-         "Numéroter automatiquement les sauvegardes instantanées"
-         )
-MSG_HASH(
-         MENU_ENUM_LABEL_VALUE_SAVESTATE_AUTO_LOAD,
-         "Charger automatiquement les sauvegardes instantanées"
-         )
-MSG_HASH(
-         MENU_ENUM_LABEL_VALUE_SAVESTATE_AUTO_SAVE,
-         "Sauvegardes instantanées automatiques"
-         )
-MSG_HASH(
-         MENU_ENUM_LABEL_VALUE_SAVESTATE_DIRECTORY,
-         "Sauvegardes instantanées"
-         )
-MSG_HASH(
-         MENU_ENUM_LABEL_VALUE_SAVESTATE_THUMBNAIL_ENABLE,
-         "Miniatures pour les sauvegardes instantanées"
-         )
-MSG_HASH(
-         MENU_ENUM_LABEL_VALUE_SAVE_CURRENT_CONFIG,
-         "Sauvegarder la configuration actuelle"
-         )
-MSG_HASH(
-         MENU_ENUM_LABEL_VALUE_SAVE_CURRENT_CONFIG_OVERRIDE_CORE,
-         "Sauvegarder le remplacement de configuration pour le cœur"
-         )
-MSG_HASH(
-         MENU_ENUM_LABEL_VALUE_SAVE_CURRENT_CONFIG_OVERRIDE_CONTENT_DIR,
-         "Sauvegarder le remplacement de configuration pour le dossier"
-         )
-MSG_HASH(
-         MENU_ENUM_LABEL_VALUE_SAVE_CURRENT_CONFIG_OVERRIDE_GAME,
-         "Sauvegarder le remplacement de configuration pour le jeu"
-         )
-MSG_HASH(
-         MENU_ENUM_LABEL_VALUE_SAVE_NEW_CONFIG,
-         "Sauvegarder une nouvelle configuration"
-         )
-MSG_HASH(
-         MENU_ENUM_LABEL_VALUE_SAVE_STATE,
-         "Sauvegarde instantanée"
-         )
-MSG_HASH(
-         MENU_ENUM_LABEL_VALUE_SAVING_SETTINGS,
-         "Sauvegarde"
-         )
-MSG_HASH(
-         MENU_ENUM_LABEL_VALUE_SCAN_DIRECTORY,
-         "Analyser un dossier"
-         )
-MSG_HASH(
-         MENU_ENUM_LABEL_VALUE_SCAN_FILE,
-         "Analyser un fichier"
-         )
-MSG_HASH(
-         MENU_ENUM_LABEL_VALUE_SCAN_THIS_DIRECTORY,
-         "<Analyser ce dossier>"
-         )
-MSG_HASH(
-         MENU_ENUM_LABEL_VALUE_SCREENSHOT_DIRECTORY,
-         "Captures d'écran"
-         )
-MSG_HASH(
-         MENU_ENUM_LABEL_VALUE_SCREEN_RESOLUTION,
-         "Résolution de l'écran"
-         )
-MSG_HASH(
-         MENU_ENUM_LABEL_VALUE_SEARCH,
-         "Recherche"
-         )
-MSG_HASH(
-         MENU_ENUM_LABEL_VALUE_SECONDS,
-         "secondes"
-         )
-MSG_HASH(
-         MENU_ENUM_LABEL_VALUE_SETTINGS,
-         "Réglages"
-         )
-MSG_HASH(
-         MENU_ENUM_LABEL_VALUE_SETTINGS_TAB,
-         "Réglages"
-         )
-MSG_HASH(
-         MENU_ENUM_LABEL_VALUE_SHADER,
-         "Shader"
-         )
-MSG_HASH(
-         MENU_ENUM_LABEL_VALUE_SHADER_APPLY_CHANGES,
-         "Appliquer les changements"
-         )
-MSG_HASH(
-         MENU_ENUM_LABEL_VALUE_SHADER_OPTIONS,
-         "Shaders"
-         )
-MSG_HASH(
-         MENU_ENUM_LABEL_VALUE_SHADER_PIPELINE_RIBBON,
-         "Ruban"
-         )
-MSG_HASH(
-         MENU_ENUM_LABEL_VALUE_SHADER_PIPELINE_RIBBON_SIMPLIFIED,
-         "Ruban (simplifié)"
-         )
-MSG_HASH(
-         MENU_ENUM_LABEL_VALUE_SHADER_PIPELINE_SIMPLE_SNOW,
-         "Neige simple"
-         )
-MSG_HASH(
-         MENU_ENUM_LABEL_VALUE_SHADER_PIPELINE_SNOW,
-         "Neige"
-         )
-MSG_HASH(
-         MENU_ENUM_LABEL_VALUE_SHOW_ADVANCED_SETTINGS,
-         "Afficher les réglages avancés"
-         )
-MSG_HASH(
-         MENU_ENUM_LABEL_VALUE_SHOW_HIDDEN_FILES,
-         "Afficher les fichiers et dossiers cachés"
-         )
-MSG_HASH(
-         MENU_ENUM_LABEL_VALUE_SHUTDOWN,
-         "Éteindre"
-         )
-MSG_HASH(
-         MENU_ENUM_LABEL_VALUE_SLOWMOTION_RATIO,
-         "Taux de ralentissement maximal"
-         )
-MSG_HASH(
-         MENU_ENUM_LABEL_VALUE_RUN_AHEAD_ENABLED,
-         "Exécuter en avance pour réduire la latence"
-         )
-MSG_HASH(
-         MENU_ENUM_LABEL_VALUE_RUN_AHEAD_FRAMES,
-         "Nombre d'images à éxecuter en avance"
-         )
-MSG_HASH(
-         MENU_ENUM_LABEL_VALUE_RUN_AHEAD_SECONDARY_INSTANCE,
-         "Utiliser une instance secondaire pour l'exécution en avance"
-         )
-MSG_HASH(
-         MENU_ENUM_LABEL_VALUE_RUN_AHEAD_HIDE_WARNINGS,
-         "Masquer les avertissements pour l'exécution en avance"
-         )
-MSG_HASH(
-         MENU_ENUM_LABEL_VALUE_SORT_SAVEFILES_ENABLE,
-         "Classer les sauvegardes par dossier"
-         )
-MSG_HASH(
-         MENU_ENUM_LABEL_VALUE_SORT_SAVESTATES_ENABLE,
-         "Classer les sauvegardes instantanées par dossier"
-         )
-MSG_HASH(
-         MENU_ENUM_LABEL_VALUE_SAVESTATES_IN_CONTENT_DIR_ENABLE,
-         "Enregistrer les sauvegardes instantanées dans le dossier du contenu"
-         )
-MSG_HASH(
-         MENU_ENUM_LABEL_VALUE_SAVEFILES_IN_CONTENT_DIR_ENABLE,
-         "Enregistrer les sauvegardes dans le dossier du contenu"
-         )
-MSG_HASH(
-         MENU_ENUM_LABEL_VALUE_SYSTEMFILES_IN_CONTENT_DIR_ENABLE,
-         "Fichiers système dans le dossier du contenu"
-         )
-MSG_HASH(
-         MENU_ENUM_LABEL_VALUE_SCREENSHOTS_IN_CONTENT_DIR_ENABLE,
-         "Enregistrer les captures d'écran dans le dossier du contenu"
-         )
-MSG_HASH(
-         MENU_ENUM_LABEL_VALUE_SSH_ENABLE,
-         "SSH"
-         )
-MSG_HASH(
-         MENU_ENUM_LABEL_VALUE_START_CORE,
-         "Démarrer le cœur"
-         )
-MSG_HASH(
-         MENU_ENUM_LABEL_VALUE_START_NET_RETROPAD,
-         "Démarrer la RetroManette à distance"
-         )
-MSG_HASH(
-         MENU_ENUM_LABEL_VALUE_START_VIDEO_PROCESSOR,
-         "Démarrer le processeur vidéo"
-         )
-MSG_HASH(
-         MENU_ENUM_LABEL_VALUE_STATE_SLOT,
-         "Emplacement de la sauvegarde instantanée"
-         )
-MSG_HASH(
-         MENU_ENUM_LABEL_VALUE_STATUS,
-         "Statut"
-         )
-MSG_HASH(
-         MENU_ENUM_LABEL_VALUE_STDIN_CMD_ENABLE,
-         "Commandes stdin"
-         )
-MSG_HASH(
-         MENU_ENUM_LABEL_VALUE_SUPPORTED_CORES,
-         "Cœurs suggérés"
-         )
-MSG_HASH(
-         MENU_ENUM_LABEL_VALUE_SUSPEND_SCREENSAVER_ENABLE,
-         "Suspendre l'économiseur d'écran"
-         )
-MSG_HASH(
-         MENU_ENUM_LABEL_VALUE_SYSTEM_BGM_ENABLE,
-         "Musique de fond système"
-         )
-MSG_HASH(
-         MENU_ENUM_LABEL_VALUE_SYSTEM_DIRECTORY,
-         "Système/BIOS"
-         )
-MSG_HASH(
-         MENU_ENUM_LABEL_VALUE_SYSTEM_INFORMATION,
-         "Informations système"
-         )
-MSG_HASH(
-         MENU_ENUM_LABEL_VALUE_SYSTEM_INFO_7ZIP_SUPPORT,
-         "Prise en charge de 7zip "
-         )
-MSG_HASH(
-         MENU_ENUM_LABEL_VALUE_SYSTEM_INFO_ALSA_SUPPORT,
-         "Prise en charge d'ALSA "
-         )
-MSG_HASH(
-         MENU_ENUM_LABEL_VALUE_SYSTEM_INFO_BUILD_DATE,
-         "Date de compilation "
-         )
-MSG_HASH(
-         MENU_ENUM_LABEL_VALUE_SYSTEM_INFO_CG_SUPPORT,
-         "Prise en charge de Cg "
-         )
-MSG_HASH(
-         MENU_ENUM_LABEL_VALUE_SYSTEM_INFO_COCOA_SUPPORT,
-         "Prise en charge de Cocoa "
-         )
-MSG_HASH(
-         MENU_ENUM_LABEL_VALUE_SYSTEM_INFO_COMMAND_IFACE_SUPPORT,
-         "Prise en charge de l'interface de commande "
-         )
-MSG_HASH(
-         MENU_ENUM_LABEL_VALUE_SYSTEM_INFO_CORETEXT_SUPPORT,
-         "Prise en charge de CoreText "
-         )
-MSG_HASH(
-         MENU_ENUM_LABEL_VALUE_SYSTEM_INFO_CPU_FEATURES,
-         "Fonctionnalités du processeur "
-         )
-MSG_HASH(
-         MENU_ENUM_LABEL_VALUE_SYSTEM_INFO_DISPLAY_METRIC_DPI,
-         "Points/pouce de l'écran "
-         )
-MSG_HASH(
-         MENU_ENUM_LABEL_VALUE_SYSTEM_INFO_DISPLAY_METRIC_MM_HEIGHT,
-         "Hauteur de l'écran (mm) "
-         )
-MSG_HASH(
-         MENU_ENUM_LABEL_VALUE_SYSTEM_INFO_DISPLAY_METRIC_MM_WIDTH,
-         "Largeur de l'écran (mm) "
-         )
-MSG_HASH(
-         MENU_ENUM_LABEL_VALUE_SYSTEM_INFO_DSOUND_SUPPORT,
-         "Prise en charge de DirectSound "
-         )
-MSG_HASH(
-         MENU_ENUM_LABEL_VALUE_SYSTEM_INFO_WASAPI_SUPPORT,
-         "Prise en charge de WASAPI "
-         )
-MSG_HASH(
-         MENU_ENUM_LABEL_VALUE_SYSTEM_INFO_DYLIB_SUPPORT,
-         "Prise en charge des bibliothèques dynamiques "
-         )
-MSG_HASH(
-         MENU_ENUM_LABEL_VALUE_SYSTEM_INFO_DYNAMIC_SUPPORT,
-         "Prise en charge du chargement dynamique des bibliothèques "
-         )
-MSG_HASH(
-         MENU_ENUM_LABEL_VALUE_SYSTEM_INFO_EGL_SUPPORT,
-         "Prise en charge d'EGL "
-         )
-MSG_HASH(
-         MENU_ENUM_LABEL_VALUE_SYSTEM_INFO_FBO_SUPPORT,
-         "Prise en charge du rendu vers texture OpenGL/Direct3D (shaders multi-passages) "
-         )
-MSG_HASH(
-         MENU_ENUM_LABEL_VALUE_SYSTEM_INFO_FFMPEG_SUPPORT,
-         "Prise en charge de FFmpeg "
-         )
-MSG_HASH(
-         MENU_ENUM_LABEL_VALUE_SYSTEM_INFO_FREETYPE_SUPPORT,
-         "Prise en charge de FreeType "
-         )
-MSG_HASH(
-         MENU_ENUM_LABEL_VALUE_SYSTEM_INFO_STB_TRUETYPE_SUPPORT,
-         "Prise en charge du rendu des polices STB TrueType "
-         )
-MSG_HASH(
-         MENU_ENUM_LABEL_VALUE_SYSTEM_INFO_FRONTEND_IDENTIFIER,
-         "Identifiant du frontend "
-         )
-MSG_HASH(
-         MENU_ENUM_LABEL_VALUE_SYSTEM_INFO_FRONTEND_NAME,
-         "Nom du frontend "
-         )
-MSG_HASH(
-         MENU_ENUM_LABEL_VALUE_SYSTEM_INFO_FRONTEND_OS,
-         "Système d'exploitation du frontend"
-         )
-MSG_HASH(
-         MENU_ENUM_LABEL_VALUE_SYSTEM_INFO_GIT_VERSION,
-         "Version Git "
-         )
-MSG_HASH(
-         MENU_ENUM_LABEL_VALUE_SYSTEM_INFO_GLSL_SUPPORT,
-         "Prise en charge de GLSL "
-         )
-MSG_HASH(
-         MENU_ENUM_LABEL_VALUE_SYSTEM_INFO_HLSL_SUPPORT,
-         "Prise en charge de HLSL "
-         )
-MSG_HASH(
-         MENU_ENUM_LABEL_VALUE_SYSTEM_INFO_JACK_SUPPORT,
-         "Prise en charge de JACK "
-         )
-MSG_HASH(
-         MENU_ENUM_LABEL_VALUE_SYSTEM_INFO_KMS_SUPPORT,
-         "Prise en charge de KMS/EGL "
-         )
-MSG_HASH(
-         MENU_ENUM_LABEL_VALUE_SYSTEM_INFO_LAKKA_VERSION,
-         "Version de Lakka "
-         )
-MSG_HASH(
-         MENU_ENUM_LABEL_VALUE_SYSTEM_INFO_LIBRETRODB_SUPPORT,
-         "Prise en charge de LibretroDB "
-         )
-MSG_HASH(
-         MENU_ENUM_LABEL_VALUE_SYSTEM_INFO_LIBUSB_SUPPORT,
-         "Prise en charge de Libusb "
-         )
-MSG_HASH(
-         MENU_ENUM_LABEL_VALUE_SYSTEM_INFO_NETPLAY_SUPPORT,
-         "Prise en charge du jeu en réseau (peer-to-peer) "
-         )
-MSG_HASH(
-         MENU_ENUM_LABEL_VALUE_SYSTEM_INFO_NETWORK_COMMAND_IFACE_SUPPORT,
-         "Prise en charge de l'interface de commandes réseau "
-         )
-MSG_HASH(
-         MENU_ENUM_LABEL_VALUE_SYSTEM_INFO_NETWORK_REMOTE_SUPPORT,
-         "Prise en charge de la manette en réseau "
-         )
-MSG_HASH(
-         MENU_ENUM_LABEL_VALUE_SYSTEM_INFO_OPENAL_SUPPORT,
-         "Prise en charge d'OpenAL "
-         )
-MSG_HASH(
-         MENU_ENUM_LABEL_VALUE_SYSTEM_INFO_OPENGLES_SUPPORT,
-         "Prise en charge d'OpenGL ES "
-         )
-MSG_HASH(
-         MENU_ENUM_LABEL_VALUE_SYSTEM_INFO_OPENGL_SUPPORT,
-         "Prise en charge d'OpenGL "
-         )
-MSG_HASH(
-         MENU_ENUM_LABEL_VALUE_SYSTEM_INFO_OPENSL_SUPPORT,
-         "Prise en charge d'OpenSL "
-         )
-MSG_HASH(
-         MENU_ENUM_LABEL_VALUE_SYSTEM_INFO_OPENVG_SUPPORT,
-         "Prise en charge d'OpenVG "
-         )
-MSG_HASH(
-         MENU_ENUM_LABEL_VALUE_SYSTEM_INFO_OSS_SUPPORT,
-         "Prise en charge d'OSS "
-         )
-MSG_HASH(
-         MENU_ENUM_LABEL_VALUE_SYSTEM_INFO_OVERLAY_SUPPORT,
-         "Prise en charge des surimpressions "
-         )
-MSG_HASH(
-         MENU_ENUM_LABEL_VALUE_SYSTEM_INFO_POWER_SOURCE,
-         "Alimentation "
-         )
-MSG_HASH(
-         MENU_ENUM_LABEL_VALUE_SYSTEM_INFO_POWER_SOURCE_CHARGED,
-         "Chargé"
-         )
-MSG_HASH(
-         MENU_ENUM_LABEL_VALUE_SYSTEM_INFO_POWER_SOURCE_CHARGING,
-         "En charge"
-         )
-MSG_HASH(
-         MENU_ENUM_LABEL_VALUE_SYSTEM_INFO_POWER_SOURCE_DISCHARGING,
-         "Non chargé"
-         )
-MSG_HASH(
-         MENU_ENUM_LABEL_VALUE_SYSTEM_INFO_POWER_SOURCE_NO_SOURCE,
-         "Non alimenté"
-         )
-MSG_HASH(
-         MENU_ENUM_LABEL_VALUE_SYSTEM_INFO_PULSEAUDIO_SUPPORT,
-         "Prise en charge de PulseAudio "
-         )
-MSG_HASH(
-         MENU_ENUM_LABEL_VALUE_SYSTEM_INFO_PYTHON_SUPPORT,
-         "Prise en charge de Python (scripts dans les shaders) "
-         )
-MSG_HASH(
-         MENU_ENUM_LABEL_VALUE_SYSTEM_INFO_RBMP_SUPPORT,
-         "Prise en charge du format BMP (RBMP) "
-         )
-MSG_HASH(
-         MENU_ENUM_LABEL_VALUE_SYSTEM_INFO_RETRORATING_LEVEL,
-         "Niveau de RetroClassification"
-         )
-MSG_HASH(
-         MENU_ENUM_LABEL_VALUE_SYSTEM_INFO_RJPEG_SUPPORT,
-         "Prise en charge du format JPEG (RJPEG) "
-         )
-MSG_HASH(
-         MENU_ENUM_LABEL_VALUE_SYSTEM_INFO_ROARAUDIO_SUPPORT,
-         "Prise en charge de RoarAudio "
-         )
-MSG_HASH(
-         MENU_ENUM_LABEL_VALUE_SYSTEM_INFO_RPNG_SUPPORT,
-         "Prise en charge du format PNG (RPNG) "
-         )
-MSG_HASH(
-         MENU_ENUM_LABEL_VALUE_SYSTEM_INFO_RSOUND_SUPPORT,
-         "Prise en charge de RSound "
-         )
-MSG_HASH(
-         MENU_ENUM_LABEL_VALUE_SYSTEM_INFO_RTGA_SUPPORT,
-         "Prise en charge du format TGA (RTGA) "
-         )
-MSG_HASH(
-         MENU_ENUM_LABEL_VALUE_SYSTEM_INFO_SDL2_SUPPORT,
-         "Prise en charge de SDL2 "
-         )
-MSG_HASH(
-         MENU_ENUM_LABEL_VALUE_SYSTEM_INFO_SDL_IMAGE_SUPPORT,
-         "Prise en charge de SDL image "
-         )
-MSG_HASH(
-         MENU_ENUM_LABEL_VALUE_SYSTEM_INFO_SDL_SUPPORT,
-         "Prise en charge de SDL1.2 "
-         )
-MSG_HASH(
-         MENU_ENUM_LABEL_VALUE_SYSTEM_INFO_SLANG_SUPPORT,
-         "Prise en charge de Slang "
-         )
-MSG_HASH(
-         MENU_ENUM_LABEL_VALUE_SYSTEM_INFO_THREADING_SUPPORT,
-         "Prise en charge de plusieurs fils d'exécution "
-         )
-MSG_HASH(
-         MENU_ENUM_LABEL_VALUE_SYSTEM_INFO_UDEV_SUPPORT,
-         "Prise en charge de Udev "
-         )
-MSG_HASH(
-         MENU_ENUM_LABEL_VALUE_SYSTEM_INFO_V4L2_SUPPORT,
-         "Prise en charge de Video4Linux2 "
-         )
-MSG_HASH(
-         MENU_ENUM_LABEL_VALUE_SYSTEM_INFO_VIDEO_CONTEXT_DRIVER,
-         "Pilote de contexte vidéo "
-         )
-MSG_HASH(
-         MENU_ENUM_LABEL_VALUE_SYSTEM_INFO_VULKAN_SUPPORT,
-         "Prise en charge de Vulkan "
-         )
-MSG_HASH(
-         MENU_ENUM_LABEL_VALUE_SYSTEM_INFO_METAL_SUPPORT,
-         "Prise en charge de Metal "
-         )
-MSG_HASH(
-         MENU_ENUM_LABEL_VALUE_SYSTEM_INFO_WAYLAND_SUPPORT,
-         "Prise en charge de Wayland "
-         )
-MSG_HASH(
-         MENU_ENUM_LABEL_VALUE_SYSTEM_INFO_X11_SUPPORT,
-         "Prise en charge de X11 "
-         )
-MSG_HASH(
-         MENU_ENUM_LABEL_VALUE_SYSTEM_INFO_XAUDIO2_SUPPORT,
-         "Prise en charge de XAudio2 "
-         )
-MSG_HASH(
-         MENU_ENUM_LABEL_VALUE_SYSTEM_INFO_XVIDEO_SUPPORT,
-         "Prise en charge de XVideo "
-         )
-MSG_HASH(
-         MENU_ENUM_LABEL_VALUE_SYSTEM_INFO_ZLIB_SUPPORT,
-         "Prise en charge de Zlib "
-         )
-MSG_HASH(
-         MENU_ENUM_LABEL_VALUE_TAKE_SCREENSHOT,
-         "Capturer l'écran"
-         )
-MSG_HASH(
-         MENU_ENUM_LABEL_VALUE_THREADED_DATA_RUNLOOP_ENABLE,
-         "Tâches sur plusieurs fils d'exécution"
-         )
-MSG_HASH(
-         MENU_ENUM_LABEL_VALUE_THUMBNAILS,
-         "Miniatures"
-         )
-MSG_HASH(
-         MENU_ENUM_LABEL_VALUE_THUMBNAILS_RGUI,
-         "Miniature du haut"
-         )
-MSG_HASH(
-         MENU_ENUM_LABEL_VALUE_LEFT_THUMBNAILS,
-         "Miniature de gauche"
-         )
-MSG_HASH(
-         MENU_ENUM_LABEL_VALUE_LEFT_THUMBNAILS_RGUI,
-         "Miniature du bas"
-         )
-MSG_HASH(
-         MENU_ENUM_LABEL_VALUE_LEFT_THUMBNAILS_OZONE,
-         "Miniature secondaire"
-         )
-MSG_HASH(
-         MENU_ENUM_LABEL_VALUE_XMB_VERTICAL_THUMBNAILS,
-         "Disposition des miniatures à la verticale"
-         )
-MSG_HASH(
-         MENU_ENUM_LABEL_VALUE_MENU_RGUI_INLINE_THUMBNAILS,
-         "Afficher les miniatures dans les listes de lecture"
-         )
-MSG_HASH(
-         MENU_ENUM_SUBLABEL_MENU_RGUI_INLINE_THUMBNAILS,
-         "Activer l'affichage des miniatures réduites intégrées lors de l'affichage des listes de lecture. Lorsque cette option est désactivée, la 'Miniature du haut' peut toujours être affichée en plein écran en appuyant sur RetroManette Y."
-         )
-MSG_HASH(
-         MENU_ENUM_LABEL_VALUE_MENU_RGUI_SWAP_THUMBNAILS,
-         "Échanger les miniatures"
-         )
-MSG_HASH(
-         MENU_ENUM_SUBLABEL_MENU_RGUI_SWAP_THUMBNAILS,
-         "Échange les positions à l'écran de 'Miniature du haut' et 'Miniature du bas'."
-         )
-MSG_HASH(
-         MENU_ENUM_LABEL_VALUE_MENU_RGUI_THUMBNAIL_DELAY,
-         "Retarder l'affichage de la miniature (ms)"
-         )
-MSG_HASH(
-         MENU_ENUM_SUBLABEL_MENU_RGUI_THUMBNAIL_DELAY,
-         "Applique un délai de temps entre la sélection d'une entrée de liste de lecture et le chargement de sa miniature associée. Régler sur une valeur d'au moins 256 ms permet la navigation rapide sans à-coups même sur les appareils les plus lents."
-         )
-MSG_HASH(
-         MENU_ENUM_LABEL_VALUE_MENU_RGUI_THUMBNAIL_DOWNSCALER,
-         "Méthode de réduction des miniatures"
-         )
-MSG_HASH(
-         MENU_ENUM_SUBLABEL_MENU_RGUI_THUMBNAIL_DOWNSCALER,
-         "Méthode de rééchantillonnage utilisée lors de la réduction de grandes miniatures pour les adapter à l'écran."
-         )
-MSG_HASH(
-         MENU_ENUM_LABEL_VALUE_RGUI_THUMB_SCALE_POINT,
-         "Au plus proche (Rapide)"
-         )
-MSG_HASH(
-         MENU_ENUM_LABEL_VALUE_RGUI_THUMB_SCALE_BILINEAR,
-         "Bilinéaire"
-         )
-MSG_HASH(
-         MENU_ENUM_LABEL_VALUE_RGUI_THUMB_SCALE_SINC,
-         "Sinc/Lanczos3 (Lent)"
-         )
-MSG_HASH(
-         MENU_ENUM_LABEL_VALUE_RGUI_UPSCALE_NONE,
-         "Aucune"
-         )
-MSG_HASH(
-         MENU_ENUM_LABEL_VALUE_RGUI_UPSCALE_AUTO,
-         "Auto"
-         )
-MSG_HASH(
-         MENU_ENUM_LABEL_VALUE_RGUI_UPSCALE_X2,
-         "x2"
-         )
-MSG_HASH(
-         MENU_ENUM_LABEL_VALUE_RGUI_UPSCALE_X3,
-         "x3"
-         )
-MSG_HASH(
-         MENU_ENUM_LABEL_VALUE_RGUI_UPSCALE_X4,
-         "x4"
-         )
-MSG_HASH(
-         MENU_ENUM_LABEL_VALUE_RGUI_UPSCALE_X5,
-         "x5"
-         )
-MSG_HASH(
-         MENU_ENUM_LABEL_VALUE_RGUI_UPSCALE_X6,
-         "x6"
-         )
-MSG_HASH(
-         MENU_ENUM_LABEL_VALUE_RGUI_UPSCALE_X7,
-         "x7"
-         )
-MSG_HASH(
-         MENU_ENUM_LABEL_VALUE_RGUI_UPSCALE_X8,
-         "x8"
-         )
-MSG_HASH(
-         MENU_ENUM_LABEL_VALUE_RGUI_UPSCALE_X9,
-         "x9"
-         )
-MSG_HASH(
-         MENU_ENUM_LABEL_VALUE_RGUI_ASPECT_RATIO_4_3,
-         "4:3"
-         )
-MSG_HASH(
-         MENU_ENUM_LABEL_VALUE_RGUI_ASPECT_RATIO_16_9,
-         "16:9"
-         )
-MSG_HASH(
-         MENU_ENUM_LABEL_VALUE_RGUI_ASPECT_RATIO_16_9_CENTRE,
-         "16:9 (Centré)"
-         )
-MSG_HASH(
-         MENU_ENUM_LABEL_VALUE_RGUI_ASPECT_RATIO_16_10,
-         "16:10"
-         )
-MSG_HASH(
-         MENU_ENUM_LABEL_VALUE_RGUI_ASPECT_RATIO_16_10_CENTRE,
-         "16:10 (Centré)"
-         )
-MSG_HASH(
-         MENU_ENUM_LABEL_VALUE_RGUI_ASPECT_RATIO_LOCK_NONE,
-         "Désactivé"
-         )
-MSG_HASH(
-         MENU_ENUM_LABEL_VALUE_RGUI_ASPECT_RATIO_LOCK_FIT_SCREEN,
-         "Adapter à l'écran"
-         )
-MSG_HASH(
-         MENU_ENUM_LABEL_VALUE_RGUI_ASPECT_RATIO_LOCK_INTEGER,
-         "Échelle à l'entier"
-         )
-MSG_HASH(
-         MENU_ENUM_LABEL_VALUE_THUMBNAILS_DIRECTORY,
-         "Miniatures"
-         )
-MSG_HASH(
-         MENU_ENUM_LABEL_VALUE_THUMBNAILS_UPDATER_LIST,
-         "Mise à jour des miniatures"
-         )
-MSG_HASH(
-         MENU_ENUM_LABEL_VALUE_THUMBNAIL_MODE_BOXARTS,
-         "Jaquettes"
-         )
-MSG_HASH(
-         MENU_ENUM_LABEL_VALUE_THUMBNAIL_MODE_SCREENSHOTS,
-         "Captures d'écran"
-         )
-MSG_HASH(
-         MENU_ENUM_LABEL_VALUE_THUMBNAIL_MODE_TITLE_SCREENS,
-         "Écrans titres"
-         )
-MSG_HASH(
-         MENU_ENUM_LABEL_VALUE_TIMEDATE_ENABLE,
-         "Afficher la date/l'heure"
-         )
-MSG_HASH(
-         MENU_ENUM_LABEL_VALUE_TIMEDATE_STYLE,
-         "Style de la date/de l'heure"
-         )
-MSG_HASH(
-         MENU_ENUM_SUBLABEL_TIMEDATE_STYLE,
-         "Change le style dans lequel la date et/ou l'heure actuelle sont affichées dans le menu."
-         )
-MSG_HASH(
-         MENU_ENUM_LABEL_VALUE_TIMEDATE_STYLE_YMD_HMS,
-         "AAAA-MM-JJ HH:MM:SS"
-         )
-MSG_HASH(
-         MENU_ENUM_LABEL_VALUE_TIMEDATE_STYLE_YMD_HM,
-         "AAAA-MM-JJ HH:MM"
-         )
-MSG_HASH(
-         MENU_ENUM_LABEL_VALUE_TIMEDATE_STYLE_MDYYYY,
-         "MM-JJ-AAAA HH:MM"
-         )
-MSG_HASH(
-         MENU_ENUM_LABEL_VALUE_TIMEDATE_STYLE_HMS,
-         "HH:MM:SS"
-         )
-MSG_HASH(
-         MENU_ENUM_LABEL_VALUE_TIMEDATE_STYLE_HM,
-         "HH:MM"
-         )
-MSG_HASH(
-         MENU_ENUM_LABEL_VALUE_TIMEDATE_STYLE_DM_HM,
-         "JJ/MM HH:MM"
-         )
-MSG_HASH(
-         MENU_ENUM_LABEL_VALUE_TIMEDATE_STYLE_MD_HM,
-         "MM/JJ HH:MM"
-         )
-MSG_HASH(
-         MENU_ENUM_LABEL_VALUE_TIMEDATE_STYLE_AM_PM,
-         "HH:MM:SS (AM/PM)"
-         )
-MSG_HASH(
-         MENU_ENUM_LABEL_VALUE_MENU_TICKER_TYPE,
-         "Animation du défilement de texte"
-         )
-MSG_HASH(
-         MENU_ENUM_SUBLABEL_MENU_TICKER_TYPE,
-         "Selectionner la méthode de défilement horizontal utilisée pour l'affichage de longues chaînes de texte dans le menu."
-         )
-MSG_HASH(
-         MENU_ENUM_LABEL_VALUE_MENU_TICKER_TYPE_BOUNCE,
-         "Faire rebondir de gauche à droite"
-         )
-MSG_HASH(
-         MENU_ENUM_LABEL_VALUE_MENU_TICKER_TYPE_LOOP,
-         "Faire défiler vers la gauche"
-         )
-MSG_HASH(
-         MENU_ENUM_LABEL_VALUE_MENU_TICKER_SPEED,
-         "Vitesse du défilement de texte"
-         )
-MSG_HASH(
-         MENU_ENUM_SUBLABEL_MENU_TICKER_SPEED,
-         "Vitesse de l'animation lors de l'affichage de longues chaînes de texte dans le menu."
-         )
-MSG_HASH(
-         MENU_ENUM_LABEL_VALUE_RGUI_MENU_COLOR_THEME,
-         "Thème de couleur du menu"
-         )
-MSG_HASH(
-         MENU_ENUM_SUBLABEL_RGUI_MENU_COLOR_THEME,
-         "Selectionner un thème de couleur différent. Choisir 'Personnalisé' permet l'utilisation de fichiers de préréglages de thème du menu."
-         )
-MSG_HASH(
-         MENU_ENUM_LABEL_VALUE_RGUI_MENU_THEME_PRESET,
-         "Préréglages de thème du menu personnalisés"
-         )
-MSG_HASH(
-         MENU_ENUM_SUBLABEL_RGUI_MENU_THEME_PRESET,
-         "Selectionner un fichier de préréglages de thème du menu depuis le navigateur de fichiers."
-         )
-MSG_HASH(
-         MENU_ENUM_LABEL_VALUE_RGUI_MENU_COLOR_THEME_CUSTOM,
-         "Personnalisé"
-         )
-MSG_HASH(
-         MENU_ENUM_LABEL_VALUE_RGUI_MENU_COLOR_THEME_CLASSIC_RED,
-         "Rouge classique"
-         )
-MSG_HASH(
-         MENU_ENUM_LABEL_VALUE_RGUI_MENU_COLOR_THEME_CLASSIC_ORANGE,
-         "Orange classique"
-         )
-MSG_HASH(
-         MENU_ENUM_LABEL_VALUE_RGUI_MENU_COLOR_THEME_CLASSIC_YELLOW,
-         "Jaune classique"
-         )
-MSG_HASH(
-         MENU_ENUM_LABEL_VALUE_RGUI_MENU_COLOR_THEME_CLASSIC_GREEN,
-         "Vert classique"
-         )
-MSG_HASH(
-         MENU_ENUM_LABEL_VALUE_RGUI_MENU_COLOR_THEME_CLASSIC_BLUE,
-         "Bleu classique"
-         )
-MSG_HASH(
-         MENU_ENUM_LABEL_VALUE_RGUI_MENU_COLOR_THEME_CLASSIC_VIOLET,
-         "Violet classique"
-         )
-MSG_HASH(
-         MENU_ENUM_LABEL_VALUE_RGUI_MENU_COLOR_THEME_CLASSIC_GREY,
-         "Gris classique"
-         )
-MSG_HASH(
-         MENU_ENUM_LABEL_VALUE_RGUI_MENU_COLOR_THEME_LEGACY_RED,
-         "Rouge hérité"
-         )
-MSG_HASH(
-         MENU_ENUM_LABEL_VALUE_RGUI_MENU_COLOR_THEME_DARK_PURPLE,
-         "Violet sombre"
-         )
-MSG_HASH(
-         MENU_ENUM_LABEL_VALUE_RGUI_MENU_COLOR_THEME_MIDNIGHT_BLUE,
-         "Bleu nuit"
-         )
-MSG_HASH(
-         MENU_ENUM_LABEL_VALUE_RGUI_MENU_COLOR_THEME_GOLDEN,
-         "Doré"
-         )
-MSG_HASH(
-         MENU_ENUM_LABEL_VALUE_RGUI_MENU_COLOR_THEME_ELECTRIC_BLUE,
-         "Bleu électrique"
-         )
-MSG_HASH(
-         MENU_ENUM_LABEL_VALUE_RGUI_MENU_COLOR_THEME_APPLE_GREEN,
-         "Vert pomme"
-         )
-MSG_HASH(
-         MENU_ENUM_LABEL_VALUE_RGUI_MENU_COLOR_THEME_VOLCANIC_RED,
-         "Rouge volcanique"
-         )
-MSG_HASH(
-         MENU_ENUM_LABEL_VALUE_RGUI_MENU_COLOR_THEME_LAGOON,
-         "Lagon"
-         )
-MSG_HASH(
-         MENU_ENUM_LABEL_VALUE_RGUI_MENU_COLOR_THEME_BROGRAMMER,
-         "Brogrammeur"
-         )
-MSG_HASH(
-         MENU_ENUM_LABEL_VALUE_RGUI_MENU_COLOR_THEME_DRACULA,
-         "Dracula"
-         )
-MSG_HASH(
-         MENU_ENUM_LABEL_VALUE_RGUI_MENU_COLOR_THEME_FAIRYFLOSS,
-         "Soie de fée"
-         )
-MSG_HASH(
-         MENU_ENUM_LABEL_VALUE_RGUI_MENU_COLOR_THEME_FLATUI,
-         "Minimaliste"
-         )
-MSG_HASH(
-         MENU_ENUM_LABEL_VALUE_RGUI_MENU_COLOR_THEME_GRUVBOX_DARK,
-         "Gruvbox sombre"
-         )
-MSG_HASH(
-         MENU_ENUM_LABEL_VALUE_RGUI_MENU_COLOR_THEME_GRUVBOX_LIGHT,
-         "Gruvbox claire"
-         )
-MSG_HASH(
-         MENU_ENUM_LABEL_VALUE_RGUI_MENU_COLOR_THEME_HACKING_THE_KERNEL,
-         "Pirater le kernel"
-         )
-MSG_HASH(
-         MENU_ENUM_LABEL_VALUE_RGUI_MENU_COLOR_THEME_NORD,
-         "Nord"
-         )
-MSG_HASH(
-         MENU_ENUM_LABEL_VALUE_RGUI_MENU_COLOR_THEME_NOVA,
-         "Nova"
-         )
-MSG_HASH(
-         MENU_ENUM_LABEL_VALUE_RGUI_MENU_COLOR_THEME_ONE_DARK,
-         "Un sombre"
-         )
-MSG_HASH(
-         MENU_ENUM_LABEL_VALUE_RGUI_MENU_COLOR_THEME_PALENIGHT,
-         "Nuitpâle"
-         )
-MSG_HASH(
-         MENU_ENUM_LABEL_VALUE_RGUI_MENU_COLOR_THEME_SOLARIZED_DARK,
-         "Solarisé sombre"
-         )
-MSG_HASH(
-         MENU_ENUM_LABEL_VALUE_RGUI_MENU_COLOR_THEME_SOLARIZED_LIGHT,
-         "Solarisé clair"
-         )
-MSG_HASH(
-         MENU_ENUM_LABEL_VALUE_RGUI_MENU_COLOR_THEME_TANGO_DARK,
-         "Tango sombre"
-         )
-MSG_HASH(
-         MENU_ENUM_LABEL_VALUE_RGUI_MENU_COLOR_THEME_TANGO_LIGHT,
-         "Tango clair"
-         )
-MSG_HASH(
-         MENU_ENUM_LABEL_VALUE_RGUI_MENU_COLOR_THEME_ZENBURN,
-         "Brûlurezen"
-         )
-MSG_HASH(
-         MENU_ENUM_LABEL_VALUE_RGUI_MENU_COLOR_THEME_ANTI_ZENBURN,
-         "Anti-brûlurezen"
-         )
-MSG_HASH(
-         MENU_ENUM_LABEL_VALUE_TRUE,
-         "Vrai"
-         )
-MSG_HASH(
-         MENU_ENUM_LABEL_VALUE_UI_COMPANION_ENABLE,
-         "Compagnon d'interface utilisateur"
-         )
-MSG_HASH(
-         MENU_ENUM_LABEL_VALUE_UI_COMPANION_START_ON_BOOT,
-         "Lancer le compagnon d'interface au démarrage"
-         )
-MSG_HASH(
-         MENU_ENUM_LABEL_VALUE_UI_COMPANION_TOGGLE,
-         "Afficher le menu de bureau au démarrage"
-         )
-MSG_HASH(
-         MENU_ENUM_LABEL_VALUE_DESKTOP_MENU_ENABLE,
-         "Menu de bureau (redémarrer)"
-         )
-MSG_HASH(
-         MENU_ENUM_LABEL_VALUE_UI_MENUBAR_ENABLE,
-         "Barre de menu"
-         )
-MSG_HASH(
-         MENU_ENUM_LABEL_VALUE_UNABLE_TO_READ_COMPRESSED_FILE,
-         "Impossible de lire l'archive."
-         )
-MSG_HASH(
-         MENU_ENUM_LABEL_VALUE_UNDO_LOAD_STATE,
-         "Annuler le chargement de sauvegarde instantanée"
-         )
-MSG_HASH(
-         MENU_ENUM_LABEL_VALUE_UNDO_SAVE_STATE,
-         "Annuler la sauvegarde instantanée"
-         )
-MSG_HASH(
-         MENU_ENUM_LABEL_VALUE_UNKNOWN,
-         "Inconnu"
-         )
-MSG_HASH(
-         MENU_ENUM_LABEL_VALUE_UPDATER_SETTINGS,
-         "Mise à jour"
-         )
-MSG_HASH(
-         MENU_ENUM_LABEL_VALUE_UPDATE_ASSETS,
-         "Mettre à jour les assets"
-         )
-MSG_HASH(
-         MENU_ENUM_LABEL_VALUE_UPDATE_AUTOCONFIG_PROFILES,
-         "Mettre à jour les profils de manettes"
-         )
-MSG_HASH(
-         MENU_ENUM_LABEL_VALUE_UPDATE_CG_SHADERS,
-         "Mettre à jour les shaders CG"
-         )
-MSG_HASH(
-         MENU_ENUM_LABEL_VALUE_UPDATE_CHEATS,
-         "Mettre à jour les cheats"
-         )
-MSG_HASH(
-         MENU_ENUM_LABEL_VALUE_UPDATE_CORE_INFO_FILES,
-         "Mettre à jour les fichiers d'information de cœurs"
-         )
-MSG_HASH(
-         MENU_ENUM_LABEL_VALUE_UPDATE_DATABASES,
-         "Mettre à jour les bases de données"
-         )
-MSG_HASH(
-         MENU_ENUM_LABEL_VALUE_UPDATE_GLSL_SHADERS,
-         "Mettre à jour les shaders GLSL"
-         )
-MSG_HASH(
-         MENU_ENUM_LABEL_VALUE_UPDATE_LAKKA,
-         "Mettre à jour Lakka"
-         )
-MSG_HASH(
-         MENU_ENUM_LABEL_VALUE_UPDATE_OVERLAYS,
-         "Mettre à jour les surimpressions"
-         )
-MSG_HASH(
-         MENU_ENUM_LABEL_VALUE_UPDATE_SLANG_SHADERS,
-         "Mettre à jour les shaders Slang"
-         )
-MSG_HASH(
-         MENU_ENUM_LABEL_VALUE_USER,
-         "Utilisateur"
-         )
-MSG_HASH(
-         MENU_ENUM_LABEL_VALUE_KEYBOARD,
-         "Clavier"
-         )
-MSG_HASH(
-         MENU_ENUM_LABEL_VALUE_USER_INTERFACE_SETTINGS,
-         "Interface utilisateur"
-         )
-MSG_HASH(
-         MENU_ENUM_LABEL_VALUE_USER_LANGUAGE,
-         "Langue"
-         )
-MSG_HASH(
-         MENU_ENUM_LABEL_VALUE_USER_SETTINGS,
-         "Utilisateur"
-         )
-MSG_HASH(
-         MENU_ENUM_LABEL_VALUE_USE_BUILTIN_IMAGE_VIEWER,
-         "Utiliser le lecteur d'image intégré"
-         )
-MSG_HASH(
-         MENU_ENUM_LABEL_VALUE_USE_BUILTIN_PLAYER,
-         "Utiliser le lecteur média intégré"
-         )
-MSG_HASH(
-         MENU_ENUM_LABEL_VALUE_USE_THIS_DIRECTORY,
-         "<Utiliser ce dossier>"
-         )
-MSG_HASH(
-         MENU_ENUM_LABEL_VALUE_VIDEO_ALLOW_ROTATE,
-         "Autoriser la rotation"
-         )
-MSG_HASH(
-         MENU_ENUM_LABEL_VALUE_VIDEO_ASPECT_RATIO,
-         "Configurer le rapport d'aspect"
-         )
-MSG_HASH(
-         MENU_ENUM_LABEL_VALUE_VIDEO_ASPECT_RATIO_AUTO,
-         "Rapport d'aspect automatique"
-         )
-MSG_HASH(
-         MENU_ENUM_LABEL_VALUE_VIDEO_ASPECT_RATIO_INDEX,
-         "Rapport d'aspect"
-         )
-MSG_HASH(
-         MENU_ENUM_LABEL_VALUE_VIDEO_BLACK_FRAME_INSERTION,
-         "Insertion d'images noires"
-         )
-MSG_HASH(
-         MENU_ENUM_LABEL_VALUE_VIDEO_CROP_OVERSCAN,
-         "Recadrer le surbalayage (Recharger)"
-         )
-MSG_HASH(
-         MENU_ENUM_LABEL_VALUE_VIDEO_DISABLE_COMPOSITION,
-         "Désactiver la composition de bureau"
-         )
-#if defined(_3DS)
-MSG_HASH(
-         MENU_ENUM_LABEL_VALUE_VIDEO_3DS_LCD_BOTTOM,
-         "Écran inférieur 3DS"
-         )
-MSG_HASH(
-         MENU_ENUM_SUBLABEL_VIDEO_3DS_LCD_BOTTOM,
-         "Permet l'affichage d'informations d'état sur l'écran inférieur. Désactiver pour augmenter la durée de vie de la batterie et améliorer les performances."
-         )
-MSG_HASH(
-         MENU_ENUM_LABEL_VALUE_VIDEO_3DS_DISPLAY_MODE,
-         "Mode d'affichage 3DS"
-         )
-MSG_HASH(
-         MENU_ENUM_SUBLABEL_VIDEO_3DS_DISPLAY_MODE,
-         "Sélectionne le mode d'affichage entre les modes 2D et 3D. En mode '3D', les pixels sont carrés et un effet de profondeur est appliqué lors de l'affichage du menu rapide. Le mode '2D' offre la meilleure performance."
-         )
-MSG_HASH(
-         MENU_ENUM_LABEL_VALUE_CTR_VIDEO_MODE_3D,
-         "3D"
-         )
-MSG_HASH(
-         MENU_ENUM_LABEL_VALUE_CTR_VIDEO_MODE_2D,
-         "2D"
-         )
-MSG_HASH(
-         MENU_ENUM_LABEL_VALUE_CTR_VIDEO_MODE_2D_400x240,
-         "2D (Effet grille de pixels)"
-         )
-MSG_HASH(
-         MENU_ENUM_LABEL_VALUE_CTR_VIDEO_MODE_2D_800x240,
-         "2D (Haute résolution)"
-         )
-#endif
-MSG_HASH(
-         MENU_ENUM_LABEL_VALUE_VIDEO_DRIVER,
-         "Vidéo"
-         )
-MSG_HASH(
-         MENU_ENUM_LABEL_VALUE_VIDEO_FILTER,
-         "Filtre vidéo"
-         )
-MSG_HASH(
-         MENU_ENUM_LABEL_VALUE_VIDEO_FILTER_DIR,
-         "Filtres vidéo"
-         )
-MSG_HASH(
-         MENU_ENUM_LABEL_VALUE_VIDEO_FILTER_FLICKER,
-         "Filtre anti-scintillement"
-         )
-MSG_HASH(
-         MENU_ENUM_LABEL_VALUE_VIDEO_FONT_ENABLE,
-         "Notifications à l'écran"
-         )
-MSG_HASH(
-         MENU_ENUM_LABEL_VALUE_VIDEO_FONT_PATH,
-         "Police des notifications"
-         )
-MSG_HASH(
-         MENU_ENUM_LABEL_VALUE_VIDEO_FONT_SIZE,
-         "Taille des notifications"
-         )
-MSG_HASH(
-         MENU_ENUM_LABEL_VALUE_VIDEO_FORCE_ASPECT,
-         "Forcer le rapport d'aspect"
-         )
-MSG_HASH(
-         MENU_ENUM_LABEL_VALUE_VIDEO_FORCE_SRGB_DISABLE,
-         "Forcer la désactivation du mode sRGB FBO"
-         )
-MSG_HASH(
-         MENU_ENUM_LABEL_VALUE_VIDEO_FRAME_DELAY,
-         "Retarder les images"
-         )
-MSG_HASH(
-         MENU_ENUM_LABEL_VALUE_VIDEO_FULLSCREEN,
-         "Démarrer en mode plein écran"
-         )
-MSG_HASH(
-         MENU_ENUM_LABEL_VALUE_VIDEO_GAMMA,
-         "Gamma vidéo"
-         )
-MSG_HASH(
-         MENU_ENUM_LABEL_VALUE_VIDEO_GPU_RECORD,
-         "Utiliser le processeur graphique pour l'enregistrement"
-         )
-MSG_HASH(
-         MENU_ENUM_LABEL_VALUE_VIDEO_GPU_SCREENSHOT,
-         "Captures d'écran par le processeur graphique"
-         )
-MSG_HASH(
-         MENU_ENUM_LABEL_VALUE_VIDEO_HARD_SYNC,
-         "Synchronisation matérielle du processeur graphique"
-         )
-MSG_HASH(
-         MENU_ENUM_LABEL_VALUE_VIDEO_HARD_SYNC_FRAMES,
-         "Images de synchronisation matérielle du processeur graphique"
-         )
-MSG_HASH(
-         MENU_ENUM_LABEL_VALUE_VIDEO_MAX_SWAPCHAIN_IMAGES,
-         "Nombre d'images max en mémoire tampon"
-         )
-MSG_HASH(
-         MENU_ENUM_LABEL_VALUE_VIDEO_MESSAGE_POS_X,
-         "Position X des notifications"
-         )
-MSG_HASH(
-         MENU_ENUM_LABEL_VALUE_VIDEO_MESSAGE_POS_Y,
-         "Position Y des notifications"
-         )
-MSG_HASH(
-         MENU_ENUM_LABEL_VALUE_VIDEO_MONITOR_INDEX,
-         "Numéro du moniteur"
-         )
-MSG_HASH(
-         MENU_ENUM_LABEL_VALUE_VIDEO_POST_FILTER_RECORD,
-         "Utiliser les filtres vidéo lors de l'enregistrement"
-         )
-MSG_HASH(
-         MENU_ENUM_LABEL_VALUE_VIDEO_REFRESH_RATE,
-         "Fréquence de rafraîchissement vertical"
-         )
-MSG_HASH(
-         MENU_ENUM_LABEL_VALUE_VIDEO_REFRESH_RATE_AUTO,
-         "Fréquence estimée de l'écran"
-         )
-MSG_HASH(
-         MENU_ENUM_LABEL_VALUE_VIDEO_REFRESH_RATE_POLLED,
-         "Définir la fréquence de rafraîchissement détectée par l'écran"
-         )
-MSG_HASH(
-         MENU_ENUM_LABEL_VALUE_VIDEO_ROTATION,
-         "Rotation vidéo"
-         )
-MSG_HASH(
-         MENU_ENUM_LABEL_VALUE_SCREEN_ORIENTATION,
-         "Orientation de l'écran"
-         )
-MSG_HASH(
-         MENU_ENUM_LABEL_VALUE_VIDEO_SCALE,
-         "Échelle en mode fenêtré"
-         )
-MSG_HASH(
-         MENU_ENUM_LABEL_VALUE_VIDEO_RECORD_THREADS,
-         "Fils d'exécution de l'enregistrement"
-         )
-MSG_HASH(
-         MENU_ENUM_LABEL_VALUE_VIDEO_SCALE_INTEGER,
-         "Échelle à l'entier"
-         )
-MSG_HASH(
-         MENU_ENUM_LABEL_VALUE_VIDEO_SETTINGS,
-         "Vidéo"
-         )
-MSG_HASH(
-         MENU_ENUM_LABEL_VALUE_VIDEO_SHADER_DIR,
-         "Shaders vidéo"
-         )
-MSG_HASH(
-         MENU_ENUM_LABEL_VALUE_VIDEO_SHADER_NUM_PASSES,
-         "Passages de shaders"
-         )
-MSG_HASH(
-         MENU_ENUM_LABEL_VALUE_VIDEO_SHADER_PARAMETERS,
-         "Paramètres des shaders"
-         )
-MSG_HASH(
-         MENU_ENUM_LABEL_VALUE_VIDEO_SHADER_PRESET,
-         "Charger des préréglages de shaders"
-         )
-MSG_HASH(
-         MENU_ENUM_LABEL_VALUE_VIDEO_SHADER_PRESET_SAVE_AS,
-         "Enregistrer les préréglages de shaders sous"
-         )
-MSG_HASH(
-         MENU_ENUM_LABEL_VALUE_VIDEO_SHADER_PRESET_SAVE_CORE,
-         "Sauvegarder les préréglages pour le cœur"
-         )
-MSG_HASH(
-         MENU_ENUM_LABEL_VALUE_VIDEO_SHADER_PRESET_SAVE_PARENT,
-         "Sauvegarder les préréglages pour le contenu"
-         )
-MSG_HASH(
-         MENU_ENUM_LABEL_VALUE_VIDEO_SHADER_PRESET_SAVE_GAME,
-         "Sauvegarder les préréglages pour le jeu"
-         )
-MSG_HASH(
-         MENU_ENUM_LABEL_VALUE_VIDEO_SHARED_CONTEXT,
-         "Contexte matériel partagé"
-         )
-MSG_HASH(
-         MENU_ENUM_LABEL_VALUE_VIDEO_SMOOTH,
-         "Filtre bilinéaire"
-         )
-MSG_HASH(
-         MENU_ENUM_LABEL_VALUE_VIDEO_SOFT_FILTER,
-         "Filtre logiciel"
-         )
-MSG_HASH(
-         MENU_ENUM_LABEL_VALUE_VIDEO_SWAP_INTERVAL,
-         "Intervalle d'échange pour la synchronisation verticale (V-Sync)"
-         )
-MSG_HASH(
-         MENU_ENUM_LABEL_VALUE_VIDEO_TAB,
-         "Vidéo"
-         )
-MSG_HASH(
-         MENU_ENUM_LABEL_VALUE_VIDEO_THREADED,
-         "Vidéo sur plusieurs fils d'exécution"
-         )
-MSG_HASH(
-         MENU_ENUM_LABEL_VALUE_VIDEO_VFILTER,
-         "Élimination des scintillements"
-         )
-MSG_HASH(
-         MENU_ENUM_LABEL_VALUE_VIDEO_VIEWPORT_CUSTOM_HEIGHT,
-         "Hauteur de l'affichage (Rapport d'aspect personnalisé)"
-         )
-MSG_HASH(
-         MENU_ENUM_LABEL_VALUE_VIDEO_VIEWPORT_CUSTOM_WIDTH,
-         "Largeur de l'affichage (Rapport d'aspect personnalisé)"
-         )
-MSG_HASH(
-         MENU_ENUM_LABEL_VALUE_VIDEO_VIEWPORT_CUSTOM_X,
-         "Position X de l'affichage (Rapport d'aspect personnalisé)"
-         )
-MSG_HASH(
-         MENU_ENUM_LABEL_VALUE_VIDEO_VIEWPORT_CUSTOM_Y,
-         "Position Y de l'affichage (Rapport d'aspect personnalisé)"
-         )
-MSG_HASH(
-         MENU_ENUM_LABEL_VALUE_VIDEO_VI_WIDTH,
-         "Définir la largeur d'écran de VI"
-         )
-MSG_HASH(
-         MENU_ENUM_LABEL_VALUE_VIDEO_VSYNC,
-         "Synchronisation verticale (V-Sync)"
-         )
-MSG_HASH(
-         MENU_ENUM_LABEL_VALUE_VIDEO_WINDOWED_FULLSCREEN,
-         "Mode plein écran fenêtré"
-         )
-MSG_HASH(
-         MENU_ENUM_LABEL_VALUE_VIDEO_WINDOW_WIDTH,
-         "Largeur de fenêtre"
-         )
-MSG_HASH(
-         MENU_ENUM_LABEL_VALUE_VIDEO_WINDOW_HEIGHT,
-         "Hauteur de fenêtre"
-         )
-MSG_HASH(
-         MENU_ENUM_LABEL_VALUE_VIDEO_FULLSCREEN_X,
-         "Largeur en plein écran"
-         )
-MSG_HASH(
-         MENU_ENUM_LABEL_VALUE_VIDEO_FULLSCREEN_Y,
-         "Hauteur en plein écran"
-         )
-MSG_HASH(
-         MENU_ENUM_LABEL_VALUE_WIFI_DRIVER,
-         "Wi-Fi"
-         )
-MSG_HASH(
-         MENU_ENUM_LABEL_VALUE_WIFI_SETTINGS,
-         "Wi-Fi"
-         )
-MSG_HASH(
-         MENU_ENUM_LABEL_VALUE_XMB_ALPHA_FACTOR,
-         "Opacité du menu"
-         )
-MSG_HASH(
-         MENU_ENUM_LABEL_VALUE_MENU_FONT_COLOR_RED,
-         "Police du menu de couleur rouge"
-         )
-MSG_HASH(
-         MENU_ENUM_LABEL_VALUE_MENU_FONT_COLOR_GREEN,
-         "Police du menu de couleur verte"
-         )
-MSG_HASH(
-         MENU_ENUM_LABEL_VALUE_MENU_FONT_COLOR_BLUE,
-         "Police du menu de couleur bleue"
-         )
-MSG_HASH(
-         MENU_ENUM_LABEL_VALUE_XMB_FONT,
-         "Police du menu"
-         )
-MSG_HASH(
-         MENU_ENUM_LABEL_VALUE_XMB_ICON_THEME_CUSTOM,
-         "Personnalisé"
-         )
-MSG_HASH(
-         MENU_ENUM_LABEL_VALUE_XMB_ICON_THEME_FLATUI,
-         "Minimaliste"
-         )
-MSG_HASH(
-         MENU_ENUM_LABEL_VALUE_XMB_ICON_THEME_MONOCHROME,
-         "Monochrome"
-         )
-MSG_HASH(
-         MENU_ENUM_LABEL_VALUE_XMB_ICON_THEME_MONOCHROME_INVERTED,
-         "Monochrome inversé"
-         )
-MSG_HASH(
-         MENU_ENUM_LABEL_VALUE_XMB_ICON_THEME_SYSTEMATIC,
-         "Systématique"
-         )
-MSG_HASH(
-         MENU_ENUM_LABEL_VALUE_XMB_ICON_THEME_NEOACTIVE,
-         "NéoActif"
-         )
-MSG_HASH(
-         MENU_ENUM_LABEL_VALUE_XMB_ICON_THEME_PIXEL,
-         "Pixel"
-         )
-MSG_HASH(
-         MENU_ENUM_LABEL_VALUE_XMB_ICON_THEME_RETROACTIVE,
-         "RétroActif"
-         )
-MSG_HASH(
-         MENU_ENUM_LABEL_VALUE_XMB_ICON_THEME_RETROSYSTEM,
-         "Rétrosystème"
-         )
-MSG_HASH(
-         MENU_ENUM_LABEL_VALUE_XMB_ICON_THEME_DOTART,
-         "Pixel art"
-         )
-MSG_HASH(
-         MENU_ENUM_LABEL_VALUE_XMB_ICON_THEME_AUTOMATIC,
-         "Automatique"
-         )
-MSG_HASH(
-         MENU_ENUM_LABEL_VALUE_XMB_ICON_THEME_AUTOMATIC_INVERTED,
-         "Automatique inversé"
-         )
-MSG_HASH(
-         MENU_ENUM_LABEL_VALUE_XMB_MENU_COLOR_THEME,
-         "Thème de couleur du menu"
-         )
-MSG_HASH(
-         MENU_ENUM_LABEL_VALUE_XMB_MENU_COLOR_THEME_APPLE_GREEN,
-         "Vert pomme"
-         )
-MSG_HASH(
-         MENU_ENUM_LABEL_VALUE_XMB_MENU_COLOR_THEME_DARK,
-         "Sombre"
-         )
-MSG_HASH(
-         MENU_ENUM_LABEL_VALUE_XMB_MENU_COLOR_THEME_LIGHT,
-         "Clair"
-         )
-MSG_HASH(
-         MENU_ENUM_LABEL_VALUE_XMB_MENU_COLOR_THEME_MORNING_BLUE,
-         "Bleu du matin"
-         )
-MSG_HASH(
-         MENU_ENUM_LABEL_VALUE_XMB_MENU_COLOR_THEME_DARK_PURPLE,
-         "Violet sombre"
-         )
-MSG_HASH(
-         MENU_ENUM_LABEL_VALUE_XMB_MENU_COLOR_THEME_ELECTRIC_BLUE,
-         "Bleu électrique"
-         )
-MSG_HASH(
-         MENU_ENUM_LABEL_VALUE_XMB_MENU_COLOR_THEME_GOLDEN,
-         "Doré"
-         )
-MSG_HASH(
-         MENU_ENUM_LABEL_VALUE_XMB_MENU_COLOR_THEME_LEGACY_RED,
-         "Rouge hérité"
-         )
-MSG_HASH(
-         MENU_ENUM_LABEL_VALUE_XMB_MENU_COLOR_THEME_MIDNIGHT_BLUE,
-         "Bleu nuit"
-         )
-MSG_HASH(
-         MENU_ENUM_LABEL_VALUE_XMB_MENU_COLOR_THEME_PLAIN,
-         "Ordinaire"
-         )
-MSG_HASH(
-         MENU_ENUM_LABEL_VALUE_XMB_MENU_COLOR_THEME_UNDERSEA,
-         "Sous-marin"
-         )
-MSG_HASH(
-         MENU_ENUM_LABEL_VALUE_XMB_MENU_COLOR_THEME_VOLCANIC_RED,
-         "Rouge volcanique"
-         )
-MSG_HASH(
-         MENU_ENUM_LABEL_VALUE_XMB_RIBBON_ENABLE,
-         "Pipeline de shader du menu (fond animé)"
-         )
-MSG_HASH(
-         MENU_ENUM_LABEL_VALUE_XMB_SCALE_FACTOR,
-         "Facteur d'échelle du menu"
-         )
-MSG_HASH(
-         MENU_ENUM_LABEL_VALUE_XMB_SHADOWS_ENABLE,
-         "Ombres des icônes"
-         )
-MSG_HASH(
-         MENU_ENUM_LABEL_VALUE_CONTENT_SHOW_HISTORY,
-         "Afficher l'onglet Historique"
-         )
-MSG_HASH(
-         MENU_ENUM_LABEL_VALUE_CONTENT_SHOW_ADD,
-         "Afficher l'onglet Importer du contenu"
-         )
-MSG_HASH(
-         MENU_ENUM_LABEL_VALUE_CONTENT_SHOW_PLAYLISTS,
-         "Afficher les onglets Liste de lecture"
-         )
-MSG_HASH(
-         MENU_ENUM_LABEL_VALUE_CONTENT_SHOW_FAVORITES,
-         "Afficher l'onglet Favoris"
-         )
-MSG_HASH(
-         MENU_ENUM_LABEL_VALUE_CONTENT_SHOW_IMAGES,
-         "Afficher l'onglet Images"
-         )
-MSG_HASH(
-         MENU_ENUM_LABEL_VALUE_CONTENT_SHOW_MUSIC,
-         "Afficher l'onglet Musique"
-         )
-MSG_HASH(
-         MENU_ENUM_LABEL_VALUE_CONTENT_SHOW_SETTINGS,
-         "Afficher l'onglet Réglages"
-         )
-MSG_HASH(
-         MENU_ENUM_LABEL_VALUE_CONTENT_SHOW_VIDEO,
-         "Afficher l'onglet Vidéo"
-         )
-MSG_HASH(
-         MENU_ENUM_LABEL_VALUE_CONTENT_SHOW_NETPLAY,
-         "Afficher l'onglet Jeu en réseau"
-         )
-MSG_HASH(
-         MENU_ENUM_LABEL_VALUE_XMB_LAYOUT,
-         "Disposition du menu"
-         )
-MSG_HASH(
-         MENU_ENUM_LABEL_VALUE_XMB_THEME,
-         "Thème d'icônes du menu"
-         )
-MSG_HASH(
-         MENU_ENUM_LABEL_VALUE_YES,
-         "Oui"
-         )
-MSG_HASH(
-         MENU_ENUM_LABEL_VIDEO_SHADER_PRESET_TWO,
-         "Pré-réglage de shader"
-         )
-MSG_HASH(
-         MENU_ENUM_SUBLABEL_CHEEVOS_ENABLE,
-         "Rivalisez pour gagner des succès sur mesure dans des jeux rétro.\n"
-         "Pour plus d'informations, visitez http://retroachievements.org"
-         )
-MSG_HASH(
-         MENU_ENUM_SUBLABEL_CHEEVOS_TEST_UNOFFICIAL,
-         "Utiliser des succès non officiels et/ou fonctionnalités bêta à des fins de test."
-         )
-MSG_HASH(
-         MENU_ENUM_SUBLABEL_CHEEVOS_HARDCORE_MODE_ENABLE,
-         "Double le nombre de points gagnés.\n"
-         "Désactive les sauvegardes instantanées, les cheats, le rembobinage, la mise en pause et le ralenti pour tous les jeux.\n"
-         "Activer/désactiver ce paramètre lors de l'exécution redémarrera votre jeu."
-         )
-MSG_HASH(
-         MENU_ENUM_SUBLABEL_CHEEVOS_LEADERBOARDS_ENABLE,
-         "Classements spécifiques au jeu.\n"
-         "N'a aucun effet si le mode Hardcore est désactivé."
-         )
-MSG_HASH(
-         MENU_ENUM_SUBLABEL_CHEEVOS_BADGES_ENABLE,
-         "Affiche les badges dans la liste des succès."
-         )
-MSG_HASH(
-         MENU_ENUM_SUBLABEL_CHEEVOS_VERBOSE_ENABLE,
-         "Affiche plus d'informations dans les notifications."
-         )
-MSG_HASH(
-         MENU_ENUM_SUBLABEL_CHEEVOS_AUTO_SCREENSHOT,
-         "Prendre automatiquement une capture d'écran lorsqu'un succès est débloqué."
-         )
-MSG_HASH(
-         MENU_ENUM_SUBLABEL_DRIVER_SETTINGS,
-         "Modifier les pilotes utilisés par ce système."
-         )
-MSG_HASH(
-         MENU_ENUM_SUBLABEL_RETRO_ACHIEVEMENTS_SETTINGS,
-         "Modifier les réglages des succès."
-         )
-MSG_HASH(
-         MENU_ENUM_SUBLABEL_CORE_SETTINGS,
-         "Modifier les réglages du cœur."
-         )
-MSG_HASH(
-         MENU_ENUM_SUBLABEL_RECORDING_SETTINGS,
-         "Modifier les réglages d'enregistrement."
-         )
-MSG_HASH(
-         MENU_ENUM_SUBLABEL_ONSCREEN_DISPLAY_SETTINGS,
-         "Modifier les réglages de surimpression à l'écran, de surimpression de clavier, et de notifications à l'écran."
-         )
-MSG_HASH(
-         MENU_ENUM_SUBLABEL_FRAME_THROTTLE_SETTINGS,
-         "Modifier les réglages pour le rembobinage, l'avance rapide et le ralenti."
-         )
-MSG_HASH(
-         MENU_ENUM_SUBLABEL_SAVING_SETTINGS,
-         "Modifier les réglages de sauvegarde."
-         )
-MSG_HASH(
-         MENU_ENUM_SUBLABEL_LOGGING_SETTINGS,
-         "Modifier les réglages de journalisation."
-         )
-MSG_HASH(
-         MENU_ENUM_SUBLABEL_USER_INTERFACE_SETTINGS,
-         "Modifier les réglages de l'interface utilisateur."
-         )
-MSG_HASH(
-         MENU_ENUM_SUBLABEL_USER_SETTINGS,
-         "Modifier les réglages de compte, de pseudo et de langue."
-         )
-MSG_HASH(
-         MENU_ENUM_SUBLABEL_PRIVACY_SETTINGS,
-         "Modifier les réglages de confidentialité."
-         )
-MSG_HASH(
-         MENU_ENUM_SUBLABEL_MIDI_SETTINGS,
-         "Modifier les réglages MIDI."
-         )
-MSG_HASH(
-         MENU_ENUM_SUBLABEL_DIRECTORY_SETTINGS,
-         "Modifier les dossiers par défaut où les fichiers sont stockés."
-         )
-MSG_HASH(
-         MENU_ENUM_SUBLABEL_PLAYLIST_SETTINGS,
-         "Modifier les réglages de listes de lecture."
-         )
-MSG_HASH(
-         MENU_ENUM_SUBLABEL_NETWORK_SETTINGS,
-         "Configurer les réglages de serveur et de réseau."
-         )
-MSG_HASH(
-         MENU_ENUM_SUBLABEL_ADD_CONTENT_LIST,
-         "Analyser le contenu et l'ajouter à la base de données."
-         )
-MSG_HASH(
-         MENU_ENUM_SUBLABEL_AUDIO_SETTINGS,
-         "Modifier les réglages de sortie audio."
-         )
-MSG_HASH(
-         MENU_ENUM_SUBLABEL_BLUETOOTH_ENABLE,
-         "Détermine l'état de Bluetooth."
-         )
-MSG_HASH(
-         MENU_ENUM_SUBLABEL_CONFIG_SAVE_ON_EXIT,
-         "Enregistrer les modifications dans le fichier de configuration à la sortie."
-         )
-MSG_HASH(
-         MENU_ENUM_SUBLABEL_CONFIGURATION_SETTINGS,
-         "Modifier les réglages par défaut pour les fichiers de configuration."
-         )
-MSG_HASH(
-         MENU_ENUM_SUBLABEL_CONFIGURATIONS_LIST,
-         "Gérer et créer les fichiers de configuration."
-         )
-MSG_HASH(
-         MENU_ENUM_SUBLABEL_CPU_CORES,
-         "Nombre de cœurs dont dispose le processeur."
-         )
-MSG_HASH(
-         MENU_ENUM_SUBLABEL_FPS_SHOW,
-         "Affiche le nombre d'images/s à l'écran."
-         )
-MSG_HASH(
-         MENU_ENUM_SUBLABEL_FRAMECOUNT_SHOW,
-         "Affiche le compteur d'images actuel à l'écran."
-         )
-MSG_HASH(
-         MENU_ENUM_SUBLABEL_MEMORY_SHOW,
-         "Inclut l'utilisation actuelle/le total de la mémoire utilisée à l'écran avec les images/s et le nombre d'images."
-         )
-MSG_HASH(
-         MENU_ENUM_SUBLABEL_INPUT_HOTKEY_BINDS,
-         "Configurer les réglages de touches de raccourci."
-         )
-MSG_HASH(
-         MENU_ENUM_SUBLABEL_INPUT_MENU_ENUM_TOGGLE_GAMEPAD_COMBO,
-         "Combinaison de touches de la manette pour afficher/masquer le menu."
-         )
-MSG_HASH(
-         MENU_ENUM_SUBLABEL_INPUT_SETTINGS,
-         "Modifier les réglages de manettes, clavier et souris."
-         )
-MSG_HASH(
-         MENU_ENUM_SUBLABEL_INPUT_USER_BINDS,
-         "Configurer les touches pour cet utilisateur."
-         )
-MSG_HASH(
-         MENU_ENUM_SUBLABEL_LATENCY_SETTINGS,
-         "Modifier les réglages liés à la latence vidéo, audio et d'entrées."
-         )
-MSG_HASH(
-         MENU_ENUM_SUBLABEL_LOG_VERBOSITY,
-         "Journaliser les événements sur un terminal ou dans un fichier."
-         )
-MSG_HASH(
-         MENU_ENUM_SUBLABEL_NETPLAY,
-         "Rejoindre ou héberger une session de jeu en réseau."
-         )
-MSG_HASH(
-         MENU_ENUM_SUBLABEL_NETPLAY_LAN_SCAN_SETTINGS,
-         "Rechercher et se connecter à des hôtes de jeu en réseau sur le réseau local."
-         )
-MSG_HASH(
-         MENU_ENUM_SUBLABEL_INFORMATION_LIST_LIST,
-         "Affiche les informations du système."
-         )
-MSG_HASH(
-         MENU_ENUM_SUBLABEL_ONLINE_UPDATER,
-         "Télécharger des add-ons, des composants et du contenu pour RetroArch."
-         )
-MSG_HASH(
-         MENU_ENUM_SUBLABEL_SAMBA_ENABLE,
-         "Partager des dossiers réseau via le protocole SMB."
-         )
-MSG_HASH(
-         MENU_ENUM_SUBLABEL_SERVICES_SETTINGS,
-         "Gérer les services au niveau du système d'exploitation."
-         )
-MSG_HASH(
-         MENU_ENUM_SUBLABEL_SHOW_HIDDEN_FILES,
-         "Affiche les fichiers/dossiers cachés dans le navigateur de fichiers."
-         )
-MSG_HASH(
-         MENU_ENUM_SUBLABEL_SSH_ENABLE,
-         "Utiliser SSH pour accéder à la ligne de commande à distance."
-         )
-MSG_HASH(
-         MENU_ENUM_SUBLABEL_SUSPEND_SCREENSAVER_ENABLE,
-         "Empêche l'économiseur d'écran de votre système de s'activer."
-         )
-MSG_HASH(
-         MENU_ENUM_SUBLABEL_VIDEO_WINDOW_SCALE,
-         "Définir la taille de la fenêtre par rapport à la taille d'affichage du cœur. Alternativement, vous pouvez définir une largeur et une hauteur de fenêtre ci-dessous pour une taille de fenêtre fixe."
-         )
-MSG_HASH(
-         MENU_ENUM_SUBLABEL_USER_LANGUAGE,
-         "Définir la langue de l'interface."
-         )
-MSG_HASH(
-         MENU_ENUM_SUBLABEL_VIDEO_BLACK_FRAME_INSERTION,
-         "Insère une image noire entre chaque images. Utile pour les utilisateurs d'écrans 120Hz qui souhaitent jouer à du contenu 60Hz sans rémanence."
-         )
-MSG_HASH(
-         MENU_ENUM_SUBLABEL_VIDEO_FRAME_DELAY,
-         "Réduit la latence au détriment d'un risque accru de saccades visuelles. Ajoute un délai après la synchronisation verticale V-Sync (en ms)."
-         )
-MSG_HASH(
-         MENU_ENUM_SUBLABEL_VIDEO_HARD_SYNC_FRAMES,
-         "Définit le nombre d'images que le processeur peut exécuter avant le processeur graphique lors de l'utilisation de la 'Synchronisation matérielle du processeur graphique'."
-         )
-MSG_HASH(
-         MENU_ENUM_SUBLABEL_VIDEO_MAX_SWAPCHAIN_IMAGES,
-         "Indique au pilote vidéo d'utiliser explicitement le mode de mise en mémoire tampon spécifié."
-         )
-MSG_HASH(
-         MENU_ENUM_SUBLABEL_VIDEO_MONITOR_INDEX,
-         "Sélectionner l'écran à utiliser."
-         )
-MSG_HASH(
-         MENU_ENUM_SUBLABEL_VIDEO_REFRESH_RATE_AUTO,
-         "Fréquence de rafraîchissement précise estimée de l'écran en Hz."
-         )
-MSG_HASH(
-         MENU_ENUM_SUBLABEL_VIDEO_REFRESH_RATE_POLLED,
-         "Fréquence de rafraîchissement détectée par le pilote d'affichage."
-         )
-MSG_HASH(
-         MENU_ENUM_SUBLABEL_VIDEO_SETTINGS,
-         "Modifier les réglages de sortie vidéo."
-         )
-MSG_HASH(
-         MENU_ENUM_SUBLABEL_WIFI_SETTINGS,
-         "Analyser les réseaux sans fil et établit la connexion."
-         )
-MSG_HASH(
-         MENU_ENUM_SUBLABEL_HELP_LIST,
-         "En savoir plus sur le fonctionnement du programme."
-         )
-MSG_HASH(
-         MSG_ADDED_TO_FAVORITES,
-         "Ajouté aux favoris"
-         )
-MSG_HASH(
-         MSG_RESET_CORE_ASSOCIATION,
-         "L'association au cœur de l'entrée dans la liste de lecture a été réinitialisée."
-         )
-MSG_HASH(
-         MSG_APPENDED_DISK,
-         "Disque ajouté"
-         )
-MSG_HASH(
-         MSG_APPLICATION_DIR,
-         "Dossier de l'application"
-         )
-MSG_HASH(
-         MSG_APPLYING_CHEAT,
-         "Appliquer les changements des cheats."
-         )
-MSG_HASH(
-         MSG_APPLYING_SHADER,
-         "Appliquer le shader"
-         )
-MSG_HASH(
-         MSG_AUDIO_MUTED,
-         "Son coupé."
-         )
-MSG_HASH(
-         MSG_AUDIO_UNMUTED,
-         "Son réactivé."
-         )
-MSG_HASH(
-         MSG_AUTOCONFIG_FILE_ERROR_SAVING,
-         "Erreur lors de l'enregistrement du fichier de configuration automatique."
-         )
-MSG_HASH(
-         MSG_AUTOCONFIG_FILE_SAVED_SUCCESSFULLY,
-         "Fichier de configuration automatique enregistré avec succès."
-         )
-MSG_HASH(
-         MSG_AUTOSAVE_FAILED,
-         "Impossible d'initialiser l'enregistrement automatique."
-         )
-MSG_HASH(
-         MSG_AUTO_SAVE_STATE_TO,
-         "Sauvegarde instantanée automatique vers"
-         )
-MSG_HASH(
-         MSG_BLOCKING_SRAM_OVERWRITE,
-         "Empêcher l'écrasement de la mémoire SRAM"
-         )
-MSG_HASH(
-         MSG_BRINGING_UP_COMMAND_INTERFACE_ON_PORT,
-         "Appeler l'interface de commande sur le port"
-         )
-MSG_HASH(
-         MSG_BYTES,
-         "octets"
-         )
-MSG_HASH(
-         MSG_CANNOT_INFER_NEW_CONFIG_PATH,
-         "Impossible de déduire le nouvel emplacement du fichier de configuration. Utilisation de l'heure actuelle."
-         )
-MSG_HASH(
-         MSG_CHEEVOS_HARDCORE_MODE_ENABLE,
-         "Mode Hardcore activé pour les succès, la sauvegarde instantanée et le rembobinage ont été désactivés."
-         )
-MSG_HASH(
-         MSG_COMPARING_WITH_KNOWN_MAGIC_NUMBERS,
-         "Comparaison avec les nombres magiques connus..."
-         )
-MSG_HASH(
-         MSG_COMPILED_AGAINST_API,
-         "Compilé avec l'API"
-         )
-MSG_HASH(
-         MSG_CONFIG_DIRECTORY_NOT_SET,
-         "Dossier de configuration non défini. Impossible de sauvegarder la nouvelle configuration."
-         )
-MSG_HASH(
-         MSG_CONNECTED_TO,
-         "Connecté à"
-         )
-MSG_HASH(
-         MSG_CONTENT_CRC32S_DIFFER,
-         "Le CRC32 du contenu est différent. Impossible d'utiliser des jeux non-identiques."
-         )
-MSG_HASH(
-         MSG_CONTENT_LOADING_SKIPPED_IMPLEMENTATION_WILL_DO_IT,
-         "Chargement du contenu ignoré. L'implémentation va le charger elle-même."
-         )
-MSG_HASH(
-         MSG_CORE_DOES_NOT_SUPPORT_SAVESTATES,
-         "Le cœur ne prends pas en charge les sauvegardes instantanées."
-         )
-MSG_HASH(
-         MSG_CORE_OPTIONS_FILE_CREATED_SUCCESSFULLY,
-         "Fichier d'options du cœur créé avec succès."
-         )
-MSG_HASH(
-         MSG_COULD_NOT_FIND_ANY_NEXT_DRIVER,
-         "Impossible de trouver un pilote suivant."
-         )
-MSG_HASH(
-         MSG_COULD_NOT_FIND_COMPATIBLE_SYSTEM,
-         "Impossible de trouver un système compatible."
-         )
-MSG_HASH(
-         MSG_COULD_NOT_FIND_VALID_DATA_TRACK,
-         "Impossible de trouver une piste de données valide"
-         )
-MSG_HASH(
-         MSG_COULD_NOT_OPEN_DATA_TRACK,
-         "Impossible d'ouvrir la piste de données."
-         )
-MSG_HASH(
-         MSG_COULD_NOT_READ_CONTENT_FILE,
-         "Impossible de lire le fichier de contenu."
-         )
-MSG_HASH(
-         MSG_COULD_NOT_READ_MOVIE_HEADER,
-         "Impossible de lire l'en-tête du film."
-         )
-MSG_HASH(
-         MSG_COULD_NOT_READ_STATE_FROM_MOVIE,
-         "Impossible de lire l'état du film."
-         )
-MSG_HASH(
-         MSG_CRC32_CHECKSUM_MISMATCH,
-         "Incohérence de la somme de contrôle CRC32 entre le fichier de contenu et la somme de contrôle du contenu enregistré dans l'en-tête du fichier de lecture. Replay très susceptible de se désynchroniser lors de la lecture."
-         )
-MSG_HASH(
-         MSG_CUSTOM_TIMING_GIVEN,
-         "Temps personnalisé attribué"
-         )
-MSG_HASH(
-         MSG_DECOMPRESSION_ALREADY_IN_PROGRESS,
-         "Décompression déjà en cours."
-         )
-MSG_HASH(
-         MSG_DECOMPRESSION_FAILED,
-         "Échec à la décompression."
-         )
-MSG_HASH(
-         MSG_DETECTED_VIEWPORT_OF,
-         "Taille de la fenêtre d'affichage détectée de"
-         )
-MSG_HASH(
-         MSG_DID_NOT_FIND_A_VALID_CONTENT_PATCH,
-         "Impossible de trouver un patch de contenu valide."
-         )
-MSG_HASH(
-         MSG_DISCONNECT_DEVICE_FROM_A_VALID_PORT,
-         "Déconnecter le périphérique d'un port valide."
-         )
-MSG_HASH(
-         MSG_DISK_CLOSED,
-         "Fermé"
-         )
-MSG_HASH(
-         MSG_DISK_EJECTED,
-         "Éjecté"
-         )
-MSG_HASH(
-         MSG_DOWNLOADING,
-         "Téléchargement"
-         )
-MSG_HASH(
-         MSG_INDEX_FILE,
-         "numéro"
-         )
-MSG_HASH(
-         MSG_DOWNLOAD_FAILED,
-         "Échec du téléchargement"
-         )
-MSG_HASH(
-         MSG_ERROR,
-         "Erreur"
-         )
-MSG_HASH(
-         MSG_ERROR_LIBRETRO_CORE_REQUIRES_CONTENT,
-         "Le cœur Libretro nécessite du contenu, mais rien n'a été fourni."
-         )
-MSG_HASH(
-         MSG_ERROR_LIBRETRO_CORE_REQUIRES_SPECIAL_CONTENT,
-         "Le cœur Libretro nécessite un contenu spécial, mais aucun n'a été fourni."
-         )
-MSG_HASH(
-         MSG_ERROR_LIBRETRO_CORE_REQUIRES_VFS,
-         "Le cœur ne prend pas en charge le VFS, et le chargement à partir d'une copie locale a échoué"
-         )
-MSG_HASH(
-         MSG_ERROR_PARSING_ARGUMENTS,
-         "Erreur lors de l'analyse des arguments."
-         )
-MSG_HASH(
-         MSG_ERROR_SAVING_CORE_OPTIONS_FILE,
-         "Erreur lors de l'enregistrement du fichier d'options du cœur."
-         )
-MSG_HASH(
-         MSG_ERROR_SAVING_REMAP_FILE,
-         "Erreur lors de l'enregistrement du fichier de remappage."
-         )
-MSG_HASH(
-         MSG_ERROR_REMOVING_REMAP_FILE,
-         "Erreur lors de la suppression du fichier de remappage."
-         )
-MSG_HASH(
-         MSG_ERROR_SAVING_SHADER_PRESET,
-         "Erreur lors de l'enregistrement des préréglages de shaders."
-         )
-MSG_HASH(
-         MSG_EXTERNAL_APPLICATION_DIR,
-         "Répertoire d'applications externe"
-         )
-MSG_HASH(
-         MSG_EXTRACTING,
-         "Extraction"
-         )
-MSG_HASH(
-         MSG_EXTRACTING_FILE,
-         "Extraction du fichier"
-         )
-MSG_HASH(
-         MSG_FAILED_SAVING_CONFIG_TO,
-         "Erreur lors de l'enregistrement de la configuration vers"
-         )
-MSG_HASH(
-         MSG_FAILED_TO,
-         "Échec de"
-         )
-MSG_HASH(
-         MSG_FAILED_TO_ACCEPT_INCOMING_SPECTATOR,
-         "Échec à l'accueil du spectateur entrant."
-         )
-MSG_HASH(
-         MSG_FAILED_TO_ALLOCATE_MEMORY_FOR_PATCHED_CONTENT,
-         "Échec d'allocation de mémoire pour le contenu patché..."
-         )
-MSG_HASH(
-         MSG_FAILED_TO_APPLY_SHADER,
-         "Échec à l'application du shader."
-         )
-MSG_HASH(
-         MSG_FAILED_TO_BIND_SOCKET,
-         "Échec de l'attribution du socket."
-         )
-MSG_HASH(
-         MSG_FAILED_TO_CREATE_THE_DIRECTORY,
-         "Échec à la création du dossier."
-         )
-MSG_HASH(
-         MSG_FAILED_TO_EXTRACT_CONTENT_FROM_COMPRESSED_FILE,
-         "Échec de l'extraction du contenu depuis le fichier compressé."
-         )
-MSG_HASH(
-         MSG_FAILED_TO_GET_NICKNAME_FROM_CLIENT,
-         "Échec à l'obtention du pseudo du client."
-         )
-MSG_HASH(
-         MSG_FAILED_TO_LOAD,
-         "Échec de chargement."
-         )
-MSG_HASH(
-         MSG_FAILED_TO_LOAD_CONTENT,
-         "Échec de chargement du contenu."
-         )
-MSG_HASH(
-         MSG_FAILED_TO_LOAD_MOVIE_FILE,
-         "Échec de chargement du fichier vidéo."
-         )
-MSG_HASH(
-         MSG_FAILED_TO_LOAD_OVERLAY,
-         "Échec de chargement de la surimpression."
-         )
-MSG_HASH(
-         MSG_FAILED_TO_LOAD_STATE,
-         "Échec de chargement de la sauvegarde instantanée depuis"
-         )
-MSG_HASH(
-         MSG_FAILED_TO_OPEN_LIBRETRO_CORE,
-         "Échec de l'ouverture du cœur Libretro"
-         )
-MSG_HASH(
-         MSG_FAILED_TO_PATCH,
-         "Échec du patch"
-         )
-MSG_HASH(
-         MSG_FAILED_TO_RECEIVE_HEADER_FROM_CLIENT,
-         "Échec de l'obtention de l'entête depuis le client."
-         )
-MSG_HASH(
-         MSG_FAILED_TO_RECEIVE_NICKNAME,
-         "Échec de l'obtention du pseudo."
-         )
-MSG_HASH(
-         MSG_FAILED_TO_RECEIVE_NICKNAME_FROM_HOST,
-         "Échec de l'obtention du pseudo depuis l'hôte."
-         )
-MSG_HASH(
-         MSG_FAILED_TO_RECEIVE_NICKNAME_SIZE_FROM_HOST,
-         "Échec de l'obtention de la taille du pseudo depuis l'hôte."
-         )
-MSG_HASH(
-         MSG_FAILED_TO_RECEIVE_SRAM_DATA_FROM_HOST,
-         "Échec de l'obtention des données SRAM depuis l'hôte."
-         )
-MSG_HASH(
-         MSG_FAILED_TO_REMOVE_DISK_FROM_TRAY,
-         "Échec de l'éjection du disque depuis le lecteur."
-         )
-MSG_HASH(
-         MSG_FAILED_TO_REMOVE_TEMPORARY_FILE,
-         "Échec de la suppression du fichier temporaire"
-         )
-MSG_HASH(
-         MSG_FAILED_TO_SAVE_SRAM,
-         "Échec de la sauvegarde de la SRAM"
-         )
-MSG_HASH(
-         MSG_FAILED_TO_SAVE_STATE_TO,
-         "Échec de la sauvegarde instantanée vers"
-         )
-MSG_HASH(
-         MSG_FAILED_TO_SEND_NICKNAME,
-         "Échec de l'envoi du pseudo."
-         )
-MSG_HASH(
-         MSG_FAILED_TO_SEND_NICKNAME_SIZE,
-         "Échec de l'envoi de la taille du pseudo."
-         )
-MSG_HASH(
-         MSG_FAILED_TO_SEND_NICKNAME_TO_CLIENT,
-         "Échec de l'envoi du pseudo vers le client."
-         )
-MSG_HASH(
-         MSG_FAILED_TO_SEND_NICKNAME_TO_HOST,
-         "Échec de l'envoi du pseudo vers l'hôte."
-         )
-MSG_HASH(
-         MSG_FAILED_TO_SEND_SRAM_DATA_TO_CLIENT,
-         "Échec de l'envoi des données SRAM vers le client."
-         )
-MSG_HASH(
-         MSG_FAILED_TO_START_AUDIO_DRIVER,
-         "Échec au démarrage du pilote audio. Continuera sans le son."
-         )
-MSG_HASH(
-         MSG_FAILED_TO_START_MOVIE_RECORD,
-         "Échec au démarrage de l'enregistrement vidéo."
-         )
-MSG_HASH(
-         MSG_FAILED_TO_START_RECORDING,
-         "Échec au démarrage de l'enregistrement."
-         )
-MSG_HASH(
-         MSG_FAILED_TO_TAKE_SCREENSHOT,
-         "Échec de la capture d'écran."
-         )
-MSG_HASH(
-         MSG_FAILED_TO_UNDO_LOAD_STATE,
-         "Échec de l'annulation du chargement de la sauvegarde instantanée."
-         )
-MSG_HASH(
-         MSG_FAILED_TO_UNDO_SAVE_STATE,
-         "Échec de l'annulation de la sauvegarde instantanée."
-         )
-MSG_HASH(
-         MSG_FAILED_TO_UNMUTE_AUDIO,
-         "Échec de la réactivation du son."
-         )
-MSG_HASH(
-         MSG_FATAL_ERROR_RECEIVED_IN,
-         "Erreur fatale reçue dans"
-         )
-MSG_HASH(
-         MSG_FILE_NOT_FOUND,
-         "Fichier non trouvé"
-         )
-MSG_HASH(
-         MSG_FOUND_AUTO_SAVESTATE_IN,
-         "Sauvegarde instantanée automatique trouvée dans"
-         )
-MSG_HASH(
-         MSG_FOUND_DISK_LABEL,
-         "Label de disque trouvé"
-         )
-MSG_HASH(
-         MSG_FOUND_FIRST_DATA_TRACK_ON_FILE,
-         "Première piste de données trouvée dans le fichier"
-         )
-MSG_HASH(
-         MSG_FOUND_LAST_STATE_SLOT,
-         "Dernier emplacement de sauvegarde instantanée trouvé"
-         )
-MSG_HASH(
-         MSG_FOUND_SHADER,
-         "Shader trouvé"
-         )
-MSG_HASH(
-         MSG_FRAMES,
-         "Images"
-         )
-MSG_HASH(
-         MSG_GAME_SPECIFIC_CORE_OPTIONS_FOUND_AT,
-         "Options par jeu : options de cœur spécifiques au jeu trouvées dans"
-         )
-MSG_HASH(
-         MSG_GOT_INVALID_DISK_INDEX,
-         "Numéro de disque non valide."
-         )
-MSG_HASH(
-         MSG_GRAB_MOUSE_STATE,
-         "État de la capture de la souris"
-         )
-MSG_HASH(
-         MSG_GAME_FOCUS_ON,
-         "Jeu au premier plan"
-         )
-MSG_HASH(
-         MSG_GAME_FOCUS_OFF,
-         "Jeu en arrière-plan"
-         )
-MSG_HASH(
-         MSG_HW_RENDERED_MUST_USE_POSTSHADED_RECORDING,
-         "Le cœur Libretro utilise le rendu matériel. Doit également utiliser les filtres vidéo lors de l'enregistrement."
-         )
-MSG_HASH(
-         MSG_INFLATED_CHECKSUM_DID_NOT_MATCH_CRC32,
-         "La somme de contrôle du fichier décompressé ne correspond pas au CRC32."
-         )
-MSG_HASH(
-         MSG_INPUT_CHEAT,
-         "Saisir le cheat"
-         )
-MSG_HASH(
-         MSG_INPUT_CHEAT_FILENAME,
-         "Saisir le nom de fichier du cheat"
-         )
-MSG_HASH(
-         MSG_INPUT_PRESET_FILENAME,
-         "Saisir le nom de fichier du préréglages"
-         )
-MSG_HASH(
-         MSG_INPUT_RENAME_ENTRY,
-         "Renommer le titre"
-         )
-MSG_HASH(
-         MSG_INTERFACE,
-         "Interface"
-         )
-MSG_HASH(
-         MSG_INTERNAL_STORAGE,
-         "Stockage interne"
-         )
-MSG_HASH(
-         MSG_REMOVABLE_STORAGE,
-         "Stockage amovible"
-         )
-MSG_HASH(
-         MSG_INVALID_NICKNAME_SIZE,
-         "Taille du pseudo non valide."
-         )
-MSG_HASH(
-         MSG_IN_BYTES,
-         "en octets"
-         )
-MSG_HASH(
-         MSG_IN_GIGABYTES,
-         "en gigaoctets"
-         )
-MSG_HASH(
-         MSG_IN_MEGABYTES,
-         "en mégaoctets"
-         )
-MSG_HASH(
-         MSG_LIBRETRO_ABI_BREAK,
-         "est compilé avec une version différente de l'implémentation de libretro actuelle."
-         )
-MSG_HASH(
-         MSG_LIBRETRO_FRONTEND,
-         "Frontend pour libretro"
-         )
-MSG_HASH(
-         MSG_LOADED_STATE_FROM_SLOT,
-         "Sauvegarde instantanée chargée depuis l'emplacement #%d."
-         )
-MSG_HASH(
-         MSG_LOADED_STATE_FROM_SLOT_AUTO,
-         "Sauvegarde instantanée chargée depuis l'emplacement #-1 (auto)."
-         )
-MSG_HASH(
-         MSG_LOADING,
-         "Chargement"
-         )
-MSG_HASH(
-         MSG_FIRMWARE,
-         "Un ou plusieurs fichiers de firmware sont manquants"
-         )
-MSG_HASH(
-         MSG_LOADING_CONTENT_FILE,
-         "Chargement du fichier de contenu"
-         )
-MSG_HASH(
-         MSG_LOADING_HISTORY_FILE,
-         "Chargement du fichier d'historique"
-         )
-MSG_HASH(
-         MSG_LOADING_STATE,
-         "Chargement de la sauvegarde instantanée"
-         )
-MSG_HASH(
-         MSG_MEMORY,
-         "Mémoire"
-         )
-MSG_HASH(
-         MSG_MOVIE_FILE_IS_NOT_A_VALID_BSV1_FILE,
-         "Le fichier vidéo de relecture des touches pressées n'est pas un fichier BSV1 valide."
-         )
-MSG_HASH(
-         MSG_MOVIE_FORMAT_DIFFERENT_SERIALIZER_VERSION,
-         "Le format de la vidéo de relecture des touches pressées semble avoir une version différente du sérialiseur. Échec très probable."
-         )
-MSG_HASH(
-         MSG_MOVIE_PLAYBACK_ENDED,
-         "La relecture des touches pressées est terminée."
-         )
-MSG_HASH(
-         MSG_MOVIE_RECORD_STOPPED,
-         "Arrêt de l'enregistrement vidéo."
-         )
-MSG_HASH(
-         MSG_NETPLAY_FAILED,
-         "Échec de l'initialisation du jeu en réseau."
-         )
-MSG_HASH(
-         MSG_NO_CONTENT_STARTING_DUMMY_CORE,
-         "Aucun contenu, chargement d'un cœur factice."
-         )
-MSG_HASH(
-         MSG_NO_SAVE_STATE_HAS_BEEN_OVERWRITTEN_YET,
-         "Aucune sauvegarde instantanée n'a encore été écrasé."
-         )
-MSG_HASH(
-         MSG_NO_STATE_HAS_BEEN_LOADED_YET,
-         "Aucune sauvegarde instantanée n'a encore été chargée."
-         )
-MSG_HASH(
-         MSG_OVERRIDES_ERROR_SAVING,
-         "Erreur lors de l'enregistrement du fichier de remplacement de configuration."
-         )
-MSG_HASH(
-         MSG_OVERRIDES_SAVED_SUCCESSFULLY,
-         "Fichier de remplacement de configuration enregistré avec succès."
-         )
-MSG_HASH(
-         MSG_PAUSED,
-         "En pause."
-         )
-MSG_HASH(
-         MSG_PROGRAM,
-         "RetroArch"
-         )
-MSG_HASH(
-         MSG_READING_FIRST_DATA_TRACK,
-         "Lecture de la première piste de données..."
-         )
-MSG_HASH(
-         MSG_RECEIVED,
-         "reçu"
-         )
-MSG_HASH(
-         MSG_RECORDING_TERMINATED_DUE_TO_RESIZE,
-         "Enregistrement interrompu à cause du redimensionnement."
-         )
-MSG_HASH(
-         MSG_RECORDING_TO,
-         "Enregistrement vers"
-         )
-MSG_HASH(
-         MSG_REDIRECTING_CHEATFILE_TO,
-         "Redirection du fichier de cheats vers"
-         )
-MSG_HASH(
-         MSG_REDIRECTING_SAVEFILE_TO,
-         "Redirection du fichier de sauvegarde vers"
-         )
-MSG_HASH(
-         MSG_REDIRECTING_SAVESTATE_TO,
-         "Redirection de la sauvegarde instantanée vers"
-         )
-MSG_HASH(
-         MSG_REMAP_FILE_SAVED_SUCCESSFULLY,
-         "Fichier de remappage enregistré avec succès."
-         )
-MSG_HASH(
-         MSG_REMAP_FILE_REMOVED_SUCCESSFULLY,
-         "Fichier de remappage supprimé avec succès."
-         )
-MSG_HASH(
-         MSG_REMOVED_DISK_FROM_TRAY,
-         "Disque retiré du lecteur."
-         )
-MSG_HASH(
-         MSG_REMOVING_TEMPORARY_CONTENT_FILE,
-         "Suppression du fichier de contenu temporaire"
-         )
-MSG_HASH(
-         MSG_RESET,
-         "Réinitialisation"
-         )
-MSG_HASH(
-         MSG_RESTARTING_RECORDING_DUE_TO_DRIVER_REINIT,
-         "Redémarrage de l'enregistrement à cause de la réinitialisation du pilote."
-         )
-MSG_HASH(
-         MSG_RESTORED_OLD_SAVE_STATE,
-         "Ancienne sauvegarde instantanée restaurée."
-         )
-MSG_HASH(
-         MSG_RESTORING_DEFAULT_SHADER_PRESET_TO,
-         "Shaders : restauration des préréglages de shaders par défaut vers"
-         )
-MSG_HASH(
-         MSG_REVERTING_SAVEFILE_DIRECTORY_TO,
-         "Rétablissement du dossier de sauvegarde vers"
-         )
-MSG_HASH(
-         MSG_REVERTING_SAVESTATE_DIRECTORY_TO,
-         "Rétablissement du dossier de sauvegarde instantanée vers"
-         )
-MSG_HASH(
-         MSG_REWINDING,
-         "Rembobinage."
-         )
-MSG_HASH(
-         MSG_REWIND_INIT,
-         "Initialisation de la mémoire tampon de rembobinage avec la taille"
-         )
-MSG_HASH(
-         MSG_REWIND_INIT_FAILED,
-         "Échec de l'initialisation de la mémoire tampon de rembobinage. Le rembobinage sera désactivé."
-         )
-MSG_HASH(
-         MSG_REWIND_INIT_FAILED_THREADED_AUDIO,
-         "L'implementation utilise plusieurs fils d'exécution pour l'audio. Incompatible avec le rembobinage."
-         )
-MSG_HASH(
-         MSG_REWIND_REACHED_END,
-         "Fin de la mémoire tampon de rembobinage atteinte."
-         )
-MSG_HASH(
-         MSG_SAVED_NEW_CONFIG_TO,
-         "Nouvelle configuration enregistrée vers"
-         )
-MSG_HASH(
-         MSG_SAVED_STATE_TO_SLOT,
-         "Sauvegarde instantanée enregistrée vers l'emplacement #%d."
-         )
-MSG_HASH(
-         MSG_SAVED_STATE_TO_SLOT_AUTO,
-         "Sauvegarde instantanée enregistrée vers l'emplacement #-1 (auto)."
-         )
-MSG_HASH(
-         MSG_SAVED_SUCCESSFULLY_TO,
-         "Enregistré avec succès vers"
-         )
-MSG_HASH(
-         MSG_SAVING_RAM_TYPE,
-         "Enregistrement du type de RAM"
-         )
-MSG_HASH(
-         MSG_SAVING_STATE,
-         "Sauvegarde instantanée en cours"
-         )
-MSG_HASH(
-         MSG_SCANNING,
-         "Analyse en cours"
-         )
-MSG_HASH(
-         MSG_SCANNING_OF_DIRECTORY_FINISHED,
-         "Analyse du dossier terminée"
-         )
-MSG_HASH(
-         MSG_SENDING_COMMAND,
-         "Envoi de la commande"
-         )
-MSG_HASH(
-         MSG_SEVERAL_PATCHES_ARE_EXPLICITLY_DEFINED,
-         "Plusieurs patchs sont explicitement définis, tous sont ignorés..."
-         )
-MSG_HASH(
-         MSG_SHADER,
-         "Shader"
-         )
-MSG_HASH(
-         MSG_SHADER_PRESET_SAVED_SUCCESSFULLY,
-         "Préréglages de shaders enregistrés avec succès."
-         )
-MSG_HASH(
-         MSG_SKIPPING_SRAM_LOAD,
-         "Chargement de la SRAM ignoré."
-         )
-MSG_HASH(
-         MSG_SLOW_MOTION,
-         "Ralenti."
-         )
-MSG_HASH(
-         MSG_FAST_FORWARD,
-         "Avance rapide."
-         )
-MSG_HASH(
-         MSG_SLOW_MOTION_REWIND,
-         "Rembobinage au ralenti."
-         )
-MSG_HASH(
-         MSG_SRAM_WILL_NOT_BE_SAVED,
-         "La SRAM ne sera pas sauvegardée."
-         )
-MSG_HASH(
-         MSG_STARTING_MOVIE_PLAYBACK,
-         "Démarrage de la lecture vidéo."
-         )
-MSG_HASH(
-         MSG_STARTING_MOVIE_RECORD_TO,
-         "Démarrage de l'enregistrement vidéo vers"
-         )
-MSG_HASH(
-         MSG_STATE_SIZE,
-         "Taille de la sauvegarde instantanée"
-         )
-MSG_HASH(
-         MSG_STATE_SLOT,
-         "Emplacement de la sauvegarde instantanée"
-         )
-MSG_HASH(
-         MSG_TAKING_SCREENSHOT,
-         "Capture d'écran."
-         )
-MSG_HASH(
-         MSG_SCREENSHOT_SAVED,
-         "Capture d'écran enregistrée"
-         )
-MSG_HASH(
-         MSG_ACHIEVEMENT_UNLOCKED,
-         "Succès débloqué"
-         )
-MSG_HASH(
-         MSG_CHANGE_THUMBNAIL_TYPE,
-         "Changer le type de miniatures"
-         )
-MSG_HASH(
-         MSG_NO_THUMBNAIL_AVAILABLE,
-         "Aucune miniature disponible"
-         )
-MSG_HASH(
-         MSG_PRESS_AGAIN_TO_QUIT,
-         "Appuyez à nouveau pour quitter..."
-         )
-MSG_HASH(
-         MSG_TO,
-         "vers"
-         )
-MSG_HASH(
-         MSG_UNDID_LOAD_STATE,
-         "Chargement de la sauvegarde instantanée annulé."
-         )
-MSG_HASH(
-         MSG_UNDOING_SAVE_STATE,
-         "Annulation de la sauvegarde instantanée"
-         )
-MSG_HASH(
-         MSG_UNKNOWN,
-         "Inconnu"
-         )
-MSG_HASH(
-         MSG_UNPAUSED,
-         "Réactivé."
-         )
-MSG_HASH(
-         MSG_UNRECOGNIZED_COMMAND,
-         "Commande non reconnue"
-         )
-MSG_HASH(
-         MSG_USING_CORE_NAME_FOR_NEW_CONFIG,
-         "Utilisation du nom du cœur pour la nouvelle configuration."
-         )
-MSG_HASH(
-         MSG_USING_LIBRETRO_DUMMY_CORE_RECORDING_SKIPPED,
-         "Utilisation du cœur libretro factice. Enregistrement ignoré."
-         )
-MSG_HASH(
-         MSG_VALUE_CONNECT_DEVICE_FROM_A_VALID_PORT,
-         "Connecter le périphérique depuis un port valide."
-         )
-MSG_HASH(
-         MSG_VALUE_DISCONNECTING_DEVICE_FROM_PORT,
-         "Déconnexion du périphérique depuis le port"
-         )
-MSG_HASH(
-         MSG_VALUE_REBOOTING,
-         "Redémarrage..."
-         )
-MSG_HASH(
-         MSG_VALUE_SHUTTING_DOWN,
-         "Arrêt en cours..."
-         )
-MSG_HASH(
-         MSG_VERSION_OF_LIBRETRO_API,
-         "Version de l'API libretro"
-         )
-MSG_HASH(
-         MSG_VIEWPORT_SIZE_CALCULATION_FAILED,
-         "Le calcul de la taille de la fenêtre d'affichage a échoué ! Continuera à utiliser les données brutes. Cela ne fonctionnera probablement pas correctement..."
-         )
-MSG_HASH(
-         MSG_VIRTUAL_DISK_TRAY,
-         "Lecteur de disque virtuel."
-         )
-MSG_HASH(
-         MENU_ENUM_SUBLABEL_AUDIO_LATENCY,
-         "Latence audio désirée en millisecondes. Peut être ignorée si le pilote audio ne peut fournir une telle valeur."
-         )
-MSG_HASH(
-         MENU_ENUM_SUBLABEL_AUDIO_MUTE,
-         "Désactiver/réactiver le son."
-         )
-MSG_HASH(
-         MENU_ENUM_SUBLABEL_AUDIO_RATE_CONTROL_DELTA,
-         "Aide à atténuer les imperfections de timing lors de la synchronisation audio et vidéo. Sachez que si désactivé, une synchronisation correcte est presque impossible à obtenir."
-         )
-MSG_HASH(
-         MENU_ENUM_SUBLABEL_CAMERA_ALLOW,
-         "Autoriser ou empêcher l'accès à la caméra par les cœurs."
-         )
-MSG_HASH(
-         MENU_ENUM_SUBLABEL_LOCATION_ALLOW,
-         "Autoriser ou empêcher l'accès aux services de localisation par les cœurs."
-         )
-MSG_HASH(
-         MENU_ENUM_SUBLABEL_INPUT_MAX_USERS,
-         "Nombre maximum d'utilisateurs pris en charge par RetroArch."
-         )
-MSG_HASH(
-         MENU_ENUM_SUBLABEL_INPUT_POLL_TYPE_BEHAVIOR,
-         "Influence la façon dont la détection des touches pressées est effectuée dans RetroArch. Utiliser 'Précoce' ou 'Tardive' peut diminuer la latence, en fonction de votre configuration."
-         )
-MSG_HASH(
-         MENU_ENUM_SUBLABEL_INPUT_ALL_USERS_CONTROL_MENU,
-         "Permet à tous les utilisateurs de contrôler le menu. Si désactivé, seul l'utilisateur 1 peut contrôler le menu."
-         )
-MSG_HASH(
-         MENU_ENUM_SUBLABEL_AUDIO_VOLUME,
-         "Volume sonore (en dB). 0 dB correspond au volume normal, et aucun gain n'est appliqué."
-         )
-MSG_HASH(
-         MENU_ENUM_SUBLABEL_AUDIO_WASAPI_EXCLUSIVE_MODE,
-         "Autoriser le pilote WASAPI à prendre le contrôle exclusif du périphérique audio. Si désactivé, le mode partagé sera utilisé."
-         )
-MSG_HASH(
-         MENU_ENUM_SUBLABEL_AUDIO_WASAPI_FLOAT_FORMAT,
-         "Utiliser le format float pour le pilote WASAPI, si pris en charge par votre périphérique audio."
-         )
-MSG_HASH(
-         MENU_ENUM_SUBLABEL_AUDIO_WASAPI_SH_BUFFER_LENGTH,
-         "Taille de la mémoire tampon intermédiaire (en images) lors de l'utilisation du pilote WASAPI en mode partagé."
-         )
-MSG_HASH(
-         MENU_ENUM_SUBLABEL_AUDIO_SYNC,
-         "Synchroniser l'audio. Recommandé."
-         )
-MSG_HASH(
-         MENU_ENUM_SUBLABEL_INPUT_BUTTON_AXIS_THRESHOLD,
-         "À quelle distance un axe doit être incliné pour entraîner une pression de touche."
-         )
-MSG_HASH(
-         MENU_ENUM_SUBLABEL_INPUT_BIND_TIMEOUT,
-         "Nombre de secondes à attendre avant de passer à l'assignation de touche suivante."
-         )
-MSG_HASH(
-         MENU_ENUM_SUBLABEL_INPUT_BIND_HOLD,
-         "Nombre de secondes à maintenir une touche avant qu'elle ne soit assignée."
-         )
-MSG_HASH(
-         MENU_ENUM_SUBLABEL_INPUT_TURBO_PERIOD,
-         "Décrit la durée après laquelle une touche est en mode turbo. Les nombres sont décrits en images."
-         )
-MSG_HASH(
-         MENU_ENUM_SUBLABEL_INPUT_DUTY_CYCLE,
-         "Décrit la durée pendant laquelle une touche est en mode turbo. Les nombres sont décrits en images."
-         )
-MSG_HASH(
-         MENU_ENUM_SUBLABEL_VIDEO_VSYNC,
-         "Synchronise la sortie vidéo de la carte graphique avec la fréquence de rafraîchissement de l'écran. Recommandé."
-         )
-MSG_HASH(
-         MENU_ENUM_SUBLABEL_VIDEO_ALLOW_ROTATE,
-         "Autoriser les cœurs à définir la rotation. Si désactivée, cette option ignorera les demandes de rotation. Utile pour les configurations où l'on fait pivoter l'écran manuellement."
-         )
-MSG_HASH(
-         MENU_ENUM_SUBLABEL_DUMMY_ON_CORE_SHUTDOWN,
-         "Certains cœurs ont une fonctionnalité d'extinction. Si activée, cette option empêchera le cœur de fermer RetroArch. À la place, un cœur factice sera chargé."
-         )
-MSG_HASH(
-         MENU_ENUM_SUBLABEL_CHECK_FOR_MISSING_FIRMWARE,
-         "Vérifier que tous les firmwares requis sont présents avant de tenter de charger le contenu."
-         )
-MSG_HASH(
-         MENU_ENUM_SUBLABEL_VIDEO_REFRESH_RATE,
-         "Fréquence de rafraîchissement vertical de votre écran. Utilisée pour calculer un débit d’entrée audio approprié.\n"
-         "REMARQUE : Cette option sera ignorée si 'Vidéo sur plusieurs fils d'exécution' est activé."
-         )
-MSG_HASH(
-         MENU_ENUM_SUBLABEL_AUDIO_ENABLE,
-         "Détermine si la sortie audio est activée."
-         )
-MSG_HASH(
-         MENU_ENUM_SUBLABEL_AUDIO_MAX_TIMING_SKEW,
-         "Variation maximale du débit d'entrée audio. L'augmentation de cette valeur permet des changements très importants dans le timing de la synchronisation contre un pitch audio inexact (par exemple, lors de l'exécution de cœurs PAL sur des écrans NTSC)."
-         )
-MSG_HASH(
-         MSG_FAILED,
-         "échoué(e)"
-         )
-MSG_HASH(
-         MSG_SUCCEEDED,
-         "avec succès"
-         )
-MSG_HASH(
-         MSG_DEVICE_NOT_CONFIGURED,
-         "non configuré(e)"
-         )
-MSG_HASH(
-         MSG_DEVICE_NOT_CONFIGURED_FALLBACK,
-         "non configuré(e), utilisation de l'état de secours"
-         )
-MSG_HASH(
-         MENU_ENUM_LABEL_VALUE_DATABASE_CURSOR_LIST,
-         "Liste de pointeurs dans la base de données"
-         )
-MSG_HASH(
-         MENU_ENUM_LABEL_VALUE_DATABASE_CURSOR_LIST_ENTRY_DEVELOPER,
-         "Base de données - Filtre : Développeur"
-         )
-MSG_HASH(
-         MENU_ENUM_LABEL_VALUE_DATABASE_CURSOR_LIST_ENTRY_PUBLISHER,
-         "Base de données - Filtre : Éditeur"
-         )
-MSG_HASH(
-         MENU_ENUM_LABEL_VALUE_DISABLED,
-         "Désactivé"
-         )
-MSG_HASH(
-         MENU_ENUM_LABEL_VALUE_ENABLED,
-         "Activé"
-         )
-MSG_HASH(
-         MENU_ENUM_LABEL_VALUE_CONTENT_HISTORY_PATH,
-         "Emplacement de l'historique du contenu"
-         )
-MSG_HASH(
-         MENU_ENUM_LABEL_VALUE_DATABASE_CURSOR_LIST_ENTRY_ORIGIN,
-         "Base de données - Filtre : Origine"
-         )
-MSG_HASH(
-         MENU_ENUM_LABEL_VALUE_DATABASE_CURSOR_LIST_ENTRY_FRANCHISE,
-         "Base de données - Filtre : Franchise"
-         )
-MSG_HASH(
-         MENU_ENUM_LABEL_VALUE_DATABASE_CURSOR_LIST_ENTRY_ESRB_RATING,
-         "Base de données - Filtre : Classification ESRB"
-         )
-MSG_HASH(
-         MENU_ENUM_LABEL_VALUE_DATABASE_CURSOR_LIST_ENTRY_ELSPA_RATING,
-         "Base de données - Filtre : Classification ELSPA"
-         )
-MSG_HASH(
-         MENU_ENUM_LABEL_VALUE_DATABASE_CURSOR_LIST_ENTRY_PEGI_RATING,
-         "Base de données - Filtre : Classification PEGI"
-         )
-MSG_HASH(
-         MENU_ENUM_LABEL_VALUE_DATABASE_CURSOR_LIST_ENTRY_CERO_RATING,
-         "Base de données - Filtre : Classification CERO"
-         )
-MSG_HASH(
-         MENU_ENUM_LABEL_VALUE_DATABASE_CURSOR_LIST_ENTRY_BBFC_RATING,
-         "Base de données - Filtre : Classification BBFC"
-         )
-MSG_HASH(
-         MENU_ENUM_LABEL_VALUE_DATABASE_CURSOR_LIST_ENTRY_MAX_USERS,
-         "Base de données - Filtre : Nombre d'utilisateurs maximum"
-         )
-MSG_HASH(
-         MENU_ENUM_LABEL_VALUE_DATABASE_CURSOR_LIST_ENTRY_RELEASEDATE_BY_MONTH,
-         "Base de données - Filtre : Date de sortie par mois"
-         )
-MSG_HASH(
-         MENU_ENUM_LABEL_VALUE_DATABASE_CURSOR_LIST_ENTRY_RELEASEDATE_BY_YEAR,
-         "Base de données - Filtre : Date de sortie par année"
-         )
-MSG_HASH(
-         MENU_ENUM_LABEL_VALUE_DATABASE_CURSOR_LIST_ENTRY_EDGE_MAGAZINE_ISSUE,
-         "Base de données - Filtre : Numéro de magazine Edge"
-         )
-MSG_HASH(
-         MENU_ENUM_LABEL_VALUE_DATABASE_CURSOR_LIST_ENTRY_EDGE_MAGAZINE_RATING,
-         "Base de données - Filtre : Note du magazine Edge"
-         )
-MSG_HASH(
-         MENU_ENUM_LABEL_VALUE_DATABASE_CURSOR_LIST_ENTRY_DATABASE_INFO,
-         "Informations de la base de données"
-         )
-MSG_HASH(
-         MSG_WIFI_SCAN_COMPLETE,
-         "Recherche Wi-Fi terminé."
-         )
-MSG_HASH(
-         MSG_SCANNING_WIRELESS_NETWORKS,
-         "Recherche de réseaux sans fil..."
-         )
-MSG_HASH(
-         MSG_NETPLAY_LAN_SCAN_COMPLETE,
-         "Recherche de jeu en réseau terminé."
-         )
-MSG_HASH(
-         MSG_NETPLAY_LAN_SCANNING,
-         "Recherche d'hôtes de jeu en réseau..."
-         )
-MSG_HASH(
-         MENU_ENUM_SUBLABEL_PAUSE_NONACTIVE,
-         "Mettre le jeu en pause lorsque RetroArch n'est pas au premier plan."
-         )
-MSG_HASH(
-         MENU_ENUM_SUBLABEL_VIDEO_DISABLE_COMPOSITION,
-         "Le gestionnaire de fenêtres utilise la composition pour appliquer des effets visuels et détecter les fenêtres qui ne répondent pas, entre autres."
-         )
-MSG_HASH(
-         MENU_ENUM_SUBLABEL_HISTORY_LIST_ENABLE,
-         "Conserver une liste de lecture des jeux, images, musiques et vidéos récemment utilisés."
-         )
-MSG_HASH(
-         MENU_ENUM_SUBLABEL_CONTENT_HISTORY_SIZE,
-         "Limiter le nombre d'entrées dans la liste de lecture des jeux, images, musiques et vidéos récemment utilisés."
-         )
-MSG_HASH(
-         MENU_ENUM_LABEL_VALUE_INPUT_UNIFIED_MENU_CONTROLS,
-         "Contrôles du menu unifiés"
-         )
-MSG_HASH(
-         MENU_ENUM_SUBLABEL_INPUT_UNIFIED_MENU_CONTROLS,
-         "Utilisez les mêmes touches pour le menu et le jeu. S'applique au clavier."
-         )
-MSG_HASH(
-         MENU_ENUM_LABEL_VALUE_QUIT_PRESS_TWICE,
-         "Appuyer sur quitter deux fois"
-         )
-MSG_HASH(
-         MENU_ENUM_SUBLABEL_QUIT_PRESS_TWICE,
-         "Appuyez deux fois sur la touche de raccourci Quitter pour quitter RetroArch."
-         )
-MSG_HASH(
-         MENU_ENUM_SUBLABEL_VIDEO_FONT_ENABLE,
-         "Affiche les messages à l'écran."
-         )
-MSG_HASH(
-         MENU_ENUM_LABEL_VALUE_NETWORK_USER_REMOTE_ENABLE,
-         "Utilisateur %d en réseau"
-         )
-MSG_HASH(
-         MENU_ENUM_LABEL_VALUE_BATTERY_LEVEL_ENABLE,
-         "Afficher le niveau de la batterie"
-         )
-MSG_HASH(
-         MENU_ENUM_LABEL_VALUE_MENU_SHOW_SUBLABELS,
-         "Afficher la description des éléments dans le menu"
-         )
-MSG_HASH(
-         MENU_ENUM_SUBLABEL_MENU_SHOW_SUBLABELS,
-         "Affiche des informations supplémentaires pour l'entrée actuellement sélectionnée dans le menu."
-         )
-MSG_HASH(
-         MENU_ENUM_LABEL_VALUE_SELECT_FILE,
-         "Sélectionner un fichier"
-         )
-MSG_HASH(
-         MENU_ENUM_LABEL_VALUE_SELECT_FROM_PLAYLIST,
-         "Sélectionner depuis une playlist"
-         )
-MSG_HASH(
-         MENU_ENUM_LABEL_VALUE_FILTER,
-         "Filtre"
-         )
-MSG_HASH(
-         MENU_ENUM_LABEL_VALUE_SCALE,
-         "Échelle"
-         )
-MSG_HASH(
-         MENU_ENUM_LABEL_VALUE_NETPLAY_START_WHEN_LOADED,
-         "Le jeu en réseau débutera quand un contenu sera chargé."
-         )
-MSG_HASH(
-         MENU_ENUM_LABEL_VALUE_NETPLAY_LOAD_CONTENT_MANUALLY,
-         "Impossible de trouver un cœur ou un jeu adapté, veuillez charger le contenu manuellement."
-         )
-MSG_HASH(
-         MENU_ENUM_LABEL_VALUE_BROWSE_URL_LIST,
-         "Parcourir l'URL"
-         )
-MSG_HASH(
-         MENU_ENUM_LABEL_VALUE_BROWSE_URL,
-         "Emplacement de l'URL"
-         )
-MSG_HASH(
-         MENU_ENUM_LABEL_VALUE_BROWSE_START,
-         "Démarrer"
-         )
-MSG_HASH(
-         MENU_ENUM_LABEL_VALUE_SHADER_PIPELINE_BOKEH,
-         "Bokeh"
-         )
-MSG_HASH(
-         MENU_ENUM_LABEL_VALUE_SHADER_PIPELINE_SNOWFLAKE,
-         "Flocon de neige"
-         )
-MSG_HASH(
-         MENU_ENUM_LABEL_VALUE_NETPLAY_REFRESH_ROOMS,
-         "Rafraîchir la liste des salons"
-         )
-MSG_HASH(
-         MENU_ENUM_LABEL_VALUE_NETPLAY_ROOM_NICKNAME,
-         "Pseudo : %s"
-         )
-MSG_HASH(
-         MENU_ENUM_LABEL_VALUE_NETPLAY_ROOM_NICKNAME_LAN,
-         "Pseudo (lan) : %s"
-         )
-MSG_HASH(
-         MENU_ENUM_LABEL_VALUE_NETPLAY_COMPAT_CONTENT_FOUND,
-         "Contenu compatible trouvé"
-         )
-MSG_HASH(
-         MENU_ENUM_SUBLABEL_VIDEO_CROP_OVERSCAN,
-         "Tronque quelques pixels sur les bords de l'image habituellement laissés vides par les développeurs, qui contiennent parfois aussi des pixels parasites."
-         )
-MSG_HASH(
-         MENU_ENUM_SUBLABEL_VIDEO_SMOOTH,
-         "Ajoute un léger flou à l'image pour atténuer le contour des pixels bruts. Cette option a très peu d'impact sur les performances."
-         )
-MSG_HASH(
-         MENU_ENUM_SUBLABEL_VIDEO_FILTER,
-         "Applique un filtre vidéo produit par le processeur.\n"
-         "REMARQUE : Peut avoir un coût élevé pour les performances. Certains filtres vidéo ne peuvent fonctionner qu'avec les cœurs utilisant les modes de couleurs 32 bits ou 16 bits."
-         )
-MSG_HASH(
-         MENU_ENUM_SUBLABEL_CHEEVOS_USERNAME,
-         "Entrez le nom d'utilisateur de votre compte RetroSuccès (RetroAchievements)."
-         )
-MSG_HASH(
-         MENU_ENUM_SUBLABEL_CHEEVOS_PASSWORD,
-         "Entrez le mot de passe de votre compte RetroSuccès (RetroAchievements)."
-         )
-MSG_HASH(
-         MENU_ENUM_SUBLABEL_NETPLAY_NICKNAME,
-         "Entrez votre pseudo ici. Il sera utilisé pour les sessions de jeu en réseau, entre autres."
-         )
-MSG_HASH(
-         MENU_ENUM_SUBLABEL_VIDEO_POST_FILTER_RECORD,
-         "Capture l'image après l'application des filtres (mais pas des shaders). Votre vidéo sera aussi élégante que ce que vous voyez sur votre écran."
-         )
-MSG_HASH(
-         MENU_ENUM_SUBLABEL_CORE_LIST,
-         "Sélectionner le cœur à utiliser."
-         )
-MSG_HASH(
-         MENU_ENUM_SUBLABEL_START_CORE,
-         "Démarrer le cœur sans contenu."
-         )
-MSG_HASH(
-         MENU_ENUM_SUBLABEL_DOWNLOAD_CORE,
-         "Installer un cœur depuis la mise à jour en ligne."
-         )
-MSG_HASH(
-         MENU_ENUM_SUBLABEL_SIDELOAD_CORE_LIST,
-         "Installer ou restaurer un cœur depuis le dossier de téléchargements."
-         )
-MSG_HASH(
-         MENU_ENUM_SUBLABEL_LOAD_CONTENT_LIST,
-         "Sélectionner le contenu à démarrer."
-         )
-MSG_HASH(
-         MENU_ENUM_SUBLABEL_NETWORK_INFORMATION,
-         "Affiche la ou les interfaces réseau et les adresses IP associées."
-         )
-MSG_HASH(
-         MENU_ENUM_SUBLABEL_SYSTEM_INFORMATION,
-         "Affiche les informations spécifiques à l'appareil."
-         )
-#ifdef HAVE_LAKKA
-MSG_HASH(
-         MENU_ENUM_SUBLABEL_QUIT_RETROARCH,
-         "Redémarrer le programme."
-         )
-#else
-MSG_HASH(
-         MENU_ENUM_SUBLABEL_QUIT_RETROARCH,
-         "Quitter le programme."
-         )
-#endif
-MSG_HASH(
-         MENU_ENUM_SUBLABEL_VIDEO_WINDOW_WIDTH,
-         "Définir la largeur personnalisée pour la fenêtre d'affichage."
-         )
-MSG_HASH(
-         MENU_ENUM_SUBLABEL_VIDEO_WINDOW_HEIGHT,
-         "Définir la hauteur personnalisée pour la fenêtre d'affichage."
-         )
-MSG_HASH(
-         MENU_ENUM_SUBLABEL_VIDEO_WINDOW_SAVE_POSITION,
-         "Se rappeler de la taille et la position de la fenêtre. Si activée, cette option a la priorité sur l’échelle en mode fenêtré."
-         )
-MSG_HASH(
-         MENU_ENUM_SUBLABEL_VIDEO_FULLSCREEN_X,
-         "Définir la largeur personnalisée pour le plein écran non fenêtré. Le laisser non défini utilisera la résolution du bureau."
-         )
-MSG_HASH(
-         MENU_ENUM_SUBLABEL_VIDEO_FULLSCREEN_Y,
-         "Définir la hauteur personnalisée pour le plein écran non fenêtré. Le laisser non défini utilisera la résolution du bureau."
-         )
-MSG_HASH(
-         MENU_ENUM_SUBLABEL_VIDEO_MESSAGE_POS_X,
-         "Choisir la position personalisée sur l'axe X pour le texte à l'écran."
-         )
-MSG_HASH(
-         MENU_ENUM_SUBLABEL_VIDEO_MESSAGE_POS_Y,
-         "Choisir la position personalisée sur l'axe Y pour le texte à l'écran."
-         )
-MSG_HASH(
-         MENU_ENUM_SUBLABEL_VIDEO_FONT_SIZE,
-         "Spécifier la taille de la police en points."
-         )
-MSG_HASH(
-         MENU_ENUM_SUBLABEL_INPUT_OVERLAY_HIDE_IN_MENU,
-         "Masquer la surimpression à l'intérieur du menu, et l'afficher à nouveau en le quittant."
-         )
-MSG_HASH(
-         MENU_ENUM_SUBLABEL_INPUT_OVERLAY_SHOW_PHYSICAL_INPUTS,
-         "Affiche les touches clavier/manette pressées sur la surimpression à l'écran."
-         )
-MSG_HASH(
-         MENU_ENUM_SUBLABEL_INPUT_OVERLAY_SHOW_PHYSICAL_INPUTS_PORT,
-         "Sélectionner le port à écouter pour la surimpression si l'option 'Afficher les touches clavier/manette pressées sur la surimpression à l'écran' est activée."
-         )
-MSG_HASH(
-         MENU_ENUM_SUBLABEL_PLAYLISTS_TAB,
-         "Le contenu analysé correspondant à la base de données apparaîtra ici."
-         )
-MSG_HASH(
-         MENU_ENUM_SUBLABEL_VIDEO_SCALE_INTEGER,
-         "Mets la vidéo à l'échelle uniquement sur un nombre entier. La taille de base dépend de la géométrie et du rapport d'aspect détectés par le système. Si l'option 'Forcer le rapport d'aspect' est désactivée, X/Y seront mis à l'échelle à l'entier indépendamment."
-         )
-MSG_HASH(
-         MENU_ENUM_SUBLABEL_VIDEO_GPU_SCREENSHOT,
-         "La sortie des captures d'écran utilise les shaders produits par le processeur graphique si disponibles."
-         )
-MSG_HASH(
-         MENU_ENUM_SUBLABEL_VIDEO_ROTATION,
-         "Force une certaine rotation de la vidéo. La rotation s’ajoute aux rotations définies par le cœur."
-         )
-MSG_HASH(
-         MENU_ENUM_SUBLABEL_SCREEN_ORIENTATION,
-         "Force une certaine orientation de l'écran à partir du système d'exploitation."
-         )
-MSG_HASH(
-         MENU_ENUM_SUBLABEL_VIDEO_FORCE_SRGB_DISABLE,
-         "Force la désactivation de la prise en charge du mode sRGB FBO. Certains pilotes OpenGL d'Intel sous Windows rencontrent des problèmes vidéo avec le mode sRGB FBO lorsqu'il est activé. Activer cette option permet de contourner ce problème."
-         )
-MSG_HASH(
-         MENU_ENUM_SUBLABEL_VIDEO_FULLSCREEN,
-         "Démarrer en mode plein écran. Peut être changé lors de l'exécution, et peut être remplacé par une option en ligne de commande."
-         )
-MSG_HASH(
-         MENU_ENUM_SUBLABEL_VIDEO_WINDOWED_FULLSCREEN,
-         "En mode plein écran, préférer le mode plein écran fenêtré."
-         )
-MSG_HASH(
-         MENU_ENUM_SUBLABEL_VIDEO_GPU_RECORD,
-         "La sortie des enregistrements utilise les shaders produits par le processeur graphique si disponibles."
-         )
-MSG_HASH(
-         MENU_ENUM_SUBLABEL_SAVESTATE_AUTO_INDEX,
-         "Lors de la création d'une sauvegarde instantanée, le numéro de la sauvegarde instantanée est automatiquement incrémenté avant l'enregistrement. Lors du chargement de contenu, le numéro sera réglé sur le plus haut existant."
-         )
-MSG_HASH(
-         MENU_ENUM_SUBLABEL_BLOCK_SRAM_OVERWRITE,
-         "Empêche la SRAM d'être écrasée lors du chargement d'une sauvegarde instantanée. Pourrait potentiellement conduire à des jeux bogués."
-         )
-MSG_HASH(
-         MENU_ENUM_SUBLABEL_FASTFORWARD_RATIO,
-         "Vitesse d’exécution de contenu maximale lors de l’utilisation de l’avance rapide (par exemple, 5,0x pour un contenu à 60 images/s = une limitation à 300 images/s) Si définie à 0,0x, la vitesse en avance rapide est illimitée (pas de limite d'images/s)."
-         )
-MSG_HASH(
-         MENU_ENUM_SUBLABEL_SLOWMOTION_RATIO,
-         "En mode ralenti, le contenu ralentira selon le facteur spécifié/défini."
-         )
-MSG_HASH(
-         MENU_ENUM_SUBLABEL_RUN_AHEAD_ENABLED,
-         "Exécute la logique du cœur une ou plusieurs images à l'avance, puis recharge l'état précédent pour réduire la latence perçue à chaque touche pressée."
-         )
-MSG_HASH(
-         MENU_ENUM_SUBLABEL_RUN_AHEAD_FRAMES,
-         "Nombre d'images à éxécuter en avance. Provoque des problèmes de jeu tels que des variations de la latence si vous dépassez le nombre d'images de latence interne du jeu."
-         )
-MSG_HASH(
-         MENU_ENUM_SUBLABEL_INPUT_BLOCK_TIMEOUT,
-         "Temps d'attente en millisecondes pour obtenir un échantillon complet des touches pressées, utilisez cette option si vous avez des problèmes avec les touches pressées simultanément (Android uniquement)."
-         )
-MSG_HASH(
-         MENU_ENUM_SUBLABEL_RUN_AHEAD_SECONDARY_INSTANCE,
-         "Utilisez une seconde instance du cœur RetroArch pour l'éxécution en avance. Empêche les problèmes audio dus au chargement de l'état précédent."
-         )
-MSG_HASH(
-         MENU_ENUM_SUBLABEL_RUN_AHEAD_HIDE_WARNINGS,
-         "Masque le message d'avertissement qui apparaît lors de l'utilisation de l'éxécution en avance si le cœur ne prend pas en charge les sauvegardes instantanées."
-         )
-MSG_HASH(
-         MENU_ENUM_SUBLABEL_REWIND_ENABLE,
-         "Vous avez fait une erreur ? Utilisez le rembobinage et réessayez.\n"
-         "Attention, activer cette option entraîne une baisse des performances lors du jeu."
-         )
-MSG_HASH(
-         MENU_ENUM_SUBLABEL_CHEAT_APPLY_AFTER_TOGGLE,
-         "Appliquer les cheats immédiatement après l'activation."
-         )
-MSG_HASH(
-         MENU_ENUM_SUBLABEL_CHEAT_APPLY_AFTER_LOAD,
-         "Appliquer automatiquement les cheats au chargement du jeu."
-         )
-MSG_HASH(
-         MENU_ENUM_SUBLABEL_CHEAT_REPEAT_COUNT,
-         "Nombre de fois que le cheat sera appliqué.\n"
-         "Utiliser avec les deux autres options d’itération pour affecter de grandes zones de mémoire."
-         )
-MSG_HASH(
-         MENU_ENUM_SUBLABEL_CHEAT_REPEAT_ADD_TO_ADDRESS,
-         "Après chaque 'Nombre d'itérations', l'adresse mémoire sera incrémentée de ce montant multiplié par la 'Taille de recherche dans la mémoire'."
-         )
-MSG_HASH(
-         MENU_ENUM_SUBLABEL_CHEAT_REPEAT_ADD_TO_VALUE,
-         "Après chaque 'Nombre d'itérations', la valeur sera augmentée de ce montant."
-         )
-MSG_HASH(
-         MENU_ENUM_SUBLABEL_REWIND_GRANULARITY,
-         "Lorsque vous définissez le rembobinage sur plusieurs images à la fois, vous augmentez sa vitesse."
-         )
-MSG_HASH(
-         MENU_ENUM_SUBLABEL_REWIND_BUFFER_SIZE,
-         "Quantité de mémoire (en Mo) à réserver pour la mémoire tampon de rembobinage. Augmenter cette valeur augmentera la quantité d’historique du rembobinage."
-         )
-MSG_HASH(
-         MENU_ENUM_SUBLABEL_REWIND_BUFFER_SIZE_STEP,
-         "Chaque fois que vous augmentez ou diminuez la valeur de la taille de la mémoire tampon de rembobinage via cette interface, cette valeur changera de ce montant"
-         )
-MSG_HASH(
-         MENU_ENUM_SUBLABEL_CHEAT_IDX,
-         "Position d'index dans la liste."
-         )
-MSG_HASH(
-         MENU_ENUM_SUBLABEL_CHEAT_ADDRESS_BIT_POSITION,
-         "Masque binaire d'adresse lorsque la taille de la recherche dans la mémoire est < 8 bits."
-         )
-MSG_HASH(
-         MENU_ENUM_SUBLABEL_CHEAT_MATCH_IDX,
-         "Sélectionner la correspondance à afficher."
-         )
-MSG_HASH(
-         MENU_ENUM_SUBLABEL_CHEAT_START_OR_CONT,
-         ""
-         )
-MSG_HASH(
-         MENU_ENUM_SUBLABEL_CHEAT_START_OR_RESTART,
-         "Gauche/droite pour changer la taille de bits"
-         )
-MSG_HASH(
-         MENU_ENUM_SUBLABEL_CHEAT_SEARCH_EXACT,
-         "Gauche/droite pour changer la valeur"
-         )
-MSG_HASH(
-         MENU_ENUM_SUBLABEL_CHEAT_SEARCH_LT,
-         ""
-         )
-MSG_HASH(
-         MENU_ENUM_SUBLABEL_CHEAT_SEARCH_GT,
-         ""
-         )
-MSG_HASH(
-         MENU_ENUM_SUBLABEL_CHEAT_SEARCH_LTE,
-         ""
-         )
-MSG_HASH(
-         MENU_ENUM_SUBLABEL_CHEAT_SEARCH_GTE,
-         ""
-         )
-MSG_HASH(
-         MENU_ENUM_SUBLABEL_CHEAT_SEARCH_EQ,
-         ""
-         )
-MSG_HASH(
-         MENU_ENUM_SUBLABEL_CHEAT_SEARCH_NEQ,
-         ""
-         )
-MSG_HASH(
-         MENU_ENUM_SUBLABEL_CHEAT_SEARCH_EQPLUS,
-         "Gauche/droite pour changer la valeur"
-         )
-MSG_HASH(
-         MENU_ENUM_SUBLABEL_CHEAT_SEARCH_EQMINUS,
-         "Gauche/droite pour changer la valeur"
-         )
-MSG_HASH(
-         MENU_ENUM_SUBLABEL_CHEAT_ADD_MATCHES,
-         ""
-         )
-MSG_HASH(
-         MENU_ENUM_SUBLABEL_CHEAT_VIEW_MATCHES,
-         ""
-         )
-MSG_HASH(
-         MENU_ENUM_SUBLABEL_CHEAT_CREATE_OPTION,
-         ""
-         )
-MSG_HASH(
-         MENU_ENUM_SUBLABEL_CHEAT_DELETE_OPTION,
-         ""
-         )
-MSG_HASH(
-         MENU_ENUM_SUBLABEL_CHEAT_ADD_NEW_TOP,
-         ""
-         )
-MSG_HASH(
-         MENU_ENUM_SUBLABEL_CHEAT_ADD_NEW_BOTTOM,
-         ""
-         )
-MSG_HASH(
-         MENU_ENUM_SUBLABEL_CHEAT_DELETE_ALL,
-         ""
-         )
-MSG_HASH(
-         MENU_ENUM_SUBLABEL_CHEAT_RELOAD_CHEATS,
-         ""
-         )
-MSG_HASH(
-         MENU_ENUM_SUBLABEL_CHEAT_BIG_ENDIAN,
-         "Gros-boutienne : 258 = 0x0102,\n"
-         "Petit-boutienne : 258 = 0x0201"
-         )
-MSG_HASH(
-         MENU_ENUM_SUBLABEL_LIBRETRO_LOG_LEVEL,
-         "Définit le niveau de journalisation pour les cœurs. Si un niveau de journalisation émis par un cœur est inférieur à cette valeur, il sera ignoré."
-         )
-MSG_HASH(
-         MENU_ENUM_SUBLABEL_PERFCNT_ENABLE,
-         "Compteurs de performance pour RetroArch (et les cœurs).\n"
-         "Les données de compteur peuvent aider à déterminer les goulots d'étranglement du système et à ajuster les performances du système et de l'application"
-         )
-MSG_HASH(
-         MENU_ENUM_SUBLABEL_SAVESTATE_AUTO_SAVE,
-         "Créer automatiquement une sauvegarde instantanée à la fin de l'exécution de RetroArch. RetroArch chargera à nouveau cette sauvegarde instantanée automatiquement si 'Charger automatiquement les sauvegardes instantanées' est activé"
-         )
-MSG_HASH(
-         MENU_ENUM_SUBLABEL_SAVESTATE_AUTO_LOAD,
-         "Charger automatiquement la sauvegarde instantanée automatique au démarrage."
-         )
-MSG_HASH(
-         MENU_ENUM_SUBLABEL_SAVESTATE_THUMBNAIL_ENABLE,
-         "Affiche des miniatures pour les sauvegardes instantanées dans le menu."
-         )
-MSG_HASH(
-         MENU_ENUM_SUBLABEL_AUTOSAVE_INTERVAL,
-         "Sauvegarde automatiquement la mémoire SRAM non volatile à un intervalle régulier. Cette option est désactivée par défaut si elle n'a pas été modifiée. L'intervalle est mesuré en secondes. Une valeur de 0 désactive la sauvegarde automatique."
-         )
-MSG_HASH(
-         MENU_ENUM_SUBLABEL_INPUT_REMAP_BINDS_ENABLE,
-         "Si cette option est activée, les assignations des touches pressées seront remplacées par les assignations remappées définies pour le cœur actuel."
-         )
-MSG_HASH(
-         MENU_ENUM_SUBLABEL_INPUT_AUTODETECT_ENABLE,
-         "Si cette option est activée, tente de configurer automatiquement les contrôleurs, style Plug-and-Play."
-         )
-MSG_HASH(
-         MENU_ENUM_SUBLABEL_MENU_INPUT_SWAP_OK_CANCEL,
-         "Échanger les touches pour Confirmer/Annuler. Désactivé correspond à l'orientation japonaise des touches, activé correspond à l'orientation occidentale."
-         )
-MSG_HASH(
-         MENU_ENUM_SUBLABEL_PAUSE_LIBRETRO,
-         "Si cette option est désactivée, le contenu continuera à fonctionner en arrière-plan lorsque le menu RetroArch est activé."
-         )
-MSG_HASH(
-         MENU_ENUM_SUBLABEL_VIDEO_DRIVER,
-         "Pilote vidéo à utiliser."
-         )
-MSG_HASH(
-         MENU_ENUM_SUBLABEL_AUDIO_DRIVER,
-         "Pilote audio à utiliser."
-         )
-MSG_HASH(
-         MENU_ENUM_SUBLABEL_INPUT_DRIVER,
-         "Pilote d'entrées à utiliser. Selon le pilote vidéo sélectionné, l'utilisation d'un pilote d’entrées différent peut être forcée."
-         )
-MSG_HASH(
-         MENU_ENUM_SUBLABEL_JOYPAD_DRIVER,
-         "Pilote de manettes à utiliser."
-         )
-MSG_HASH(
-         MENU_ENUM_SUBLABEL_AUDIO_RESAMPLER_DRIVER,
-         "Pilote de rééchantillonnage audio à utiliser."
-         )
-MSG_HASH(
-         MENU_ENUM_SUBLABEL_CAMERA_DRIVER,
-         "Pilote de caméra à utiliser."
-         )
-MSG_HASH(
-         MENU_ENUM_SUBLABEL_LOCATION_DRIVER,
-         "Pilote de localisation à utiliser."
-         )
-MSG_HASH(
-         MENU_ENUM_SUBLABEL_MENU_DRIVER,
-         "Pilote de menu à utiliser."
-         )
-MSG_HASH(
-         MENU_ENUM_SUBLABEL_RECORD_DRIVER,
-         "Pilote d'enregistrement à utiliser."
-         )
-MSG_HASH(
-         MENU_ENUM_SUBLABEL_MIDI_DRIVER,
-         "Pilote MIDI à utiliser."
-         )
-MSG_HASH(
-         MENU_ENUM_SUBLABEL_WIFI_DRIVER,
-         "Pilote Wi-Fi à utiliser."
-         )
-MSG_HASH(
-         MENU_ENUM_SUBLABEL_NAVIGATION_BROWSER_FILTER_SUPPORTED_EXTENSIONS_ENABLE,
-         "Filtrer les fichiers affichés dans le navigateur de fichiers selon les extensions prises en charge."
-         )
-MSG_HASH(
-         MENU_ENUM_SUBLABEL_MENU_WALLPAPER,
-         "Sélectionner une image à définir comme fond d'écran du menu."
-         )
-MSG_HASH(
-         MENU_ENUM_SUBLABEL_DYNAMIC_WALLPAPER,
-         "Charger dynamiquement un nouveau fond d'écran en fonction du contexte."
-         )
-MSG_HASH(
-         MENU_ENUM_SUBLABEL_AUDIO_DEVICE,
-         "Remplacer le périphérique audio utilisé par défaut par le pilote audio. Cette option dépend du pilote."
-         )
-MSG_HASH(
-         MENU_ENUM_SUBLABEL_AUDIO_DSP_PLUGIN,
-         "Plugin audio DSP utilisé pour traiter l'audio avant de l'envoyer au pilote."
-         )
-MSG_HASH(
-         MENU_ENUM_SUBLABEL_AUDIO_OUTPUT_RATE,
-         "Fréquence d'échantillonnage de la sortie audio."
-         )
-MSG_HASH(
-         MENU_ENUM_SUBLABEL_OVERLAY_OPACITY,
-         "Opacité de tous les éléments d'interface utilisateur de la surimpression."
-         )
-MSG_HASH(
-         MENU_ENUM_SUBLABEL_OVERLAY_SCALE,
-         "Échelle de tous les éléments d'interface utilisateur de la surimpression."
-         )
-MSG_HASH(
-         MENU_ENUM_SUBLABEL_INPUT_OVERLAY_ENABLE,
-         "Les surimpressions sont utilisées pour les bordures et les contrôles à l'écran"
-         )
-MSG_HASH(
-         MENU_ENUM_SUBLABEL_OVERLAY_PRESET,
-         "Sélectionner une surimpression à partir du navigateur de fichiers."
-         )
-MSG_HASH(
-         MENU_ENUM_SUBLABEL_NETPLAY_IP_ADDRESS,
-         "Adresse de l'hôte auquel se connecter."
-         )
-MSG_HASH(
-         MENU_ENUM_SUBLABEL_NETPLAY_TCP_UDP_PORT,
-         "Port de l'adresse IP de l'hôte. Peut être un port TCP ou UDP."
-         )
-MSG_HASH(
-         MENU_ENUM_SUBLABEL_NETPLAY_PASSWORD,
-         "Le mot de passe pour se connecter à l'hôte de jeu en réseau. Utilisé uniquement en mode hôte."
-         )
-MSG_HASH(
-         MENU_ENUM_SUBLABEL_NETPLAY_PUBLIC_ANNOUNCE,
-         "Détermine s'il faut annoncer les sessions de jeu en réseau publiquement. Si cette option est désactivée, les clients doivent se connecter manuellement plutôt que d'utiliser le salon public."
-         )
-MSG_HASH(
-         MENU_ENUM_SUBLABEL_NETPLAY_SPECTATE_PASSWORD,
-         "Le mot de passe pour se connecter à l'hôte de jeu en réseau avec des privilèges spectateur uniquement. Utilisé uniquement en mode hôte."
-         )
-MSG_HASH(
-         MENU_ENUM_SUBLABEL_NETPLAY_START_AS_SPECTATOR,
-         "Détermine s'il faut démarrer le jeu en réseau en mode spectateur."
-         )
-MSG_HASH(
-         MENU_ENUM_SUBLABEL_NETPLAY_ALLOW_SLAVES,
-         "Autoriser ou non les connexions en mode passif. Les clients en mode passif nécessitent très peu de puissance de traitement de part et d’autre, mais souffrent considérablement de la latence du réseau."
-         )
-MSG_HASH(
-         MENU_ENUM_SUBLABEL_NETPLAY_REQUIRE_SLAVES,
-         "Interdire les connexions qui ne sont pas en mode passif. Non recommandé sauf pour les réseaux très rapides avec des machines très faibles."
-         )
-MSG_HASH(
-         MENU_ENUM_SUBLABEL_NETPLAY_STATELESS_MODE,
-         "Détermine s'il faut exécuter le jeu en réseau dans un mode ne nécessitant pas de sauvegardes instantanées. Si cette option est activée, un réseau très rapide est requis, mais aucun rembobinage n'est effectué. Il n'y aura donc pas de variations de la latence lors du jeu en réseau"
-         )
-MSG_HASH(
-         MENU_ENUM_SUBLABEL_NETPLAY_CHECK_FRAMES,
-         "Fréquence en images avec laquelle le jeu en réseau vérifiera que l’hôte et le client sont synchronisés."
-         )
-MSG_HASH(
-         MENU_ENUM_SUBLABEL_NETPLAY_NAT_TRAVERSAL,
-         "Lors de l'hébergement, tenter d'intercepter des connexions depuis l'internet public, en utilisant UPnP ou des technologies similaires pour sortir du réseau local."
-         )
-MSG_HASH(
-         MENU_ENUM_SUBLABEL_STDIN_CMD_ENABLE,
-         "Interface de commandes stdin."
-         )
-MSG_HASH(
-         MENU_ENUM_SUBLABEL_MOUSE_ENABLE,
-         "Permet de contrôler le menu avec une souris."
-         )
-MSG_HASH(
-         MENU_ENUM_SUBLABEL_POINTER_ENABLE,
-         "Permet de contrôler le menu avec le toucher."
-         )
-MSG_HASH(
-         MENU_ENUM_SUBLABEL_THUMBNAILS,
-         "Type de miniatures à afficher."
-         )
-MSG_HASH(
-         MENU_ENUM_SUBLABEL_THUMBNAILS_RGUI,
-         "Type de miniatures à afficher en haut à droite des listes de lecture. Cette vignette peut être basculée en mode plein écran en appuyant sur RetroManette Y."
-         )
-MSG_HASH(
-         MENU_ENUM_SUBLABEL_LEFT_THUMBNAILS,
-         "Type de miniatures à afficher à gauche."
-         )
-MSG_HASH(
-         MENU_ENUM_SUBLABEL_LEFT_THUMBNAILS_RGUI,
-         "Type de miniatures à afficher en bas à droite des listes de lecture."
-         )
-MSG_HASH(
-         MENU_ENUM_SUBLABEL_LEFT_THUMBNAILS_OZONE,
-         "Remplacer le panneau des métadonnées du contenu par une autre miniature."
-         )
-MSG_HASH(
-         MENU_ENUM_SUBLABEL_XMB_VERTICAL_THUMBNAILS,
-         "Affiche la miniature de gauche sous celle de droite, à droite de l'écran."
-         )
-MSG_HASH(
-         MENU_ENUM_SUBLABEL_TIMEDATE_ENABLE,
-         "Affiche la date et/ou l'heure actuelles dans le menu."
-         )
-MSG_HASH(
-         MENU_ENUM_SUBLABEL_BATTERY_LEVEL_ENABLE,
-         "Affiche le niveau actuel de la batterie dans le menu."
-         )
-MSG_HASH(
-         MENU_ENUM_SUBLABEL_NAVIGATION_WRAPAROUND,
-         "Retour au début et/ou à la fin si la limite de la liste est atteinte horizontalement ou verticalement."
-         )
-MSG_HASH(
-         MENU_ENUM_SUBLABEL_NETPLAY_ENABLE_HOST,
-         "Activer le jeu en réseau en mode hôte (serveur)."
-         )
-MSG_HASH(
-         MENU_ENUM_SUBLABEL_NETPLAY_ENABLE_CLIENT,
-         "Entrer l'adresse du serveur de jeu en réseau et se connecter en mode client."
-         )
-MSG_HASH(
-         MENU_ENUM_SUBLABEL_NETPLAY_DISCONNECT,
-         "Déconnecte une connexion de jeu en réseau active."
-         )
-MSG_HASH(
-         MENU_ENUM_SUBLABEL_SCAN_DIRECTORY,
-         "Analyser un dossier pour trouver du contenu correspondant à la base de données."
-         )
-MSG_HASH(
-         MENU_ENUM_SUBLABEL_SCAN_FILE,
-         "Analyser un fichier pour trouver du contenu correspondant à la base de données."
-         )
-MSG_HASH(
-         MENU_ENUM_SUBLABEL_VIDEO_SWAP_INTERVAL,
-         "Utiliser un intervalle d'échange personnalisé pour la synchronisation verticale (V-Sync). Utilisez cette option pour réduire de moitié la fréquence de rafraîchissement du moniteur."
-         )
-MSG_HASH(
-         MENU_ENUM_SUBLABEL_SORT_SAVEFILES_ENABLE,
-         "Trier les fichiers de sauvegarde dans des dossiers nommés d'après le cœur utilisé."
-         )
-MSG_HASH(
-         MENU_ENUM_SUBLABEL_SORT_SAVESTATES_ENABLE,
-         "Trier les sauvegardes instantanées dans des dossiers nommés d'après le cœur utilisé."
-         )
-MSG_HASH(
-         MENU_ENUM_SUBLABEL_NETPLAY_REQUEST_DEVICE_I,
-         "Demander à jouer avec le périphérique d'entrée donné."
-         )
-MSG_HASH(
-         MENU_ENUM_SUBLABEL_CORE_UPDATER_BUILDBOT_URL,
-         "URL du dossier de mise à jour des cœurs sur le buildbot Libretro."
-         )
-MSG_HASH(
-         MENU_ENUM_SUBLABEL_BUILDBOT_ASSETS_URL,
-         "URL du dossier de mise à jour des assets sur le buildbot Libretro."
-         )
-MSG_HASH(
-         MENU_ENUM_SUBLABEL_CORE_UPDATER_AUTO_EXTRACT_ARCHIVE,
-         "Après le téléchargement, extraire automatiquement les fichiers contenus dans les archives téléchargées."
-         )
-MSG_HASH(
-         MENU_ENUM_SUBLABEL_NETPLAY_REFRESH_ROOMS,
-         "Rechercher de nouveaux salons."
-         )
-MSG_HASH(
-         MENU_ENUM_SUBLABEL_DELETE_ENTRY,
-         "Supprimer cette entrée de la liste de lecture."
-         )
-MSG_HASH(
-         MENU_ENUM_SUBLABEL_INFORMATION,
-         "Affiche plus d'informations sur le contenu."
-         )
-MSG_HASH(
-         MENU_ENUM_SUBLABEL_ADD_TO_FAVORITES,
-         "Ajoute l'entrée à vos favoris."
-         )
-MSG_HASH(
-         MENU_ENUM_SUBLABEL_ADD_TO_FAVORITES_PLAYLIST,
-         "Ajoute l'entrée à vos favoris."
-         )
-MSG_HASH(
-         MENU_ENUM_SUBLABEL_RUN,
-         "Démarre le contenu."
-         )
-MSG_HASH(
-         MENU_ENUM_SUBLABEL_MENU_FILE_BROWSER_SETTINGS,
-         "Ajuste les réglages du navigateur de fichiers."
-         )
-MSG_HASH(
-         MENU_ENUM_SUBLABEL_AUTO_REMAPS_ENABLE,
-         "Charger des contrôles personnalisés au démarrage."
-         )
-MSG_HASH(
-         MENU_ENUM_SUBLABEL_AUTO_OVERRIDES_ENABLE,
-         "Charger une configuration personnalisée au démarrage."
-         )
-MSG_HASH(
-         MENU_ENUM_SUBLABEL_GAME_SPECIFIC_OPTIONS,
-         "Charger des options de cœur personnalisées au démarrage."
-         )
-MSG_HASH(
-         MENU_ENUM_SUBLABEL_CORE_ENABLE,
-         "Affiche le nom du cœur actuel dans le menu."
-         )
-MSG_HASH(
-         MENU_ENUM_SUBLABEL_DATABASE_MANAGER,
-         "Affiche les bases de données."
-         )
-MSG_HASH(
-         MENU_ENUM_SUBLABEL_CURSOR_MANAGER,
-         "Affiche les recherches précédentes."
-         )
-MSG_HASH(
-         MENU_ENUM_SUBLABEL_TAKE_SCREENSHOT,
-         "Capture une image de l'écran."
-         )
-MSG_HASH(
-         MENU_ENUM_SUBLABEL_CLOSE_CONTENT,
-         "Ferme le contenu actuel. Toute modification non enregistrée pourrait être perdue."
-         )
-MSG_HASH(
-         MENU_ENUM_SUBLABEL_LOAD_STATE,
-         "Charge une sauvegarde instantanée depuis l'emplacement actuellement sélectionné."
-         )
-MSG_HASH(
-         MENU_ENUM_SUBLABEL_SAVE_STATE,
-         "Effectue une sauvegarde instantanée dans l'emplacement actuellement sélectionné."
-         )
-MSG_HASH(
-         MENU_ENUM_SUBLABEL_RESUME,
-         "Reprendre le contenu en cours et quitter le menu rapide."
-         )
-MSG_HASH(
-         MENU_ENUM_SUBLABEL_RESUME_CONTENT,
-         "Reprendre le contenu en cours et quitter le menu rapide."
-         )
-MSG_HASH(
-         MENU_ENUM_SUBLABEL_STATE_SLOT,
-         "Changer l'emplacement de sauvegarde instantanée actuellement sélectionné."
-         )
-MSG_HASH(
-         MENU_ENUM_SUBLABEL_UNDO_LOAD_STATE,
-         "Si une sauvegarde instantanée a été chargée, le contenu reviendra à l'état avant le chargement."
-         )
-MSG_HASH(
-         MENU_ENUM_SUBLABEL_UNDO_SAVE_STATE,
-         "Si une sauvegarde instantanée a été écrasée, elle sera restaurée à l'état de sauvegarde précédent."
-         )
-MSG_HASH(
-         MENU_ENUM_SUBLABEL_ACCOUNTS_RETRO_ACHIEVEMENTS,
-         "Service de RetroSuccès (RetroAchievements). Pour plus d'informations, veuillez visiter http://retroachievements.org"
-         )
-MSG_HASH(
-         MENU_ENUM_SUBLABEL_ACCOUNTS_LIST,
-         "Gérer les comptes actuellement configurés."
-         )
-MSG_HASH(
-         MENU_ENUM_SUBLABEL_INPUT_META_REWIND,
-         "Gérer les réglages de rembobinage."
-         )
-MSG_HASH(
-         MENU_ENUM_SUBLABEL_INPUT_META_CHEAT_DETAILS,
-         "Gérer les réglages de cheat."
-         )
-MSG_HASH(
-         MENU_ENUM_SUBLABEL_INPUT_META_CHEAT_SEARCH,
-         "Lancer ou continuer la recherche de cheat codes."
-         )
-MSG_HASH(
-         MENU_ENUM_SUBLABEL_RESTART_CONTENT,
-         "Redémarrer le contenu depuis le début."
-         )
-MSG_HASH(
-         MENU_ENUM_SUBLABEL_SAVE_CURRENT_CONFIG_OVERRIDE_CORE,
-         "Enregistrer un fichier de configuration de remplacement qui s'appliquera à tout le contenu chargé avec ce cœur. Aura la priorité sur la configuration principale."
-         )
-MSG_HASH(
-         MENU_ENUM_SUBLABEL_SAVE_CURRENT_CONFIG_OVERRIDE_CONTENT_DIR,
-         "Enregistrer un fichier de configuration de remplacement qui s'appliquera à tout le contenu chargé depuis le même dossier que le fichier actuel. Aura la priorité sur la configuration principale."
-         )
-MSG_HASH(
-         MENU_ENUM_SUBLABEL_SAVE_CURRENT_CONFIG_OVERRIDE_GAME,
-         "Enregistrer un fichier de configuration de remplacement qui s'appliquera uniquement au contenu actuel. Aura la priorité sur la configuration principale."
-         )
-MSG_HASH(
-         MENU_ENUM_SUBLABEL_CORE_CHEAT_OPTIONS,
-         "Configurer des cheat codes."
-         )
-MSG_HASH(
-         MENU_ENUM_SUBLABEL_SHADER_OPTIONS,
-         "Configurer des shaders pour améliorer visuellement l'image."
-         )
-MSG_HASH(
-         MENU_ENUM_SUBLABEL_CORE_INPUT_REMAPPING_OPTIONS,
-         "Modifier les contrôles pour le contenu en cours d'exécution."
-         )
-MSG_HASH(
-         MENU_ENUM_SUBLABEL_CORE_OPTIONS,
-         "Modifier les options pour le contenu en cours d'exécution."
-         )
-MSG_HASH(
-         MENU_ENUM_SUBLABEL_SHOW_ADVANCED_SETTINGS,
-         "Affiche les réglages avancés pour les utilisateurs expérimentés (masqués par défaut)."
-         )
-MSG_HASH(
-         MENU_ENUM_SUBLABEL_THREADED_DATA_RUNLOOP_ENABLE,
-         "Effectue des tâches sur un fil d'exécution distinct."
-         )
-MSG_HASH(
-         MENU_ENUM_SUBLABEL_PLAYLIST_ENTRY_REMOVE,
-         "Autorise l'utilisateur à supprimer des entrées dans les listes de lecture."
-         )
-MSG_HASH(
-         MENU_ENUM_SUBLABEL_SYSTEM_DIRECTORY,
-         "Définit le dossier système. Les cœurs peuvent requérir ce répertoire pour charger des BIOS, des configurations spécifiques au système, etc."
-         )
-MSG_HASH(
-         MENU_ENUM_SUBLABEL_RGUI_BROWSER_DIRECTORY,
-         "Définit le dossier de départ du navigateur de fichiers."
-         )
-MSG_HASH(
-         MENU_ENUM_SUBLABEL_CONTENT_DIR,
-         "Généralement défini par les développeurs qui compilent les applications libretro/RetroArch pour pointer vers des assets."
-         )
-MSG_HASH(
-         MENU_ENUM_SUBLABEL_DYNAMIC_WALLPAPERS_DIRECTORY,
-         "Dossier de stockage des fonds d'écran chargés dynamiquement par le menu en fonction du contexte."
-         )
-MSG_HASH(
-         MENU_ENUM_SUBLABEL_THUMBNAILS_DIRECTORY,
-         "Les miniatures supplémentaires (jaquettes/images diverses, etc.) seront conservées dans ce dossier."
-         )
-MSG_HASH(
-         MENU_ENUM_SUBLABEL_RGUI_CONFIG_DIRECTORY,
-         "Définit le dossier de départ du navigateur de configurations du menu."
-         )
-MSG_HASH(
-         MENU_ENUM_SUBLABEL_NETPLAY_INPUT_LATENCY_FRAMES_MIN,
-         "Nombre d'images de latence des entrées que le jeu en réseau doit utiliser pour masquer la latence du réseau. Réduit les variations de la latence et rend le jeu en réseau moins gourmand en ressources processeur, aux dépens d'une latence des entrées notable."
-         )
-MSG_HASH(
-         MENU_ENUM_SUBLABEL_NETPLAY_INPUT_LATENCY_FRAMES_RANGE,
-         "Plage d'images de latence des entrées pouvant être utilisée pour masquer la latence du réseau. Réduit les variations de la latence et rend le jeu en réseau moins gourmand en ressources processeur, aux dépens d'une latence des entrées imprévisible."
-         )
-MSG_HASH(
-         MENU_ENUM_SUBLABEL_DISK_CYCLE_TRAY_STATUS,
-         "Faire défiler l'état du disque actuel. Si le disque est inséré, il sera éjecté. Si le disque n'a pas été inséré, il sera inséré. "
-         )
-MSG_HASH(
-         MENU_ENUM_SUBLABEL_DISK_INDEX,
-         "Changer le numéro du disque."
-         )
-MSG_HASH(
-         MENU_ENUM_SUBLABEL_DISK_OPTIONS,
-         "Gestionnaire d'images disque."
-         )
-MSG_HASH(
-         MENU_ENUM_SUBLABEL_DISK_IMAGE_APPEND,
-         "Sélectionner une image disque à insérer."
-         )
-MSG_HASH(
-         MENU_ENUM_SUBLABEL_MENU_ENUM_THROTTLE_FRAMERATE,
-         "S'assure que le nombre d'images par seconde est plafonné dans le menu."
-         )
-MSG_HASH(
-         MENU_ENUM_SUBLABEL_VRR_RUNLOOP_ENABLE,
-         "Élimine les déviations par rapport au timing requis par le cœur. Utilisez cette option pour les écrans à fréquence de rafraîchissement variable, G-Sync, FreeSync."
-         )
-MSG_HASH(
-         MENU_ENUM_SUBLABEL_XMB_LAYOUT,
-         "Sélectionner une mise en page différente pour l'interface XMB."
-         )
-MSG_HASH(
-         MENU_ENUM_SUBLABEL_XMB_THEME,
-         "Sélectionner un thème d'icônes différent pour RetroArch."
-         )
-MSG_HASH(
-         MENU_ENUM_SUBLABEL_XMB_SHADOWS_ENABLE,
-         "Ajouter des ombres portées pour toutes les icônes.\n"
-         "Cette option aura un impact mineur sur les performances."
-         )
-MSG_HASH(
-         MENU_ENUM_SUBLABEL_MATERIALUI_MENU_COLOR_THEME,
-         "Sélectionner un autre thème de couleur pour le menu."
-         )
-MSG_HASH(
-         MENU_ENUM_SUBLABEL_MENU_WALLPAPER_OPACITY,
-         "Modifier l'opacité du fond d'écran."
-         )
-MSG_HASH(
-         MENU_ENUM_SUBLABEL_XMB_MENU_COLOR_THEME,
-         "Sélectionner un autre thème de couleur pour le menu."
-         )
-MSG_HASH(
-         MENU_ENUM_SUBLABEL_XMB_RIBBON_ENABLE,
-         "Sélectionner un effet d'arrière-plan animé. Peut être gourmand en processeur graphique selon l'effet. Si les performances ne sont pas satisfaisantes, veuillez le désactiver ou revenir à un effet plus simple."
-         )
-MSG_HASH(
-         MENU_ENUM_SUBLABEL_XMB_FONT,
-         "Sélectionner une police principale différente à utiliser pour le menu."
-         )
-MSG_HASH(
-         MENU_ENUM_SUBLABEL_CONTENT_SHOW_FAVORITES,
-         "Affiche l'onglet des favoris dans le menu principal."
-         )
-MSG_HASH(
-         MENU_ENUM_SUBLABEL_CONTENT_SHOW_IMAGES,
-         "Affiche l'onglet des images dans le menu principal."
-         )
-MSG_HASH(
-         MENU_ENUM_SUBLABEL_CONTENT_SHOW_MUSIC,
-         "Affiche l'onglet de la musique dans le menu principal."
-         )
-MSG_HASH(
-         MENU_ENUM_SUBLABEL_CONTENT_SHOW_VIDEO,
-         "Affiche l'onglet des vidéo dans le menu principal."
-         )
-MSG_HASH(
-         MENU_ENUM_SUBLABEL_CONTENT_SHOW_NETPLAY,
-         "Affiche l'onglet de jeu en réseau dans le menu principal."
-         )
-MSG_HASH(
-         MENU_ENUM_SUBLABEL_CONTENT_SHOW_SETTINGS,
-         "Affiche l'onglet des réglages dans le menu principal."
-         )
-MSG_HASH(
-         MENU_ENUM_SUBLABEL_CONTENT_SHOW_HISTORY,
-         "Affiche l'onglet d'historique récent dans le menu principal."
-         )
-MSG_HASH(
-         MENU_ENUM_SUBLABEL_CONTENT_SHOW_ADD,
-         "Affiche l'onglet d'importation de contenu dans le menu principal."
-         )
-MSG_HASH(
-         MENU_ENUM_SUBLABEL_CONTENT_SHOW_PLAYLISTS,
-         "Affiche les onglets des listes de lecture dans le menu principal."
-         )
-MSG_HASH(
-         MENU_ENUM_SUBLABEL_RGUI_SHOW_START_SCREEN,
-         "Affiche l'écran de démarrage dans le menu. Cette option est automatiquement désactivée après le premier démarrage du programme."
-         )
-MSG_HASH(
-         MENU_ENUM_SUBLABEL_MATERIALUI_MENU_HEADER_OPACITY,
-         "Modifier l'opacité du graphique d'en-tête."
-         )
-MSG_HASH(
-         MENU_ENUM_SUBLABEL_MATERIALUI_MENU_FOOTER_OPACITY,
-         "Modifier l'opacité du graphique de pied de page."
-         )
-MSG_HASH(
-         MENU_ENUM_SUBLABEL_DPI_OVERRIDE_ENABLE,
-         "Le menu est normalement redimensionné de manière dynamique. Si vous souhaitez définir une taille de mise à l'échelle spécifique, activez cette option."
-         )
-MSG_HASH(
-         MENU_ENUM_SUBLABEL_DPI_OVERRIDE_VALUE,
-         "Définir la taille de mise à l'échelle personnalisée ici.\n"
-         "REMARQUE : Vous devez activer 'Remplacer la valeur des pixels/pouce' pour que cette taille d'échelle prenne effet."
-         )
-MSG_HASH(
-         MENU_ENUM_SUBLABEL_CORE_ASSETS_DIRECTORY,
-         "Tous les fichiers téléchargés seront conservés dans ce dossier."
-         )
-MSG_HASH(
-         MENU_ENUM_SUBLABEL_INPUT_REMAPPING_DIRECTORY,
-         "Les fichiers de remappage des touches seront conservés dans ce dossier."
-         )
-MSG_HASH(
-         MENU_ENUM_SUBLABEL_LIBRETRO_DIR_PATH,
-         "Dossier de recherche de contenu/cœurs."
-         )
-MSG_HASH(
-         MENU_ENUM_SUBLABEL_LIBRETRO_INFO_PATH,
-         "Les fichiers d’informations de l'application/des cœurs seront conservés ici."
-         )
-MSG_HASH(
-         MENU_ENUM_SUBLABEL_JOYPAD_AUTOCONFIG_DIR,
-         "Lorsqu'une manette est connectée, cette manette sera configurée automatiquement si un fichier de configuration correspondant est présent dans ce dossier."
-         )
-MSG_HASH(
-         MENU_ENUM_SUBLABEL_PLAYLIST_DIRECTORY,
-         "Les listes de lecture seront conservées dans ce dossier."
-         )
-MSG_HASH(
-         MENU_ENUM_SUBLABEL_CACHE_DIRECTORY,
-         "Si un dossier est défini, le contenu extrait temporairement (par exemple à partir d’archives) sera extrait dans ce dossier."
-         )
-MSG_HASH(
-         MENU_ENUM_SUBLABEL_CURSOR_DIRECTORY,
-         "Les requêtes sauvegardées seront conservées dans ce dossier."
-         )
-MSG_HASH(
-         MENU_ENUM_SUBLABEL_CONTENT_DATABASE_DIRECTORY,
-         "Les bases de données seront conservées dans ce dossier."
-         )
-MSG_HASH(
-         MENU_ENUM_SUBLABEL_ASSETS_DIRECTORY,
-         "Cet emplacement est requis par défaut lorsque les interfaces de menu tentent de rechercher des assets chargeables, etc."
-         )
-MSG_HASH(
-         MENU_ENUM_SUBLABEL_SAVEFILE_DIRECTORY,
-         "Les fichiers de sauvegarde seront conservés dans ce dossier. Si aucun dossier n'est défini, ils seront sauvegardés dans le même dossier que le contenu."
-         )
-MSG_HASH(
-         MENU_ENUM_SUBLABEL_SAVESTATE_DIRECTORY,
-         "Les fichiers de sauvegarde instantanée seront conservés dans ce dossier. Si aucun dossier n'est défini, ils seront sauvegardés dans le même dossier que le contenu."
-         )
-MSG_HASH(
-         MENU_ENUM_SUBLABEL_SCREENSHOT_DIRECTORY,
-         "Les captures d'écran seront conservées dans ce dossier."
-         )
-MSG_HASH(
-         MENU_ENUM_SUBLABEL_OVERLAY_DIRECTORY,
-         "Les surimpressions seront conservées dans ce dossier pour un accès facile."
-         )
-MSG_HASH(
-         MENU_ENUM_SUBLABEL_CHEAT_DATABASE_PATH,
-         "Les fichiers de cheats seront conservés dans ce dossier."
-         )
-MSG_HASH(
-         MENU_ENUM_SUBLABEL_AUDIO_FILTER_DIR,
-         "Les fichiers de filtres audio DSP seront conservés dans ce dossier."
-         )
-MSG_HASH(
-         MENU_ENUM_SUBLABEL_VIDEO_FILTER_DIR,
-         "Les fichiers de filtres vidéo basés sur le processeur seront conservés dans ce dossier."
-         )
-MSG_HASH(
-         MENU_ENUM_SUBLABEL_VIDEO_SHADER_DIR,
-         "Les fichiers de shaders vidéo basés sur le processeur graphique seront conservés dans ce dossier pour un accès facile."
-         )
-MSG_HASH(
-         MENU_ENUM_SUBLABEL_RECORDING_OUTPUT_DIRECTORY,
-         "Les enregistrements seront placés dans ce dossier."
-         )
-MSG_HASH(
-         MENU_ENUM_SUBLABEL_RECORDING_CONFIG_DIRECTORY,
-         "Les configurations d'enregistrement seront conservées ici."
-         )
-MSG_HASH(
-         MENU_ENUM_SUBLABEL_VIDEO_FONT_PATH,
-         "Sélectionner une police différente pour les notifications à l'écran."
-         )
-MSG_HASH(
-         MENU_ENUM_SUBLABEL_SHADER_APPLY_CHANGES,
-         "Les modifications apportées à la configuration du shader prendront effet immédiatement. Utilisez cette option si vous avez changé la quantité de passages de shader, le filtrage, l'échelle FBO, etc."
-         )
-MSG_HASH(
-         MENU_ENUM_SUBLABEL_VIDEO_SHADER_NUM_PASSES,
-         "Augmenter ou diminuer le nombre de passages du pipeline des shaders. Vous pouvez assigner un shader distinct à chaque passage du pipeline et configurer son échelle et son mode de filtrage."
-         )
-MSG_HASH(
-         MENU_ENUM_SUBLABEL_VIDEO_SHADER_PRESET,
-         "Charger un préréglage de shaders. Le pipeline des shaders sera automatiquement configuré."
-         )
-MSG_HASH(
-         MENU_ENUM_SUBLABEL_VIDEO_SHADER_PRESET_SAVE_AS,
-         "Enregistrer les réglages de shaders actuels en tant que nouveaux préréglages de shaders."
-         )
-MSG_HASH(
-         MENU_ENUM_SUBLABEL_VIDEO_SHADER_PRESET_SAVE_CORE,
-         "Enregistrer les réglages de shaders actuels en tant que réglages par défaut pour cette application/ce cœur."
-         )
-MSG_HASH(
-         MENU_ENUM_SUBLABEL_VIDEO_SHADER_PRESET_SAVE_PARENT,
-         "Enregistrer les réglages de shaders actuels en tant que réglages par défaut pour tous les fichiers du dossier de contenu actuel."
-         )
-MSG_HASH(
-         MENU_ENUM_SUBLABEL_VIDEO_SHADER_PRESET_SAVE_GAME,
-         "Enregistrer les réglages de shaders actuels en tant que réglages par défaut pour ce contenu."
-         )
-MSG_HASH(
-         MENU_ENUM_SUBLABEL_VIDEO_SHADER_PARAMETERS,
-         "Modifier le shader actuel directement. Les modifications ne seront pas enregistrées dans le fichier de préréglages."
-         )
-MSG_HASH(
-         MENU_ENUM_SUBLABEL_VIDEO_SHADER_PRESET_PARAMETERS,
-         "Modifier le préréglage du shaders lui-même actuellement utilisé dans le menu."
-         )
-MSG_HASH(
-         MENU_ENUM_SUBLABEL_CHEAT_NUM_PASSES,
-         "Augmenter ou diminuer le nombre de cheats."
-         )
-MSG_HASH(
-         MENU_ENUM_SUBLABEL_CHEAT_APPLY_CHANGES,
-         "Les changements du cheat prendront effet immédiatement."
-         )
-MSG_HASH(
-         MENU_ENUM_SUBLABEL_CHEAT_START_SEARCH,
-         "Lancer la recherche d'un nouveau cheat. Le nombre de bits peut être changé."
-         )
-MSG_HASH(
-         MENU_ENUM_SUBLABEL_CHEAT_CONTINUE_SEARCH,
-         "Continuer la recherche d'un nouveau cheat."
-         )
-MSG_HASH(
-         MENU_ENUM_SUBLABEL_CHEAT_FILE_LOAD,
-         "Charger un fichier de cheats et remplacer les cheats existants."
-         )
-MSG_HASH(
-         MENU_ENUM_SUBLABEL_CHEAT_FILE_LOAD_APPEND,
-         "Charger un fichier de cheats et l'ajouter aux cheats existants."
-         )
-MSG_HASH(
-         MENU_ENUM_SUBLABEL_CHEAT_FILE_SAVE_AS,
-         "Enregistrer les cheats actuels en tant que fichier de sauvegarde."
-         )
-MSG_HASH(
-         MENU_ENUM_SUBLABEL_CONTENT_SETTINGS,
-         "Accéder rapidement à tous les réglages relatifs au jeu."
-         )
-MSG_HASH(
-         MENU_ENUM_SUBLABEL_CORE_INFORMATION,
-         "Affiche les informations relatives à l'application/au cœur."
-         )
-MSG_HASH(
-         MENU_ENUM_SUBLABEL_VIDEO_ASPECT_RATIO,
-         "Valeur en virgule flottante pour le rapport d'aspect (largeur/hauteur), utilisée si le rapport d'aspect est réglé sur 'Configurer'."
-         )
-MSG_HASH(
-         MENU_ENUM_SUBLABEL_VIDEO_VIEWPORT_CUSTOM_HEIGHT,
-         "Hauteur de la fenêtre d'affichage utilisée si le rapport d'aspect est défini sur 'Personnalisé'."
-         )
-MSG_HASH(
-         MENU_ENUM_SUBLABEL_VIDEO_VIEWPORT_CUSTOM_WIDTH,
-         "Largeur de la fenêtre d'affichage utilisée si le rapport d'aspect est défini sur 'Personnalisé'."
-         )
-MSG_HASH(
-         MENU_ENUM_SUBLABEL_VIDEO_VIEWPORT_CUSTOM_X,
-         "Décalage de la fenêtre d'affichage personnalisé utilisé pour définir sa position sur l'axe X. Cette option sera ignorée si l'option 'Échelle à l'entier' est activée. Elle sera alors centrée automatiquement."
-         )
-MSG_HASH(
-         MENU_ENUM_SUBLABEL_VIDEO_VIEWPORT_CUSTOM_Y,
-         "Décalage de la fenêtre d'affichage personnalisé utilisé pour définir sa position sur l'axe Y. Cette option sera ignorée si l'option 'Échelle à l'entier' est activée. Elle sera alors centrée automatiquement."
-         )
-MSG_HASH(
-         MENU_ENUM_LABEL_VALUE_NETPLAY_USE_MITM_SERVER,
-         "Utiliser un serveur relais"
-         )
-MSG_HASH(
-         MENU_ENUM_SUBLABEL_NETPLAY_USE_MITM_SERVER,
-         "Transférer les connexions de jeu en réseau via un serveur intermédiaire. Utile si l'hôte est derrière un pare-feu ou a des problèmes de NAT/UPnP."
-         )
-MSG_HASH(
-         MENU_ENUM_LABEL_VALUE_NETPLAY_MITM_SERVER,
-         "Emplacement du serveur relais"
-         )
-MSG_HASH(
-         MENU_ENUM_SUBLABEL_NETPLAY_MITM_SERVER,
-         "Choisissez un serveur de relais spécifique à utiliser. Les zones géographiques plus proches ont tendance à avoir une latence plus faible."
-         )
-MSG_HASH(
-         MENU_ENUM_LABEL_VALUE_ADD_TO_MIXER,
-         "Ajouter au mixeur"
-         )
-MSG_HASH(
-         MENU_ENUM_LABEL_VALUE_ADD_TO_MIXER_AND_PLAY,
-         "Ajouter au mixeur et lire"
-         )
-MSG_HASH(
-         MENU_ENUM_LABEL_VALUE_ADD_TO_MIXER_AND_COLLECTION,
-         "Ajouter au mixeur"
-         )
-MSG_HASH(
-         MENU_ENUM_LABEL_VALUE_ADD_TO_MIXER_AND_COLLECTION_AND_PLAY,
-         "Ajouter au mixeur et lire"
-         )
-MSG_HASH(
-         MENU_ENUM_LABEL_VALUE_FILTER_BY_CURRENT_CORE,
-         "Filtrer par cœur actif"
-         )
-MSG_HASH(
-         MSG_AUDIO_MIXER_VOLUME,
-         "Volume du mixeur audio global"
-         )
-MSG_HASH(
-         MENU_ENUM_SUBLABEL_AUDIO_MIXER_VOLUME,
-         "Volume du mixeur audio global (in dB). 0 dB est le volume normal, et aucun gain n'est appliqué."
-         )
-MSG_HASH(
-         MENU_ENUM_LABEL_VALUE_AUDIO_MIXER_VOLUME,
-         "Gain de volume du mixeur (dB)"
-         )
-MSG_HASH(
-         MENU_ENUM_LABEL_VALUE_AUDIO_MIXER_MUTE,
-         "Couper le son du mixeur"
-         )
-MSG_HASH(
-         MENU_ENUM_SUBLABEL_AUDIO_MIXER_MUTE,
-         "Couper/rétablir le son du mixeur audio."
-         )
-MSG_HASH(
-         MENU_ENUM_LABEL_VALUE_MENU_SHOW_ONLINE_UPDATER,
-         "Afficher Mise à jour en ligne"
-         )
-MSG_HASH(
-         MENU_ENUM_SUBLABEL_MENU_SHOW_ONLINE_UPDATER,
-         "Afficher/masquer l'option 'Mise à jour en ligne'."
-         )
-MSG_HASH(
-         MENU_ENUM_LABEL_VALUE_MENU_VIEWS_SETTINGS,
-         "Vues"
-         )
-MSG_HASH(
-         MENU_ENUM_SUBLABEL_MENU_VIEWS_SETTINGS,
-         "Afficher ou masquer des éléments dans l'écran du menu."
-         )
-MSG_HASH(
-         MENU_ENUM_LABEL_VALUE_MENU_SHOW_CORE_UPDATER,
-         "Afficher la mise à jour des cœurs"
-         )
-MSG_HASH(
-         MENU_ENUM_SUBLABEL_MENU_SHOW_CORE_UPDATER,
-         "Afficher/masquer la possibilité de mettre à jour les cœurs (et les fichiers d'informations des cœurs)."
-         )
-MSG_HASH(
-         MSG_PREPARING_FOR_CONTENT_SCAN,
-         "Préparation à l'analyse du contenu..."
-         )
-MSG_HASH(
-         MENU_ENUM_LABEL_VALUE_CORE_DELETE,
-         "Supprimer le cœur"
-         )
-MSG_HASH(
-         MENU_ENUM_SUBLABEL_CORE_DELETE,
-         "Retirer ce cœur du disque."
-         )
-MSG_HASH(
-         MENU_ENUM_LABEL_VALUE_MENU_FRAMEBUFFER_OPACITY,
-         "Opacité de l'image en mémoire (Frame Buffer)"
-         )
-MSG_HASH(
-         MENU_ENUM_SUBLABEL_MENU_FRAMEBUFFER_OPACITY,
-         "Modifier l'opacité de l'image en mémoire (Frame Buffer)."
-         )
-MSG_HASH(
-         MENU_ENUM_LABEL_VALUE_GOTO_FAVORITES,
-         "Favoris"
-         )
-MSG_HASH(
-         MENU_ENUM_SUBLABEL_GOTO_FAVORITES,
-         "Le contenu que vous avez ajouté aux 'Favoris' apparaîtra ici."
-         )
-MSG_HASH(
-         MENU_ENUM_LABEL_VALUE_GOTO_MUSIC,
-         "Musique"
-         )
-MSG_HASH(
-         MENU_ENUM_SUBLABEL_GOTO_MUSIC,
-         "La musique précédemment jouée apparaîtra ici."
-         )
-MSG_HASH(
-         MENU_ENUM_LABEL_VALUE_GOTO_IMAGES,
-         "Images"
-         )
-MSG_HASH(
-         MENU_ENUM_SUBLABEL_GOTO_IMAGES,
-         "Les images visionnées précédemment apparaîtront ici."
-         )
-MSG_HASH(
-         MENU_ENUM_LABEL_VALUE_GOTO_VIDEO,
-         "Vidéos"
-         )
-MSG_HASH(
-         MENU_ENUM_SUBLABEL_GOTO_VIDEO,
-         "Les vidéos précédemment lues apparaîtront ici."
-         )
-MSG_HASH(
-         MENU_ENUM_LABEL_VALUE_MATERIALUI_ICONS_ENABLE,
-         "Icônes du menu"
-         )
-MSG_HASH(
-         MENU_ENUM_SUBLABEL_MATERIALUI_ICONS_ENABLE,
-         "Affiche les icônes à gauche des entrées du menu."
-         )
-MSG_HASH(
-         MENU_ENUM_LABEL_VALUE_XMB_MAIN_MENU_ENABLE_SETTINGS,
-         "Onglet Réglages"
-         )
-MSG_HASH(
-         MENU_ENUM_LABEL_VALUE_CONTENT_SHOW_SETTINGS_PASSWORD,
-         "Définir le mot de passe pour l'activation de l'onglet Réglages"
-         )
-MSG_HASH(
-         MSG_INPUT_ENABLE_SETTINGS_PASSWORD,
-         "Entrer le mot de passe"
-         )
-MSG_HASH(
-         MSG_INPUT_ENABLE_SETTINGS_PASSWORD_OK,
-         "Mot de passe correct."
-         )
-MSG_HASH(
-         MSG_INPUT_ENABLE_SETTINGS_PASSWORD_NOK,
-         "Mot de passe incorrect."
-         )
-MSG_HASH(
-         MENU_ENUM_SUBLABEL_XMB_MAIN_MENU_ENABLE_SETTINGS,
-         "Active l'onglet Réglages. Un redémarrage est requis pour que l'onglet apparaisse."
-         )
-MSG_HASH(
-         MENU_ENUM_SUBLABEL_CONTENT_SHOW_SETTINGS_PASSWORD,
-         "La saisie d'un mot de passe en masquant l'onglet des paramètres permet de le restaurer ultérieurement à partir du menu, en accédant à l'onglet Menu principal, en sélectionnant Activer l'onglet des réglages et en entrant le mot de passe."
-         )
-MSG_HASH(
-         MENU_ENUM_SUBLABEL_PLAYLIST_ENTRY_RENAME,
-         "Autoriser l'utilisateur à renommer des entrées dans les listes de lecture."
-         )
-MSG_HASH(
-         MENU_ENUM_LABEL_VALUE_PLAYLIST_ENTRY_RENAME,
-         "Autoriser à renommer des entrées"
-         )
-MSG_HASH(
-         MENU_ENUM_SUBLABEL_RENAME_ENTRY,
-         "Renommer le titre de l'entrée."
-         )
-MSG_HASH(
-         MENU_ENUM_LABEL_VALUE_RENAME_ENTRY,
-         "Renommer"
-         )
-MSG_HASH(
-         MENU_ENUM_LABEL_VALUE_MENU_SHOW_LOAD_CORE,
-         "Afficher Charger un cœur"
-         )
-MSG_HASH(
-         MENU_ENUM_SUBLABEL_MENU_SHOW_LOAD_CORE,
-         "Afficher/masquer l'option 'Charger un cœur'."
-         )
-MSG_HASH(
-         MENU_ENUM_LABEL_VALUE_MENU_SHOW_LOAD_CONTENT,
-         "Afficher Charger du contenu"
-         )
-MSG_HASH(
-         MENU_ENUM_SUBLABEL_MENU_SHOW_LOAD_CONTENT,
-         "Afficher/masquer l'option 'Charger du contenu'."
-         )
-MSG_HASH(
-         MENU_ENUM_LABEL_VALUE_MENU_SHOW_INFORMATION,
-         "Afficher Informations"
-         )
-MSG_HASH(
-         MENU_ENUM_SUBLABEL_MENU_SHOW_INFORMATION,
-         "Afficher/masquer l'option 'Informations'."
-         )
-MSG_HASH(
-         MENU_ENUM_LABEL_VALUE_MENU_SHOW_CONFIGURATIONS,
-         "Afficher Fichiers de configuration"
-         )
-MSG_HASH(
-         MENU_ENUM_SUBLABEL_MENU_SHOW_CONFIGURATIONS,
-         "Afficher/masquer l'option 'Fichiers de configuration'."
-         )
-MSG_HASH(
-         MENU_ENUM_LABEL_VALUE_MENU_SHOW_HELP,
-         "Afficher Aide"
-         )
-MSG_HASH(
-         MENU_ENUM_SUBLABEL_MENU_SHOW_HELP,
-         "Afficher/masquer l'option 'Aide'."
-         )
-#ifdef HAVE_LAKKA
-MSG_HASH(
-         MENU_ENUM_LABEL_VALUE_MENU_SHOW_QUIT_RETROARCH,
-         "Afficher Redémarrer RetroArch"
-         )
-MSG_HASH(
-         MENU_ENUM_SUBLABEL_MENU_SHOW_QUIT_RETROARCH,
-         "Afficher/masquer l'option 'Redémarrer RetroArch'."
-         )
-#else
-MSG_HASH(
-         MENU_ENUM_LABEL_VALUE_MENU_SHOW_QUIT_RETROARCH,
-         "Afficher Quitter RetroArch"
-         )
-MSG_HASH(
-         MENU_ENUM_SUBLABEL_MENU_SHOW_QUIT_RETROARCH,
-         "Afficher/masquer l'option 'Quitter RetroArch'."
-         )
-#endif
-MSG_HASH(
-         MENU_ENUM_LABEL_VALUE_MENU_SHOW_REBOOT,
-         "Afficher Redémarrer"
-         )
-MSG_HASH(
-         MENU_ENUM_SUBLABEL_MENU_SHOW_REBOOT,
-         "Afficher/masquer l'option 'Redémarrer'."
-         )
-MSG_HASH(
-         MENU_ENUM_LABEL_VALUE_MENU_SHOW_SHUTDOWN,
-         "Afficher Éteindre"
-         )
-MSG_HASH(
-         MENU_ENUM_SUBLABEL_MENU_SHOW_SHUTDOWN,
-         "Afficher/masquer l'option 'Éteindre'."
-         )
-MSG_HASH(
-         MENU_ENUM_LABEL_VALUE_QUICK_MENU_VIEWS_SETTINGS,
-         "Menu rapide"
-         )
-MSG_HASH(
-         MENU_ENUM_SUBLABEL_QUICK_MENU_VIEWS_SETTINGS,
-         "Afficher ou masquer des éléments dans l'écran du menu rapide."
-         )
-MSG_HASH(
-         MENU_ENUM_LABEL_VALUE_QUICK_MENU_SHOW_TAKE_SCREENSHOT,
-         "Afficher Capturer l'écran"
-         )
-MSG_HASH(
-         MENU_ENUM_SUBLABEL_QUICK_MENU_SHOW_TAKE_SCREENSHOT,
-         "Afficher/masquer l'option 'Capturer l'écran'."
-         )
-MSG_HASH(
-         MENU_ENUM_LABEL_VALUE_QUICK_MENU_SHOW_SAVE_LOAD_STATE,
-         "Afficher le chargement/l'enregistrement des sauvegardes instantanées"
-         )
-MSG_HASH(
-         MENU_ENUM_SUBLABEL_QUICK_MENU_SHOW_SAVE_LOAD_STATE,
-         "Afficher/masquer les options pour charger/enregistrer une sauvegarde instantanée."
-         )
-MSG_HASH(
-         MENU_ENUM_LABEL_VALUE_QUICK_MENU_SHOW_UNDO_SAVE_LOAD_STATE,
-         "Afficher l'annulation du chargement/de l'enregistrement des sauvegardes instantanées"
-         )
-MSG_HASH(
-         MENU_ENUM_SUBLABEL_QUICK_MENU_SHOW_UNDO_SAVE_LOAD_STATE,
-         "Afficher/masquer les options pour annuler le chargement/l'enregistrement d'une sauvegarde instantanée."
-         )
-MSG_HASH(
-         MENU_ENUM_LABEL_VALUE_QUICK_MENU_SHOW_ADD_TO_FAVORITES,
-         "Afficher Ajouter aux favoris"
-         )
-MSG_HASH(
-         MENU_ENUM_SUBLABEL_QUICK_MENU_SHOW_ADD_TO_FAVORITES,
-         "Afficher/masquer l'option 'Ajouter aux favoris'."
-         )
-MSG_HASH(
-         MENU_ENUM_LABEL_VALUE_QUICK_MENU_SHOW_START_RECORDING,
-         "Afficher Lancer l'enregistrement"
-         )
-MSG_HASH(
-         MENU_ENUM_SUBLABEL_QUICK_MENU_SHOW_START_RECORDING,
-         "Afficher/masquer l'option 'Lancer l'enregistrement'."
-         )
-MSG_HASH(
-         MENU_ENUM_LABEL_VALUE_QUICK_MENU_SHOW_START_STREAMING,
-         "Afficher Lancer le streaming"
-         )
-MSG_HASH(
-         MENU_ENUM_SUBLABEL_QUICK_MENU_SHOW_START_STREAMING,
-         "Afficher/masquer l'option 'Lancer le streaming'."
-         )
-MSG_HASH(
-         MENU_ENUM_LABEL_VALUE_QUICK_MENU_SHOW_RESET_CORE_ASSOCIATION,
-         "Afficher Réinitialiser l'association au cœur"
-         )
-MSG_HASH(
-         MENU_ENUM_SUBLABEL_QUICK_MENU_SHOW_RESET_CORE_ASSOCIATION,
-         "Afficher/masquer l'option 'Réinitialiser l'association au cœur'."
-         )
-MSG_HASH(
-         MENU_ENUM_LABEL_VALUE_QUICK_MENU_SHOW_OPTIONS,
-         "Afficher Options"
-         )
-MSG_HASH(
-         MENU_ENUM_SUBLABEL_QUICK_MENU_SHOW_OPTIONS,
-         "Afficher/masquer l'option 'Options'."
-         )
-MSG_HASH(
-         MENU_ENUM_LABEL_VALUE_QUICK_MENU_SHOW_CONTROLS,
-         "Afficher Contrôles"
-         )
-MSG_HASH(
-         MENU_ENUM_SUBLABEL_QUICK_MENU_SHOW_CONTROLS,
-         "Afficher/masquer l'option 'Contrôles'."
-         )
-MSG_HASH(
-         MENU_ENUM_LABEL_VALUE_QUICK_MENU_SHOW_CHEATS,
-         "Afficher Cheats"
-         )
-MSG_HASH(
-         MENU_ENUM_SUBLABEL_QUICK_MENU_SHOW_CHEATS,
-         "Afficher/masquer l'option 'Cheats'."
-         )
-MSG_HASH(
-         MENU_ENUM_LABEL_VALUE_QUICK_MENU_SHOW_SHADERS,
-         "Afficher Shaders"
-         )
-MSG_HASH(
-         MENU_ENUM_SUBLABEL_QUICK_MENU_SHOW_SHADERS,
-         "Afficher/masquer l'option 'Shaders'."
-         )
-MSG_HASH(
-         MENU_ENUM_LABEL_VALUE_QUICK_MENU_SHOW_SAVE_CORE_OVERRIDES,
-         "Afficher la sauvegarde du remplacement de configuration pour le cœur"
-         )
-MSG_HASH(
-         MENU_ENUM_SUBLABEL_QUICK_MENU_SHOW_SAVE_CORE_OVERRIDES,
-         "Afficher/masquer l'option 'Sauvegarder le remplacement de configuration pour le cœur'."
-         )
-MSG_HASH(
-         MENU_ENUM_LABEL_VALUE_QUICK_MENU_SHOW_SAVE_GAME_OVERRIDES,
-         "Afficher la sauvegarde du remplacement de configuration pour le jeu"
-         )
-MSG_HASH(
-         MENU_ENUM_SUBLABEL_QUICK_MENU_SHOW_SAVE_GAME_OVERRIDES,
-         "Afficher/masquer l'option 'Sauvegarder le remplacement de configuration pour le jeu'."
-         )
-MSG_HASH(
-         MENU_ENUM_LABEL_VALUE_QUICK_MENU_SHOW_INFORMATION,
-         "Afficher Informations"
-         )
-MSG_HASH(
-         MENU_ENUM_SUBLABEL_QUICK_MENU_SHOW_INFORMATION,
-         "Afficher/masquer l'option 'Informations'."
-         )
-MSG_HASH(
-         MENU_ENUM_LABEL_VALUE_VIDEO_MESSAGE_BGCOLOR_ENABLE,
-         "Arrière-plan des notifications"
-         )
-MSG_HASH(
-         MENU_ENUM_LABEL_VALUE_VIDEO_MESSAGE_BGCOLOR_RED,
-         "Valeur de rouge pour l'arrière-plan des notifications"
-         )
-MSG_HASH(
-         MENU_ENUM_LABEL_VALUE_VIDEO_MESSAGE_BGCOLOR_GREEN,
-         "Valeur de vert pour l'arrière-plan des notifications"
-         )
-MSG_HASH(
-         MENU_ENUM_LABEL_VALUE_VIDEO_MESSAGE_BGCOLOR_BLUE,
-         "Valeur de bleu pour l'arrière-plan des notifications"
-         )
-MSG_HASH(
-         MENU_ENUM_LABEL_VALUE_VIDEO_MESSAGE_BGCOLOR_OPACITY,
-         "Opacité de l'arrière-plan des notifications"
-         )
-MSG_HASH(
-         MENU_ENUM_LABEL_VALUE_MENU_DISABLE_KIOSK_MODE,
-         "Désactiver le mode kiosque"
-         )
-MSG_HASH(
-         MENU_ENUM_SUBLABEL_MENU_DISABLE_KIOSK_MODE,
-         "Désactive le mode kiosque. Un redémarrage est requis pour que la modification prenne effet."
-         )
-MSG_HASH(
-         MENU_ENUM_LABEL_VALUE_MENU_ENABLE_KIOSK_MODE,
-         "Mode kiosque"
-         )
-MSG_HASH(
-         MENU_ENUM_SUBLABEL_MENU_ENABLE_KIOSK_MODE,
-         "Protège la configuration en masquant tous les réglages liés à la configuration."
-         )
-MSG_HASH(
-         MENU_ENUM_LABEL_VALUE_MENU_KIOSK_MODE_PASSWORD,
-         "Définir le mot de passe pour désactiver le mode kiosque"
-         )
-MSG_HASH(
-         MENU_ENUM_SUBLABEL_MENU_KIOSK_MODE_PASSWORD,
-         "La saisie d'un mot de passe lors de l'activation du mode kiosque permet de le désactiver ultérieurement à partir du menu, en allant dans le menu principal, en sélectionnant 'Désactiver le mode kiosque' et en entrant le mot de passe."
-         )
-MSG_HASH(
-         MSG_INPUT_KIOSK_MODE_PASSWORD,
-         "Entrer le mot de passe"
-         )
-MSG_HASH(
-         MSG_INPUT_KIOSK_MODE_PASSWORD_OK,
-         "Mot de passe correct."
-         )
-MSG_HASH(
-         MSG_INPUT_KIOSK_MODE_PASSWORD_NOK,
-         "Mot de passe incorrect."
-         )
-MSG_HASH(
-         MENU_ENUM_LABEL_VALUE_VIDEO_MESSAGE_COLOR_RED,
-         "Valeur de rouge pour les notifications"
-         )
-MSG_HASH(
-         MENU_ENUM_LABEL_VALUE_VIDEO_MESSAGE_COLOR_GREEN,
-         "Valeur de vert pour les notifications"
-         )
-MSG_HASH(
-         MENU_ENUM_LABEL_VALUE_VIDEO_MESSAGE_COLOR_BLUE,
-         "Valeur de bleu pour les notifications"
-         )
-MSG_HASH(
-         MENU_ENUM_LABEL_VALUE_FRAMECOUNT_SHOW,
-         "Afficher le compteur d'images"
-         )
-MSG_HASH(
-         MSG_CONFIG_OVERRIDE_LOADED,
-         "Remplacement de configuration chargé."
-         )
-MSG_HASH(
-         MSG_GAME_REMAP_FILE_LOADED,
-         "Fichier de remappage pour le jeu chargé."
-         )
-MSG_HASH(
-         MSG_CORE_REMAP_FILE_LOADED,
-         "Fichier de remappage pour le cœur chargé."
-         )
-MSG_HASH(
-         MSG_RUNAHEAD_CORE_DOES_NOT_SUPPORT_SAVESTATES,
-         "L'éxécution en avance a été désactivée car ce cœur ne prend pas en charge les sauvegardes instantanées."
-         )
-MSG_HASH(
-         MSG_RUNAHEAD_FAILED_TO_SAVE_STATE,
-         "Échec de la sauvegarde de l'état. L'éxécution en avance a été désactivée."
-         )
-MSG_HASH(
-         MSG_RUNAHEAD_FAILED_TO_LOAD_STATE,
-         "Échec du chargement de l'état. L'éxécution en avance a été désactivée."
-         )
-MSG_HASH(
-         MSG_RUNAHEAD_FAILED_TO_CREATE_SECONDARY_INSTANCE,
-         "Impossible de créer une deuxième instance. L'éxécution en avance utilisera désormais une seule instance."
-         )
-MSG_HASH(
-         MENU_ENUM_LABEL_VALUE_AUTOMATICALLY_ADD_CONTENT_TO_PLAYLIST,
-         "Ajouter automatiquement du contenu aux listes de lecture"
-         )
-MSG_HASH(
-         MENU_ENUM_SUBLABEL_AUTOMATICALLY_ADD_CONTENT_TO_PLAYLIST,
-         "Analyse automatiquement le contenu chargé avec le scanner des listes de lecture."
-         )
-MSG_HASH(
-         MSG_SCANNING_OF_FILE_FINISHED,
-         "Analyse du fichier terminée"
-         )
-MSG_HASH(
-         MENU_ENUM_LABEL_VALUE_VIDEO_WINDOW_OPACITY,
-         "Opacité de la fenêtre"
-         )
-MSG_HASH(
-         MENU_ENUM_LABEL_VALUE_AUDIO_RESAMPLER_QUALITY,
-         "Qualité de rééchantillonnage"
-         )
-MSG_HASH(
-         MENU_ENUM_SUBLABEL_AUDIO_RESAMPLER_QUALITY,
-         "Réduire cette valeur pour favoriser les performances/réduire la latence plutôt que la qualité audio, l'augmenter permet d'obtenir une meilleure qualité audio aux dépens de la performance/d'une latence inférieure."
-         )
-MSG_HASH(
-         MENU_ENUM_LABEL_VALUE_SHADER_WATCH_FOR_CHANGES,
-         "Verifier les changements dans les fichiers de shaders"
-         )
-MSG_HASH(
-         MENU_ENUM_SUBLABEL_SHADER_WATCH_FOR_CHANGES,
-         "Appliquer automatiquement les modifications apportées aux fichiers de shader sur le disque."
-         )
-MSG_HASH(
-         MENU_ENUM_LABEL_VALUE_VIDEO_WINDOW_SHOW_DECORATIONS,
-         "Afficher les décorations de fenêtre"
-         )
-MSG_HASH(
-         MENU_ENUM_LABEL_VALUE_STATISTICS_SHOW,
-         "Afficher les statistiques"
-         )
-MSG_HASH(
-         MENU_ENUM_SUBLABEL_STATISTICS_SHOW,
-         "Affiche des statistiques techniques à l'écran."
-         )
-MSG_HASH(
-         MENU_ENUM_LABEL_VALUE_MENU_RGUI_BORDER_FILLER_ENABLE,
-         "Remplissage de la bordure"
-         )
-MSG_HASH(
-         MENU_ENUM_SUBLABEL_MENU_RGUI_BORDER_FILLER_ENABLE,
-         "Affiche la bordure du menu."
-         )
-MSG_HASH(
-         MENU_ENUM_LABEL_VALUE_MENU_RGUI_BORDER_FILLER_THICKNESS_ENABLE,
-         "Épaisseur du remplissage de la bordure"
-         )
-MSG_HASH(
-         MENU_ENUM_SUBLABEL_MENU_RGUI_BORDER_FILLER_THICKNESS_ENABLE,
-         "Augmenter la grosseur du motif de damier de la bordure du menu."
-         )
-MSG_HASH(
-         MENU_ENUM_LABEL_VALUE_MENU_RGUI_BACKGROUND_FILLER_THICKNESS_ENABLE,
-         "Épaisseur du remplissage de l'arrière-plan"
-         )
-MSG_HASH(
-         MENU_ENUM_SUBLABEL_MENU_RGUI_BACKGROUND_FILLER_THICKNESS_ENABLE,
-         "Augmente la grosseur du motif de damier en arrière-plan du menu."
-         )
-MSG_HASH(
-         MENU_ENUM_LABEL_VALUE_MENU_RGUI_ASPECT_RATIO_LOCK,
-         "Verrouiller le rapport d'aspect du menu"
-         )
-MSG_HASH(
-         MENU_ENUM_SUBLABEL_MENU_RGUI_ASPECT_RATIO_LOCK,
-         "S'assure que le menu est toujours affiché avec le bon rapport d'aspect. Si cette option est désactivée, le menu rapide sera étiré pour correspondre au contenu actuellement chargé."
-         )
-MSG_HASH(
-         MENU_ENUM_LABEL_VALUE_MENU_RGUI_INTERNAL_UPSCALE_LEVEL,
-         "Upscaling interne"
-         )
-MSG_HASH(
-         MENU_ENUM_SUBLABEL_MENU_RGUI_INTERNAL_UPSCALE_LEVEL,
-         "Upscale l'interface du menu avant de l'afficher à l'écran. Lors de l'utilisation du 'Filtre linéaire dans le menu', cette option supprime les artéfacts de mise à l'échelle (pixels irréguliers) tout en conservant une image nette. A un impact significatif sur les performances qui augmente avec le niveau d'upscaling."
-         )
-MSG_HASH(
-         MENU_ENUM_LABEL_VALUE_MENU_RGUI_ASPECT_RATIO,
-         "Rapport d'aspect du menu"
-         )
-MSG_HASH(
-         MENU_ENUM_SUBLABEL_MENU_RGUI_ASPECT_RATIO,
-         "Sélectionner le rapport d'aspect du menu. Les rapports d'écran large augmentent la résolution horizontale de l'interface de menu. (Peut nécessiter un redémarrage si 'Verrouiller le rapport d'aspect du menu' est désactivé)"
-         )
-MSG_HASH(
-         MENU_ENUM_LABEL_VALUE_MENU_RGUI_FULL_WIDTH_LAYOUT,
-         "Utiliser la mise en page en pleine largeur"
-         )
-MSG_HASH(
-         MENU_ENUM_SUBLABEL_MENU_RGUI_FULL_WIDTH_LAYOUT,
-         "Redimensionner et positionner les entrées du menu pour utiliser au mieux l’espace disponible à l’écran. Désactiver cette option pour utiliser une disposition classique à deux colonnes de largeur fixe."
-         )
-MSG_HASH(
-         MENU_ENUM_LABEL_VALUE_MENU_RGUI_SHADOWS,
-         "Effet d'ombres"
-         )
-MSG_HASH(
-         MENU_ENUM_SUBLABEL_MENU_RGUI_SHADOWS,
-         "Activer les ombres portées pour le texte du menu, les bordures et les miniatures. A un impact modeste sur les performances."
-         )
-MSG_HASH(
-         MENU_ENUM_LABEL_VALUE_MENU_RGUI_PARTICLE_EFFECT,
-         "Animation de l'arrière-plan"
-         )
-MSG_HASH(
-         MENU_ENUM_SUBLABEL_MENU_RGUI_PARTICLE_EFFECT,
-         "Activer l'effet d'animation de particules en arrière-plan. A un impact significatif sur les performances."
-         )
-MSG_HASH(
-         MENU_ENUM_LABEL_VALUE_RGUI_PARTICLE_EFFECT_NONE,
-         "Désactivée"
-         )
-MSG_HASH(
-         MENU_ENUM_LABEL_VALUE_RGUI_PARTICLE_EFFECT_SNOW,
-         "Neige (Légère)"
-         )
-MSG_HASH(
-         MENU_ENUM_LABEL_VALUE_RGUI_PARTICLE_EFFECT_SNOW_ALT,
-         "Neige (Intense)"
-         )
-MSG_HASH(
-         MENU_ENUM_LABEL_VALUE_RGUI_PARTICLE_EFFECT_RAIN,
-         "Pluie"
-         )
-MSG_HASH(
-         MENU_ENUM_LABEL_VALUE_RGUI_PARTICLE_EFFECT_VORTEX,
-         "Vortex"
-         )
-MSG_HASH(
-         MENU_ENUM_LABEL_VALUE_RGUI_PARTICLE_EFFECT_STARFIELD,
-         "Ciel étoilé"
-         )
-MSG_HASH(
-         MENU_ENUM_LABEL_VALUE_MENU_RGUI_EXTENDED_ASCII,
-         "Prise en charge de l'ASCII étendu"
-         )
-MSG_HASH(
-         MENU_ENUM_SUBLABEL_MENU_RGUI_EXTENDED_ASCII,
-         "Activer l'affichage des caractères ASCII non standard. Requis pour la compatibilité avec certaines langues occidentales non anglaises. A un impact modéré sur les performances."
-         )
-MSG_HASH(
-         MENU_ENUM_SUBLABEL_CRT_SWITCH_RESOLUTION,
-         "Pour les écrans à tube cathodique (CRT) uniquement. Tente d'utiliser la résolution exacte du cœur/du jeu et sa fréquence de rafraîchissement."
-         )
-MSG_HASH(
-         MENU_ENUM_LABEL_VALUE_CRT_SWITCH_RESOLUTION,
-         "CRT SwitchRes"
-         )
-MSG_HASH(
-         MENU_ENUM_SUBLABEL_CRT_SWITCH_RESOLUTION_SUPER,
-         "Basculez entre les super résolutions natives et ultra-larges (UltraWide)."
-         )
-MSG_HASH(
-         MENU_ENUM_LABEL_VALUE_CRT_SWITCH_RESOLUTION_SUPER,
-         "Super résolution d'écrans à tube cathodique (CRT)"
-         )
-MSG_HASH(
-         MENU_ENUM_LABEL_VALUE_CONTENT_SHOW_REWIND,
-         "Afficher les réglages de rembobinage"
-         )
-MSG_HASH(
-         MENU_ENUM_SUBLABEL_CONTENT_SHOW_REWIND,
-         "Afficher/masquer les options de rembobinage."
-         )
-MSG_HASH(
-         MENU_ENUM_SUBLABEL_CONTENT_SHOW_LATENCY,
-         "Afficher/masquer les options de latence."
-         )
-MSG_HASH(
-         MENU_ENUM_LABEL_VALUE_CONTENT_SHOW_LATENCY,
-         "Afficher les réglages de latence"
-         )
-MSG_HASH(
-         MENU_ENUM_SUBLABEL_CONTENT_SHOW_OVERLAYS,
-         "Afficher/masquer les options de surimpression."
-         )
-MSG_HASH(
-         MENU_ENUM_LABEL_VALUE_CONTENT_SHOW_OVERLAYS,
-         "Afficher les réglages de surimpression"
-         )
-MSG_HASH(
-         MENU_ENUM_LABEL_VALUE_AUDIO_ENABLE_MENU,
-         "Mixeur"
-         )
-MSG_HASH(
-         MENU_ENUM_SUBLABEL_AUDIO_ENABLE_MENU,
-         "Lire des flux audio simultanés même dans le menu."
-         )
-MSG_HASH(
-         MENU_ENUM_LABEL_VALUE_AUDIO_MIXER_SETTINGS,
-         "Réglages du mixeur"
-         )
-MSG_HASH(
-         MENU_ENUM_SUBLABEL_AUDIO_MIXER_SETTINGS,
-         "Afficher et/ou modifier les réglages du mixeur audio."
-         )
-MSG_HASH(
-         MENU_ENUM_LABEL_VALUE_QT_INFO,
-         "Informations"
-         )
-MSG_HASH(
-         MENU_ENUM_LABEL_VALUE_QT_MENU_FILE,
-         "&Fichier"
-         )
-MSG_HASH(
-         MENU_ENUM_LABEL_VALUE_QT_MENU_FILE_LOAD_CORE,
-         "&Charger le cœur..."
-         )
-MSG_HASH(
-         MENU_ENUM_LABEL_VALUE_QT_MENU_FILE_UNLOAD_CORE,
-         "&Décharger le cœur"
-         )
-MSG_HASH(
-         MENU_ENUM_LABEL_VALUE_QT_MENU_FILE_EXIT,
-         "&Quitter"
-         )
-MSG_HASH(
-         MENU_ENUM_LABEL_VALUE_QT_MENU_EDIT,
-         "&Édition"
-         )
-MSG_HASH(
-         MENU_ENUM_LABEL_VALUE_QT_MENU_EDIT_SEARCH,
-         "&Rechercher"
-         )
-MSG_HASH(
-         MENU_ENUM_LABEL_VALUE_QT_MENU_VIEW,
-         "&Présentation"
-         )
-MSG_HASH(
-         MENU_ENUM_LABEL_VALUE_QT_MENU_VIEW_CLOSED_DOCKS,
-         "Docks fermés"
-         )
-MSG_HASH(
-         MENU_ENUM_LABEL_VALUE_QT_MENU_VIEW_SHADER_PARAMS,
-         "Paramètres de shaders"
-         )
-MSG_HASH(
-         MENU_ENUM_LABEL_VALUE_QT_MENU_VIEW_OPTIONS,
-         "&Options..."
-         )
-MSG_HASH(
-         MENU_ENUM_LABEL_VALUE_QT_MENU_VIEW_OPTIONS_SAVE_DOCK_POSITIONS,
-         "Se rappeler de la position des docks :"
-         )
-MSG_HASH(
-         MENU_ENUM_LABEL_VALUE_QT_MENU_VIEW_OPTIONS_SAVE_GEOMETRY,
-         "Se rappeler de la taille de la fenêtre :"
-         )
-MSG_HASH(
-         MENU_ENUM_LABEL_VALUE_QT_MENU_VIEW_OPTIONS_SAVE_LAST_TAB,
-         "Rouvrir le dernier onglet du navigateur de contenu :"
-         )
-MSG_HASH(
-         MENU_ENUM_LABEL_VALUE_QT_MENU_VIEW_OPTIONS_THEME,
-         "Thème :"
-         )
-MSG_HASH(
-         MENU_ENUM_LABEL_VALUE_QT_MENU_VIEW_OPTIONS_THEME_SYSTEM_DEFAULT,
-         "<Système par défaut>"
-         )
-MSG_HASH(
-         MENU_ENUM_LABEL_VALUE_QT_MENU_VIEW_OPTIONS_THEME_DARK,
-         "Sombre"
-         )
-MSG_HASH(
-         MENU_ENUM_LABEL_VALUE_QT_MENU_VIEW_OPTIONS_THEME_CUSTOM,
-         "Personnalisé..."
-         )
-MSG_HASH(
-         MENU_ENUM_LABEL_VALUE_QT_MENU_VIEW_OPTIONS_TITLE,
-         "Options"
-         )
-MSG_HASH(
-         MENU_ENUM_LABEL_VALUE_QT_MENU_TOOLS,
-         "&Outils"
-         )
-MSG_HASH(
-         MENU_ENUM_LABEL_VALUE_QT_MENU_HELP,
-         "&Aide"
-         )
-MSG_HASH(
-         MENU_ENUM_LABEL_VALUE_QT_MENU_HELP_ABOUT,
-         "À propos RetroArch"
-         )
-MSG_HASH(
-         MENU_ENUM_LABEL_VALUE_QT_MENU_HELP_DOCUMENTATION,
-         "Documentation"
-         )
-MSG_HASH(
-         MENU_ENUM_LABEL_VALUE_QT_LOAD_CUSTOM_CORE,
-         "Charger un cœur personnalisé..."
-         )
-MSG_HASH(
-         MENU_ENUM_LABEL_VALUE_QT_LOAD_CORE,
-         "Charger un cœur"
-         )
-MSG_HASH(
-         MENU_ENUM_LABEL_VALUE_QT_LOADING_CORE,
-         "Chargement du cœur..."
-         )
-MSG_HASH(
-         MENU_ENUM_LABEL_VALUE_QT_NAME,
-         "Nom"
-         )
-MSG_HASH(
-         MENU_ENUM_LABEL_VALUE_QT_CORE_VERSION,
-         "Version"
-         )
-MSG_HASH(
-         MENU_ENUM_LABEL_VALUE_QT_TAB_PLAYLISTS,
-         "Listes de lecture"
-         )
-MSG_HASH(
-         MENU_ENUM_LABEL_VALUE_QT_TAB_FILE_BROWSER,
-         "Navigateur de fichiers"
-         )
-MSG_HASH(
-         MENU_ENUM_LABEL_VALUE_QT_TAB_FILE_BROWSER_TOP,
-         "Haut"
-         )
-MSG_HASH(
-         MENU_ENUM_LABEL_VALUE_QT_TAB_FILE_BROWSER_UP,
-         "Niveau supérieur"
-         )
-MSG_HASH(
-         MENU_ENUM_LABEL_VALUE_QT_MENU_DOCK_CONTENT_BROWSER,
-         "Navigateur de contenu"
-         )
-MSG_HASH(
-         MENU_ENUM_LABEL_VALUE_QT_THUMBNAIL_BOXART,
-         "Jaquette"
-         )
-MSG_HASH(
-         MENU_ENUM_LABEL_VALUE_QT_THUMBNAIL_SCREENSHOT,
-         "Capture d'écran"
-         )
-MSG_HASH(
-         MENU_ENUM_LABEL_VALUE_QT_THUMBNAIL_TITLE_SCREEN,
-         "Écran titre"
-         )
-MSG_HASH(
-         MENU_ENUM_LABEL_VALUE_QT_ALL_PLAYLISTS,
-         "Toutes les listes de lecture"
-         )
-MSG_HASH(
-         MENU_ENUM_LABEL_VALUE_QT_CORE,
-         "Cœurs"
-         )
-MSG_HASH(
-         MENU_ENUM_LABEL_VALUE_QT_CORE_INFO,
-         "Informations du cœur"
-         )
-MSG_HASH(
-         MENU_ENUM_LABEL_VALUE_QT_CORE_SELECTION_ASK,
-         "<Me demander>"
-         )
-MSG_HASH(
-         MENU_ENUM_LABEL_VALUE_QT_INFORMATION,
-         "Informations"
-         )
-MSG_HASH(
-         MENU_ENUM_LABEL_VALUE_QT_WARNING,
-         "Attention"
-         )
-MSG_HASH(
-         MENU_ENUM_LABEL_VALUE_QT_ERROR,
-         "Erreur"
-         )
-MSG_HASH(
-         MENU_ENUM_LABEL_VALUE_QT_NETWORK_ERROR,
-         "Erreur réseau"
-         )
-MSG_HASH(
-         MENU_ENUM_LABEL_VALUE_QT_RESTART_TO_TAKE_EFFECT,
-         "Veuillez redémarrer le programme pour que les modifications prennent effet."
-         )
-MSG_HASH(
-         MENU_ENUM_LABEL_VALUE_QT_LOG,
-         "Journal"
-         )
-MSG_HASH(
-         MENU_ENUM_LABEL_VALUE_QT_ITEMS_COUNT,
-         "%1 éléments"
-         )
-MSG_HASH(
-         MENU_ENUM_LABEL_VALUE_QT_DROP_IMAGE_HERE,
-         "Déposer une image ici"
-         )
-#ifdef HAVE_QT
-MSG_HASH(
-         MENU_ENUM_LABEL_VALUE_QT_SCAN_FINISHED,
-         "Scan terminé.<br><br>\n"
-         "Pour que le contenu soit correctement analysé, vous devez :\n"
-         "<ul><li>avoir un cœur compatible déjà téléchargé</li>\n"
-         "<li>avoir les \"Fichiers d'information de cœurs\" à jour via la mise à jour en ligne</li>\n"
-         "<li>avoir les \"Bases de données\" à jour via la mise à jour en ligne</li>\n"
-         "<li>redémarrer RetroArch si l'une des opérations ci-dessus vient d'être effectuée</li></ul>\n"
-         "Enfin, le contenu doit correspondre aux bases de données existantes de <a href=\"https://docs.libretro.com/guides/roms-playlists-thumbnails/#sources\">here</a>. Si cela ne fonctionne toujours pas, veuillez envisager de <a href=\"https://www.github.com/libretro/RetroArch/issues\">soumettre un rapport d'erreur</a>."
-         )
-#endif
-MSG_HASH(
-         MENU_ENUM_LABEL_VALUE_SHOW_WIMP,
-         "Afficher le menu du bureau"
-         )
-MSG_HASH(
-         MENU_ENUM_SUBLABEL_SHOW_WIMP,
-         "Ouvre le menu du bureau à la fermeture."
-         )
-MSG_HASH(
-         MENU_ENUM_LABEL_VALUE_QT_DONT_SHOW_AGAIN,
-         "Ne plus afficher"
-         )
-MSG_HASH(
-         MENU_ENUM_LABEL_VALUE_QT_STOP,
-         "Arrêter"
-         )
-MSG_HASH(
-         MENU_ENUM_LABEL_VALUE_QT_ASSOCIATE_CORE,
-         "Associer le cœur"
-         )
-MSG_HASH(
-         MENU_ENUM_LABEL_VALUE_QT_HIDDEN_PLAYLISTS,
-         "Listes de lecture masquées"
-         )
-MSG_HASH(
-         MENU_ENUM_LABEL_VALUE_QT_HIDE,
-         "Masquer"
-         )
-MSG_HASH(
-         MENU_ENUM_LABEL_VALUE_QT_MENU_VIEW_OPTIONS_HIGHLIGHT_COLOR,
-         "Couleur de surbrillance :"
-         )
-MSG_HASH(
-         MENU_ENUM_LABEL_VALUE_QT_CHOOSE,
-         "&Choisir..."
-         )
-MSG_HASH(
-         MENU_ENUM_LABEL_VALUE_QT_SELECT_COLOR,
-         "Sélectionner une couleur"
-         )
-MSG_HASH(
-         MENU_ENUM_LABEL_VALUE_QT_SELECT_THEME,
-         "Sélectionner un thème"
-         )
-MSG_HASH(
-         MENU_ENUM_LABEL_VALUE_QT_CUSTOM_THEME,
-         "Thème personnalisé"
-         )
-MSG_HASH(
-         MENU_ENUM_LABEL_VALUE_QT_FILE_PATH_IS_BLANK,
-         "L'emplacement du fichier est vide."
-         )
-MSG_HASH(
-         MENU_ENUM_LABEL_VALUE_QT_FILE_IS_EMPTY,
-         "Le fichier est vide."
-         )
-MSG_HASH(
-         MENU_ENUM_LABEL_VALUE_QT_FILE_READ_OPEN_FAILED,
-         "Impossible d'ouvrir le fichier en lecture."
-         )
-MSG_HASH(
-         MENU_ENUM_LABEL_VALUE_QT_FILE_WRITE_OPEN_FAILED,
-         "Impossible d'ouvrir le fichier en écriture."
-         )
-MSG_HASH(
-         MENU_ENUM_LABEL_VALUE_QT_FILE_DOES_NOT_EXIST,
-         "Le fichier n'existe pas."
-         )
-MSG_HASH(
-         MENU_ENUM_LABEL_VALUE_QT_MENU_VIEW_OPTIONS_SUGGEST_LOADED_CORE_FIRST,
-         "Suggérer le cœur chargé en premier :"
-         )
-MSG_HASH(
-         MENU_ENUM_LABEL_VALUE_QT_ZOOM,
-         "Échelle"
-         )
-MSG_HASH(
-         MENU_ENUM_LABEL_VALUE_QT_VIEW,
-         "Présentation"
-         )
-MSG_HASH(
-         MENU_ENUM_LABEL_VALUE_QT_VIEW_TYPE_ICONS,
-         "Icônes"
-         )
-MSG_HASH(
-         MENU_ENUM_LABEL_VALUE_QT_VIEW_TYPE_LIST,
-         "Liste"
-         )
-MSG_HASH(
-         MENU_ENUM_LABEL_VALUE_QUICK_MENU_OVERRIDE_OPTIONS,
-         "Remplacements de configuration"
-         )
-MSG_HASH(
-         MENU_ENUM_SUBLABEL_QUICK_MENU_OVERRIDE_OPTIONS,
-         "Options pour remplacer la configuration globale."
-         )
-MSG_HASH(
-         MENU_ENUM_SUBLABEL_MIXER_ACTION_PLAY,
-         "Cela lancera la lecture du flux audio. Une fois terminée, le flux audio actuel sera supprimé de la mémoire."
-         )
-MSG_HASH(
-         MENU_ENUM_SUBLABEL_MIXER_ACTION_PLAY_LOOPED,
-         "Cela lancera la lecture du flux audio. Une fois terminée, la lecture se relancera depuis le début."
-         )
-MSG_HASH(
-         MENU_ENUM_SUBLABEL_MIXER_ACTION_PLAY_SEQUENTIAL,
-         "Cela lancera la lecture du flux audio. Une fois terminée, la lecture passera au prochain flux audio dans un ordre séquentiel et répétera ce comportement. Utile pour la lecture d'albums."
-         )
-MSG_HASH(
-         MENU_ENUM_SUBLABEL_MIXER_ACTION_STOP,
-         "Cela arrêtera la lecture du flux audio, mais ne le supprimera pas de la mémoire. Vous pouvez recommencer à le jouer en sélectionnant 'Lecture'."
-         )
-MSG_HASH(
-         MENU_ENUM_SUBLABEL_MIXER_ACTION_REMOVE,
-         "Cela arrêtera la lecture du flux audio et le supprimera entièrement de la mémoire."
-         )
-MSG_HASH(
-         MENU_ENUM_SUBLABEL_MIXER_ACTION_VOLUME,
-         "Ajuster le volume de la diffusion audio."
-         )
-MSG_HASH(
-         MENU_ENUM_SUBLABEL_ADD_TO_MIXER,
-         "Ajouter cette piste audio dans un emplacement de diffusion audio disponible. Si aucun emplacement n'est disponible, elle sera ignorée."
-         )
-MSG_HASH(
-         MENU_ENUM_SUBLABEL_ADD_TO_MIXER_AND_PLAY,
-         "Ajouter cette piste audio dans un emplacement de diffusion audio disponible et la lire. Si aucun emplacement n'est disponible, elle sera ignorée."
-         )
-MSG_HASH(
-         MENU_ENUM_LABEL_VALUE_MIXER_ACTION_PLAY,
-         "Lecture"
-         )
-MSG_HASH(
-         MENU_ENUM_LABEL_VALUE_MIXER_ACTION_PLAY_LOOPED,
-         "Lecture (En boucle)"
-         )
-MSG_HASH(
-         MENU_ENUM_LABEL_VALUE_MIXER_ACTION_PLAY_SEQUENTIAL,
-         "Lecture (Séquentielle)"
-         )
-MSG_HASH(
-         MENU_ENUM_LABEL_VALUE_MIXER_ACTION_STOP,
-         "Arrêter"
-         )
-MSG_HASH(
-         MENU_ENUM_LABEL_VALUE_MIXER_ACTION_REMOVE,
-         "Supprimer"
-         )
-MSG_HASH(
-         MENU_ENUM_LABEL_VALUE_MIXER_ACTION_VOLUME,
-         "Volume"
-         )
-MSG_HASH(
-         MENU_ENUM_LABEL_VALUE_DETECT_CORE_LIST_OK_CURRENT_CORE,
-         "Cœur actuel"
-         )
-MSG_HASH(
-         MENU_ENUM_LABEL_VALUE_QT_MENU_SEARCH_CLEAR,
-         "Effacer"
-         )
-MSG_HASH(
-         MENU_ENUM_SUBLABEL_ACHIEVEMENT_PAUSE,
-         "Mettre les succès en pause pour la session en cours (cette action activera les sauvegardes instantanées, les cheats, le rembobinage, la mise en pause et le ralenti)."
-         )
-MSG_HASH(
-         MENU_ENUM_SUBLABEL_ACHIEVEMENT_RESUME,
-         "Réactiver les succès pour la session en cours (cette action désactivera les sauvegardes instantanées, les cheats, le rembobinage, la mise en pause, le ralenti et réinitialisera le jeu en cours)."
-         )
-MSG_HASH(
-         MENU_ENUM_LABEL_VALUE_DISCORD_IN_MENU,
-         "Dans le menu"
-         )
-MSG_HASH(
-         MENU_ENUM_LABEL_VALUE_DISCORD_IN_GAME,
-         "Dans le jeu"
-         )
-MSG_HASH(
-         MENU_ENUM_LABEL_VALUE_DISCORD_IN_GAME_PAUSED,
-         "Dans le jeu (En pause)"
-         )
-MSG_HASH(
-         MENU_ENUM_LABEL_VALUE_DISCORD_STATUS_PLAYING,
-         "En jeu"
-         )
-MSG_HASH(
-         MENU_ENUM_LABEL_VALUE_DISCORD_STATUS_PAUSED,
-         "En pause"
-         )
-MSG_HASH(
-         MENU_ENUM_LABEL_VALUE_DISCORD_ALLOW,
-         "Présence enrichie sur Discord"
-         )
-MSG_HASH(
-         MENU_ENUM_SUBLABEL_DISCORD_ALLOW,
-         "Permet à l'application discord d'afficher plus de données sur le contenu joué.\n"
-         "REMARQUE : Cela ne fonctionnera pas avec la version pour navigateur, mais uniquement avec l'application bureau native."
-         )
-MSG_HASH(
-         MENU_ENUM_LABEL_VALUE_MIDI_INPUT,
-         "Entrée"
-         )
-MSG_HASH(
-         MENU_ENUM_SUBLABEL_MIDI_INPUT,
-         "Sélectionner le périphérique d'entrée."
-         )
-MSG_HASH(
-         MENU_ENUM_LABEL_VALUE_MIDI_OUTPUT,
-         "Sortie"
-         )
-MSG_HASH(
-         MENU_ENUM_SUBLABEL_MIDI_OUTPUT,
-         "Sélectionner le périphérique de sortie."
-         )
-MSG_HASH(
-         MENU_ENUM_LABEL_VALUE_MIDI_VOLUME,
-         "Volume"
-         )
-MSG_HASH(
-         MENU_ENUM_SUBLABEL_MIDI_VOLUME,
-         "Régler le volume de sortie (%)."
-         )
-MSG_HASH(
-         MENU_ENUM_LABEL_VALUE_POWER_MANAGEMENT_SETTINGS,
-         "Gestion de l'alimentation"
-         )
-MSG_HASH(
-         MENU_ENUM_SUBLABEL_POWER_MANAGEMENT_SETTINGS,
-         "Modifier les réglages de gestion de l'alimentation."
-         )
-MSG_HASH(
-         MENU_ENUM_LABEL_VALUE_SUSTAINED_PERFORMANCE_MODE,
-         "Mode de performances soutenues"
-         )
-MSG_HASH(
-         MENU_ENUM_LABEL_VALUE_SYSTEM_INFO_MPV_SUPPORT,
-         "Prise en charge de mpv "
-         )
-MSG_HASH(
-         MENU_ENUM_LABEL_VALUE_CHEAT_IDX,
-         "Index"
-         )
-MSG_HASH(
-         MENU_ENUM_LABEL_VALUE_CHEAT_MATCH_IDX,
-         "Afficher la correspondance #"
-         )
-MSG_HASH(
-         MENU_ENUM_LABEL_VALUE_CHEAT_MATCH,
-         "Adresse de la correspondance : %08X Masque : %02X"
-         )
-MSG_HASH(
-         MENU_ENUM_LABEL_VALUE_CHEAT_COPY_MATCH,
-         "Créer une correspondance de code #"
-         )
-MSG_HASH(
-         MENU_ENUM_LABEL_VALUE_CHEAT_DELETE_MATCH,
-         "Supprimer la correspondance #"
-         )
-MSG_HASH(
-         MENU_ENUM_LABEL_VALUE_CHEAT_BROWSE_MEMORY,
-         "Parcourir l'adresse : %08X"
-         )
-MSG_HASH(
-         MENU_ENUM_LABEL_VALUE_CHEAT_DESC,
-         "Description"
-         )
-MSG_HASH(
-         MENU_ENUM_LABEL_VALUE_CHEAT_STATE,
-         "Activé"
-         )
-MSG_HASH(
-         MENU_ENUM_LABEL_VALUE_CHEAT_CODE,
-         "Code"
-         )
-MSG_HASH(
-         MENU_ENUM_LABEL_VALUE_CHEAT_HANDLER,
-         "Gestionnaire"
-         )
-MSG_HASH(
-         MENU_ENUM_LABEL_VALUE_CHEAT_MEMORY_SEARCH_SIZE,
-         "Taille de la recherche dans la mémoire"
-         )
-MSG_HASH(
-         MENU_ENUM_LABEL_VALUE_CHEAT_TYPE,
-         "Type"
-         )
-MSG_HASH(
-         MENU_ENUM_LABEL_VALUE_CHEAT_VALUE,
-         "Valeur"
-         )
-MSG_HASH(
-         MENU_ENUM_LABEL_VALUE_CHEAT_ADDRESS,
-         "Adresse mémoire"
-         )
-MSG_HASH(
-         MENU_ENUM_LABEL_VALUE_CHEAT_ADDRESS_BIT_POSITION,
-         "Masque de l'adresse mémoire"
-         )
-MSG_HASH(
-         MENU_ENUM_LABEL_VALUE_CHEAT_RUMBLE_TYPE,
-         "Vibrer lors de la mémoire"
-         )
-MSG_HASH(
-         MENU_ENUM_LABEL_VALUE_CHEAT_RUMBLE_VALUE,
-         "Valeur de la vibration"
-         )
-MSG_HASH(
-         MENU_ENUM_LABEL_VALUE_CHEAT_RUMBLE_PORT,
-         "Port de la vibration"
-         )
-MSG_HASH(
-         MENU_ENUM_LABEL_VALUE_CHEAT_RUMBLE_PRIMARY_STRENGTH,
-         "Force principale de la vibration"
-         )
-MSG_HASH(
-         MENU_ENUM_LABEL_VALUE_CHEAT_RUMBLE_PRIMARY_DURATION,
-         "Durée principale de la vibration (ms)"
-         )
-MSG_HASH(
-         MENU_ENUM_LABEL_VALUE_CHEAT_RUMBLE_SECONDARY_STRENGTH,
-         "Force secondaire de la vibration"
-         )
-MSG_HASH(
-         MENU_ENUM_LABEL_VALUE_CHEAT_RUMBLE_SECONDARY_DURATION,
-         "Durée secondaire de la vibration (ms)"
-         )
-MSG_HASH(
-         MENU_ENUM_LABEL_VALUE_CHEAT_REPEAT_COUNT,
-         "Nombre d'itérations"
-         )
-MSG_HASH(
-         MENU_ENUM_LABEL_VALUE_CHEAT_REPEAT_ADD_TO_VALUE,
-         "Augmenter la valeur à chaque itération"
-         )
-MSG_HASH(
-         MENU_ENUM_LABEL_VALUE_CHEAT_REPEAT_ADD_TO_ADDRESS,
-         "Augmenter l'adresse à chaque itération"
-         )
-MSG_HASH(
-         MENU_ENUM_LABEL_VALUE_CHEAT_ADD_NEW_AFTER,
-         "Ajouter un nouveau cheat après celui-ci"
-         )
-MSG_HASH(
-         MENU_ENUM_LABEL_VALUE_CHEAT_ADD_NEW_BEFORE,
-         "Ajouter un nouveau cheat avant celui-ci"
-         )
-MSG_HASH(
-         MENU_ENUM_LABEL_VALUE_CHEAT_COPY_AFTER,
-         "Copier ce cheat après"
-         )
-MSG_HASH(
-         MENU_ENUM_LABEL_VALUE_CHEAT_COPY_BEFORE,
-         "Copier ce cheat avant"
-         )
-MSG_HASH(
-         MENU_ENUM_LABEL_VALUE_CHEAT_DELETE,
-         "Supprimer ce cheat"
-         )
-MSG_HASH(
-         MENU_ENUM_LABEL_CHEAT_HANDLER_TYPE_EMU,
-         "Emulateur"
-         )
-MSG_HASH(
-         MENU_ENUM_LABEL_CHEAT_HANDLER_TYPE_RETRO,
-         "RetroArch"
-         )
-MSG_HASH(
-         MENU_ENUM_LABEL_CHEAT_TYPE_DISABLED,
-         "<Désactivé>"
-         )
-MSG_HASH(
-         MENU_ENUM_LABEL_CHEAT_TYPE_SET_TO_VALUE,
-         "Régler à la valeur"
-         )
-MSG_HASH(
-         MENU_ENUM_LABEL_CHEAT_TYPE_INCREASE_VALUE,
-         "Augmenter par la valeur"
-         )
-MSG_HASH(
-         MENU_ENUM_LABEL_CHEAT_TYPE_DECREASE_VALUE,
-         "Diminuer par la valeur"
-         )
-MSG_HASH(
-         MENU_ENUM_LABEL_CHEAT_TYPE_RUN_NEXT_IF_EQ,
-         "Exécuter le prochain cheat si la valeur = mémoire"
-         )
-MSG_HASH(
-         MENU_ENUM_LABEL_CHEAT_TYPE_RUN_NEXT_IF_NEQ,
-         "Exécuter le prochain cheat si la valeur != mémoire"
-         )
-MSG_HASH(
-         MENU_ENUM_LABEL_CHEAT_TYPE_RUN_NEXT_IF_LT,
-         "Exécuter le prochain cheat si la valeur < mémoire"
-         )
-MSG_HASH(
-         MENU_ENUM_LABEL_CHEAT_TYPE_RUN_NEXT_IF_GT,
-         "Exécuter le prochain cheat si la valeur > mémoire"
-         )
-MSG_HASH(
-         MENU_ENUM_LABEL_RUMBLE_TYPE_DISABLED,
-         "<Désactivé>"
-         )
-MSG_HASH(
-         MENU_ENUM_LABEL_RUMBLE_TYPE_CHANGES,
-         "Change"
-         )
-MSG_HASH(
-         MENU_ENUM_LABEL_RUMBLE_TYPE_DOES_NOT_CHANGE,
-         "Ne change pas"
-         )
-MSG_HASH(
-         MENU_ENUM_LABEL_RUMBLE_TYPE_INCREASE,
-         "Augmente"
-         )
-MSG_HASH(
-         MENU_ENUM_LABEL_RUMBLE_TYPE_DECREASE,
-         "Diminue"
-         )
-MSG_HASH(
-         MENU_ENUM_LABEL_RUMBLE_TYPE_EQ_VALUE,
-         "= valeur de vibration"
-         )
-MSG_HASH(
-         MENU_ENUM_LABEL_RUMBLE_TYPE_NEQ_VALUE,
-         "!= valeur de vibration"
-         )
-MSG_HASH(
-         MENU_ENUM_LABEL_RUMBLE_TYPE_LT_VALUE,
-         "< valeur de vibration"
-         )
-MSG_HASH(
-         MENU_ENUM_LABEL_RUMBLE_TYPE_GT_VALUE,
-         "> valeur de vibration"
-         )
-MSG_HASH(
-         MENU_ENUM_LABEL_RUMBLE_TYPE_INCREASE_BY_VALUE,
-         "Augmente par la valeur de vibration"
-         )
-MSG_HASH(
-         MENU_ENUM_LABEL_RUMBLE_TYPE_DECREASE_BY_VALUE,
-         "Diminue par la valeur de vibration"
-         )
-MSG_HASH(
-         MENU_ENUM_LABEL_CHEAT_MEMORY_SIZE_1,
-         "1-bit, valeur max = 0x01"
-         )
-MSG_HASH(
-         MENU_ENUM_LABEL_CHEAT_MEMORY_SIZE_2,
-         "2-bit, valeur max = 0x03"
-         )
-MSG_HASH(
-         MENU_ENUM_LABEL_CHEAT_MEMORY_SIZE_4,
-         "4-bit, valeur max = 0x0F"
-         )
-MSG_HASH(
-         MENU_ENUM_LABEL_CHEAT_MEMORY_SIZE_8,
-         "8-bit, valeur max = 0xFF"
-         )
-MSG_HASH(
-         MENU_ENUM_LABEL_CHEAT_MEMORY_SIZE_16,
-         "16-bit, valeur max = 0xFFFF"
-         )
-MSG_HASH(
-         MENU_ENUM_LABEL_CHEAT_MEMORY_SIZE_32,
-         "32-bit, valeur max = 0xFFFFFFFF"
-         )
-MSG_HASH(
-         MENU_ENUM_LABEL_RUMBLE_PORT_0,
-         "1"
-         )
-MSG_HASH(
-         MENU_ENUM_LABEL_RUMBLE_PORT_1,
-         "2"
-         )
-MSG_HASH(
-         MENU_ENUM_LABEL_RUMBLE_PORT_2,
-         "3"
-         )
-MSG_HASH(
-         MENU_ENUM_LABEL_RUMBLE_PORT_3,
-         "4"
-         )
-MSG_HASH(
-         MENU_ENUM_LABEL_RUMBLE_PORT_4,
-         "5"
-         )
-MSG_HASH(
-         MENU_ENUM_LABEL_RUMBLE_PORT_5,
-         "6"
-         )
-MSG_HASH(
-         MENU_ENUM_LABEL_RUMBLE_PORT_6,
-         "7"
-         )
-MSG_HASH(
-         MENU_ENUM_LABEL_RUMBLE_PORT_7,
-         "8"
-         )
-MSG_HASH(
-         MENU_ENUM_LABEL_RUMBLE_PORT_8,
-         "9"
-         )
-MSG_HASH(
-         MENU_ENUM_LABEL_RUMBLE_PORT_9,
-         "10"
-         )
-MSG_HASH(
-         MENU_ENUM_LABEL_RUMBLE_PORT_10,
-         "11"
-         )
-MSG_HASH(
-         MENU_ENUM_LABEL_RUMBLE_PORT_11,
-         "12"
-         )
-MSG_HASH(
-         MENU_ENUM_LABEL_RUMBLE_PORT_12,
-         "13"
-         )
-MSG_HASH(
-         MENU_ENUM_LABEL_RUMBLE_PORT_13,
-         "14"
-         )
-MSG_HASH(
-         MENU_ENUM_LABEL_RUMBLE_PORT_14,
-         "15"
-         )
-MSG_HASH(
-         MENU_ENUM_LABEL_RUMBLE_PORT_15,
-         "16"
-         )
-MSG_HASH(
-         MENU_ENUM_LABEL_RUMBLE_PORT_16,
-         "Tous"
-         )
-MSG_HASH(
-         MENU_ENUM_LABEL_VALUE_CHEAT_START_OR_CONT,
-         "Lancer ou continuer la recherche de cheats"
-         )
-MSG_HASH(
-         MENU_ENUM_LABEL_VALUE_CHEAT_START_OR_RESTART,
-         "Lancer ou redémarrer la recherche de cheats"
-         )
-MSG_HASH(
-         MENU_ENUM_LABEL_VALUE_CHEAT_SEARCH_EXACT,
-         "Recherche des valeurs dans la mémoire"
-         )
-MSG_HASH(
-         MENU_ENUM_LABEL_VALUE_CHEAT_SEARCH_LT,
-         "Recherche des valeurs dans la mémoire"
-         )
-MSG_HASH(
-         MENU_ENUM_LABEL_VALUE_CHEAT_SEARCH_GT,
-         "Recherche des valeurs dans la mémoire"
-         )
-MSG_HASH(
-         MENU_ENUM_LABEL_VALUE_CHEAT_SEARCH_EQ,
-         "Recherche des valeurs dans la mémoire"
-         )
-MSG_HASH(
-         MENU_ENUM_LABEL_VALUE_CHEAT_SEARCH_GTE,
-         "Recherche des valeurs dans la mémoire"
-         )
-MSG_HASH(
-         MENU_ENUM_LABEL_VALUE_CHEAT_SEARCH_LTE,
-         "Recherche des valeurs dans la mémoire"
-         )
-MSG_HASH(
-         MENU_ENUM_LABEL_VALUE_CHEAT_SEARCH_NEQ,
-         "Recherche des valeurs dans la mémoire"
-         )
-MSG_HASH(
-         MENU_ENUM_LABEL_VALUE_CHEAT_SEARCH_EQPLUS,
-         "Recherche des valeurs dans la mémoire"
-         )
-MSG_HASH(
-         MENU_ENUM_LABEL_VALUE_CHEAT_SEARCH_EQMINUS,
-         "Search Memory For Values"
-         )
-MSG_HASH(
-         MENU_ENUM_LABEL_VALUE_CHEAT_ADD_MATCHES,
-         "Ajouter les %u correspondances à votre liste"
-         )
-MSG_HASH(
-         MENU_ENUM_LABEL_VALUE_CHEAT_VIEW_MATCHES,
-         "Voir la liste des %u correspondances"
-         )
-MSG_HASH(
-         MENU_ENUM_LABEL_VALUE_CHEAT_CREATE_OPTION,
-         "Créer un code à partir de cette correspondance"
-         )
-MSG_HASH(
-         MENU_ENUM_LABEL_VALUE_CHEAT_DELETE_OPTION,
-         "Supprimer cette correspondance"
-         )
-MSG_HASH(
-         MENU_ENUM_LABEL_VALUE_CHEAT_ADD_NEW_TOP,
-         "Ajouter un nouveau code en haut"
-         )
-MSG_HASH(
-         MENU_ENUM_LABEL_VALUE_CHEAT_ADD_NEW_BOTTOM,
-         "Ajouter un nouveau code en bas"
-         )
-MSG_HASH(
-         MENU_ENUM_LABEL_VALUE_CHEAT_DELETE_ALL,
-         "Supprimer tous les codes"
-         )
-MSG_HASH(
-         MENU_ENUM_LABEL_VALUE_CHEAT_RELOAD_CHEATS,
-         "Recharger les cheats spécifiques au jeu"
-         )
-MSG_HASH(
-         MENU_ENUM_LABEL_CHEAT_SEARCH_EXACT_VAL,
-         "Égale à %u (%X)"
-         )
-MSG_HASH(
-         MENU_ENUM_LABEL_CHEAT_SEARCH_LT_VAL,
-         "Inférieure à la précédente"
-         )
-MSG_HASH(
-         MENU_ENUM_LABEL_CHEAT_SEARCH_GT_VAL,
-         "Supérieure à la précédente"
-         )
-MSG_HASH(
-         MENU_ENUM_LABEL_CHEAT_SEARCH_LTE_VAL,
-         "Inférieure ou égale à la précédente"
-         )
-MSG_HASH(
-         MENU_ENUM_LABEL_CHEAT_SEARCH_GTE_VAL,
-         "Supérieure ou égale à la précédente"
-         )
-MSG_HASH(
-         MENU_ENUM_LABEL_CHEAT_SEARCH_EQ_VAL,
-         "Égale à la précédente"
-         )
-MSG_HASH(
-         MENU_ENUM_LABEL_CHEAT_SEARCH_NEQ_VAL,
-         "Différente de la précédente"
-         )
-MSG_HASH(
-         MENU_ENUM_LABEL_CHEAT_SEARCH_EQPLUS_VAL,
-         "Égale à la précédente+%u (%X)"
-         )
-MSG_HASH(
-         MENU_ENUM_LABEL_CHEAT_SEARCH_EQMINUS_VAL,
-         "Égale à la précédente-%u (%X)"
-         )
-MSG_HASH(
-         MENU_ENUM_LABEL_CHEAT_SEARCH_SETTINGS,
-         "Lancer ou continuer la recherche de cheat"
-         )
-MSG_HASH(
-         MSG_CHEAT_INIT_SUCCESS,
-         "Recherche de cheat lancée avec succès"
-         )
-MSG_HASH(
-         MSG_CHEAT_INIT_FAIL,
-         "Impossible de lancer la recherche de cheat"
-         )
-MSG_HASH(
-         MSG_CHEAT_SEARCH_NOT_INITIALIZED,
-         "La recherche n'a pas été initialisée/démarrée"
-         )
-MSG_HASH(
-         MSG_CHEAT_SEARCH_FOUND_MATCHES,
-         "Nouveau nombre de correspondances = %u"
-         )
-MSG_HASH(
-         MENU_ENUM_LABEL_VALUE_CHEAT_BIG_ENDIAN,
-         "Gros-boutien"
-         )
-MSG_HASH(
-         MSG_CHEAT_SEARCH_ADDED_MATCHES_SUCCESS,
-         "Ajouté %u correspondances"
-         )
-MSG_HASH(
-         MSG_CHEAT_SEARCH_ADDED_MATCHES_FAIL,
-         "Impossible d'ajouter les correspondances"
-         )
-MSG_HASH(
-         MSG_CHEAT_SEARCH_ADD_MATCH_SUCCESS,
-         "Code créé à partir de la correspondance"
-         )
-MSG_HASH(
-         MSG_CHEAT_SEARCH_ADD_MATCH_FAIL,
-         "Échec de la création du code"
-         )
-MSG_HASH(
-         MSG_CHEAT_SEARCH_DELETE_MATCH_SUCCESS,
-         "Correspondance supprimée"
-         )
-MSG_HASH(
-         MSG_CHEAT_SEARCH_ADDED_MATCHES_TOO_MANY,
-         "Pas assez de place. Le nombre maximum de cheats possibles est 100."
-         )
-MSG_HASH(
-         MSG_CHEAT_ADD_TOP_SUCCESS,
-         "Nouveau cheat ajouté en haut de la liste."
-         )
-MSG_HASH(
-         MSG_CHEAT_ADD_BOTTOM_SUCCESS,
-         "Nouveau cheat ajouté en bas de la liste."
-         )
-MSG_HASH(
-         MSG_CHEAT_DELETE_ALL_INSTRUCTIONS,
-         "Appuyez cinq fois sur Droite pour supprimer tous les cheats."
-         )
-MSG_HASH(
-         MSG_CHEAT_DELETE_ALL_SUCCESS,
-         "Tous les cheats ont été supprimés."
-         )
-MSG_HASH(
-         MSG_CHEAT_ADD_BEFORE_SUCCESS,
-         "Nouveau cheat ajouté avant celui-ci."
-         )
-MSG_HASH(
-         MSG_CHEAT_ADD_AFTER_SUCCESS,
-         "Nouveau cheat ajouté après celui-ci."
-         )
-MSG_HASH(
-         MSG_CHEAT_COPY_BEFORE_SUCCESS,
-         "Cheat copié avant celui-ci."
-         )
-MSG_HASH(
-         MSG_CHEAT_COPY_AFTER_SUCCESS,
-         "Cheat copié après celui-ci."
-         )
-MSG_HASH(
-         MSG_CHEAT_DELETE_SUCCESS,
-         "Cheat supprimé."
-         )
-MSG_HASH(
-         MENU_ENUM_LABEL_VALUE_QT_PROGRESS,
-         "Progression :"
-         )
-MSG_HASH(
-         MENU_ENUM_LABEL_VALUE_QT_MENU_VIEW_OPTIONS_ALL_PLAYLISTS_LIST_MAX_COUNT,
-         "\"Toutes les playlists\" nombre maximum d'entrées dans la liste :"
-         )
-MSG_HASH(
-         MENU_ENUM_LABEL_VALUE_QT_MENU_VIEW_OPTIONS_ALL_PLAYLISTS_GRID_MAX_COUNT,
-         "\"Toutes les playlists\" nombre maximum d'entrées dans la grille :"
-         )
-MSG_HASH(
-         MENU_ENUM_LABEL_VALUE_QT_MENU_VIEW_OPTIONS_SHOW_HIDDEN_FILES,
-         "Afficher les fichiers et dossiers cachés :"
-         )
-MSG_HASH(
-         MENU_ENUM_LABEL_VALUE_QT_NEW_PLAYLIST,
-         "Nouvelle liste de lecture"
-         )
-MSG_HASH(
-         MENU_ENUM_LABEL_VALUE_QT_ENTER_NEW_PLAYLIST_NAME,
-         "Veuillez entrer le nouveau nom de la liste de lecture :"
-         )
-MSG_HASH(
-         MENU_ENUM_LABEL_VALUE_QT_DELETE_PLAYLIST,
-         "Supprimer la liste de lecture"
-         )
-MSG_HASH(
-         MENU_ENUM_LABEL_VALUE_QT_RENAME_PLAYLIST,
-         "Renommer la liste de lecture"
-         )
-MSG_HASH(
-         MENU_ENUM_LABEL_VALUE_QT_CONFIRM_DELETE_PLAYLIST,
-         "Êtes-vous sûr de vouloir supprimer la liste de lecture \"%1\"?"
-         )
-MSG_HASH(
-         MENU_ENUM_LABEL_VALUE_QT_QUESTION,
-         "Question"
-         )
-MSG_HASH(
-         MENU_ENUM_LABEL_VALUE_QT_COULD_NOT_DELETE_FILE,
-         "Impossible de supprimer le fichier."
-         )
-MSG_HASH(
-         MENU_ENUM_LABEL_VALUE_QT_COULD_NOT_RENAME_FILE,
-         "Impossible de renommer le fichier."
-         )
-MSG_HASH(
-         MENU_ENUM_LABEL_VALUE_QT_GATHERING_LIST_OF_FILES,
-         "Collecte de la liste des fichiers..."
-         )
-MSG_HASH(
-         MENU_ENUM_LABEL_VALUE_QT_ADDING_FILES_TO_PLAYLIST,
-         "Ajout de fichiers à la playlist..."
-         )
-MSG_HASH(
-         MENU_ENUM_LABEL_VALUE_QT_PLAYLIST_ENTRY,
-         "Entrée de la liste de lecture"
-         )
-MSG_HASH(
-         MENU_ENUM_LABEL_VALUE_QT_PLAYLIST_ENTRY_NAME,
-         "Nom :"
-         )
-MSG_HASH(
-         MENU_ENUM_LABEL_VALUE_QT_PLAYLIST_ENTRY_PATH,
-         "Emplacement :"
-         )
-MSG_HASH(
-         MENU_ENUM_LABEL_VALUE_QT_PLAYLIST_ENTRY_CORE,
-         "Cœur :"
-         )
-MSG_HASH(
-         MENU_ENUM_LABEL_VALUE_QT_PLAYLIST_ENTRY_DATABASE,
-         "Base de données :"
-         )
-MSG_HASH(
-         MENU_ENUM_LABEL_VALUE_QT_PLAYLIST_ENTRY_EXTENSIONS,
-         "Extensions :"
-         )
-MSG_HASH(
-         MENU_ENUM_LABEL_VALUE_QT_PLAYLIST_ENTRY_EXTENSIONS_PLACEHOLDER,
-         "(séparées par des espaces; toutes sont inclues par défaut)"
-         )
-MSG_HASH(
-         MENU_ENUM_LABEL_VALUE_QT_PLAYLIST_ENTRY_FILTER_INSIDE_ARCHIVES,
-         "Filtrer à l'intérieur des archives"
-         )
-MSG_HASH(
-         MENU_ENUM_LABEL_VALUE_QT_FOR_THUMBNAILS,
-         "(utilisé pour trouver les miniatures)"
-         )
-MSG_HASH(
-         MENU_ENUM_LABEL_VALUE_QT_CONFIRM_DELETE_PLAYLIST_ITEM,
-         "Êtes-vous sûr de vouloir supprimer l'élément \"%1\"?"
-         )
-MSG_HASH(
-         MENU_ENUM_LABEL_VALUE_QT_CANNOT_ADD_TO_ALL_PLAYLISTS,
-         "Veuillez d'abord choisir une seule playlist."
-         )
-MSG_HASH(
-         MENU_ENUM_LABEL_VALUE_QT_DELETE,
-         "Supprimer"
-         )
-MSG_HASH(
-         MENU_ENUM_LABEL_VALUE_QT_ADD_ENTRY,
-         "Ajouter une entrée..."
-         )
-MSG_HASH(
-         MENU_ENUM_LABEL_VALUE_QT_ADD_FILES,
-         "Ajouter un ou plusieurs fichiers..."
-         )
-MSG_HASH(
-         MENU_ENUM_LABEL_VALUE_QT_ADD_FOLDER,
-         "Ajouter un dossier..."
-         )
-MSG_HASH(
-         MENU_ENUM_LABEL_VALUE_QT_EDIT,
-         "Modifier"
-         )
-MSG_HASH(
-         MENU_ENUM_LABEL_VALUE_QT_SELECT_FILES,
-         "Sélectionner des fichiers"
-         )
-MSG_HASH(
-         MENU_ENUM_LABEL_VALUE_QT_SELECT_FOLDER,
-         "Sélectionner un dossier"
-         )
-MSG_HASH(
-         MENU_ENUM_LABEL_VALUE_QT_FIELD_MULTIPLE,
-         "<multiples>"
-         )
-MSG_HASH(
-         MENU_ENUM_LABEL_VALUE_QT_COULD_NOT_UPDATE_PLAYLIST_ENTRY,
-         "Erreur lors de la mise à jour de l'entrée dans la liste de lecture."
-         )
-MSG_HASH(
-         MENU_ENUM_LABEL_VALUE_QT_PLEASE_FILL_OUT_REQUIRED_FIELDS,
-         "Veuillez remplir tous les champs requis."
-         )
-MSG_HASH(
-         MENU_ENUM_LABEL_VALUE_QT_UPDATE_RETROARCH_NIGHTLY,
-         "Mettre à jour RetroArch (nightly)"
-         )
-MSG_HASH(
-         MENU_ENUM_LABEL_VALUE_QT_UPDATE_RETROARCH_FINISHED,
-         "RetroArch a été mis à jour avec succès. Veuillez redémarrer l'application pour que les modifications prennent effet."
-         )
-MSG_HASH(
-         MENU_ENUM_LABEL_VALUE_QT_UPDATE_RETROARCH_FAILED,
-         "Mise à jour échouée."
-         )
-MSG_HASH(
-         MENU_ENUM_LABEL_VALUE_QT_MENU_HELP_ABOUT_CONTRIBUTORS,
-         "Contributeurs"
-         )
-MSG_HASH(
-         MENU_ENUM_LABEL_VALUE_QT_CURRENT_SHADER,
-         "Shader actuel"
-         )
-MSG_HASH(
-         MENU_ENUM_LABEL_VALUE_QT_MOVE_DOWN,
-         "Déplacer vers le bas"
-         )
-MSG_HASH(
-         MENU_ENUM_LABEL_VALUE_QT_MOVE_UP,
-         "Déplacer vers le haut"
-         )
-MSG_HASH(
-         MENU_ENUM_LABEL_VALUE_QT_LOAD,
-         "Charger"
-         )
-MSG_HASH(
-         MENU_ENUM_LABEL_VALUE_QT_SAVE,
-         "Sauvegarder"
-         )
-MSG_HASH(
-         MENU_ENUM_LABEL_VALUE_QT_REMOVE,
-         "Supprimer"
-         )
-MSG_HASH(
-         MENU_ENUM_LABEL_VALUE_QT_APPLY,
-         "Appliquer"
-         )
-MSG_HASH(
-         MENU_ENUM_LABEL_VALUE_QT_SHADER_ADD_PASS,
-         "Ajouter un passage"
-         )
-MSG_HASH(
-         MENU_ENUM_LABEL_VALUE_QT_SHADER_CLEAR_ALL_PASSES,
-         "Supprimer tous les passages"
-         )
-MSG_HASH(
-         MENU_ENUM_LABEL_VALUE_QT_SHADER_NO_PASSES,
-         "Aucun passage de shaders."
-         )
-MSG_HASH(
-         MENU_ENUM_LABEL_VALUE_QT_RESET_PASS,
-         "Réinitialiser le passage"
-         )
-MSG_HASH(
-         MENU_ENUM_LABEL_VALUE_QT_RESET_ALL_PASSES,
-         "Réinitialiser tous les passages"
-         )
-MSG_HASH(
-         MENU_ENUM_LABEL_VALUE_QT_RESET_PARAMETER,
-         "Réinitialiser le paramètre"
-         )
-MSG_HASH(
-         MENU_ENUM_LABEL_VALUE_QT_DOWNLOAD_THUMBNAIL,
-         "Télécharger la miniature"
-         )
-MSG_HASH(
-         MENU_ENUM_LABEL_VALUE_QT_DOWNLOAD_ALREADY_IN_PROGRESS,
-         "Un téléchargement est déjà en cours."
-         )
-MSG_HASH(
-         MENU_ENUM_LABEL_VALUE_QT_MENU_VIEW_OPTIONS_STARTUP_PLAYLIST,
-         "Démarrer sur la playlist :"
-         )
-MSG_HASH(
-         MENU_ENUM_LABEL_VALUE_QT_MENU_VIEW_OPTIONS_THUMBNAIL_TYPE,
-         "Miniatures"
-         )
-MSG_HASH(
-         MENU_ENUM_LABEL_VALUE_QT_MENU_VIEW_OPTIONS_THUMBNAIL_CACHE_LIMIT,
-         "Limite du cache des miniatures :"
-         )
-MSG_HASH(
-         MENU_ENUM_LABEL_VALUE_QT_DOWNLOAD_ALL_THUMBNAILS,
-         "Télécharger toutes les miniatures"
-         )
-MSG_HASH(
-         MENU_ENUM_LABEL_VALUE_QT_DOWNLOAD_ALL_THUMBNAILS_ENTIRE_SYSTEM,
-         "Système entier"
-         )
-MSG_HASH(
-         MENU_ENUM_LABEL_VALUE_QT_DOWNLOAD_ALL_THUMBNAILS_THIS_PLAYLIST,
-         "Cette liste de lecture"
-         )
-MSG_HASH(
-         MENU_ENUM_LABEL_VALUE_QT_THUMBNAIL_PACK_DOWNLOADED_SUCCESSFULLY,
-         "Miniatures téléchargées avec succès."
-         )
-MSG_HASH(
-         MENU_ENUM_LABEL_VALUE_QT_DOWNLOAD_PLAYLIST_THUMBNAIL_PROGRESS,
-         "Réussites : %1 Échecs : %2"
-         )
-MSG_HASH(
-         MSG_DEVICE_CONFIGURED_IN_PORT,
-         "Configuré dans le port :"
-         )
-MSG_HASH(
-         MSG_FAILED_TO_SET_DISK,
-         "Impossible de paramétrer le disque"
-         )
-MSG_HASH(
-         MENU_ENUM_LABEL_VALUE_QT_CORE_OPTIONS,
-         "Options de cœur"
-         )
-MSG_HASH(
-         MENU_ENUM_LABEL_VALUE_VIDEO_ADAPTIVE_VSYNC,
-         "Synchronisation verticale (V-Sync) adaptative"
-         )
-MSG_HASH(
-         MENU_ENUM_SUBLABEL_VIDEO_ADAPTIVE_VSYNC,
-         "La synchronisation verticale (V-Sync) est activée jusqu'à ce que les performances descendent en dessous de la fréquence rafraîchissement cible.\n"
-         "Cela peut minimiser les saccades lorsque les performances sont inférieures au temps réel, et être plus économe en énergie."
-         )
-MSG_HASH(
-         MENU_ENUM_LABEL_VALUE_CRT_SWITCHRES_SETTINGS,
-         "CRT SwitchRes"
-         )
-MSG_HASH(
-         MENU_ENUM_SUBLABEL_CRT_SWITCHRES_SETTINGS,
-         "Produit des signaux natifs de faible résolution pour une utilisation avec les écrans à tube cathodique (CRT)."
-         )
-MSG_HASH(
-         MENU_ENUM_SUBLABEL_CRT_SWITCH_X_AXIS_CENTERING,
-         "Faire défiler ces options si l'image n'est pas centrée correctement à l'écran."
-         )
-MSG_HASH(
-         MENU_ENUM_LABEL_VALUE_CRT_SWITCH_X_AXIS_CENTERING,
-         "Centrage sur l'axe X"
-         )
-MSG_HASH(
-         MENU_ENUM_SUBLABEL_CRT_SWITCH_RESOLUTION_USE_CUSTOM_REFRESH_RATE,
-         "Utiliser une fréquence de rafraîchissement personnalisée spécifiée dans le fichier de configuration si nécessaire."
-         )
-MSG_HASH(
-         MENU_ENUM_LABEL_VALUE_CRT_SWITCH_RESOLUTION_USE_CUSTOM_REFRESH_RATE,
-         "Utiliser une fréquence de rafraîchissement personnalisée"
-         )
-MSG_HASH(
-         MENU_ENUM_SUBLABEL_CRT_SWITCH_RESOLUTION_OUTPUT_DISPLAY_ID,
-         "Sélectionner le port de sortie connecté à l'écran à tube cathodique (CRT)."
-         )
-MSG_HASH(
-         MENU_ENUM_LABEL_VALUE_CRT_SWITCH_RESOLUTION_OUTPUT_DISPLAY_ID,
-         "ID d'affichage de la sortie"
-         )
-MSG_HASH(
-         MENU_ENUM_LABEL_VALUE_QUICK_MENU_START_RECORDING,
-         "Lancer l'enregistrement"
-         )
-MSG_HASH(
-         MENU_ENUM_SUBLABEL_QUICK_MENU_START_RECORDING,
-         "Lance l'enregistrement."
-         )
-MSG_HASH(
-         MENU_ENUM_LABEL_VALUE_QUICK_MENU_STOP_RECORDING,
-         "Arrêter l'enregistrement"
-         )
-MSG_HASH(
-         MENU_ENUM_SUBLABEL_QUICK_MENU_STOP_RECORDING,
-         "Arrête l'enregistrement."
-         )
-MSG_HASH(
-         MENU_ENUM_LABEL_VALUE_QUICK_MENU_START_STREAMING,
-         "Lancer le streaming"
-         )
-MSG_HASH(
-         MENU_ENUM_SUBLABEL_QUICK_MENU_START_STREAMING,
-         "Lance le streaming."
-         )
-MSG_HASH(
-         MENU_ENUM_LABEL_VALUE_QUICK_MENU_STOP_STREAMING,
-         "Arrêter le streaming"
-         )
-MSG_HASH(
-         MENU_ENUM_SUBLABEL_QUICK_MENU_STOP_STREAMING,
-         "Arrête le streaming."
-         )
-MSG_HASH(
-         MENU_ENUM_LABEL_VALUE_INPUT_META_RECORDING_TOGGLE,
-         "Activer/désactiver l'enregistrement"
-         )
-MSG_HASH(
-         MENU_ENUM_LABEL_VALUE_INPUT_META_STREAMING_TOGGLE,
-         "Activer/désactiver le streaming"
-         )
-MSG_HASH(
-         MSG_CHEEVOS_HARDCORE_MODE_DISABLED,
-         "Une sauvegarde instantanée a été chargée, succès en mode Hardcore désactivés pour la session en cours. Redémarrer pour activer le mode hardcore."
-         )
-MSG_HASH(
-         MENU_ENUM_LABEL_VALUE_VIDEO_RECORD_QUALITY,
-         "Qualité de l'enregistrement"
-         )
-MSG_HASH(
-         MENU_ENUM_LABEL_VALUE_VIDEO_STREAM_QUALITY,
-         "Qualité de la diffusion"
-         )
-MSG_HASH(
-         MENU_ENUM_LABEL_VALUE_STREAMING_URL,
-         "URL de la diffusion"
-         )
-MSG_HASH(
-         MENU_ENUM_LABEL_VALUE_UDP_STREAM_PORT,
-         "Port de stream UDP"
-         )
-MSG_HASH(
-         MENU_ENUM_LABEL_VALUE_ACCOUNTS_TWITCH,
-         "Twitch"
-         )
-MSG_HASH(
-         MENU_ENUM_LABEL_VALUE_ACCOUNTS_YOUTUBE,
-         "YouTube"
-         )
-MSG_HASH(
-         MENU_ENUM_LABEL_VALUE_TWITCH_STREAM_KEY,
-         "Clé de streaming Twitch"
-         )
-MSG_HASH(
-         MENU_ENUM_LABEL_VALUE_YOUTUBE_STREAM_KEY,
-         "Clé de streaming YouTube"
-         )
-MSG_HASH(
-         MENU_ENUM_LABEL_VALUE_STREAMING_MODE,
-         "Mode streaming"
-         )
-MSG_HASH(
-         MENU_ENUM_LABEL_VALUE_STREAMING_TITLE,
-         "Titre de la diffusion"
-         )
-MSG_HASH(
-         MENU_ENUM_LABEL_VALUE_INPUT_SPLIT_JOYCON,
-         "Joy-Con détachés"
-         )
-MSG_HASH(
-         MENU_ENUM_LABEL_VALUE_RESET_TO_DEFAULT_CONFIG,
-         "Réinitialiser aux valeurs par défaut"
-         )
-MSG_HASH(
-         MENU_ENUM_SUBLABEL_RESET_TO_DEFAULT_CONFIG,
-         "Réinitialiser la configuration actuelle aux valeurs par défaut."
-         )
-MSG_HASH(
-         MENU_ENUM_LABEL_VALUE_BASIC_MENU_CONTROLS_OK,
-         "Confirmer"
-         )
-MSG_HASH(
-         MENU_ENUM_LABEL_VALUE_OZONE_MENU_COLOR_THEME,
-         "Thème de couleur du menu"
-         )
-MSG_HASH(
-         MENU_ENUM_LABEL_VALUE_OZONE_COLOR_THEME_BASIC_WHITE,
-         "Blanc basique"
-         )
-MSG_HASH(
-         MENU_ENUM_LABEL_VALUE_OZONE_COLOR_THEME_BASIC_BLACK,
-         "Noir basique"
-         )
-MSG_HASH(
-         MENU_ENUM_SUBLABEL_OZONE_MENU_COLOR_THEME,
-         "Sélectionner un thème de couleur différent."
-         )
-MSG_HASH(
-         MENU_ENUM_LABEL_VALUE_OZONE_COLLAPSE_SIDEBAR,
-         "Réduire la barre latérale"
-         )
-MSG_HASH(
-         MENU_ENUM_SUBLABEL_OZONE_COLLAPSE_SIDEBAR,
-         "Barre latérale gauche toujours réduite."
-         )
-MSG_HASH(
-         MENU_ENUM_LABEL_VALUE_MENU_USE_PREFERRED_SYSTEM_COLOR_THEME,
-         "Utiliser le thème de couleur du système préféré"
-         )
-MSG_HASH(
-         MENU_ENUM_SUBLABEL_MENU_USE_PREFERRED_SYSTEM_COLOR_THEME,
-         "Utilisez le thème de couleur de votre système d'exploitation (le cas échéant) - remplace les réglages du thème."
-         )
-MSG_HASH(
-         MSG_RESAMPLER_QUALITY_LOWEST,
-         "La plus basse"
-         )
-MSG_HASH(
-         MSG_RESAMPLER_QUALITY_LOWER,
-         "Inférieure"
-         )
-MSG_HASH(
-         MSG_RESAMPLER_QUALITY_NORMAL,
-         "Normale"
-         )
-MSG_HASH(
-         MSG_RESAMPLER_QUALITY_HIGHER,
-         "Supérieure"
-         )
-MSG_HASH(
-         MSG_RESAMPLER_QUALITY_HIGHEST,
-         "La plus élevée"
-         )
-MSG_HASH(
-         MENU_ENUM_LABEL_VALUE_NO_MUSIC_AVAILABLE,
-         "Aucune musique disponible."
-         )
-MSG_HASH(
-         MENU_ENUM_LABEL_VALUE_NO_VIDEOS_AVAILABLE,
-         "Aucune vidéo disponible."
-         )
-MSG_HASH(
-         MENU_ENUM_LABEL_VALUE_NO_IMAGES_AVAILABLE,
-         "Aucune image disponible."
-         )
-MSG_HASH(
-         MENU_ENUM_LABEL_VALUE_NO_FAVORITES_AVAILABLE,
-         "Aucun favori disponible."
-         )
-MSG_HASH(
-         MSG_MISSING_ASSETS,
-         "Avertissement: Assets manquants, utilisez la mise à jour en ligne si disponible"
-         )
-MSG_HASH(
-         MENU_ENUM_LABEL_VALUE_VIDEO_WINDOW_SAVE_POSITION,
-         "Se rappeler de la position et de la taille de la fenêtre"
-         )
-MSG_HASH(
-         MENU_ENUM_LABEL_VALUE_HOLD_START,
-         "Maintenir Start (2 secondes)"
-         )
-MSG_HASH(
-         MENU_ENUM_LABEL_VALUE_PLAYLIST_USE_OLD_FORMAT,
-         "Sauvegarder les listes de lecture en utilisant l'ancien format"
-         )
-MSG_HASH(
-         MENU_ENUM_LABEL_VALUE_PLAYLIST_SHOW_INLINE_CORE_NAME,
-         "Afficher les cœurs associés dans les listes de lecture"
-         )
-MSG_HASH(
-         MENU_ENUM_SUBLABEL_PLAYLIST_SHOW_INLINE_CORE_NAME,
-         "Indique quand marquer les entrées de la liste de lecture avec leur cœur actuellement associé (le cas échéant). REMARQUE : ce réglage sera ignoré si les sous-étiquettes de la liste de lecture sont activées."
-         )
-MSG_HASH(
-         MENU_ENUM_LABEL_VALUE_PLAYLIST_INLINE_CORE_DISPLAY_HIST_FAV,
-         "Historique et favoris"
-         )
-MSG_HASH(
-         MENU_ENUM_LABEL_VALUE_PLAYLIST_INLINE_CORE_DISPLAY_ALWAYS,
-         "Toujours"
-         )
-MSG_HASH(
-         MENU_ENUM_LABEL_VALUE_PLAYLIST_INLINE_CORE_DISPLAY_NEVER,
-         "Jamais"
-         )
-MSG_HASH(
-         MENU_ENUM_LABEL_VALUE_PLAYLIST_SORT_ALPHABETICAL,
-         "Organiser les listes de lecture par ordre alphabétique"
-         )
-MSG_HASH(
-         MENU_ENUM_SUBLABEL_PLAYLIST_SORT_ALPHABETICAL,
-         "Organiser les listes de lecture de contenu par ordre alphabétique. Notez que les listes de lecture 'Historique' des jeux, images, musiques et vidéos récemment utilisés sont exclues."
-         )
-MSG_HASH(
-         MENU_ENUM_LABEL_VALUE_MENU_SOUNDS,
-         "Sons du menu"
-         )
-MSG_HASH(
-         MENU_ENUM_LABEL_VALUE_MENU_SOUND_OK,
-         "Son de confirmation"
-         )
-MSG_HASH(
-         MENU_ENUM_LABEL_VALUE_MENU_SOUND_CANCEL,
-         "Son d'annulation"
-         )
-MSG_HASH(
-         MENU_ENUM_LABEL_VALUE_MENU_SOUND_NOTICE,
-         "Son des notifications"
-         )
-MSG_HASH(
-         MENU_ENUM_LABEL_VALUE_MENU_SOUND_BGM,
-         "Musique de fond"
-         )
-MSG_HASH(
-         MENU_ENUM_LABEL_VALUE_DOWN_SELECT,
-         "Bas + Select"
-         )
-MSG_HASH(
-         MENU_ENUM_LABEL_VALUE_VIDEO_DRIVER_FALLBACK,
-         "Votre pilote graphique n’est pas compatible avec le pilote vidéo actuel de RetroArch, retour au pilote %s. Veuillez redémarrer RetroArch pour que les modifications prennent effet."
-         )
-MSG_HASH(
-         MENU_ENUM_LABEL_VALUE_SYSTEM_INFO_COREAUDIO_SUPPORT,
-         "Prise en charge de CoreAudio "
-         )
-MSG_HASH(
-         MENU_ENUM_LABEL_VALUE_SYSTEM_INFO_COREAUDIO3_SUPPORT,
-         "Prise en charge de CoreAudio V3 "
-         )
-MSG_HASH(
-         MENU_ENUM_LABEL_VALUE_MENU_WIDGETS_ENABLE,
-         "Widgets du menu"
-         )
-MSG_HASH(
-         MENU_ENUM_LABEL_VALUE_CONTENT_RUNTIME_LOG,
-         "Enregistrer le journal du temps de jeu (par cœur)"
-         )
-MSG_HASH(
-         MENU_ENUM_SUBLABEL_CONTENT_RUNTIME_LOG,
-         "Garde la trace de la durée d'exécution de chaque élément de contenu, séparément par cœur."
-         )
-MSG_HASH(
-         MENU_ENUM_LABEL_VALUE_CONTENT_RUNTIME_LOG_AGGREGATE,
-         "Enregistrer le journal du temps de jeu (cumulé)"
-         )
-MSG_HASH(
-         MENU_ENUM_SUBLABEL_CONTENT_RUNTIME_LOG_AGGREGATE,
-         "Garde la trace de la durée d'exécution de chaque élément de contenu, en tant que total cumulé sur tous les cœurs."
-         )
-MSG_HASH(
-         MENU_ENUM_LABEL_VALUE_RUNTIME_LOG_DIRECTORY,
-         "Journaux du temps de jeu"
-         )
-MSG_HASH(
-         MENU_ENUM_SUBLABEL_RUNTIME_LOG_DIRECTORY,
-         "Les fichiers journaux du temps de jeu seront conservés dans ce dossier."
-         )
-MSG_HASH(
-         MENU_ENUM_LABEL_VALUE_PLAYLIST_SHOW_SUBLABELS,
-         "Afficher les sous-étiquettes dans les listes de lecture"
-         )
-MSG_HASH(
-         MENU_ENUM_SUBLABEL_PLAYLIST_SHOW_SUBLABELS,
-         "Affiche des informations additionnelles pour chaque entrée dans les listes de lecture, telles que l'association au cœur actuelle et le temps de jeu (si disponible). A un impact variable sur les performances."
-         )
-MSG_HASH(
-         MENU_ENUM_LABEL_VALUE_PLAYLIST_SUBLABEL_CORE,
-         "Cœur :"
-         )
-MSG_HASH(
-         MENU_ENUM_LABEL_VALUE_PLAYLIST_SUBLABEL_RUNTIME,
-         "Temps de jeu :"
-         )
-MSG_HASH(
-         MENU_ENUM_LABEL_VALUE_PLAYLIST_SUBLABEL_LAST_PLAYED,
-         "Joué pour la dernière fois :"
-         )
-MSG_HASH(
-         MENU_ENUM_LABEL_VALUE_PLAYLIST_SUBLABEL_RUNTIME_TYPE,
-         "Type du temps de jeu affiché sur les sous-étiquette de listes de lecture"
-         )
-MSG_HASH(
-         MENU_ENUM_SUBLABEL_PLAYLIST_SUBLABEL_RUNTIME_TYPE,
-         "Sélectionner le type d'enregistrement de temps de jeu à afficher sur les sous-étiquettes dans les listes de lecture. (Notez que le journal du temps de jeu correspondant doit être activé via le menu d'options 'Sauvegarde')"
-         )
-MSG_HASH(
-         MENU_ENUM_LABEL_VALUE_PLAYLIST_RUNTIME_PER_CORE,
-         "Par cœur"
-         )
-MSG_HASH(
-         MENU_ENUM_LABEL_VALUE_PLAYLIST_FUZZY_ARCHIVE_MATCH,
-         "Correspondance approximative pour les archives"
-         )
-MSG_HASH(
-         MENU_ENUM_SUBLABEL_PLAYLIST_FUZZY_ARCHIVE_MATCH,
-         "Lors de la recherche d'entrées associées à des fichiers compressés dans les listes de lecture, faire correspondre uniquement le nom du fichier d'archive au lieu de [nom du fichier]+[contenu]. Activez cette option pour éviter la création de doublons dans l'historique de contenu lors du chargement de fichiers compressés."
-         )
-MSG_HASH(
-         MENU_ENUM_LABEL_VALUE_PLAYLIST_RUNTIME_AGGREGATE,
-         "Cumulé"
-         )
-MSG_HASH(
-         MENU_ENUM_LABEL_VALUE_HELP_SEND_DEBUG_INFO,
-         "Envoyer des informations de débogage"
-         )
-MSG_HASH(
-         MSG_FAILED_TO_SAVE_DEBUG_INFO,
-         "Échec d'enregistrement des informations de débogage."
-         )
-MSG_HASH(
-         MSG_FAILED_TO_SEND_DEBUG_INFO,
-         "Échec d'envoi des informations de débogage au serveur."
-         )
-MSG_HASH(
-         MSG_SENDING_DEBUG_INFO,
-         "Envoi des informations de débogage..."
-         )
-MSG_HASH(
-         MSG_SENT_DEBUG_INFO,
-         "Les informations de débogage ont été envoyées au serveur avec succès. Votre numéro d'identification est %u."
-         )
-MSG_HASH(
-         MENU_ENUM_SUBLABEL_HELP_SEND_DEBUG_INFO,
-         "Envoyer les informations de diagnostic pour votre appareil et la configuration de RetroArch à nos serveurs pour analyse."
-         )
-MSG_HASH(
-         MSG_PRESS_TWO_MORE_TIMES_TO_SEND_DEBUG_INFO,
-         "Appuyez deux fois de plus pour soumettre les informations de diagnostic à l'équipe de RetroArch."
-         )
-MSG_HASH(
-         MSG_PRESS_ONE_MORE_TIME_TO_SEND_DEBUG_INFO,
-         "Appuyez une fois de plus pour soumettre les informations de diagnostic à l'équipe de RetroArch."
-         )
-MSG_HASH(
-         MENU_ENUM_LABEL_VALUE_VIBRATE_ON_KEYPRESS,
-         "Vibrer à chaque touche pressée"
-         )
-MSG_HASH(
-         MENU_ENUM_LABEL_VALUE_ENABLE_DEVICE_VIBRATION,
-         "Activer la vibration du périphérique (pour les cœurs pris en charge)"
-         )
-MSG_HASH(
-         MENU_ENUM_LABEL_VALUE_LOG_DIR,
-         "Journaux des événements système"
-         )
-MSG_HASH(
-         MENU_ENUM_SUBLABEL_LOG_DIR,
-         "Les fichiers de journalisation des événements système seront conservés dans ce dossier."
-         )
->>>>>>> ad7da973
+         )
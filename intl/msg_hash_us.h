--- conflicted
+++ resolved
@@ -6676,7 +6676,6 @@
    "Create New Playlist"
    )
 MSG_HASH(
-<<<<<<< HEAD
    MSG_ADDED_TO_PLAYLIST,
    "Added to playlist"
    )
@@ -6685,8 +6684,6 @@
    "Failed to add to playlist: playlist full"
    )
 MSG_HASH(
-=======
->>>>>>> 45068ee5
    MENU_ENUM_SUBLABEL_CREATE_NEW_PLAYLIST,
    "Create a new playlist and add the current entry to it."
    )

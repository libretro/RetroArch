--- conflicted
+++ resolved
@@ -10323,11 +10323,7 @@
    )
 MSG_HASH(
    MENU_ENUM_LABEL_VALUE_LANG_ARABIC,
-<<<<<<< HEAD
    "Arabic - اَلْعَرَبِيَّةُ"
-=======
-   "Arabic - اَلْعَرَبِيَّةُ (Restart required)"
->>>>>>> 4d4a5c2f
    )
 MSG_HASH(
    MENU_ENUM_LABEL_VALUE_LANG_ASTURIAN,
@@ -10347,11 +10343,7 @@
    )
 MSG_HASH(
    MENU_ENUM_LABEL_VALUE_LANG_BENGALI,
-<<<<<<< HEAD
    "Bengali - বাংলা"
-=======
-   "Bengali - বাংলা (Restart required)"
->>>>>>> 4d4a5c2f
    )
 MSG_HASH(
    MENU_ENUM_LABEL_VALUE_LANG_BULGARIAN,
@@ -10363,19 +10355,11 @@
    )
 MSG_HASH(
    MENU_ENUM_LABEL_VALUE_LANG_CHINESE_SIMPLIFIED,
-<<<<<<< HEAD
    "Chinese (Simplified) - 简体中文"
    )
 MSG_HASH(
    MENU_ENUM_LABEL_VALUE_LANG_CHINESE_TRADITIONAL,
    "Chinese (Traditional) - 繁體中文"
-=======
-   "Chinese (Simplified) - 简体中文 (Restart required)"
-   )
-MSG_HASH(
-   MENU_ENUM_LABEL_VALUE_LANG_CHINESE_TRADITIONAL,
-   "Chinese (Traditional) - 繁體中文 (Restart required)"
->>>>>>> 4d4a5c2f
    )
 MSG_HASH(
    MENU_ENUM_LABEL_VALUE_LANG_CROATIAN,
@@ -10427,11 +10411,7 @@
    )
 MSG_HASH(
    MENU_ENUM_LABEL_VALUE_LANG_GEORGIAN,
-<<<<<<< HEAD
    "Georgian - ქართული ენა"
-=======
-   "Georgian - ქართული ენა (Restart required)"
->>>>>>> 4d4a5c2f
    )
 MSG_HASH(
    MENU_ENUM_LABEL_VALUE_LANG_GERMAN,
@@ -10443,11 +10423,7 @@
    )
 MSG_HASH(
    MENU_ENUM_LABEL_VALUE_LANG_GUJARATI,
-<<<<<<< HEAD
    "Gujarati - ગુજરાતી"
-=======
-   "Gujarati - ગુજરાતી (Restart required)"
->>>>>>> 4d4a5c2f
    )
 MSG_HASH(
    MENU_ENUM_LABEL_VALUE_LANG_HAITIAN_CREOLE,
@@ -10459,11 +10435,7 @@
    )
 MSG_HASH(
    MENU_ENUM_LABEL_VALUE_LANG_HINDI,
-<<<<<<< HEAD
    "Hindi - हिन्दी"
-=======
-   "Hindi - हिन्दी (Restart required)"
->>>>>>> 4d4a5c2f
    )
 MSG_HASH(
    MENU_ENUM_LABEL_VALUE_LANG_HUNGARIAN,
@@ -10491,19 +10463,11 @@
    )
 MSG_HASH(
    MENU_ENUM_LABEL_VALUE_LANG_KANNADA,
-<<<<<<< HEAD
    "Kannada - ಕನ್ನಡ"
    )
 MSG_HASH(
    MENU_ENUM_LABEL_VALUE_LANG_KOREAN,
    "Korean - 한국어"
-=======
-   "Kannada - ಕನ್ನಡ (Restart required)"
-   )
-MSG_HASH(
-   MENU_ENUM_LABEL_VALUE_LANG_KOREAN,
-   "Korean - 한국어 (Restart required)"
->>>>>>> 4d4a5c2f
    )
 MSG_HASH(
    MENU_ENUM_LABEL_VALUE_LANG_LATIN,
@@ -10535,11 +10499,7 @@
    )
 MSG_HASH(
    MENU_ENUM_LABEL_VALUE_LANG_PERSIAN,
-<<<<<<< HEAD
    "Persian - فارسی"
-=======
-   "Persian - فارسی (Restart required)"
->>>>>>> 4d4a5c2f
    )
 MSG_HASH(
    MENU_ENUM_LABEL_VALUE_LANG_POLISH,
@@ -10587,7 +10547,6 @@
    )
 MSG_HASH(
    MENU_ENUM_LABEL_VALUE_LANG_TAMIL,
-<<<<<<< HEAD
    "Tamil - தமிழ்"
    )
 MSG_HASH(
@@ -10597,17 +10556,6 @@
 MSG_HASH(
    MENU_ENUM_LABEL_VALUE_LANG_THAI,
    "Thai - ภาษาไทย"
-=======
-   "Tamil - தமிழ் (Restart required)"
-   )
-MSG_HASH(
-   MENU_ENUM_LABEL_VALUE_LANG_TELUGU,
-   "Telugu - తెలుగు (Restart required)"
-   )
-MSG_HASH(
-   MENU_ENUM_LABEL_VALUE_LANG_THAI,
-   "Thai - ภาษาไทย (Restart required)"
->>>>>>> 4d4a5c2f
    )
 MSG_HASH(
    MENU_ENUM_LABEL_VALUE_LANG_TURKISH,
@@ -10619,15 +10567,11 @@
    )
 MSG_HASH(
    MENU_ENUM_LABEL_VALUE_LANG_URDU,
-<<<<<<< HEAD
    "Urdu - اُردُو"
-=======
-   "Urdu - اُردُو (Restart required)"
    )
 MSG_HASH(
    MENU_ENUM_LABEL_VALUE_LANG_CATALAN_VALENCIA,
    "Catalan (Valencian) - Català (Valencià)"
->>>>>>> 4d4a5c2f
    )
 MSG_HASH(
    MENU_ENUM_LABEL_VALUE_LANG_VIETNAMESE,

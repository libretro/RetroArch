#if defined(_MSC_VER) && !defined(_XBOX) && (_MSC_VER >= 1500 && _MSC_VER < 1900)
	#if (_MSC_VER >= 1700)
		/* https://support.microsoft.com/en-us/kb/980263 */
		#pragma execution_character_set("utf-8")
	#endif
	#pragma warning(disable:4566)
#endif

/* Top-level Menu */

MSG_HASH(
   MENU_ENUM_LABEL_VALUE_MAIN_MENU,
   "Main Menu"
   )
MSG_HASH(
   MENU_ENUM_LABEL_VALUE_SETTINGS_TAB,
   "Settings"
   )
MSG_HASH(
   MENU_ENUM_LABEL_VALUE_FAVORITES_TAB,
   "Favorites"
   )
MSG_HASH(
   MENU_ENUM_LABEL_VALUE_HISTORY_TAB,
   "History"
   )
MSG_HASH(
   MENU_ENUM_LABEL_VALUE_IMAGES_TAB,
   "Image"
   )
MSG_HASH(
   MENU_ENUM_LABEL_VALUE_MUSIC_TAB,
   "Music"
   )
MSG_HASH(
   MENU_ENUM_LABEL_VALUE_VIDEO_TAB,
   "Video"
   )
MSG_HASH(
   MENU_ENUM_LABEL_VALUE_NETPLAY_TAB,
   "Netplay"
   )
MSG_HASH(
   MENU_ENUM_LABEL_VALUE_ADD_TAB,
   "Import content"
   )

/* Main Menu */

MSG_HASH(
   MENU_ENUM_LABEL_VALUE_CONTENT_SETTINGS,
   "Quick Menu"
   )
MSG_HASH(
   MENU_ENUM_SUBLABEL_CONTENT_SETTINGS,
   "Quickly access all relevant in-game settings."
   )
MSG_HASH(
   MENU_ENUM_LABEL_VALUE_CORE_LIST,
   "Load Core"
   )
MSG_HASH(
   MENU_ENUM_SUBLABEL_CORE_LIST,
   "Select which core to use."
   )
MSG_HASH(
   MENU_ENUM_LABEL_VALUE_LOAD_CONTENT_LIST,
   "Load Content"
   )
MSG_HASH(
   MENU_ENUM_SUBLABEL_LOAD_CONTENT_LIST,
   "Select which content to start."
   )
MSG_HASH(
   MENU_ENUM_LABEL_VALUE_LOAD_DISC,
   "Load Disc"
   )
MSG_HASH(
   MENU_ENUM_SUBLABEL_LOAD_DISC,
   "Load a physical media disc. You should first select the core (Load Core)  you intend to use with the disc."
   )
MSG_HASH(
   MENU_ENUM_LABEL_VALUE_DUMP_DISC,
   "Dump Disc"
   )
MSG_HASH(
   MENU_ENUM_SUBLABEL_DUMP_DISC,
   "Dump the physical media disc to internal storage. It will be saved as an image file."
   )
MSG_HASH(
   MENU_ENUM_LABEL_VALUE_PLAYLISTS_TAB,
   "Playlists"
   )
MSG_HASH(
   MENU_ENUM_SUBLABEL_PLAYLISTS_TAB,
   "Scanned content matching the database will appear here."
   )
MSG_HASH(
   MENU_ENUM_LABEL_VALUE_ADD_CONTENT_LIST,
   "Scan Content"
   )
MSG_HASH(
   MENU_ENUM_SUBLABEL_ADD_CONTENT_LIST,
   "Scan content and add to the database."
   )
MSG_HASH(
   MENU_ENUM_LABEL_VALUE_SHOW_WIMP,
   "Show Desktop Menu"
   )
MSG_HASH(
   MENU_ENUM_SUBLABEL_SHOW_WIMP,
   "Opens the desktop menu if closed."
   )
MSG_HASH(
   MENU_ENUM_LABEL_VALUE_MENU_DISABLE_KIOSK_MODE,
   "Disable Kiosk Mode"
   )
MSG_HASH(
   MENU_ENUM_SUBLABEL_MENU_DISABLE_KIOSK_MODE,
   "Disables kiosk mode. A restart is required for the change to take full effect."
   )
MSG_HASH(
   MENU_ENUM_LABEL_VALUE_ONLINE_UPDATER,
   "Online Updater"
   )
MSG_HASH(
   MENU_ENUM_SUBLABEL_ONLINE_UPDATER,
   "Download add-ons, components, and content for RetroArch."
   )
MSG_HASH(
   MENU_ENUM_LABEL_VALUE_NETPLAY,
   "Netplay"
   )
MSG_HASH(
   MENU_ENUM_SUBLABEL_NETPLAY,
   "Join or host a netplay session."
   )
MSG_HASH(
   MENU_ENUM_LABEL_VALUE_SETTINGS,
   "Settings"
   )
MSG_HASH(
   MENU_ENUM_SUBLABEL_SETTINGS,
   "Configure the program."
   )
MSG_HASH(
   MENU_ENUM_LABEL_VALUE_INFORMATION_LIST,
   "Information"
   )
MSG_HASH(
   MENU_ENUM_SUBLABEL_INFORMATION_LIST_LIST,
   "Display system information."
   )
MSG_HASH(
   MENU_ENUM_LABEL_VALUE_CONFIGURATIONS_LIST,
   "Configuration File"
   )
MSG_HASH(
   MENU_ENUM_SUBLABEL_CONFIGURATIONS_LIST,
   "Manage and create configuration files."
   )
MSG_HASH(
   MENU_ENUM_LABEL_VALUE_HELP_LIST,
   "Help"
   )
MSG_HASH(
   MENU_ENUM_SUBLABEL_HELP_LIST,
   "Learn more about how the program works."
   )
MSG_HASH(
   MENU_ENUM_LABEL_VALUE_RESTART_RETROARCH,
   "Restart RetroArch"
   )
MSG_HASH(
   MENU_ENUM_SUBLABEL_RESTART_RETROARCH,
   "Restart the program."
   )
MSG_HASH(
   MENU_ENUM_LABEL_VALUE_QUIT_RETROARCH,
   "Quit RetroArch"
   )
MSG_HASH(
   MENU_ENUM_SUBLABEL_QUIT_RETROARCH,
   "Quit the program."
   )

/* Main Menu > Load Core */

MSG_HASH(
   MENU_ENUM_LABEL_VALUE_DOWNLOAD_CORE,
   "Download a Core"
   )
MSG_HASH(
   MENU_ENUM_SUBLABEL_DOWNLOAD_CORE,
   "Install a core from the online updater."
   )
MSG_HASH(
   MENU_ENUM_LABEL_VALUE_SIDELOAD_CORE_LIST,
   "Install or Restore a Core"
   )
MSG_HASH(
   MENU_ENUM_SUBLABEL_SIDELOAD_CORE_LIST,
   "Install or restore a core from the downloads directory."
   )
MSG_HASH(
   MENU_ENUM_LABEL_VALUE_START_VIDEO_PROCESSOR,
   "Start Video Processor"
   )
MSG_HASH(
   MENU_ENUM_LABEL_VALUE_START_NET_RETROPAD,
   "Start Remote RetroPad"
   )

/* Main Menu > Load Content */

MSG_HASH(
   MENU_ENUM_LABEL_VALUE_FAVORITES,
   "Start directory"
   )
MSG_HASH(
   MENU_ENUM_LABEL_VALUE_DOWNLOADED_FILE_DETECT_CORE_LIST,
   "Downloads"
   )
MSG_HASH(
   MENU_ENUM_LABEL_VALUE_OPEN_ARCHIVE,
   "Browse Archive"
   )
MSG_HASH(
   MENU_ENUM_LABEL_VALUE_LOAD_ARCHIVE,
   "Load Archive"
   )

/* Main Menu > Load Content > Playlists */

MSG_HASH(
   MENU_ENUM_LABEL_VALUE_GOTO_FAVORITES,
   "Favorites"
   )
MSG_HASH(
   MENU_ENUM_SUBLABEL_GOTO_FAVORITES,
   "Content which you have added to 'Favorites' will appear here."
   )
MSG_HASH(
   MENU_ENUM_LABEL_VALUE_GOTO_MUSIC,
   "Music"
   )
MSG_HASH(
   MENU_ENUM_SUBLABEL_GOTO_MUSIC,
   "Music which has been previously played will appear here."
   )
MSG_HASH(
   MENU_ENUM_LABEL_VALUE_GOTO_IMAGES,
   "Image"
   )
MSG_HASH(
   MENU_ENUM_SUBLABEL_GOTO_IMAGES,
   "Images which have been previously viewed will appear here."
   )
MSG_HASH(
   MENU_ENUM_LABEL_VALUE_GOTO_VIDEO,
   "Video"
   )
MSG_HASH(
   MENU_ENUM_SUBLABEL_GOTO_VIDEO,
   "Videos which have been previously played will appear here."
   )

/* Main Menu > Online Updater */

MSG_HASH(
   MENU_ENUM_LABEL_VALUE_CORE_UPDATER_LIST,
   "Core Updater"
   )
MSG_HASH(
   MENU_ENUM_LABEL_VALUE_UPDATE_INSTALLED_CORES,
   "Update Installed Cores"
   )
MSG_HASH(
   MENU_ENUM_SUBLABEL_UPDATE_INSTALLED_CORES,
   "Update all installed cores to the latest version available."
   )
MSG_HASH(
   MENU_ENUM_LABEL_VALUE_THUMBNAILS_UPDATER_LIST,
   "Thumbnails Updater"
   )
MSG_HASH(
   MENU_ENUM_SUBLABEL_THUMBNAILS_UPDATER_LIST,
   "Download complete thumbnail package for selected system."
   )
MSG_HASH(
   MENU_ENUM_LABEL_VALUE_PL_THUMBNAILS_UPDATER_LIST,
   "Playlist Thumbnails Updater"
   )
MSG_HASH(
   MENU_ENUM_SUBLABEL_PL_THUMBNAILS_UPDATER_LIST,
   "Download individual thumbnails for each entry of selected playlist."
   )
MSG_HASH(
   MENU_ENUM_LABEL_VALUE_DOWNLOAD_CORE_CONTENT,
   "Content Downloader"
   )
MSG_HASH(
   MENU_ENUM_LABEL_VALUE_UPDATE_CORE_INFO_FILES,
   "Update Core Info Files"
   )
MSG_HASH(
   MENU_ENUM_LABEL_VALUE_UPDATE_ASSETS,
   "Update Assets"
   )
MSG_HASH(
   MENU_ENUM_LABEL_VALUE_UPDATE_AUTOCONFIG_PROFILES,
   "Update Joypad Profiles"
   )
MSG_HASH(
   MENU_ENUM_LABEL_VALUE_UPDATE_CHEATS,
   "Update Cheats"
   )
MSG_HASH(
   MENU_ENUM_LABEL_VALUE_UPDATE_DATABASES,
   "Update Databases"
   )
MSG_HASH(
   MENU_ENUM_LABEL_VALUE_UPDATE_OVERLAYS,
   "Update Overlays"
   )
MSG_HASH(
   MENU_ENUM_LABEL_VALUE_UPDATE_GLSL_SHADERS,
   "Update GLSL Shaders"
   )
MSG_HASH(
   MENU_ENUM_LABEL_VALUE_UPDATE_CG_SHADERS,
   "Update Cg Shaders"
   )
MSG_HASH(
   MENU_ENUM_LABEL_VALUE_UPDATE_SLANG_SHADERS,
   "Update Slang Shaders"
   )

/* Main Menu > Information */

MSG_HASH(
   MENU_ENUM_LABEL_VALUE_CORE_INFORMATION,
   "Core Information"
   )
MSG_HASH(
   MENU_ENUM_SUBLABEL_CORE_INFORMATION,
   "View information pertaining to the application/core."
   )
MSG_HASH(
   MENU_ENUM_LABEL_VALUE_DISC_INFORMATION,
   "Disc Information"
   )
MSG_HASH(
   MENU_ENUM_SUBLABEL_DISC_INFORMATION,
   "View information about inserted media discs."
   )
MSG_HASH(
   MENU_ENUM_LABEL_VALUE_NETWORK_INFORMATION,
   "Network Information"
   )
MSG_HASH(
   MENU_ENUM_SUBLABEL_NETWORK_INFORMATION,
   "Show network interface(s) and associated IP addresses."
   )
MSG_HASH(
   MENU_ENUM_LABEL_VALUE_SYSTEM_INFORMATION,
   "System Information"
   )
MSG_HASH(
   MENU_ENUM_SUBLABEL_SYSTEM_INFORMATION,
   "Show information specific to the device."
   )
MSG_HASH(
   MENU_ENUM_LABEL_VALUE_DATABASE_MANAGER,
   "Database Manager"
   )
MSG_HASH(
   MENU_ENUM_SUBLABEL_DATABASE_MANAGER,
   "View databases."
   )
MSG_HASH(
   MENU_ENUM_LABEL_VALUE_CURSOR_MANAGER,
   "Cursor Manager"
   )
MSG_HASH(
   MENU_ENUM_SUBLABEL_CURSOR_MANAGER,
   "View previous searches."
   )

/* Main Menu > Information > Core Information */

MSG_HASH(
   MENU_ENUM_LABEL_VALUE_CORE_INFO_CORE_NAME,
   "Core name"
   )
MSG_HASH(
   MENU_ENUM_LABEL_VALUE_CORE_INFO_CORE_LABEL,
   "Core label"
   )
MSG_HASH(
   MENU_ENUM_LABEL_VALUE_CORE_INFO_SYSTEM_NAME,
   "System name"
   )
MSG_HASH(
   MENU_ENUM_LABEL_VALUE_CORE_INFO_SYSTEM_MANUFACTURER,
   "System manufacturer"
   )
MSG_HASH(
   MENU_ENUM_LABEL_VALUE_CORE_INFO_CATEGORIES,
   "Categories"
   )
MSG_HASH(
   MENU_ENUM_LABEL_VALUE_CORE_INFO_AUTHORS,
   "Authors"
   )
MSG_HASH(
   MENU_ENUM_LABEL_VALUE_CORE_INFO_PERMISSIONS,
   "Permissions"
   )
MSG_HASH(
   MENU_ENUM_LABEL_VALUE_CORE_INFO_LICENSES,
   "License(s)"
   )
MSG_HASH(
   MENU_ENUM_LABEL_VALUE_CORE_INFO_SUPPORTED_EXTENSIONS,
   "Supported extensions"
   )
MSG_HASH(
   MENU_ENUM_LABEL_VALUE_CORE_INFO_REQUIRED_HW_API,
   "Required graphics API"
   )
MSG_HASH(
   MENU_ENUM_LABEL_VALUE_CORE_INFO_FIRMWARE,
   "Firmware(s)"
   )
MSG_HASH(
   MENU_ENUM_LABEL_VALUE_MISSING,
   "Missing"
   )
MSG_HASH(
   MENU_ENUM_LABEL_VALUE_PRESENT,
   "Present"
   )
MSG_HASH(
   MENU_ENUM_LABEL_VALUE_OPTIONAL,
   "Optional"
   )
MSG_HASH(
   MENU_ENUM_LABEL_VALUE_REQUIRED,
   "Required"
   )
MSG_HASH(
   MENU_ENUM_LABEL_VALUE_CORE_DELETE,
   "Delete core"
   )
MSG_HASH(
   MENU_ENUM_SUBLABEL_CORE_DELETE,
   "Remove this core from disk."
   )

/* Main Menu > Information > System Information */

MSG_HASH(
   MENU_ENUM_LABEL_VALUE_SYSTEM_INFO_BUILD_DATE,
   "Build date"
   )
MSG_HASH(
   MENU_ENUM_LABEL_VALUE_SYSTEM_INFO_GIT_VERSION,
   "Git version"
   )
MSG_HASH( /* FIXME Should be MENU_LABEL_VALUE */
   MSG_COMPILER,
   "Compiler"
   )
MSG_HASH( /* FIXME Should be MENU_LABEL_VALUE */
   MSG_UNKNOWN_COMPILER,
   "Unknown compiler"
   )
MSG_HASH(
   MENU_ENUM_LABEL_VALUE_SYSTEM_INFO_CPU_MODEL,
   "CPU Model"
   )
MSG_HASH(
   MENU_ENUM_LABEL_VALUE_SYSTEM_INFO_CPU_FEATURES,
   "CPU Features"
   )
MSG_HASH(
   MENU_ENUM_LABEL_VALUE_CPU_ARCHITECTURE,
   "CPU Architecture:"
   )
MSG_HASH(
   MENU_ENUM_LABEL_VALUE_CPU_CORES,
   "CPU Cores:"
   )
MSG_HASH(
   MENU_ENUM_SUBLABEL_CPU_CORES,
   "Amount of cores that the CPU has."
   )
MSG_HASH(
   MENU_ENUM_LABEL_VALUE_SYSTEM_INFO_FRONTEND_IDENTIFIER,
   "Frontend identifier"
   )
MSG_HASH(
   MENU_ENUM_LABEL_VALUE_SYSTEM_INFO_FRONTEND_OS,
   "Frontend OS"
   )
MSG_HASH(
   MENU_ENUM_LABEL_VALUE_SYSTEM_INFO_RETRORATING_LEVEL,
   "RetroRating level"
   )
MSG_HASH(
   MENU_ENUM_LABEL_VALUE_SYSTEM_INFO_POWER_SOURCE,
   "Power source"
   )
MSG_HASH(
   MENU_ENUM_LABEL_VALUE_SYSTEM_INFO_VIDEO_CONTEXT_DRIVER,
   "Video context driver"
   )
MSG_HASH(
   MENU_ENUM_LABEL_VALUE_SYSTEM_INFO_DISPLAY_METRIC_MM_WIDTH,
   "Display metric width (mm)"
   )
MSG_HASH(
   MENU_ENUM_LABEL_VALUE_SYSTEM_INFO_DISPLAY_METRIC_MM_HEIGHT,
   "Display metric height (mm)"
   )
MSG_HASH(
   MENU_ENUM_LABEL_VALUE_SYSTEM_INFO_DISPLAY_METRIC_DPI,
   "Display metric DPI"
   )
MSG_HASH(
   MENU_ENUM_LABEL_VALUE_SYSTEM_INFO_LIBRETRODB_SUPPORT,
   "LibretroDB support"
   )
MSG_HASH(
   MENU_ENUM_LABEL_VALUE_SYSTEM_INFO_OVERLAY_SUPPORT,
   "Overlay support"
   )
MSG_HASH(
   MENU_ENUM_LABEL_VALUE_SYSTEM_INFO_COMMAND_IFACE_SUPPORT,
   "Command interface support"
   )
MSG_HASH(
   MENU_ENUM_LABEL_VALUE_SYSTEM_INFO_NETWORK_COMMAND_IFACE_SUPPORT,
   "Network Command interface support"
   )
MSG_HASH(
   MENU_ENUM_LABEL_VALUE_SYSTEM_INFO_NETWORK_REMOTE_SUPPORT,
   "Network Gamepad support"
   )
MSG_HASH(
   MENU_ENUM_LABEL_VALUE_SYSTEM_INFO_COCOA_SUPPORT,
   "Cocoa support"
   )
MSG_HASH(
   MENU_ENUM_LABEL_VALUE_SYSTEM_INFO_RPNG_SUPPORT,
   "PNG support (RPNG)"
   )
MSG_HASH(
   MENU_ENUM_LABEL_VALUE_SYSTEM_INFO_RJPEG_SUPPORT,
   "JPEG support (RJPEG)"
   )
MSG_HASH(
   MENU_ENUM_LABEL_VALUE_SYSTEM_INFO_RBMP_SUPPORT,
   "BMP support (RBMP)"
   )
MSG_HASH(
   MENU_ENUM_LABEL_VALUE_SYSTEM_INFO_RTGA_SUPPORT,
   "TGA support (RTGA)"
   )
MSG_HASH(
   MENU_ENUM_LABEL_VALUE_SYSTEM_INFO_SDL_SUPPORT,
   "SDL1.2 support"
   )
MSG_HASH(
   MENU_ENUM_LABEL_VALUE_SYSTEM_INFO_SDL2_SUPPORT,
   "SDL2 support"
   )
MSG_HASH(
   MENU_ENUM_LABEL_VALUE_SYSTEM_INFO_VULKAN_SUPPORT,
   "Vulkan support"
   )
MSG_HASH(
   MENU_ENUM_LABEL_VALUE_SYSTEM_INFO_METAL_SUPPORT,
   "Metal support"
   )
MSG_HASH(
   MENU_ENUM_LABEL_VALUE_SYSTEM_INFO_OPENGL_SUPPORT,
   "OpenGL support"
   )
MSG_HASH(
   MENU_ENUM_LABEL_VALUE_SYSTEM_INFO_OPENGLES_SUPPORT,
   "OpenGL ES support"
   )
MSG_HASH(
   MENU_ENUM_LABEL_VALUE_SYSTEM_INFO_THREADING_SUPPORT,
   "Threading support"
   )
MSG_HASH(
   MENU_ENUM_LABEL_VALUE_SYSTEM_INFO_KMS_SUPPORT,
   "KMS/EGL support"
   )
MSG_HASH(
   MENU_ENUM_LABEL_VALUE_SYSTEM_INFO_UDEV_SUPPORT,
   "Udev support"
   )
MSG_HASH(
   MENU_ENUM_LABEL_VALUE_SYSTEM_INFO_OPENVG_SUPPORT,
   "OpenVG support"
   )
MSG_HASH(
   MENU_ENUM_LABEL_VALUE_SYSTEM_INFO_EGL_SUPPORT,
   "EGL support"
   )
MSG_HASH(
   MENU_ENUM_LABEL_VALUE_SYSTEM_INFO_X11_SUPPORT,
   "X11 support"
   )
MSG_HASH(
   MENU_ENUM_LABEL_VALUE_SYSTEM_INFO_WAYLAND_SUPPORT,
   "Wayland support"
   )
MSG_HASH(
   MENU_ENUM_LABEL_VALUE_SYSTEM_INFO_XVIDEO_SUPPORT,
   "XVideo support"
   )
MSG_HASH(
   MENU_ENUM_LABEL_VALUE_SYSTEM_INFO_ALSA_SUPPORT,
   "ALSA support"
   )
MSG_HASH(
   MENU_ENUM_LABEL_VALUE_SYSTEM_INFO_OSS_SUPPORT,
   "OSS support"
   )
MSG_HASH(
   MENU_ENUM_LABEL_VALUE_SYSTEM_INFO_OPENAL_SUPPORT,
   "OpenAL support"
   )
MSG_HASH(
   MENU_ENUM_LABEL_VALUE_SYSTEM_INFO_OPENSL_SUPPORT,
   "OpenSL support"
   )
MSG_HASH(
   MENU_ENUM_LABEL_VALUE_SYSTEM_INFO_RSOUND_SUPPORT,
   "RSound support"
   )
MSG_HASH(
   MENU_ENUM_LABEL_VALUE_SYSTEM_INFO_ROARAUDIO_SUPPORT,
   "RoarAudio support"
   )
MSG_HASH(
   MENU_ENUM_LABEL_VALUE_SYSTEM_INFO_JACK_SUPPORT,
   "JACK support"
   )
MSG_HASH(
   MENU_ENUM_LABEL_VALUE_SYSTEM_INFO_PULSEAUDIO_SUPPORT,
   "PulseAudio support"
   )
MSG_HASH(
   MENU_ENUM_LABEL_VALUE_SYSTEM_INFO_COREAUDIO_SUPPORT,
   "CoreAudio support"
   )
MSG_HASH(
   MENU_ENUM_LABEL_VALUE_SYSTEM_INFO_COREAUDIO3_SUPPORT,
   "CoreAudio V3 support"
   )
MSG_HASH(
   MENU_ENUM_LABEL_VALUE_SYSTEM_INFO_DSOUND_SUPPORT,
   "DirectSound support"
   )
MSG_HASH(
   MENU_ENUM_LABEL_VALUE_SYSTEM_INFO_WASAPI_SUPPORT,
   "WASAPI support"
   )
MSG_HASH(
   MENU_ENUM_LABEL_VALUE_SYSTEM_INFO_XAUDIO2_SUPPORT,
   "XAudio2 support"
   )
MSG_HASH(
   MENU_ENUM_LABEL_VALUE_SYSTEM_INFO_ZLIB_SUPPORT,
   "Zlib support"
   )
MSG_HASH(
   MENU_ENUM_LABEL_VALUE_SYSTEM_INFO_7ZIP_SUPPORT,
   "7zip support"
   )
MSG_HASH(
   MENU_ENUM_LABEL_VALUE_SYSTEM_INFO_DYLIB_SUPPORT,
   "Dynamic library support"
   )
MSG_HASH(
   MENU_ENUM_LABEL_VALUE_SYSTEM_INFO_DYNAMIC_SUPPORT,
   "Dynamic run-time loading of libretro library"
   )
MSG_HASH(
   MENU_ENUM_LABEL_VALUE_SYSTEM_INFO_CG_SUPPORT,
   "Cg support"
   )
MSG_HASH(
   MENU_ENUM_LABEL_VALUE_SYSTEM_INFO_GLSL_SUPPORT,
   "GLSL support"
   )
MSG_HASH(
   MENU_ENUM_LABEL_VALUE_SYSTEM_INFO_HLSL_SUPPORT,
   "HLSL support"
   )
MSG_HASH(
   MENU_ENUM_LABEL_VALUE_SYSTEM_INFO_SDL_IMAGE_SUPPORT,
   "SDL image support"
   )
MSG_HASH(
   MENU_ENUM_LABEL_VALUE_SYSTEM_INFO_FFMPEG_SUPPORT,
   "FFmpeg support"
   )
MSG_HASH(
   MENU_ENUM_LABEL_VALUE_SYSTEM_INFO_MPV_SUPPORT,
   "mpv support"
   )
MSG_HASH(
   MENU_ENUM_LABEL_VALUE_SYSTEM_INFO_CORETEXT_SUPPORT,
   "CoreText support"
   )
MSG_HASH(
   MENU_ENUM_LABEL_VALUE_SYSTEM_INFO_FREETYPE_SUPPORT,
   "FreeType support"
   )
MSG_HASH(
   MENU_ENUM_LABEL_VALUE_SYSTEM_INFO_STB_TRUETYPE_SUPPORT,
   "STB TrueType support"
   )
MSG_HASH(
   MENU_ENUM_LABEL_VALUE_SYSTEM_INFO_NETPLAY_SUPPORT,
   "Netplay (peer-to-peer) support"
   )
MSG_HASH(
   MENU_ENUM_LABEL_VALUE_SYSTEM_INFO_PYTHON_SUPPORT,
   "Python (script support in shaders) support"
   )
MSG_HASH(
   MENU_ENUM_LABEL_VALUE_SYSTEM_INFO_V4L2_SUPPORT,
   "Video4Linux2 support"
   )
MSG_HASH(
   MENU_ENUM_LABEL_VALUE_SYSTEM_INFO_LIBUSB_SUPPORT,
   "Libusb support"
   )

/* Main Menu > Information > Database Manager */

MSG_HASH(
   MENU_ENUM_LABEL_VALUE_DATABASE_SELECTION,
   "Database Selection"
   )

/* Main Menu > Information > Database Manager > Information */

MSG_HASH(
   MENU_ENUM_LABEL_VALUE_RDB_ENTRY_NAME,
   "Name"
   )
MSG_HASH(
   MENU_ENUM_LABEL_VALUE_RDB_ENTRY_DESCRIPTION,
   "Description"
   )
MSG_HASH(
   MENU_ENUM_LABEL_VALUE_RDB_ENTRY_GENRE,
   "Genre"
   )
MSG_HASH(
   MENU_ENUM_LABEL_VALUE_RDB_ENTRY_PUBLISHER,
   "Publisher"
   )
MSG_HASH(
   MENU_ENUM_LABEL_VALUE_RDB_ENTRY_DEVELOPER,
   "Developer"
   )
MSG_HASH(
   MENU_ENUM_LABEL_VALUE_RDB_ENTRY_ORIGIN,
   "Origin"
   )
MSG_HASH(
   MENU_ENUM_LABEL_VALUE_RDB_ENTRY_FRANCHISE,
   "Franchise"
   )
MSG_HASH(
   MENU_ENUM_LABEL_VALUE_RDB_ENTRY_TGDB_RATING,
   "TGDB Rating"
   )
MSG_HASH(
   MENU_ENUM_LABEL_VALUE_RDB_ENTRY_FAMITSU_MAGAZINE_RATING,
   "Famitsu Magazine Rating"
   )
MSG_HASH(
   MENU_ENUM_LABEL_VALUE_RDB_ENTRY_EDGE_MAGAZINE_REVIEW,
   "Edge Magazine Review"
   )
MSG_HASH(
   MENU_ENUM_LABEL_VALUE_RDB_ENTRY_EDGE_MAGAZINE_RATING,
   "Edge Magazine Rating"
   )
MSG_HASH(
   MENU_ENUM_LABEL_VALUE_RDB_ENTRY_EDGE_MAGAZINE_ISSUE,
   "Edge Magazine Issue"
   )
MSG_HASH(
   MENU_ENUM_LABEL_VALUE_RDB_ENTRY_RELEASE_MONTH,
   "Releasedate Month"
   )
MSG_HASH(
   MENU_ENUM_LABEL_VALUE_RDB_ENTRY_RELEASE_YEAR,
   "Releasedate Year"
   )
MSG_HASH(
   MENU_ENUM_LABEL_VALUE_RDB_ENTRY_BBFC_RATING,
   "BBFC Rating"
   )
MSG_HASH(
   MENU_ENUM_LABEL_VALUE_RDB_ENTRY_ESRB_RATING,
   "ESRB Rating"
   )
MSG_HASH(
   MENU_ENUM_LABEL_VALUE_RDB_ENTRY_ELSPA_RATING,
   "ELSPA Rating"
   )
MSG_HASH(
   MENU_ENUM_LABEL_VALUE_RDB_ENTRY_PEGI_RATING,
   "PEGI Rating"
   )
MSG_HASH(
   MENU_ENUM_LABEL_VALUE_RDB_ENTRY_ENHANCEMENT_HW,
   "Enhancement Hardware"
   )
MSG_HASH(
   MENU_ENUM_LABEL_VALUE_RDB_ENTRY_CERO_RATING,
   "CERO Rating"
   )
MSG_HASH(
   MENU_ENUM_LABEL_VALUE_RDB_ENTRY_SERIAL,
   "Serial"
   )
MSG_HASH(
   MENU_ENUM_LABEL_VALUE_RDB_ENTRY_ANALOG,
   "Analog supported"
   )
MSG_HASH(
   MENU_ENUM_LABEL_VALUE_RDB_ENTRY_RUMBLE,
   "Rumble supported"
   )
MSG_HASH(
   MENU_ENUM_LABEL_VALUE_RDB_ENTRY_COOP,
   "Co-op supported"
   )
MSG_HASH(
   MENU_ENUM_LABEL_VALUE_RDB_ENTRY_CRC32,
   "CRC32"
   )
MSG_HASH(
   MENU_ENUM_LABEL_VALUE_RDB_ENTRY_SHA1,
   "SHA1"
   )
MSG_HASH(
   MENU_ENUM_LABEL_VALUE_RDB_ENTRY_MD5,
   "MD5"
   )

/* Main Menu > Configuration File */

MSG_HASH(
   MENU_ENUM_LABEL_VALUE_CONFIGURATIONS,
   "Load Configuration"
   )
MSG_HASH(
   MENU_ENUM_LABEL_VALUE_RESET_TO_DEFAULT_CONFIG,
   "Reset To Defaults"
   )
MSG_HASH(
   MENU_ENUM_SUBLABEL_RESET_TO_DEFAULT_CONFIG,
   "Reset the current configuration to default values."
   )
MSG_HASH(
   MENU_ENUM_LABEL_VALUE_SAVE_CURRENT_CONFIG,
   "Save Current Configuration"
   )
MSG_HASH(
   MENU_ENUM_LABEL_VALUE_SAVE_NEW_CONFIG,
   "Save New Configuration"
   )

/* Main Menu > Help */

MSG_HASH(
   MENU_ENUM_LABEL_VALUE_HELP_CONTROLS,
   "Basic Menu Controls"
   )
/* Main Menu > Help > Basic Menu Controls */

MSG_HASH(
   MENU_ENUM_LABEL_VALUE_BASIC_MENU_CONTROLS_SCROLL_UP,
   "Scroll Up"
   )
MSG_HASH(
   MENU_ENUM_LABEL_VALUE_BASIC_MENU_CONTROLS_SCROLL_DOWN,
   "Scroll Down"
   )
MSG_HASH(
   MENU_ENUM_LABEL_VALUE_BASIC_MENU_CONTROLS_CONFIRM,
   "Confirm"
   )
MSG_HASH(
   MENU_ENUM_LABEL_VALUE_BASIC_MENU_CONTROLS_INFO,
   "Info"
   )
MSG_HASH(
   MENU_ENUM_LABEL_VALUE_BASIC_MENU_CONTROLS_START,
   "Start"
   )
MSG_HASH(
   MENU_ENUM_LABEL_VALUE_BASIC_MENU_CONTROLS_TOGGLE_MENU,
   "Toggle Menu"
   )
MSG_HASH(
   MENU_ENUM_LABEL_VALUE_BASIC_MENU_CONTROLS_QUIT,
   "Quit"
   )
MSG_HASH(
   MENU_ENUM_LABEL_VALUE_BASIC_MENU_CONTROLS_TOGGLE_KEYBOARD,
   "Toggle Keyboard"
   )

/* Settings */

MSG_HASH(
   MENU_ENUM_LABEL_VALUE_DRIVER_SETTINGS,
   "Drivers"
   )
MSG_HASH(
   MENU_ENUM_SUBLABEL_DRIVER_SETTINGS,
   "Change drivers used by the system."
   )
MSG_HASH(
   MENU_ENUM_LABEL_VALUE_VIDEO_SETTINGS,
   "Video"
   )
MSG_HASH(
   MENU_ENUM_SUBLABEL_VIDEO_SETTINGS,
   "Change video output settings."
   )
MSG_HASH(
   MENU_ENUM_LABEL_VALUE_AUDIO_SETTINGS,
   "Audio"
   )
MSG_HASH(
   MENU_ENUM_SUBLABEL_AUDIO_SETTINGS,
   "Change audio output settings."
   )
MSG_HASH(
   MENU_ENUM_LABEL_VALUE_INPUT_SETTINGS,
   "Input"
   )
MSG_HASH(
   MENU_ENUM_SUBLABEL_INPUT_SETTINGS,
   "Change joypad, keyboard, and mouse settings."
   )
MSG_HASH(
   MENU_ENUM_LABEL_VALUE_LATENCY_SETTINGS,
   "Latency"
   )
MSG_HASH(
   MENU_ENUM_SUBLABEL_LATENCY_SETTINGS,
   "Change settings related to video, audio and input latency."
   )
MSG_HASH(
   MENU_ENUM_LABEL_VALUE_CORE_SETTINGS,
   "Core"
   )
MSG_HASH(
   MENU_ENUM_SUBLABEL_CORE_SETTINGS,
   "Change core settings."
   )
MSG_HASH(
   MENU_ENUM_LABEL_VALUE_CONFIGURATION_SETTINGS,
   "Configuration"
   )
MSG_HASH(
   MENU_ENUM_SUBLABEL_CONFIGURATION_SETTINGS,
   "Change default settings for configuration files."
   )
MSG_HASH(
   MENU_ENUM_LABEL_VALUE_SAVING_SETTINGS,
   "Saving"
   )
MSG_HASH(
   MENU_ENUM_SUBLABEL_SAVING_SETTINGS,
   "Change saving settings."
   )
MSG_HASH(
   MENU_ENUM_LABEL_VALUE_LOGGING_SETTINGS,
   "Logging"
   )
MSG_HASH(
   MENU_ENUM_SUBLABEL_LOGGING_SETTINGS,
   "Change logging settings."
   )
MSG_HASH(
   MENU_ENUM_LABEL_VALUE_MENU_FILE_BROWSER_SETTINGS,
   "File Browser"
   )
MSG_HASH(
   MENU_ENUM_SUBLABEL_MENU_FILE_BROWSER_SETTINGS,
   "Adjusts filebrowser settings."
   )
MSG_HASH(
   MENU_ENUM_LABEL_VALUE_FRAME_THROTTLE_SETTINGS,
   "Frame Throttle"
   )
MSG_HASH(
   MENU_ENUM_SUBLABEL_FRAME_THROTTLE_SETTINGS,
   "Change rewind, fast-forward, and slow-motion settings."
   )
MSG_HASH(
   MENU_ENUM_LABEL_VALUE_RECORDING_SETTINGS,
   "Recording"
   )
MSG_HASH(
   MENU_ENUM_SUBLABEL_RECORDING_SETTINGS,
   "Change recording settings."
   )
MSG_HASH(
   MENU_ENUM_LABEL_VALUE_ONSCREEN_DISPLAY_SETTINGS,
   "Onscreen Display"
   )
MSG_HASH(
   MENU_ENUM_SUBLABEL_ONSCREEN_DISPLAY_SETTINGS,
   "Change display overlay and keyboard overlay, and onscreen notification settings."
   )
MSG_HASH(
   MENU_ENUM_LABEL_VALUE_USER_INTERFACE_SETTINGS,
   "User Interface"
   )
MSG_HASH(
   MENU_ENUM_SUBLABEL_USER_INTERFACE_SETTINGS,
   "Change user interface settings."
   )
MSG_HASH(
   MENU_ENUM_LABEL_VALUE_AI_SERVICE_SETTINGS,
   "AI Service"
   )
MSG_HASH(
   MENU_ENUM_SUBLABEL_AI_SERVICE_SETTINGS,
   "Change settings for the AI Service (Translation/TTS/Misc)."
   )
MSG_HASH(
   MENU_ENUM_LABEL_VALUE_ACCESSIBILITY_SETTINGS,
   "Accessibility"
   )
MSG_HASH(
   MENU_ENUM_SUBLABEL_ACCESSIBILITY_SETTINGS,
   "Change settings for the Accessibility narrator."
   )
MSG_HASH(
   MENU_ENUM_LABEL_VALUE_POWER_MANAGEMENT_SETTINGS,
   "Power Management"
   )
MSG_HASH(
   MENU_ENUM_SUBLABEL_POWER_MANAGEMENT_SETTINGS,
   "Change power management settings."
   )
MSG_HASH(
   MENU_ENUM_LABEL_VALUE_RETRO_ACHIEVEMENTS_SETTINGS,
   "Achievements"
   )
MSG_HASH(
   MENU_ENUM_SUBLABEL_RETRO_ACHIEVEMENTS_SETTINGS,
   "Change achievement settings."
   )
MSG_HASH(
   MENU_ENUM_LABEL_VALUE_NETWORK_SETTINGS,
   "Network"
   )
MSG_HASH(
   MENU_ENUM_SUBLABEL_NETWORK_SETTINGS,
   "Configure server and network settings."
   )
MSG_HASH(
   MENU_ENUM_LABEL_VALUE_PLAYLIST_SETTINGS,
   "Playlists"
   )
MSG_HASH(
   MENU_ENUM_SUBLABEL_PLAYLIST_SETTINGS,
   "Change playlist settings."
   )
MSG_HASH(
   MENU_ENUM_LABEL_VALUE_USER_SETTINGS,
   "User"
   )
MSG_HASH(
   MENU_ENUM_SUBLABEL_USER_SETTINGS,
   "Change account, username, and language settings."
   )
MSG_HASH(
   MENU_ENUM_LABEL_VALUE_DIRECTORY_SETTINGS,
   "Directory"
   )
MSG_HASH(
   MENU_ENUM_SUBLABEL_DIRECTORY_SETTINGS,
   "Change default directories where files are located."
   )

/* Settings > Drivers */

MSG_HASH(
   MENU_ENUM_LABEL_VALUE_INPUT_DRIVER,
   "Input"
   )
MSG_HASH(
   MENU_ENUM_SUBLABEL_INPUT_DRIVER,
   "Input driver to use. Depending on the video driver, it might force a different input driver."
   )
MSG_HASH(
   MENU_ENUM_LABEL_VALUE_JOYPAD_DRIVER,
   "Joypad"
   )
MSG_HASH(
   MENU_ENUM_SUBLABEL_JOYPAD_DRIVER,
   "Joypad driver to use."
   )
MSG_HASH(
   MENU_ENUM_LABEL_VALUE_VIDEO_DRIVER,
   "Video"
   )
MSG_HASH(
   MENU_ENUM_SUBLABEL_VIDEO_DRIVER,
   "Video driver to use."
   )
MSG_HASH(
   MENU_ENUM_LABEL_VALUE_AUDIO_DRIVER,
   "Audio"
   )
MSG_HASH(
   MENU_ENUM_SUBLABEL_AUDIO_DRIVER,
   "Audio driver to use."
   )
MSG_HASH(
   MENU_ENUM_LABEL_VALUE_AUDIO_RESAMPLER_DRIVER,
   "Audio Resampler"
   )
MSG_HASH(
   MENU_ENUM_SUBLABEL_AUDIO_RESAMPLER_DRIVER,
   "Audio resampler driver to use."
   )
MSG_HASH(
   MENU_ENUM_LABEL_VALUE_CAMERA_DRIVER,
   "Camera"
   )
MSG_HASH(
   MENU_ENUM_SUBLABEL_CAMERA_DRIVER,
   "Camera driver to use."
   )
MSG_HASH(
   MENU_ENUM_LABEL_VALUE_WIFI_DRIVER,
   "Wi-Fi"
   )
MSG_HASH(
   MENU_ENUM_SUBLABEL_WIFI_DRIVER,
   "WiFi driver to use."
   )
MSG_HASH(
   MENU_ENUM_LABEL_VALUE_LOCATION_DRIVER,
   "Location"
   )
MSG_HASH(
   MENU_ENUM_SUBLABEL_LOCATION_DRIVER,
   "Location driver to use."
   )
MSG_HASH(
   MENU_ENUM_LABEL_VALUE_MENU_DRIVER,
   "Menu"
   )
MSG_HASH(
   MENU_ENUM_SUBLABEL_MENU_DRIVER,
   "Menu driver to use."
   )
MSG_HASH(
   MENU_ENUM_LABEL_VALUE_RECORD_DRIVER,
   "Record"
   )
MSG_HASH(
   MENU_ENUM_SUBLABEL_RECORD_DRIVER,
   "Record driver to use."
   )
MSG_HASH(
   MENU_ENUM_LABEL_VALUE_MIDI_DRIVER,
   "MIDI"
   )
MSG_HASH(
   MENU_ENUM_SUBLABEL_MIDI_DRIVER,
   "MIDI driver to use."
   )

/* Settings > Video */

MSG_HASH(
   MENU_ENUM_LABEL_VALUE_CRT_SWITCHRES_SETTINGS,
   "CRT SwitchRes"
   )
MSG_HASH(
   MENU_ENUM_SUBLABEL_CRT_SWITCHRES_SETTINGS,
   "Output native, low-resolution signals for use with CRT displays."
   )
MSG_HASH(
   MENU_ENUM_LABEL_VALUE_VIDEO_OUTPUT_SETTINGS,
   "Output"
   )
MSG_HASH(
   MENU_ENUM_SUBLABEL_VIDEO_OUTPUT_SETTINGS,
   "Change video output settings."
   )
MSG_HASH(
   MENU_ENUM_LABEL_VALUE_VIDEO_FULLSCREEN_MODE_SETTINGS,
   "Fullscreen Mode"
   )
MSG_HASH(
   MENU_ENUM_SUBLABEL_VIDEO_FULLSCREEN_MODE_SETTINGS,
   "Change fullscreen mode settings."
   )
MSG_HASH(
   MENU_ENUM_LABEL_VALUE_VIDEO_WINDOWED_MODE_SETTINGS,
   "Windowed Mode"
   )
MSG_HASH(
   MENU_ENUM_SUBLABEL_VIDEO_WINDOWED_MODE_SETTINGS,
   "Change windowed mode settings."
   )
MSG_HASH(
   MENU_ENUM_LABEL_VALUE_VIDEO_SCALING_SETTINGS,
   "Scaling"
   )
MSG_HASH(
   MENU_ENUM_SUBLABEL_VIDEO_SCALING_SETTINGS,
   "Change video scaling settings."
   )
MSG_HASH(
   MENU_ENUM_LABEL_VALUE_VIDEO_SYNCHRONIZATION_SETTINGS,
   "Synchronization"
   )
MSG_HASH(
   MENU_ENUM_SUBLABEL_VIDEO_SYNCHRONIZATION_SETTINGS,
   "Change video synchronization settings."
   )
MSG_HASH(
   MENU_ENUM_LABEL_VALUE_SUSPEND_SCREENSAVER_ENABLE,
   "Suspend Screensaver"
   )
MSG_HASH(
   MENU_ENUM_SUBLABEL_SUSPEND_SCREENSAVER_ENABLE,
   "Prevents your system's screensaver from becoming active."
   )
MSG_HASH(
   MENU_ENUM_LABEL_VALUE_VIDEO_THREADED,
   "Threaded Video"
   )
MSG_HASH(
   MENU_ENUM_SUBLABEL_VIDEO_THREADED,
   "Improves performance at the cost of latency and more video stuttering. Use only if you cannot obtain full speed otherwise."
   )
MSG_HASH(
   MENU_ENUM_LABEL_VALUE_VIDEO_BLACK_FRAME_INSERTION,
   "Black Frame Insertion"
   )
MSG_HASH(
   MENU_ENUM_SUBLABEL_VIDEO_BLACK_FRAME_INSERTION,
   "Inserts a black frame inbetween frames. Useful for users with 120Hz screens who want to play 60Hz content to eliminate ghosting."
   )
MSG_HASH(
   MENU_ENUM_LABEL_VALUE_VIDEO_GPU_SCREENSHOT,
   "GPU Screenshot"
   )
MSG_HASH(
   MENU_ENUM_SUBLABEL_VIDEO_GPU_SCREENSHOT,
   "Screenshots output of GPU shaded material if available."
   )
MSG_HASH(
   MENU_ENUM_LABEL_VALUE_VIDEO_SMOOTH,
   "Bilinear Filtering"
   )
MSG_HASH(
   MENU_ENUM_SUBLABEL_VIDEO_SMOOTH,
   "Adds a slight blur to the image to take the edge off of the hard pixel edges. This option has very little impact on performance."
   )
MSG_HASH(
   MENU_ENUM_LABEL_VALUE_VIDEO_SHADER_DELAY,
   "Auto-Shader Delay"
   )
MSG_HASH(
   MENU_ENUM_SUBLABEL_VIDEO_SHADER_DELAY,
   "Delays auto-loading shaders (in ms). Can work around graphical glitches when using 'screen grabbing' software."
   )
MSG_HASH(
   MENU_ENUM_LABEL_VALUE_VIDEO_FILTER,
   "Video Filter"
   )
MSG_HASH(
   MENU_ENUM_SUBLABEL_VIDEO_FILTER,
   "Apply a CPU-powered video filter.\n"
   "NOTE: Might come at a high performance cost. Some video filters might only work for cores that use 32bit or 16bit color."
   )

/* Settings > Video > CRT SwitchRes */

MSG_HASH(
   MENU_ENUM_LABEL_VALUE_CRT_SWITCH_RESOLUTION,
   "CRT SwitchRes"
   )
MSG_HASH(
   MENU_ENUM_SUBLABEL_CRT_SWITCH_RESOLUTION,
   "For CRT displays only. Attempts to use exact core/game resolution and refresh rate."
   )
MSG_HASH(
   MENU_ENUM_LABEL_VALUE_CRT_SWITCH_RESOLUTION_SUPER,
   "CRT Super Resolution"
   )
MSG_HASH(
   MENU_ENUM_SUBLABEL_CRT_SWITCH_RESOLUTION_SUPER,
   "Switch among native and ultrawide super resolutions."
   )
MSG_HASH(
   MENU_ENUM_LABEL_VALUE_CRT_SWITCH_X_AXIS_CENTERING,
   "X-Axis Centering"
   )
MSG_HASH(
   MENU_ENUM_SUBLABEL_CRT_SWITCH_X_AXIS_CENTERING,
   "Cycle through these options if the image is not centered properly on the display."
   )
MSG_HASH(
   MENU_ENUM_LABEL_VALUE_CRT_SWITCH_RESOLUTION_USE_CUSTOM_REFRESH_RATE,
   "Use Custom Refresh Rate"
   )
MSG_HASH(
   MENU_ENUM_SUBLABEL_CRT_SWITCH_RESOLUTION_USE_CUSTOM_REFRESH_RATE,
   "Use a custom refresh rate specified in the config file if needed."
   )

/* Settings > Video > Output */

MSG_HASH(
   MENU_ENUM_LABEL_VALUE_VIDEO_MONITOR_INDEX,
   "Monitor Index"
   )
MSG_HASH(
   MENU_ENUM_SUBLABEL_VIDEO_MONITOR_INDEX,
   "Selects which display screen to use."
   )
MSG_HASH(
   MENU_ENUM_LABEL_VALUE_VIDEO_ROTATION,
   "Video Rotation"
   )
MSG_HASH(
   MENU_ENUM_SUBLABEL_VIDEO_ROTATION,
   "Forces a certain rotation of the video. The rotation is added to rotations which the core sets."
   )
MSG_HASH(
   MENU_ENUM_LABEL_VALUE_SCREEN_ORIENTATION,
   "Screen Orientation"
   )
MSG_HASH(
   MENU_ENUM_SUBLABEL_SCREEN_ORIENTATION,
   "Forces a certain orientation of the screen from the operating system."
   )
MSG_HASH(
   MENU_ENUM_LABEL_VALUE_VIDEO_GPU_INDEX,
   "GPU Index"
   )
MSG_HASH(
   MENU_ENUM_LABEL_VALUE_VIDEO_REFRESH_RATE,
   "Vertical Refresh Rate"
   )
MSG_HASH(
   MENU_ENUM_SUBLABEL_VIDEO_REFRESH_RATE,
   "Vertical refresh rate of your screen. Used to calculate a suitable audio input rate.\n"
   "NOTE: This will be ignored if 'Threaded Video' is enabled."
   )
MSG_HASH(
   MENU_ENUM_LABEL_VALUE_VIDEO_REFRESH_RATE_AUTO,
   "Estimated Screen Framerate"
   )
MSG_HASH(
   MENU_ENUM_SUBLABEL_VIDEO_REFRESH_RATE_AUTO,
   "The accurate estimated refresh rate of the screen in Hz."
   )
MSG_HASH(
   MENU_ENUM_LABEL_VALUE_VIDEO_REFRESH_RATE_POLLED,
   "Set Display-Reported Refresh Rate"
   )
MSG_HASH(
   MENU_ENUM_SUBLABEL_VIDEO_REFRESH_RATE_POLLED,
   "The refresh rate as reported by the display driver."
   )
MSG_HASH(
   MENU_ENUM_LABEL_VALUE_VIDEO_FORCE_SRGB_DISABLE,
   "Force-disable sRGB FBO"
   )
MSG_HASH(
   MENU_ENUM_SUBLABEL_VIDEO_FORCE_SRGB_DISABLE,
   "Forcibly disable sRGB FBO support. Some Intel OpenGL drivers on Windows have video problems with sRGB FBO support if this is enabled. Enabling this can work around it."
   )

/* Settings > Video > Fullscreen Mode */

MSG_HASH(
   MENU_ENUM_LABEL_VALUE_VIDEO_FULLSCREEN,
   "Start in Fullscreen Mode"
   )
MSG_HASH(
   MENU_ENUM_SUBLABEL_VIDEO_FULLSCREEN,
   "Start in fullscreen. Can be changed at runtime. Can be overridden by a command line switch"
   )
MSG_HASH(
   MENU_ENUM_LABEL_VALUE_VIDEO_WINDOWED_FULLSCREEN,
   "Windowed Fullscreen Mode"
   )
MSG_HASH(
   MENU_ENUM_SUBLABEL_VIDEO_WINDOWED_FULLSCREEN,
   "If fullscreen, prefer using a windowed fullscreen mode."
   )
MSG_HASH(
   MENU_ENUM_LABEL_VALUE_VIDEO_FULLSCREEN_X,
   "Fullscreen Width"
   )
MSG_HASH(
   MENU_ENUM_SUBLABEL_VIDEO_FULLSCREEN_X,
   "Set the custom width size for the non-windowed fullscreen mode. Leaving it unset will use the desktop resolution."
   )
MSG_HASH(
   MENU_ENUM_LABEL_VALUE_VIDEO_FULLSCREEN_Y,
   "Fullscreen Height"
   )
MSG_HASH(
   MENU_ENUM_SUBLABEL_VIDEO_FULLSCREEN_Y,
   "Set the custom height size for the non-windowed fullscreen mode. Leaving it unset will use the desktop resolution."
   )

/* Settings > Video > Windowed Mode */

MSG_HASH(
   MENU_ENUM_LABEL_VALUE_VIDEO_SCALE,
   "Windowed Scale"
   )
MSG_HASH(
   MENU_ENUM_SUBLABEL_VIDEO_WINDOW_SCALE,
   "Sets the window size relative to the core viewport size. Alternatively, you can set a window width and height below for a fixed window size."
   )
MSG_HASH(
   MENU_ENUM_LABEL_VALUE_VIDEO_WINDOW_OPACITY,
   "Window Opacity"
   )
MSG_HASH(
   MENU_ENUM_LABEL_VALUE_VIDEO_WINDOW_SHOW_DECORATIONS,
   "Show Window Decorations"
   )
MSG_HASH(
   MENU_ENUM_LABEL_VALUE_VIDEO_WINDOW_SAVE_POSITION,
   "Remember Window Position and Size"
   )
MSG_HASH(
   MENU_ENUM_SUBLABEL_VIDEO_WINDOW_SAVE_POSITION,
   "Remember window size and position, enabling this has precedence over Windowed Scale"
   )
MSG_HASH(
   MENU_ENUM_LABEL_VALUE_VIDEO_WINDOW_WIDTH,
   "Window Width"
   )
MSG_HASH(
   MENU_ENUM_SUBLABEL_VIDEO_WINDOW_WIDTH,
   "Set the custom width for the display window."
   )
MSG_HASH(
   MENU_ENUM_LABEL_VALUE_VIDEO_WINDOW_HEIGHT,
   "Window Height"
   )
MSG_HASH(
   MENU_ENUM_SUBLABEL_VIDEO_WINDOW_HEIGHT,
   "Set the custom height for the display window."
   )

/* Settings > Video > Scaling */

MSG_HASH(
   MENU_ENUM_LABEL_VALUE_VIDEO_SCALE_INTEGER,
   "Integer Scale"
   )
MSG_HASH(
   MENU_ENUM_SUBLABEL_VIDEO_SCALE_INTEGER,
   "Only scales video in integer steps. The base size depends on system-reported geometry and aspect ratio. If 'Force Aspect' is not set, X/Y will be integer scaled independently."
   )
MSG_HASH(
   MENU_ENUM_LABEL_VALUE_VIDEO_ASPECT_RATIO_INDEX,
   "Aspect Ratio"
   )
 MSG_HASH(
   MENU_ENUM_LABEL_VALUE_VIDEO_ASPECT_RATIO,
   "Config Aspect Ratio"
   )
MSG_HASH(
   MENU_ENUM_SUBLABEL_VIDEO_ASPECT_RATIO,
   "Floating point value for video aspect ratio (width / height), used if the Aspect Ratio is set to 'Config'."
   )
MSG_HASH(
   MENU_ENUM_LABEL_VALUE_VIDEO_VIEWPORT_CUSTOM_X,
   "Custom Aspect Ratio X Pos."
   )
MSG_HASH(
   MENU_ENUM_SUBLABEL_VIDEO_VIEWPORT_CUSTOM_X,
   "Custom viewport offset used for defining the X-axis position of the viewport. These are ignored if 'Integer Scale' is enabled. It will be automatically centered then."
   )
MSG_HASH(
   MENU_ENUM_LABEL_VALUE_VIDEO_VIEWPORT_CUSTOM_Y,
   "Custom Aspect Ratio Y Pos."
   )
MSG_HASH(
   MENU_ENUM_SUBLABEL_VIDEO_VIEWPORT_CUSTOM_Y,
   "Custom viewport offset used for defining the Y-axis position of the viewport. These are ignored if 'Integer Scale' is enabled. It will be automatically centered then."
   )
MSG_HASH(
   MENU_ENUM_LABEL_VALUE_VIDEO_VIEWPORT_CUSTOM_WIDTH,
   "Custom Aspect Ratio Width"
   )
MSG_HASH(
   MENU_ENUM_SUBLABEL_VIDEO_VIEWPORT_CUSTOM_WIDTH,
   "Custom viewport width that is used if the Aspect Ratio is set to 'Custom'."
   )
MSG_HASH(
   MENU_ENUM_LABEL_VALUE_VIDEO_VIEWPORT_CUSTOM_HEIGHT,
   "Custom Aspect Ratio Height"
   )
MSG_HASH(
   MENU_ENUM_SUBLABEL_VIDEO_VIEWPORT_CUSTOM_HEIGHT,
   "Custom viewport height that is used if the Aspect Ratio is set to 'Custom'."
   )
MSG_HASH(
   MENU_ENUM_LABEL_VALUE_VIDEO_CROP_OVERSCAN,
   "Crop Overscan (Reload)"
   )
MSG_HASH(
   MENU_ENUM_SUBLABEL_VIDEO_CROP_OVERSCAN,
   "Cuts off a few pixels around the edges of the image customarily left blank by developers which sometimes also contain garbage pixels."
   )

/* Settings > Video > Synchronization */

MSG_HASH(
   MENU_ENUM_LABEL_VALUE_VIDEO_VSYNC,
   "Vertical Sync (Vsync)"
   )
MSG_HASH(
   MENU_ENUM_SUBLABEL_VIDEO_VSYNC,
   "Synchronizes the output video of the graphics card to the refresh rate of the screen. Recommended."
   )
MSG_HASH(
   MENU_ENUM_LABEL_VALUE_VIDEO_SWAP_INTERVAL,
   "Vertical Sync (Vsync) Swap Interval"
   )
MSG_HASH(
   MENU_ENUM_SUBLABEL_VIDEO_SWAP_INTERVAL,
   "Uses a custom swap interval for Vsync. Set this to effectively halve monitor refresh rate."
   )
MSG_HASH(
   MENU_ENUM_LABEL_VALUE_VIDEO_ADAPTIVE_VSYNC,
   "Adaptive Vsync"
   )
MSG_HASH(
   MENU_ENUM_SUBLABEL_VIDEO_ADAPTIVE_VSYNC,
   "V-Sync is enabled until performance falls below the target refresh rate.\n"
   "This can minimize stuttering when performance falls below realtime, and can be more energy efficient."
   )
MSG_HASH(
   MENU_ENUM_LABEL_VALUE_VIDEO_FRAME_DELAY,
   "Frame Delay"
   )
MSG_HASH(
   MENU_ENUM_SUBLABEL_VIDEO_FRAME_DELAY,
   "Reduces latency at the cost of a higher risk of video stuttering. Adds a delay after V-Sync (in ms)."
   )
MSG_HASH(
   MENU_ENUM_LABEL_VALUE_VIDEO_HARD_SYNC,
   "Hard GPU Sync"
   )
MSG_HASH(
   MENU_ENUM_SUBLABEL_VIDEO_HARD_SYNC,
   "Hard-synchronize the CPU and GPU. Reduces latency at the cost of performance."
   )
MSG_HASH(
   MENU_ENUM_LABEL_VALUE_VIDEO_HARD_SYNC_FRAMES,
   "Hard GPU Sync Frames"
   )
MSG_HASH(
   MENU_ENUM_SUBLABEL_VIDEO_HARD_SYNC_FRAMES,
   "Sets how many frames the CPU can run ahead of the GPU when using 'Hard GPU Sync'."
   )
MSG_HASH(
   MENU_ENUM_LABEL_VALUE_VRR_RUNLOOP_ENABLE,
   "Sync to Exact Content Framerate (G-Sync, FreeSync)"
   )
MSG_HASH(
   MENU_ENUM_SUBLABEL_VRR_RUNLOOP_ENABLE,
   "No deviation from core requested timing. Use for Variable Refresh Rate screens, G-Sync, FreeSync."
   )

/* Settings > Audio */

MSG_HASH(
   MENU_ENUM_LABEL_VALUE_AUDIO_OUTPUT_SETTINGS,
   "Output"
   )
MSG_HASH(
   MENU_ENUM_SUBLABEL_AUDIO_OUTPUT_SETTINGS,
   "Change audio output settings."
   )
MSG_HASH(
   MENU_ENUM_LABEL_VALUE_AUDIO_RESAMPLER_SETTINGS,
   "Resampler"
   )
MSG_HASH(
   MENU_ENUM_SUBLABEL_AUDIO_RESAMPLER_SETTINGS,
   "Change audio resampler settings."
   )
MSG_HASH(
   MENU_ENUM_LABEL_VALUE_AUDIO_SYNCHRONIZATION_SETTINGS,
   "Synchronization"
   )
MSG_HASH(
   MENU_ENUM_SUBLABEL_AUDIO_SYNCHRONIZATION_SETTINGS,
   "Change audio synchronization settings."
   )
MSG_HASH(
   MENU_ENUM_LABEL_VALUE_MIDI_SETTINGS,
   "MIDI"
   )
MSG_HASH(
   MENU_ENUM_SUBLABEL_MIDI_SETTINGS,
   "Change MIDI settings."
   )
MSG_HASH(
   MENU_ENUM_LABEL_VALUE_AUDIO_MIXER_SETTINGS,
   "Mixer Settings"
   )
MSG_HASH(
   MENU_ENUM_SUBLABEL_AUDIO_MIXER_SETTINGS,
   "View and/or modify audio mixer settings."
   )
MSG_HASH(
   MENU_ENUM_LABEL_VALUE_MENU_SOUNDS,
   "Menu Sounds"
   )
MSG_HASH(
   MENU_ENUM_LABEL_VALUE_AUDIO_MUTE,
   "Mute"
   )
MSG_HASH(
   MENU_ENUM_SUBLABEL_AUDIO_MUTE,
   "Mute/unmute audio."
   )
MSG_HASH(
   MENU_ENUM_LABEL_VALUE_AUDIO_MIXER_MUTE,
   "Mixer Mute"
   )
MSG_HASH(
   MENU_ENUM_SUBLABEL_AUDIO_MIXER_MUTE,
   "Mute/unmute mixer audio."
   )
MSG_HASH(
   MENU_ENUM_LABEL_VALUE_AUDIO_VOLUME,
   "Volume Gain (dB)"
   )
MSG_HASH(
   MENU_ENUM_SUBLABEL_AUDIO_VOLUME,
   "Audio volume (in dB). 0 dB is normal volume, and no gain is applied."
   )
MSG_HASH(
   MENU_ENUM_LABEL_VALUE_AUDIO_MIXER_VOLUME,
   "Mixer Volume Gain (dB)"
   )
MSG_HASH(
   MENU_ENUM_SUBLABEL_AUDIO_MIXER_VOLUME,
   "Global audio mixer volume (in dB). 0 dB is normal volume, and no gain is applied."
   )
MSG_HASH(
   MENU_ENUM_LABEL_VALUE_AUDIO_DSP_PLUGIN,
   "DSP Plugin"
   )
MSG_HASH(
   MENU_ENUM_SUBLABEL_AUDIO_DSP_PLUGIN,
   "Audio DSP plugin that processes audio before it's sent to the driver."
   )
MSG_HASH(
   MENU_ENUM_LABEL_VALUE_AUDIO_WASAPI_EXCLUSIVE_MODE,
   "WASAPI Exclusive Mode"
   )
MSG_HASH(
   MENU_ENUM_SUBLABEL_AUDIO_WASAPI_EXCLUSIVE_MODE,
   "Allow the WASAPI driver to take exclusive control of the audio device. If disabled, it will use shared mode instead."
   )
MSG_HASH(
   MENU_ENUM_LABEL_VALUE_AUDIO_WASAPI_FLOAT_FORMAT,
   "WASAPI Float Format"
   )
MSG_HASH(
   MENU_ENUM_SUBLABEL_AUDIO_WASAPI_FLOAT_FORMAT,
   "Use float format for the WASAPI driver, if supported by your audio device."
   )
MSG_HASH(
   MENU_ENUM_LABEL_VALUE_AUDIO_WASAPI_SH_BUFFER_LENGTH,
   "WASAPI Shared Buffer Length"
   )
MSG_HASH(
   MENU_ENUM_SUBLABEL_AUDIO_WASAPI_SH_BUFFER_LENGTH,
   "The intermediate buffer length (in frames) when using the WASAPI driver in shared mode."
   )

/* Settings > Audio > Output */

MSG_HASH(
   MENU_ENUM_LABEL_VALUE_AUDIO_ENABLE,
   "Audio"
   )
MSG_HASH(
   MENU_ENUM_SUBLABEL_AUDIO_ENABLE,
   "Determines if audio is outputted."
   )
MSG_HASH(
   MENU_ENUM_LABEL_VALUE_AUDIO_DEVICE,
   "Device"
   )
MSG_HASH(
   MENU_ENUM_SUBLABEL_AUDIO_DEVICE,
   "Override the default audio device the audio driver uses. This is driver dependent."
   )
MSG_HASH(
   MENU_ENUM_LABEL_VALUE_AUDIO_LATENCY,
   "Audio Latency (ms)"
   )
MSG_HASH(
   MENU_ENUM_SUBLABEL_AUDIO_LATENCY,
   "Desired audio latency in milliseconds. Might not be honored if the audio driver can't provide given latency."
   )
   
/* Settings > Audio > Resampler */

MSG_HASH(
   MENU_ENUM_LABEL_VALUE_AUDIO_RESAMPLER_QUALITY,
   "Resampler Quality"
   )
MSG_HASH(
   MENU_ENUM_SUBLABEL_AUDIO_RESAMPLER_QUALITY,
   "Lower this value to favor performance/lower latency over audio quality, increase if you want better audio quality at the expense of performance/lower latency."
   )
MSG_HASH(
   MENU_ENUM_LABEL_VALUE_AUDIO_OUTPUT_RATE,
   "Output Rate (Hz)"
   )
MSG_HASH(
   MENU_ENUM_SUBLABEL_AUDIO_OUTPUT_RATE,
   "Audio output sample rate."
   )
   
/* Settings > Audio > Synchronization */

MSG_HASH(
   MENU_ENUM_LABEL_VALUE_AUDIO_SYNC,
   "Synchronization"
   )
MSG_HASH(
   MENU_ENUM_SUBLABEL_AUDIO_SYNC,
   "Synchronize audio. Recommended."
   )
MSG_HASH(
   MENU_ENUM_LABEL_VALUE_AUDIO_MAX_TIMING_SKEW,
   "Maximum Timing Skew"
   )
MSG_HASH(
   MENU_ENUM_SUBLABEL_AUDIO_MAX_TIMING_SKEW,
   "The maximum change in audio input rate. Increasing this enables very large changes in timing at the cost of an inaccurate audio pitch (e.g., running PAL cores on NTSC displays)."
   )
MSG_HASH(
   MENU_ENUM_LABEL_VALUE_AUDIO_RATE_CONTROL_DELTA,
   "Dynamic Audio Rate Control"
   )
MSG_HASH(
   MENU_ENUM_SUBLABEL_AUDIO_RATE_CONTROL_DELTA,
   "Helps smooth out imperfections in timing when synchronizing audio and video. Be aware that if disabled, proper synchronization is nearly impossible to obtain."
   )

/* Settings > Audio > MIDI */

MSG_HASH(
   MENU_ENUM_LABEL_VALUE_MIDI_INPUT,
   "Input"
   )
MSG_HASH(
   MENU_ENUM_SUBLABEL_MIDI_INPUT,
   "Select input device."
   )
MSG_HASH(
   MENU_ENUM_LABEL_VALUE_MIDI_OUTPUT,
   "Output"
   )
MSG_HASH(
   MENU_ENUM_SUBLABEL_MIDI_OUTPUT,
   "Select output device."
   )
MSG_HASH(
   MENU_ENUM_LABEL_VALUE_MIDI_VOLUME,
   "Volume"
   )
MSG_HASH(
   MENU_ENUM_SUBLABEL_MIDI_VOLUME,
   "Set output volume (%)."
   )

/* Settings > Audio > Mixer Settings > Mixer Stream */

MSG_HASH(
   MENU_ENUM_LABEL_VALUE_MIXER_ACTION_PLAY,
   "Play"
   )
MSG_HASH(
   MENU_ENUM_SUBLABEL_MIXER_ACTION_PLAY,
   "Will start playback of the audio stream. Once finished, it will remove the current audio stream from memory."
   )
MSG_HASH(
   MENU_ENUM_LABEL_VALUE_MIXER_ACTION_PLAY_LOOPED,
   "Play (Looped)"
   )
MSG_HASH(
   MENU_ENUM_SUBLABEL_MIXER_ACTION_PLAY_LOOPED,
   "Will start playback of the audio stream. Once finished, it will loop and play the track again from the beginning."
   )
MSG_HASH(
   MENU_ENUM_LABEL_VALUE_MIXER_ACTION_PLAY_SEQUENTIAL,
   "Play (Sequential)"
   )
MSG_HASH(
   MENU_ENUM_SUBLABEL_MIXER_ACTION_PLAY_SEQUENTIAL,
   "Will start playback of the audio stream. Once finished, it will jump to the next audio stream in sequential order and repeat this behavior. Useful as an album playback mode."
   )
MSG_HASH(
   MENU_ENUM_LABEL_VALUE_MIXER_ACTION_STOP,
   "Stop"
   )
MSG_HASH(
   MENU_ENUM_SUBLABEL_MIXER_ACTION_STOP,
   "This will stop playback of the audio stream, but not remove it from memory. You can start playing it again by selecting 'Play'."
   )
MSG_HASH(
   MENU_ENUM_LABEL_VALUE_MIXER_ACTION_REMOVE,
   "Remove"
   )
MSG_HASH(
   MENU_ENUM_SUBLABEL_MIXER_ACTION_REMOVE,
   "This will stop playback of the audio stream and remove it entirely from memory."
   )
MSG_HASH(
   MENU_ENUM_LABEL_VALUE_MIXER_ACTION_VOLUME,
   "Volume"
   )
MSG_HASH(
   MENU_ENUM_SUBLABEL_MIXER_ACTION_VOLUME,
   "Adjust the volume of the audio stream."
   )

/* Settings > Audio > Menu Sounds */

MSG_HASH(
   MENU_ENUM_LABEL_VALUE_AUDIO_ENABLE_MENU,
   "Mixer"
   )
MSG_HASH(
   MENU_ENUM_SUBLABEL_AUDIO_ENABLE_MENU,
   "Play simultaneous audio streams even in the menu."
   )
MSG_HASH(
   MENU_ENUM_LABEL_VALUE_MENU_SOUND_OK,
   "Enable OK sound"
   )
MSG_HASH(
   MENU_ENUM_LABEL_VALUE_MENU_SOUND_CANCEL,
   "Enable cancel sound"
   )
MSG_HASH(
   MENU_ENUM_LABEL_VALUE_MENU_SOUND_NOTICE,
   "Enable notice sound"
   )
MSG_HASH(
   MENU_ENUM_LABEL_VALUE_MENU_SOUND_BGM,
   "Enable BGM sound"
   )

/* Settings > Input */

MSG_HASH(
   MENU_ENUM_LABEL_VALUE_INPUT_MAX_USERS,
   "Max Users"
   )
MSG_HASH(
   MENU_ENUM_SUBLABEL_INPUT_MAX_USERS,
   "Maximum amount of users supported by RetroArch."
   )
MSG_HASH(
   MENU_ENUM_LABEL_VALUE_INPUT_POLL_TYPE_BEHAVIOR,
   "Poll Type Behavior"
   )
MSG_HASH(
   MENU_ENUM_SUBLABEL_INPUT_POLL_TYPE_BEHAVIOR,
   "Influence how input polling is done inside RetroArch. Setting it to 'Early' or 'Late' can result in less latency, depending on your configuration."
   )
MSG_HASH(
   MENU_ENUM_LABEL_VALUE_INPUT_REMAP_BINDS_ENABLE,
   "Remap Binds for this core"
   )
MSG_HASH(
   MENU_ENUM_SUBLABEL_INPUT_REMAP_BINDS_ENABLE,
   "If enabled, overrides the input binds with the remapped binds set for the current core."
   )
MSG_HASH(
   MENU_ENUM_LABEL_VALUE_INPUT_AUTODETECT_ENABLE,
   "Autoconfig"
   )
MSG_HASH(
   MENU_ENUM_SUBLABEL_INPUT_AUTODETECT_ENABLE,
   "If enabled attempts to autoconfigure controllers, Plug-and-Play style."
   )
MSG_HASH(
   MENU_ENUM_LABEL_VALUE_INPUT_BUTTON_AXIS_THRESHOLD,
   "Input Button Axis Threshold"
   )
MSG_HASH(
   MENU_ENUM_SUBLABEL_INPUT_BUTTON_AXIS_THRESHOLD,
   "How far an axis must be tilted to result in a button press."
   )
MSG_HASH(
   MENU_ENUM_LABEL_VALUE_INPUT_ANALOG_DEADZONE,
   "Analog Deadzone"
   )
MSG_HASH(
   MENU_ENUM_LABEL_VALUE_INPUT_ANALOG_SENSITIVITY,
   "Analog Sensitivity"
   )
MSG_HASH(
   MENU_ENUM_LABEL_VALUE_INPUT_BIND_TIMEOUT,
   "Bind Timeout"
   )
MSG_HASH(
   MENU_ENUM_SUBLABEL_INPUT_BIND_TIMEOUT,
   "Amount of seconds to wait until proceeding to the next bind."
   )
MSG_HASH(
   MENU_ENUM_LABEL_VALUE_INPUT_BIND_HOLD,
   "Bind Hold"
   )
MSG_HASH(
   MENU_ENUM_SUBLABEL_INPUT_BIND_HOLD,
   "Amount of seconds to hold an input to bind it."
   )
MSG_HASH(
   MENU_ENUM_LABEL_VALUE_INPUT_TURBO_PERIOD,
   "Turbo Period"
   )
MSG_HASH(
   MENU_ENUM_SUBLABEL_INPUT_TURBO_PERIOD,
   "Describes the period when turbo-enabled buttons are toggled. Numbers are described in frames."
   )
MSG_HASH(
   MENU_ENUM_LABEL_VALUE_INPUT_DUTY_CYCLE,
   "Duty Cycle"
   )
MSG_HASH(
   MENU_ENUM_SUBLABEL_INPUT_DUTY_CYCLE,
   "Describes how long the period of a turbo-enabled button should be. Numbers are described in frames."
   )
MSG_HASH(
   MENU_ENUM_LABEL_VALUE_INPUT_TURBO_MODE,
   "Turbo Mode"
   )
MSG_HASH(
   MENU_ENUM_SUBLABEL_INPUT_TURBO_MODE,
   "Selects the general behavior of turbo mode."
   )
MSG_HASH(
   MENU_ENUM_LABEL_VALUE_INPUT_TURBO_DEFAULT_BUTTON,
   "Turbo Default Button"
   )
MSG_HASH(
   MENU_ENUM_SUBLABEL_INPUT_TURBO_DEFAULT_BUTTON,
   "Default active button for Turbo Mode 'Single Button'."
   )
MSG_HASH(
<<<<<<< HEAD
   MENU_ENUM_LABEL_VALUE_INPUT_HAPTIC_FEEDBACK_SETTINGS,
   "Haptic Feedback/Vibration"
   )
=======
    MENU_ENUM_LABEL_VALUE_MATERIALUI_MENU_COLOR_THEME_CUTIE_CYAN,
    "Cutie Cyan"
    )
MSG_HASH(
    MENU_ENUM_LABEL_VALUE_MATERIALUI_MENU_COLOR_THEME_CUTIE_GREEN,
    "Cutie Green"
    )
MSG_HASH(
    MENU_ENUM_LABEL_VALUE_MATERIALUI_MENU_COLOR_THEME_CUTIE_ORANGE,
    "Cutie Orange"
    )
MSG_HASH(
    MENU_ENUM_LABEL_VALUE_MATERIALUI_MENU_COLOR_THEME_CUTIE_PINK,
    "Cutie Pink"
    )
MSG_HASH(
    MENU_ENUM_LABEL_VALUE_MATERIALUI_MENU_COLOR_THEME_CUTIE_PURPLE,
    "Cutie Purple"
    )
MSG_HASH(
    MENU_ENUM_LABEL_VALUE_MATERIALUI_MENU_COLOR_THEME_CUTIE_RED,
    "Cutie Red"
    )
MSG_HASH(
    MENU_ENUM_LABEL_VALUE_MATERIALUI_MENU_COLOR_THEME_VIRTUAL_BOY,
    "Virtual Boy"
    )
>>>>>>> 8988e2d3
MSG_HASH(
   MENU_ENUM_SUBLABEL_INPUT_HAPTIC_FEEDBACK_SETTINGS,
   "Change haptic feedback and vibration settings."
   )
MSG_HASH(
   MENU_ENUM_LABEL_VALUE_INPUT_MENU_SETTINGS,
   "Menu Controls"
   )
MSG_HASH(
   MENU_ENUM_SUBLABEL_INPUT_MENU_SETTINGS,
   "Change menu control settings."
   )
MSG_HASH(
   MENU_ENUM_LABEL_VALUE_INPUT_HOTKEY_BINDS,
   "Hotkey Binds"
   )
MSG_HASH(
   MENU_ENUM_SUBLABEL_INPUT_HOTKEY_BINDS,
   "Configure hotkey settings."
   )
MSG_HASH(
   MENU_ENUM_LABEL_VALUE_INPUT_USER_BINDS,
   "Port %u Binds"
   )
MSG_HASH(
   MENU_ENUM_SUBLABEL_INPUT_USER_BINDS,
   "Configure controls for this port."
   )

/* Settings > Input > Haptic Feedback/Vibration */

MSG_HASH(
   MENU_ENUM_LABEL_VALUE_VIBRATE_ON_KEYPRESS,
   "Vibrate on key press"
   )
MSG_HASH(
   MENU_ENUM_LABEL_VALUE_ENABLE_DEVICE_VIBRATION,
   "Enable device vibration (for supported cores)"
   )

/* Settings > Input > Menu Controls */

MSG_HASH(
   MENU_ENUM_LABEL_VALUE_INPUT_UNIFIED_MENU_CONTROLS,
   "Unified Menu Controls"
   )
MSG_HASH(
   MENU_ENUM_SUBLABEL_INPUT_UNIFIED_MENU_CONTROLS,
   "Use the same controls for both the menu and the game. Applies to the keyboard."
   )
MSG_HASH(
   MENU_ENUM_LABEL_VALUE_MENU_INPUT_SWAP_OK_CANCEL,
   "Menu Swap OK & Cancel Buttons"
   )
MSG_HASH(
   MENU_ENUM_SUBLABEL_MENU_INPUT_SWAP_OK_CANCEL,
   "Swap buttons for OK/Cancel. Disabled is the Japanese button orientation, enabled is the western orientation."
   )
MSG_HASH(
   MENU_ENUM_LABEL_VALUE_INPUT_ALL_USERS_CONTROL_MENU,
   "All Users Control Menu"
   )
MSG_HASH(
   MENU_ENUM_SUBLABEL_INPUT_ALL_USERS_CONTROL_MENU,
   "Allows any user to control the menu. If disabled, only User 1 can control the menu."
   )

/* Settings > Input > Hotkey Binds */

MSG_HASH(
   MENU_ENUM_LABEL_VALUE_QUIT_PRESS_TWICE,
   "Press quit twice"
   )
MSG_HASH(
   MENU_ENUM_SUBLABEL_QUIT_PRESS_TWICE,
   "Press the quit hotkey twice to exit RetroArch."
   )
MSG_HASH(
   MENU_ENUM_LABEL_VALUE_INPUT_MENU_ENUM_TOGGLE_GAMEPAD_COMBO,
   "Menu Toggle Gamepad Combo"
   )
MSG_HASH(
   MENU_ENUM_SUBLABEL_INPUT_MENU_ENUM_TOGGLE_GAMEPAD_COMBO,
   "Gamepad button combination to toggle menu."
   )
MSG_HASH(
   MENU_ENUM_LABEL_VALUE_INPUT_META_FAST_FORWARD_KEY,
   "Fast forward toggle"
   )
MSG_HASH(
   MENU_ENUM_LABEL_VALUE_INPUT_META_FAST_FORWARD_HOLD_KEY,
   "Fast forward hold"
   )
MSG_HASH(
   MENU_ENUM_LABEL_VALUE_INPUT_META_SLOWMOTION_KEY,
   "Slow motion toggle"
   )
MSG_HASH(
   MENU_ENUM_LABEL_VALUE_INPUT_META_SLOWMOTION_HOLD_KEY,
   "Slow motion hold"
   )
MSG_HASH(
   MENU_ENUM_LABEL_VALUE_INPUT_META_LOAD_STATE_KEY,
   "Load state"
   )
MSG_HASH(
   MENU_ENUM_LABEL_VALUE_INPUT_META_SAVE_STATE_KEY,
   "Save state"
   )
MSG_HASH(
   MENU_ENUM_LABEL_VALUE_INPUT_META_FULLSCREEN_TOGGLE_KEY,
   "Fullscreen toggle"
   )
MSG_HASH(
   MENU_ENUM_LABEL_VALUE_INPUT_META_QUIT_KEY,
   "Quit RetroArch"
   )
MSG_HASH(
   MENU_ENUM_LABEL_VALUE_INPUT_META_STATE_SLOT_PLUS,
   "Savestate slot +"
   )
MSG_HASH(
   MENU_ENUM_LABEL_VALUE_INPUT_META_STATE_SLOT_MINUS,
   "Savestate slot -"
   )
MSG_HASH(
   MENU_ENUM_LABEL_VALUE_INPUT_META_REWIND,
   "Rewind"
   )
MSG_HASH(
   MENU_ENUM_LABEL_VALUE_INPUT_META_BSV_RECORD_TOGGLE,
   "Input replay movie record toggle"
   )
MSG_HASH(
   MENU_ENUM_LABEL_VALUE_INPUT_META_PAUSE_TOGGLE,
   "Pause toggle"
   )
MSG_HASH(
   MENU_ENUM_LABEL_VALUE_INPUT_META_FRAMEADVANCE,
   "Frameadvance"
   )
MSG_HASH(
   MENU_ENUM_LABEL_VALUE_INPUT_META_RESET,
   "Reset game"
   )
MSG_HASH(
   MENU_ENUM_LABEL_VALUE_INPUT_META_SHADER_NEXT,
   "Next shader"
   )
MSG_HASH(
   MENU_ENUM_LABEL_VALUE_INPUT_META_SHADER_PREV,
   "Previous shader"
   )
MSG_HASH(
   MENU_ENUM_LABEL_VALUE_INPUT_META_CHEAT_INDEX_PLUS,
   "Cheat index +"
   )
MSG_HASH(
   MENU_ENUM_LABEL_VALUE_INPUT_META_CHEAT_INDEX_MINUS,
   "Cheat index -"
   )
MSG_HASH(
   MENU_ENUM_LABEL_VALUE_INPUT_META_CHEAT_TOGGLE,
   "Cheat toggle"
   )
MSG_HASH(
   MENU_ENUM_LABEL_VALUE_INPUT_META_SCREENSHOT,
   "Take screenshot"
   )
MSG_HASH(
   MENU_ENUM_LABEL_VALUE_INPUT_META_MUTE,
   "Audio mute toggle"
   )
MSG_HASH(
   MENU_ENUM_LABEL_VALUE_INPUT_META_OSK,
   "On-screen keyboard toggle"
   )
MSG_HASH(
   MENU_ENUM_LABEL_VALUE_INPUT_META_FPS_TOGGLE,
   "FPS toggle"
   )
MSG_HASH(
   MENU_ENUM_LABEL_VALUE_INPUT_META_SEND_DEBUG_INFO,
   "Send Debug Info"
   )
MSG_HASH(
   MENU_ENUM_LABEL_VALUE_INPUT_META_NETPLAY_HOST_TOGGLE,
   "Netplay hosting toggle"
   )
MSG_HASH(
   MENU_ENUM_LABEL_VALUE_INPUT_META_NETPLAY_GAME_WATCH,
   "Netplay toggle play/spectate mode"
   )
MSG_HASH(
   MENU_ENUM_LABEL_VALUE_INPUT_META_ENABLE_HOTKEY,
   "Hotkeys"
   )
MSG_HASH(
   MENU_ENUM_LABEL_VALUE_INPUT_META_VOLUME_UP,
   "Volume +"
   )
MSG_HASH(
   MENU_ENUM_LABEL_VALUE_INPUT_META_VOLUME_DOWN,
   "Volume -"
   )
MSG_HASH(
   MENU_ENUM_LABEL_VALUE_INPUT_META_OVERLAY_NEXT,
   "Overlay next"
   )
MSG_HASH(
   MENU_ENUM_LABEL_VALUE_INPUT_META_DISK_EJECT_TOGGLE,
   "Disk eject toggle"
   )
MSG_HASH(
   MENU_ENUM_LABEL_VALUE_INPUT_META_DISK_NEXT,
   "Disk next"
   )
MSG_HASH(
   MENU_ENUM_LABEL_VALUE_INPUT_META_DISK_PREV,
   "Disk prev"
   )
MSG_HASH(
   MENU_ENUM_LABEL_VALUE_INPUT_META_GRAB_MOUSE_TOGGLE,
   "Grab mouse toggle"
   )
MSG_HASH(
   MENU_ENUM_LABEL_VALUE_INPUT_META_GAME_FOCUS_TOGGLE,
   "Game focus toggle"
   )
MSG_HASH(
   MENU_ENUM_LABEL_VALUE_INPUT_META_UI_COMPANION_TOGGLE,
   "Desktop menu toggle"
   )
MSG_HASH(
   MENU_ENUM_LABEL_VALUE_INPUT_META_MENU_TOGGLE,
   "Menu toggle"
   )
MSG_HASH(
   MENU_ENUM_LABEL_VALUE_INPUT_META_RECORDING_TOGGLE,
   "Recording toggle"
   )
MSG_HASH(
   MENU_ENUM_LABEL_VALUE_INPUT_META_STREAMING_TOGGLE,
   "Streaming toggle"
   )
MSG_HASH(
   MENU_ENUM_LABEL_VALUE_INPUT_META_AI_SERVICE,
   "AI Service"
   )

/* Settings > Input > Port # Binds */

MSG_HASH(
   MENU_ENUM_LABEL_VALUE_INPUT_DEVICE_TYPE,
   "Device Type"
   )
MSG_HASH(
   MENU_ENUM_LABEL_VALUE_INPUT_ADC_TYPE,
   "Analog To Digital Type"
   )
MSG_HASH(
   MENU_ENUM_LABEL_VALUE_INPUT_DEVICE_INDEX,
   "Device Index"
   )
MSG_HASH(
   MENU_ENUM_LABEL_VALUE_INPUT_BIND_ALL,
   "Bind All"
   )
MSG_HASH(
   MENU_ENUM_LABEL_VALUE_INPUT_BIND_DEFAULT_ALL,
   "Bind Default All"
   )
MSG_HASH(
   MENU_ENUM_LABEL_VALUE_INPUT_SAVE_AUTOCONFIG,
   "Save Autoconfig"
   )
MSG_HASH(
   MENU_ENUM_LABEL_VALUE_INPUT_MOUSE_INDEX,
   "Mouse Index"
   )
MSG_HASH(
   MENU_ENUM_LABEL_VALUE_INPUT_JOYPAD_B,
   "B button (down)"
   )
MSG_HASH(
   MENU_ENUM_LABEL_VALUE_INPUT_JOYPAD_Y,
   "Y button (left)"
   )
MSG_HASH(
   MENU_ENUM_LABEL_VALUE_INPUT_JOYPAD_SELECT,
   "Select button"
   )
MSG_HASH(
   MENU_ENUM_LABEL_VALUE_INPUT_JOYPAD_START,
   "Start button"
   )
MSG_HASH(
   MENU_ENUM_LABEL_VALUE_INPUT_JOYPAD_UP,
   "Up D-pad"
   )
MSG_HASH(
   MENU_ENUM_LABEL_VALUE_INPUT_JOYPAD_DOWN,
   "Down D-pad"
   )
MSG_HASH(
   MENU_ENUM_LABEL_VALUE_INPUT_JOYPAD_LEFT,
   "Left D-pad"
   )
MSG_HASH(
   MENU_ENUM_LABEL_VALUE_INPUT_JOYPAD_RIGHT,
   "Right D-pad"
   )
MSG_HASH(
   MENU_ENUM_LABEL_VALUE_INPUT_JOYPAD_A,
   "A button (right)"
   )
MSG_HASH(
   MENU_ENUM_LABEL_VALUE_INPUT_JOYPAD_X,
   "X button (top)"
   )
MSG_HASH(
   MENU_ENUM_LABEL_VALUE_INPUT_JOYPAD_L,
   "L button (shoulder)"
   )
MSG_HASH(
   MENU_ENUM_LABEL_VALUE_INPUT_JOYPAD_R,
   "R button (shoulder)"
   )
MSG_HASH(
   MENU_ENUM_LABEL_VALUE_INPUT_JOYPAD_L2,
   "L2 button (trigger)"
   )
MSG_HASH(
   MENU_ENUM_LABEL_VALUE_INPUT_JOYPAD_R2,
   "R2 button (trigger)"
   )
MSG_HASH(
   MENU_ENUM_LABEL_VALUE_INPUT_JOYPAD_L3,
   "L3 button (thumb)"
   )
MSG_HASH(
   MENU_ENUM_LABEL_VALUE_INPUT_JOYPAD_R3,
   "R3 button (thumb)"
   )
MSG_HASH(
   MENU_ENUM_LABEL_VALUE_INPUT_ANALOG_LEFT_X_PLUS,
   "Left analog X+ (right)"
   )
MSG_HASH(
   MENU_ENUM_LABEL_VALUE_INPUT_ANALOG_LEFT_X_MINUS,
   "Left analog X- (left)"
   )
MSG_HASH(
   MENU_ENUM_LABEL_VALUE_INPUT_ANALOG_LEFT_Y_PLUS,
   "Left analog Y+ (down)"
   )
MSG_HASH(
   MENU_ENUM_LABEL_VALUE_INPUT_ANALOG_LEFT_Y_MINUS,
   "Left analog Y- (up)"
   )
MSG_HASH(
   MENU_ENUM_LABEL_VALUE_INPUT_ANALOG_RIGHT_X_PLUS,
   "Right analog X+ (right)"
   )
MSG_HASH(
   MENU_ENUM_LABEL_VALUE_INPUT_ANALOG_RIGHT_X_MINUS,
   "Right analog X- (left)"
   )
MSG_HASH(
   MENU_ENUM_LABEL_VALUE_INPUT_ANALOG_RIGHT_Y_PLUS,
   "Right analog Y+ (down)"
   )
MSG_HASH(
   MENU_ENUM_LABEL_VALUE_INPUT_ANALOG_RIGHT_Y_MINUS,
   "Right analog Y- (up)"
   )
MSG_HASH(
   MENU_ENUM_LABEL_VALUE_INPUT_LIGHTGUN_TRIGGER,
   "Gun Trigger"
   )
MSG_HASH(
   MENU_ENUM_LABEL_VALUE_INPUT_LIGHTGUN_RELOAD,
   "Gun Reload"
   )
MSG_HASH(
   MENU_ENUM_LABEL_VALUE_INPUT_LIGHTGUN_AUX_A,
   "Gun Aux A"
   )
MSG_HASH(
   MENU_ENUM_LABEL_VALUE_INPUT_LIGHTGUN_AUX_B,
   "Gun Aux B"
   )
MSG_HASH(
   MENU_ENUM_LABEL_VALUE_INPUT_LIGHTGUN_AUX_C,
   "Gun Aux C"
   )
MSG_HASH(
   MENU_ENUM_LABEL_VALUE_INPUT_LIGHTGUN_START,
   "Gun Start"
   )
MSG_HASH(
   MENU_ENUM_LABEL_VALUE_INPUT_LIGHTGUN_SELECT,
   "Gun Select"
   )
MSG_HASH(
   MENU_ENUM_LABEL_VALUE_INPUT_LIGHTGUN_DPAD_UP,
   "Gun D-pad Up"
   )
MSG_HASH(
   MENU_ENUM_LABEL_VALUE_INPUT_LIGHTGUN_DPAD_DOWN,
   "Gun D-pad Down"
   )
MSG_HASH(
   MENU_ENUM_LABEL_VALUE_INPUT_LIGHTGUN_DPAD_LEFT,
   "Gun D-pad Left"
   )
MSG_HASH(
   MENU_ENUM_LABEL_VALUE_INPUT_LIGHTGUN_DPAD_RIGHT,
   "Gun D-pad Right"
   )
MSG_HASH(
   MENU_ENUM_LABEL_VALUE_INPUT_TURBO_ENABLE,
   "Turbo"
   )

/* Settings > Latency */

MSG_HASH(
   MENU_ENUM_LABEL_VALUE_RUN_AHEAD_ENABLED,
   "Run-Ahead to Reduce Latency"
   )
MSG_HASH(
   MENU_ENUM_SUBLABEL_RUN_AHEAD_ENABLED,
   "Run core logic one or more frames ahead then load the state back to reduce perceived input lag."
   )
MSG_HASH(
   MENU_ENUM_LABEL_VALUE_RUN_AHEAD_FRAMES,
   "Number of Frames to Run Ahead"
   )
MSG_HASH(
   MENU_ENUM_SUBLABEL_RUN_AHEAD_FRAMES,
   "The number of frames to run ahead. Causes gameplay issues such as jitter if you exceed the number of lag frames internal to the game."
   )
MSG_HASH(
   MENU_ENUM_LABEL_VALUE_RUN_AHEAD_SECONDARY_INSTANCE,
   "RunAhead Use Second Instance"
   )
MSG_HASH(
   MENU_ENUM_SUBLABEL_RUN_AHEAD_SECONDARY_INSTANCE,
   "Use a second instance of the RetroArch core to run ahead. Prevents audio problems due to loading state."
   )
MSG_HASH(
   MENU_ENUM_LABEL_VALUE_RUN_AHEAD_HIDE_WARNINGS,
   "RunAhead Hide Warnings"
   )
MSG_HASH(
   MENU_ENUM_SUBLABEL_RUN_AHEAD_HIDE_WARNINGS,
   "Hides the warning message that appears when using RunAhead and the core does not support savestates."
   )

/* Settings > Core */

MSG_HASH(
   MENU_ENUM_LABEL_VALUE_VIDEO_SHARED_CONTEXT,
   "Hardware Shared Context"
   )
MSG_HASH(
   MENU_ENUM_SUBLABEL_VIDEO_SHARED_CONTEXT,
   "Give hardware-rendered cores their own private context. Avoids having to assume hardware state changes inbetween frames."
   )
MSG_HASH(
   MENU_ENUM_LABEL_VALUE_DRIVER_SWITCH_ENABLE,
   "Allow cores to switch the video driver"
   )
MSG_HASH(
   MENU_ENUM_SUBLABEL_DRIVER_SWITCH_ENABLE,
   "Allow cores to force switch to a different video driver than is currently loaded."
   )
MSG_HASH(
   MENU_ENUM_LABEL_VALUE_DUMMY_ON_CORE_SHUTDOWN,
   "Load Dummy on Core Shutdown"
   )
MSG_HASH(
   MENU_ENUM_SUBLABEL_DUMMY_ON_CORE_SHUTDOWN,
   "Some cores might have a shutdown feature. If enabled, it will prevent the core from shutting RetroArch down. Instead, it loads a dummy core."
   )
MSG_HASH(
   MENU_ENUM_LABEL_VALUE_CORE_SET_SUPPORTS_NO_CONTENT_ENABLE,
   "Start a Core Automatically"
   )
MSG_HASH(
   MENU_ENUM_LABEL_VALUE_CHECK_FOR_MISSING_FIRMWARE,
   "Check for Missing Firmware Before Loading"
   )
MSG_HASH(
   MENU_ENUM_SUBLABEL_CHECK_FOR_MISSING_FIRMWARE,
   "Check if all the required firmware is present before attempting to load content."
   )
MSG_HASH(
   MENU_ENUM_LABEL_VALUE_VIDEO_ALLOW_ROTATE,
   "Allow rotation"
   )
MSG_HASH(
   MENU_ENUM_SUBLABEL_VIDEO_ALLOW_ROTATE,
   "Allow cores to set rotation. When disabled, rotation requests are ignored. Useful for setups where one manually rotates the screen."
   )

/* Settings > Configuration */

MSG_HASH(
   MENU_ENUM_LABEL_VALUE_CONFIG_SAVE_ON_EXIT,
   "Save Configuration on Exit"
   )
MSG_HASH(
   MENU_ENUM_SUBLABEL_CONFIG_SAVE_ON_EXIT,
   "Saves changes to the configuration file on exit."
   )
MSG_HASH(
   MENU_ENUM_LABEL_VALUE_GAME_SPECIFIC_OPTIONS,
   "Load Content-Specific Core Options Automatically"
   )
MSG_HASH(
   MENU_ENUM_SUBLABEL_GAME_SPECIFIC_OPTIONS,
   "Load customized core options by default at startup."
   )
MSG_HASH(
   MENU_ENUM_LABEL_VALUE_AUTO_OVERRIDES_ENABLE,
   "Load Override Files Automatically"
   )
MSG_HASH(
<<<<<<< HEAD
   MENU_ENUM_SUBLABEL_AUTO_OVERRIDES_ENABLE,
   "Load customized configuration at startup."
   )
MSG_HASH(
   MENU_ENUM_LABEL_VALUE_AUTO_REMAPS_ENABLE,
   "Load Remap Files Automatically"
   )
=======
    MENU_ENUM_LABEL_VALUE_FILE_BROWSER_OPEN_PICKER,
    "Open..."
    )
MSG_HASH(
    MENU_ENUM_SUBLABEL_FILE_BROWSER_OPEN_PICKER,
    "Open another directory using the system file picker"
    )
>>>>>>> 8988e2d3
MSG_HASH(
   MENU_ENUM_SUBLABEL_AUTO_REMAPS_ENABLE,
   "Load customized controls at startup."
   )
MSG_HASH(
   MENU_ENUM_LABEL_VALUE_AUTO_SHADERS_ENABLE,
   "Load Shader Presets Automatically"
   )
MSG_HASH(
   MENU_ENUM_LABEL_VALUE_GLOBAL_CORE_OPTIONS,
   "Use Global Core Options File"
   )
MSG_HASH(
   MENU_ENUM_SUBLABEL_GLOBAL_CORE_OPTIONS,
   "Save all core options to a common settings file (retroarch-core-options.cfg). When disabled, options for each core will be saved to a separate core-specific folder/file in RetroArch's 'Config' directory."
   )

/* Settings > Saving */

MSG_HASH(
   MENU_ENUM_LABEL_VALUE_SORT_SAVEFILES_ENABLE,
   "Sort Saves In Folders"
   )
MSG_HASH(
   MENU_ENUM_SUBLABEL_SORT_SAVEFILES_ENABLE,
   "Sort save files in folders named after the core used."
   )
MSG_HASH(
   MENU_ENUM_LABEL_VALUE_SORT_SAVESTATES_ENABLE,
   "Sort Savestates In Folders"
   )
MSG_HASH(
   MENU_ENUM_SUBLABEL_SORT_SAVESTATES_ENABLE,
   "Sort save states in folders named after the core used."
   )
MSG_HASH(
   MENU_ENUM_LABEL_VALUE_BLOCK_SRAM_OVERWRITE,
   "Don't overwrite SaveRAM on loading savestate"
   )
MSG_HASH(
   MENU_ENUM_SUBLABEL_BLOCK_SRAM_OVERWRITE,
   "Block Save RAM from being overwritten when loading save states. Might potentially lead to buggy games."
   )
MSG_HASH(
   MENU_ENUM_LABEL_VALUE_AUTOSAVE_INTERVAL,
   "SaveRAM Autosave Interval"
   )
MSG_HASH(
   MENU_ENUM_SUBLABEL_AUTOSAVE_INTERVAL,
   "Autosaves the non-volatile Save RAM at a regular interval. This is disabled by default unless set otherwise. The interval is measured in seconds. A value of 0 disables autosave."
   )
MSG_HASH(
   MENU_ENUM_LABEL_VALUE_SAVESTATE_AUTO_INDEX,
   "Save State Auto Index"
   )
MSG_HASH(
   MENU_ENUM_SUBLABEL_SAVESTATE_AUTO_INDEX,
   "When making a savestate, save state index is automatically increased before it is saved. When loading content, the index will be set to the highest existing index."
   )
MSG_HASH(
   MENU_ENUM_LABEL_VALUE_SAVESTATE_AUTO_SAVE,
   "Auto Save State"
   )
MSG_HASH(
   MENU_ENUM_SUBLABEL_SAVESTATE_AUTO_SAVE,
   "Automatically makes a savestate at the end of RetroArch's runtime. RetroArch will automatically load this savestate if 'Auto Load State' is enabled."
   )
MSG_HASH(
   MENU_ENUM_LABEL_VALUE_SAVESTATE_AUTO_LOAD,
   "Auto Load State"
   )
MSG_HASH(
   MENU_ENUM_SUBLABEL_SAVESTATE_AUTO_LOAD,
   "Automatically load the auto save state on startup."
   )
MSG_HASH(
   MENU_ENUM_LABEL_VALUE_SAVESTATE_THUMBNAIL_ENABLE,
   "Savestate Thumbnails"
   )
MSG_HASH(
   MENU_ENUM_SUBLABEL_SAVESTATE_THUMBNAIL_ENABLE,
   "Show thumbnails of save states inside the menu."
   )
MSG_HASH(
   MENU_ENUM_LABEL_VALUE_SAVESTATE_FILE_COMPRESSION,
   "Savestate Compression"
   )
MSG_HASH(
   MENU_ENUM_SUBLABEL_SAVESTATE_FILE_COMPRESSION,
   "Write save state files in an archived format. Dramatically reduces file size at the expense of increased saving/loading times."
   )
MSG_HASH(
   MENU_ENUM_LABEL_VALUE_SAVEFILES_IN_CONTENT_DIR_ENABLE,
   "Write Saves to Content Dir"
   )
MSG_HASH(
   MENU_ENUM_LABEL_VALUE_SAVESTATES_IN_CONTENT_DIR_ENABLE,
   "Write Savestates to Content Dir"
   )
MSG_HASH(
   MENU_ENUM_LABEL_VALUE_SYSTEMFILES_IN_CONTENT_DIR_ENABLE,
   "System Files are in Content Dir"
   )
MSG_HASH(
   MENU_ENUM_LABEL_VALUE_SCREENSHOTS_IN_CONTENT_DIR_ENABLE,
   "Write Screenshots to Content Dir"
   )
MSG_HASH(
   MENU_ENUM_LABEL_VALUE_CONTENT_RUNTIME_LOG,
   "Save runtime log (per core)"
   )
MSG_HASH(
   MENU_ENUM_SUBLABEL_CONTENT_RUNTIME_LOG,
   "Keeps track of how long each item of content has run for, with records separated by core."
   )
MSG_HASH(
   MENU_ENUM_LABEL_VALUE_CONTENT_RUNTIME_LOG_AGGREGATE,
   "Save runtime log (aggregate)"
   )
MSG_HASH(
   MENU_ENUM_SUBLABEL_CONTENT_RUNTIME_LOG_AGGREGATE,
   "Keeps track of how long each item of content has run for, recorded as the aggregate total across all cores."
   )

/* Settings > Logging */

MSG_HASH(
   MENU_ENUM_LABEL_VALUE_LOG_VERBOSITY,
   "Logging Verbosity"
   )
MSG_HASH(
   MENU_ENUM_SUBLABEL_LOG_VERBOSITY,
   "Log events to a terminal or file."
   )
MSG_HASH(
   MENU_ENUM_LABEL_VALUE_FRONTEND_LOG_LEVEL,
   "Frontend Logging Level"
   )
MSG_HASH(
   MENU_ENUM_SUBLABEL_FRONTEND_LOG_LEVEL,
   "Sets log level for the frontend. If a log level issued by the frontend is below this value, it is ignored."
   )
MSG_HASH(
   MENU_ENUM_LABEL_VALUE_LIBRETRO_LOG_LEVEL,
   "Core Logging Level"
   )
MSG_HASH(
   MENU_ENUM_SUBLABEL_LIBRETRO_LOG_LEVEL,
   "Sets log level for cores. If a log level issued by a core is below this value, it is ignored."
   )
MSG_HASH(
   MENU_ENUM_LABEL_VALUE_LOG_TO_FILE,
   "Log To File"
   )
MSG_HASH(
   MENU_ENUM_SUBLABEL_LOG_TO_FILE,
   "Redirects system event log messages to file. Requires 'Logging Verbosity' to be enabled."
   )
MSG_HASH(
   MENU_ENUM_LABEL_VALUE_LOG_TO_FILE_TIMESTAMP,
   "Timestamped Log Files"
   )
MSG_HASH(
   MENU_ENUM_SUBLABEL_LOG_TO_FILE_TIMESTAMP,
   "When logging to file, redirects the output from each RetroArch session to a new timestamped file. If disabled, log is overwritten each time RetroArch is restarted."
   )
MSG_HASH(
   MENU_ENUM_LABEL_VALUE_PERFCNT_ENABLE,
   "Performance Counters"
   )
MSG_HASH(
   MENU_ENUM_SUBLABEL_PERFCNT_ENABLE,
   "Performance counters for RetroArch (and cores).\n"
   "The counter data can help determine system bottlenecks and fine-tune system and application performance"
   )

/* Settings > File Browser */

MSG_HASH(
   MENU_ENUM_LABEL_VALUE_SHOW_HIDDEN_FILES,
   "Show Hidden Files and Folders"
   )
MSG_HASH(
   MENU_ENUM_SUBLABEL_SHOW_HIDDEN_FILES,
   "Show hidden files/directories inside the file browser."
   )
MSG_HASH(
   MENU_ENUM_LABEL_VALUE_NAVIGATION_BROWSER_FILTER_SUPPORTED_EXTENSIONS_ENABLE,
   "Filter unknown extensions"
   )
MSG_HASH(
   MENU_ENUM_SUBLABEL_NAVIGATION_BROWSER_FILTER_SUPPORTED_EXTENSIONS_ENABLE,
   "Filter files being shown in filebrowser by supported extensions."
   )
MSG_HASH(
   MENU_ENUM_LABEL_VALUE_USE_BUILTIN_PLAYER,
   "Use Builtin Media Player"
   )
MSG_HASH(
   MENU_ENUM_LABEL_VALUE_FILTER_BY_CURRENT_CORE,
   "Filter by current core"
   )

/* Settings > Frame Throttle */

MSG_HASH(
   MENU_ENUM_LABEL_VALUE_REWIND_SETTINGS,
   "Rewind"
   )
MSG_HASH(
   MENU_ENUM_SUBLABEL_INPUT_META_REWIND,
   "Manages rewind settings."
   )
MSG_HASH(
   MENU_ENUM_LABEL_VALUE_FRAME_TIME_COUNTER_SETTINGS,
   "Frame Time Counter"
   )
MSG_HASH(
   MENU_ENUM_SUBLABEL_FRAME_TIME_COUNTER_SETTINGS,
   "Adjust settings influencing the frame time counter (only active when threaded video is disabled)."
   )
MSG_HASH(
   MENU_ENUM_LABEL_VALUE_FASTFORWARD_RATIO,
   "Maximum Run Speed"
   )
MSG_HASH(
   MENU_ENUM_SUBLABEL_FASTFORWARD_RATIO,
   "The maximum rate at which content will be run when using fast forward (e.g., 5.0x for 60 fps content = 300 fps cap). If set to 0.0x, fastforward ratio is unlimited (no FPS cap)."
   )
MSG_HASH(
   MENU_ENUM_LABEL_VALUE_SLOWMOTION_RATIO,
   "Slow-Motion Ratio"
   )
MSG_HASH(
   MENU_ENUM_SUBLABEL_SLOWMOTION_RATIO,
   "When in slow motion, content will slow down by the factor specified/set."
   )
MSG_HASH(
   MENU_ENUM_LABEL_VALUE_MENU_ENUM_THROTTLE_FRAMERATE,
   "Throttle Menu Framerate"
   )
MSG_HASH(
   MENU_ENUM_SUBLABEL_MENU_ENUM_THROTTLE_FRAMERATE,
   "Makes sure the framerate is capped while inside the menu."
   )

/* Settings > Frame Throttle > Rewind */

MSG_HASH(
   MENU_ENUM_LABEL_VALUE_REWIND_ENABLE,
   "Rewind Support"
   )
MSG_HASH(
   MENU_ENUM_SUBLABEL_REWIND_ENABLE,
   "Made a mistake? Rewind and try again.\n"
   "Beware that this causes a performance hit when playing."
   )
MSG_HASH(
   MENU_ENUM_LABEL_VALUE_REWIND_GRANULARITY,
   "Rewind Granularity"
   )
MSG_HASH(
   MENU_ENUM_SUBLABEL_REWIND_GRANULARITY,
   "When rewinding a defined number of frames, you can rewind several frames at a time, increasing the rewind speed."
   )
MSG_HASH(
   MENU_ENUM_LABEL_VALUE_REWIND_BUFFER_SIZE,
   "Rewind Buffer Size (MB)"
   )
MSG_HASH(
   MENU_ENUM_SUBLABEL_REWIND_BUFFER_SIZE,
   "The amount of memory (in MB) to reserve for the rewind buffer.  Increasing this will increase the amount of rewind history."
   )
MSG_HASH(
   MENU_ENUM_LABEL_VALUE_REWIND_BUFFER_SIZE_STEP,
   "Rewind Buffer Size Step (MB)"
   )
MSG_HASH(
   MENU_ENUM_SUBLABEL_REWIND_BUFFER_SIZE_STEP,
   "Each time you increase or decrease the rewind buffer size value via this UI it will change by this amount"
   )

/* Settings > Frame Throttle > Frame Time Counter */

MSG_HASH(
   MENU_ENUM_LABEL_VALUE_FRAME_TIME_COUNTER_RESET_AFTER_FASTFORWARDING,
   "Reset After Fastforward"
   )
MSG_HASH(
   MENU_ENUM_SUBLABEL_FRAME_TIME_COUNTER_RESET_AFTER_FASTFORWARDING,
   "Reset the frame time counter after fastforwarding."
   )
MSG_HASH(
   MENU_ENUM_LABEL_VALUE_FRAME_TIME_COUNTER_RESET_AFTER_LOAD_STATE,
   "Reset After Load State"
   )
MSG_HASH(
   MENU_ENUM_SUBLABEL_FRAME_TIME_COUNTER_RESET_AFTER_LOAD_STATE,
   "Reset the frame time counter after loading a state."
   )
MSG_HASH(
   MENU_ENUM_LABEL_VALUE_FRAME_TIME_COUNTER_RESET_AFTER_SAVE_STATE,
   "Reset After Save State"
   )
MSG_HASH(
   MENU_ENUM_SUBLABEL_FRAME_TIME_COUNTER_RESET_AFTER_SAVE_STATE,
   "Reset the frame time counter after saving a state."
   )

/* Settings > Recording */

MSG_HASH(
   MENU_ENUM_LABEL_VALUE_VIDEO_RECORD_QUALITY,
   "Record Quality"
   )
MSG_HASH(
   MENU_ENUM_LABEL_VALUE_RECORD_CONFIG,
   "Custom Record Config"
   )
MSG_HASH(
   MENU_ENUM_LABEL_VALUE_VIDEO_RECORD_THREADS,
   "Recording Threads"
   )
MSG_HASH(
   MENU_ENUM_LABEL_VALUE_VIDEO_POST_FILTER_RECORD,
   "Use Post Filter Recording"
   )
MSG_HASH(
   MENU_ENUM_SUBLABEL_VIDEO_POST_FILTER_RECORD,
   "Capture the image after filters (but not shaders) are applied. Your video will look as fancy as what you see on your screen."
   )
MSG_HASH(
   MENU_ENUM_LABEL_VALUE_VIDEO_GPU_RECORD,
   "Use GPU Recording"
   )
MSG_HASH(
   MENU_ENUM_SUBLABEL_VIDEO_GPU_RECORD,
   "Records output of GPU shaded material if available."
   )
MSG_HASH(
<<<<<<< HEAD
   MENU_ENUM_LABEL_VALUE_STREAMING_MODE,
   "Streaming Mode"
   )
=======
    MENU_ENUM_LABEL_VALUE_CONTENT_INFO_CHEEVOS_HASH,
    "RetroAchievements Hash"
    )
#ifdef HAVE_LAKKA_SWITCH
>>>>>>> 8988e2d3
MSG_HASH(
   MENU_ENUM_LABEL_VALUE_VIDEO_STREAM_QUALITY,
   "Stream Quality"
   )
MSG_HASH(
   MENU_ENUM_LABEL_VALUE_STREAM_CONFIG,
   "Custom Stream Config"
   )
MSG_HASH(
   MENU_ENUM_LABEL_VALUE_STREAMING_TITLE,
   "Title of Stream"
   )
MSG_HASH(
   MENU_ENUM_LABEL_VALUE_STREAMING_URL,
   "Streaming URL"
   )
MSG_HASH(
   MENU_ENUM_LABEL_VALUE_UDP_STREAM_PORT,
   "UDP Stream Port"
   )

/* Settings > Onscreen Display */

MSG_HASH(
   MENU_ENUM_LABEL_VALUE_ONSCREEN_OVERLAY_SETTINGS,
   "Onscreen Overlay"
   )
MSG_HASH(
   MENU_ENUM_SUBLABEL_ONSCREEN_OVERLAY_SETTINGS,
   "Adjust Bezels and Onscreen controls"
   )
MSG_HASH(
   MENU_ENUM_LABEL_VALUE_ONSCREEN_VIDEO_LAYOUT_SETTINGS,
   "Video Layout"
   )
MSG_HASH(
   MENU_ENUM_SUBLABEL_ONSCREEN_VIDEO_LAYOUT_SETTINGS,
   "Adjust Video Layout"
   )
MSG_HASH(
   MENU_ENUM_LABEL_VALUE_ONSCREEN_NOTIFICATIONS_SETTINGS,
   "Onscreen Notifications"
   )
MSG_HASH(
   MENU_ENUM_SUBLABEL_ONSCREEN_NOTIFICATIONS_SETTINGS,
   "Adjust the Onscreen Notifications"
   )

/* Settings > Onscreen Display > Onscreen Overlay */

MSG_HASH(
   MENU_ENUM_LABEL_VALUE_INPUT_OVERLAY_ENABLE,
   "Display Overlay"
   )
MSG_HASH(
   MENU_ENUM_SUBLABEL_INPUT_OVERLAY_ENABLE,
   "Overlays are used for borders and on-screen controls"
   )
MSG_HASH(
   MENU_ENUM_LABEL_VALUE_INPUT_OVERLAY_HIDE_IN_MENU,
   "Hide Overlay In Menu"
   )
MSG_HASH(
   MENU_ENUM_SUBLABEL_INPUT_OVERLAY_HIDE_IN_MENU,
   "Hide the overlay while inside the menu, and show it again when exiting the menu."
   )
MSG_HASH(
   MENU_ENUM_LABEL_VALUE_INPUT_OVERLAY_SHOW_PHYSICAL_INPUTS,
   "Show Inputs On Overlay"
   )
MSG_HASH(
   MENU_ENUM_SUBLABEL_INPUT_OVERLAY_SHOW_PHYSICAL_INPUTS,
   "Show keyboard/controller inputs on the onscreen overlay."
   )
MSG_HASH(
   MENU_ENUM_LABEL_VALUE_INPUT_OVERLAY_SHOW_PHYSICAL_INPUTS_PORT,
   "Show Inputs Listen Port"
   )
MSG_HASH(
   MENU_ENUM_SUBLABEL_INPUT_OVERLAY_SHOW_PHYSICAL_INPUTS_PORT,
   "Select the port for the overlay to listen to if Show Inputs On Overlay is enabled."
   )
MSG_HASH(
   MENU_ENUM_LABEL_VALUE_INPUT_OVERLAY_SHOW_MOUSE_CURSOR,
   "Show Mouse Cursor With Overlay"
   )
MSG_HASH(
   MENU_ENUM_SUBLABEL_INPUT_OVERLAY_SHOW_MOUSE_CURSOR,
   "Show the mouse cursor when using an onscreen overlay."
   )
MSG_HASH(
   MENU_ENUM_LABEL_VALUE_INPUT_OVERLAY_AUTO_ROTATE,
   "Auto-Rotate Overlay"
   )
MSG_HASH(
   MENU_ENUM_SUBLABEL_INPUT_OVERLAY_AUTO_ROTATE,
   "If supported by current overlay, automatically rotate layout to match screen orientation/aspect ratio."
   )
MSG_HASH(
   MENU_ENUM_LABEL_VALUE_OVERLAY,
   "Overlay"
   )
MSG_HASH(
   MENU_ENUM_LABEL_VALUE_OVERLAY_AUTOLOAD_PREFERRED,
   "Autoload Preferred Overlay"
   )
MSG_HASH(
   MENU_ENUM_LABEL_VALUE_OVERLAY_OPACITY,
   "Overlay Opacity"
   )
MSG_HASH(
   MENU_ENUM_SUBLABEL_OVERLAY_OPACITY,
   "Opacity of all UI elements of the overlay."
   )
MSG_HASH(
   MENU_ENUM_LABEL_VALUE_OVERLAY_PRESET,
   "Overlay Preset"
   )
MSG_HASH(
   MENU_ENUM_SUBLABEL_OVERLAY_PRESET,
   "Select an overlay from the file browser."
   )
MSG_HASH(
   MENU_ENUM_LABEL_VALUE_OVERLAY_SCALE,
   "Overlay Scale"
   )
MSG_HASH(
   MENU_ENUM_SUBLABEL_OVERLAY_SCALE,
   "Scale of all UI elements of the overlay."
   )

/* Settings > Onscreen Display > Video Layout */

MSG_HASH(
   MENU_ENUM_LABEL_VALUE_VIDEO_LAYOUT_ENABLE,
   "Enable Video Layout"
   )
MSG_HASH(
   MENU_ENUM_SUBLABEL_VIDEO_LAYOUT_ENABLE,
   "Video layouts are used for bezels and other artwork."
   )
MSG_HASH(
   MENU_ENUM_LABEL_VALUE_VIDEO_LAYOUT_PATH,
   "Video Layout Path"
   )
MSG_HASH(
   MENU_ENUM_SUBLABEL_VIDEO_LAYOUT_PATH,
   "Select a video layout from the file browser."
   )
MSG_HASH(
   MENU_ENUM_LABEL_VALUE_VIDEO_LAYOUT_SELECTED_VIEW,
   "Selected View"
   )
MSG_HASH( /* FIXME Unused */
   MENU_ENUM_SUBLABEL_VIDEO_LAYOUT_SELECTED_VIEW,
   "Select a view within the loaded layout."
   )

/* Settings > Onscreen Display > Onscreen Notifications */

MSG_HASH(
   MENU_ENUM_LABEL_VALUE_VIDEO_FONT_ENABLE,
   "Onscreen Notifications"
   )
MSG_HASH(
   MENU_ENUM_SUBLABEL_VIDEO_FONT_ENABLE,
   "Show onscreen messages."
   )
MSG_HASH(
   MENU_ENUM_LABEL_VALUE_MENU_WIDGETS_ENABLE,
   "Graphics Widgets"
   )
MSG_HASH(
   MENU_ENUM_SUBLABEL_MENU_WIDGETS_ENABLE,
   "Use modern decorated animations, notifications, indicators and controls instead of the old text only system."
   )
MSG_HASH(
   MENU_ENUM_LABEL_VALUE_MENU_WIDGET_SCALE_AUTO,
   "Auto Scale Graphics Widgets"
   )
MSG_HASH(
   MENU_ENUM_SUBLABEL_MENU_WIDGET_SCALE_AUTO,
   "Automatically resize decorated notifications, indicators and controls based on current menu scale."
   )
MSG_HASH(
   MENU_ENUM_LABEL_VALUE_MENU_WIDGET_SCALE_FACTOR_FULLSCREEN,
   "Graphics Widgets Scale Override (Fullscreen)"
   )
MSG_HASH(
   MENU_ENUM_SUBLABEL_MENU_WIDGET_SCALE_FACTOR_FULLSCREEN,
   "Applies a manual scaling factor override when drawing display widgets in fullscreen mode. Only applies when 'Auto Scale Graphics Widgets' is disabled. Can be used to increase or decrease the size of decorated notifications, indicators and controls independently from the menu itself."
   )
MSG_HASH(
   MENU_ENUM_LABEL_VALUE_MENU_WIDGET_SCALE_FACTOR_WINDOWED,
   "Graphics Widgets Scale Override (Windowed)"
   )
MSG_HASH(
   MENU_ENUM_SUBLABEL_MENU_WIDGET_SCALE_FACTOR_WINDOWED,
   "Applies a manual scaling factor override when drawing display widgets in windowed mode. Only applies when 'Auto Scale Graphics Widgets' is disabled. Can be used to increase or decrease the size of decorated notifications, indicators and controls independently from the menu itself."
   )
MSG_HASH(
   MENU_ENUM_LABEL_VALUE_FPS_SHOW,
   "Display Framerate"
   )
MSG_HASH(
   MENU_ENUM_SUBLABEL_FPS_SHOW,
   "Displays the current framerate per second onscreen."
   )
MSG_HASH(
   MENU_ENUM_LABEL_VALUE_FPS_UPDATE_INTERVAL,
   "Framerate Update Interval (in frames)"
   )
MSG_HASH(
   MENU_ENUM_SUBLABEL_FPS_UPDATE_INTERVAL,
   "Framerate display will be updated at the set interval (in frames)."
   )
MSG_HASH(
   MENU_ENUM_LABEL_VALUE_FRAMECOUNT_SHOW,
   "Display Frame Count"
   )
MSG_HASH(
   MENU_ENUM_SUBLABEL_FRAMECOUNT_SHOW,
   "Displays the current frame count onscreen."
   )
MSG_HASH(
   MENU_ENUM_LABEL_VALUE_STATISTICS_SHOW,
   "Display Statistics"
   )
MSG_HASH(
   MENU_ENUM_SUBLABEL_STATISTICS_SHOW,
   "Show onscreen technical statistics."
   )
MSG_HASH(
   MENU_ENUM_LABEL_VALUE_MEMORY_SHOW,
   "Include Memory Details"
   )
MSG_HASH(
   MENU_ENUM_SUBLABEL_MEMORY_SHOW,
   "Includes the current memory usage/total onscreen with FPS/Frames."
   )
MSG_HASH(
   MENU_ENUM_LABEL_VALUE_VIDEO_FONT_PATH,
   "Notification Font"
   )
MSG_HASH(
   MENU_ENUM_SUBLABEL_VIDEO_FONT_PATH,
   "Select a different font for onscreen notifications."
   )
MSG_HASH(
   MENU_ENUM_LABEL_VALUE_VIDEO_FONT_SIZE,
   "Notification Size"
   )
MSG_HASH(
   MENU_ENUM_SUBLABEL_VIDEO_FONT_SIZE,
   "Specify the font size in points."
   )
MSG_HASH(
   MENU_ENUM_LABEL_VALUE_VIDEO_MESSAGE_POS_X,
   "Notification X Position"
   )
MSG_HASH(
   MENU_ENUM_SUBLABEL_VIDEO_MESSAGE_POS_X,
   "Specify custom X axis position for onscreen text."
   )
MSG_HASH(
   MENU_ENUM_LABEL_VALUE_VIDEO_MESSAGE_POS_Y,
   "Notification Y Position"
   )
MSG_HASH(
   MENU_ENUM_SUBLABEL_VIDEO_MESSAGE_POS_Y,
   "Specify custom Y axis position for onscreen text."
   )
MSG_HASH(
   MENU_ENUM_LABEL_VALUE_VIDEO_MESSAGE_COLOR_RED,
   "Notification Red Color"
   )
MSG_HASH(
   MENU_ENUM_LABEL_VALUE_VIDEO_MESSAGE_COLOR_GREEN,
   "Notification Green Color"
   )
MSG_HASH(
   MENU_ENUM_LABEL_VALUE_VIDEO_MESSAGE_COLOR_BLUE,
   "Notification Blue Color"
   )
MSG_HASH(
   MENU_ENUM_LABEL_VALUE_VIDEO_MESSAGE_BGCOLOR_ENABLE,
   "Notification Background"
   )
MSG_HASH(
   MENU_ENUM_LABEL_VALUE_VIDEO_MESSAGE_BGCOLOR_RED,
   "Notification Background Red Color"
   )
MSG_HASH(
   MENU_ENUM_LABEL_VALUE_VIDEO_MESSAGE_BGCOLOR_GREEN,
   "Notification Background Green Color"
   )
MSG_HASH(
   MENU_ENUM_LABEL_VALUE_VIDEO_MESSAGE_BGCOLOR_BLUE,
   "Notification Background Blue Color"
   )
MSG_HASH(
   MENU_ENUM_LABEL_VALUE_VIDEO_MESSAGE_BGCOLOR_OPACITY,
   "Notification Background Opacity"
   )

/* Settings > User Interface */

MSG_HASH(
   MENU_ENUM_LABEL_VALUE_MENU_VIEWS_SETTINGS,
   "Views"
   )
MSG_HASH(
   MENU_ENUM_SUBLABEL_MENU_VIEWS_SETTINGS,
   "Show or hide elements on the menu screen."
   )
MSG_HASH(
   MENU_ENUM_LABEL_VALUE_MENU_SETTINGS,
   "Appearance"
   )
MSG_HASH(
   MENU_ENUM_SUBLABEL_MENU_SETTINGS,
   "Adjusts menu screen appearance settings."
   )
MSG_HASH(
   MENU_ENUM_LABEL_VALUE_SHOW_ADVANCED_SETTINGS,
   "Show Advanced Settings"
   )
MSG_HASH(
   MENU_ENUM_SUBLABEL_SHOW_ADVANCED_SETTINGS,
   "Show advanced settings for power users (hidden by default)."
   )
MSG_HASH(
   MENU_ENUM_LABEL_VALUE_MENU_ENABLE_KIOSK_MODE,
   "Kiosk Mode"
   )
MSG_HASH(
   MENU_ENUM_SUBLABEL_MENU_ENABLE_KIOSK_MODE,
   "Protects the setup by hiding all configuration related settings."
   )
MSG_HASH(
   MENU_ENUM_LABEL_VALUE_MENU_KIOSK_MODE_PASSWORD,
   "Set Password For Disabling Kiosk Mode"
   )
MSG_HASH(
   MENU_ENUM_SUBLABEL_MENU_KIOSK_MODE_PASSWORD,
   "Supplying a password when enabling kiosk mode makes it possible to later disable it from the menu, by going to the Main Menu, selecting Disable Kiosk Mode and entering the password."
   )
MSG_HASH(
   MENU_ENUM_LABEL_VALUE_NAVIGATION_WRAPAROUND,
   "Navigation Wrap-Around"
   )
MSG_HASH(
   MENU_ENUM_SUBLABEL_NAVIGATION_WRAPAROUND,
   "Wrap-around to beginning and/or end if boundary of list is reached horizontally or vertically."
   )
MSG_HASH(
   MENU_ENUM_LABEL_VALUE_PAUSE_LIBRETRO,
   "Pause when menu activated"
   )
MSG_HASH(
   MENU_ENUM_SUBLABEL_PAUSE_LIBRETRO,
   "If disabled, the content will keep running in the background when RetroArch's menu is toggled."
   )
MSG_HASH(
   MENU_ENUM_LABEL_VALUE_MENU_SAVESTATE_RESUME,
   "Resume content after using save states"
   )
MSG_HASH(
   MENU_ENUM_SUBLABEL_MENU_SAVESTATE_RESUME,
   "Automatically close menu and resume current content after selecting 'Save State' or 'Load State' from the Quick Menu. Disabling this can improve save state performance on very slow devices."
   )
MSG_HASH(
   MENU_ENUM_LABEL_VALUE_MENU_INSERT_DISK_RESUME,
   "Resume content after changing disks"
   )
MSG_HASH(
   MENU_ENUM_SUBLABEL_MENU_INSERT_DISK_RESUME,
   "Automatically close menu and resume current content after selecting 'Insert Disk' or 'Load New Disk' from the Disk Control menu."
   )
MSG_HASH(
   MENU_ENUM_LABEL_VALUE_MOUSE_ENABLE,
   "Mouse Support"
   )
MSG_HASH(
   MENU_ENUM_SUBLABEL_MOUSE_ENABLE,
   "Allows the menu to be controlled with the mouse."
   )
MSG_HASH(
   MENU_ENUM_LABEL_VALUE_POINTER_ENABLE,
   "Touch Support"
   )
MSG_HASH(
   MENU_ENUM_SUBLABEL_POINTER_ENABLE,
   "Allows the menu to be controlled with screen touches."
   )
MSG_HASH(
   MENU_ENUM_LABEL_VALUE_THREADED_DATA_RUNLOOP_ENABLE,
   "Threaded tasks"
   )
MSG_HASH(
   MENU_ENUM_SUBLABEL_THREADED_DATA_RUNLOOP_ENABLE,
   "Perform tasks on a separate thread."
   )
MSG_HASH(
   MENU_ENUM_LABEL_VALUE_PAUSE_NONACTIVE,
   "Don't run in background"
   )
MSG_HASH(
   MENU_ENUM_SUBLABEL_PAUSE_NONACTIVE,
   "Pause gameplay when RetroArch is not the active window."
   )
MSG_HASH(
   MENU_ENUM_LABEL_VALUE_VIDEO_DISABLE_COMPOSITION,
   "Disable Desktop Composition"
   )
MSG_HASH(
   MENU_ENUM_SUBLABEL_VIDEO_DISABLE_COMPOSITION,
   "Window managers use composition to apply visual effects, detect unresponsive windows, amongst other things."
   )
MSG_HASH(
   MENU_ENUM_LABEL_VALUE_MENU_SCROLL_FAST,
   "Menu Scroll Acceleration"
   )
MSG_HASH(
   MENU_ENUM_SUBLABEL_MENU_SCROLL_FAST,
   "Maximum speed of the cursor when holding a direction to scroll."
   )
MSG_HASH(
   MENU_ENUM_LABEL_VALUE_UI_COMPANION_ENABLE,
   "UI Companion"
   )
MSG_HASH(
   MENU_ENUM_LABEL_VALUE_UI_COMPANION_START_ON_BOOT,
   "UI Companion Start On Boot"
   )
MSG_HASH(
   MENU_ENUM_LABEL_VALUE_UI_MENUBAR_ENABLE,
   "Menu Bar"
   )
MSG_HASH(
   MENU_ENUM_LABEL_VALUE_DESKTOP_MENU_ENABLE,
   "Desktop menu (restart)"
   )
MSG_HASH(
   MENU_ENUM_LABEL_VALUE_UI_COMPANION_TOGGLE,
   "Show desktop menu on startup"
   )

/* Settings > User Interface > Views */

MSG_HASH(
   MENU_ENUM_LABEL_VALUE_QUICK_MENU_VIEWS_SETTINGS,
   "Quick Menu"
   )
MSG_HASH(
   MENU_ENUM_SUBLABEL_QUICK_MENU_VIEWS_SETTINGS,
   "Show or hide elements on the Quick Menu screen."
   )
MSG_HASH(
   MENU_ENUM_LABEL_VALUE_SETTINGS_VIEWS_SETTINGS,
   "Settings"
   )
MSG_HASH(
   MENU_ENUM_SUBLABEL_SETTINGS_VIEWS_SETTINGS,
   "Show or hide elements on the Settings screen."
   )
MSG_HASH(
   MENU_ENUM_LABEL_VALUE_MENU_SHOW_LOAD_CORE,
   "Show Load Core"
   )
MSG_HASH(
   MENU_ENUM_SUBLABEL_MENU_SHOW_LOAD_CORE,
   "Show/hide the 'Load Core' option."
   )
MSG_HASH(
   MENU_ENUM_LABEL_VALUE_MENU_SHOW_LOAD_CONTENT,
   "Show Load Content"
   )
MSG_HASH(
   MENU_ENUM_SUBLABEL_MENU_SHOW_LOAD_CONTENT,
   "Show/hide the 'Load Content' option."
   )
MSG_HASH(
   MENU_ENUM_LABEL_VALUE_MENU_SHOW_LOAD_DISC,
   "Show Load Disc"
   )
MSG_HASH(
   MENU_ENUM_SUBLABEL_MENU_SHOW_LOAD_DISC,
   "Show/hide the 'Load Disc' option."
   )
MSG_HASH(
   MENU_ENUM_LABEL_VALUE_MENU_SHOW_DUMP_DISC,
   "Show Dump Disc"
   )
MSG_HASH(
   MENU_ENUM_SUBLABEL_MENU_SHOW_DUMP_DISC,
   "Show/hide the 'Dump Disc' option."
   )
MSG_HASH(
   MENU_ENUM_LABEL_VALUE_MENU_SHOW_ONLINE_UPDATER,
   "Show Online Updater"
   )
MSG_HASH(
   MENU_ENUM_SUBLABEL_MENU_SHOW_ONLINE_UPDATER,
   "Show/hide the 'Online Updater' option."
   )
MSG_HASH(
   MENU_ENUM_LABEL_VALUE_MENU_SHOW_CORE_UPDATER,
   "Show Core Updater"
   )
MSG_HASH(
   MENU_ENUM_SUBLABEL_MENU_SHOW_CORE_UPDATER,
   "Show/hide the ability to update cores (and core info files)."
   )
MSG_HASH(
   MENU_ENUM_LABEL_VALUE_MENU_SHOW_LEGACY_THUMBNAIL_UPDATER,
   "Show Legacy Thumbnails Updater"
   )
MSG_HASH(
   MENU_ENUM_SUBLABEL_MENU_SHOW_LEGACY_THUMBNAIL_UPDATER,
   "Show/hide the ability to download legacy thumbnail packages."
   )
MSG_HASH(
   MENU_ENUM_LABEL_VALUE_MENU_SHOW_INFORMATION,
   "Show Information"
   )
MSG_HASH(
   MENU_ENUM_SUBLABEL_MENU_SHOW_INFORMATION,
   "Show/hide the 'Information' option."
   )
MSG_HASH(
   MENU_ENUM_LABEL_VALUE_MENU_SHOW_CONFIGURATIONS,
   "Show Configuration File"
   )
MSG_HASH(
   MENU_ENUM_SUBLABEL_MENU_SHOW_CONFIGURATIONS,
   "Show/hide the 'Configuration File' option."
   )
MSG_HASH(
   MENU_ENUM_LABEL_VALUE_MENU_SHOW_HELP,
   "Show Help"
   )
MSG_HASH(
   MENU_ENUM_SUBLABEL_MENU_SHOW_HELP,
   "Show/hide the 'Help' option."
   )
MSG_HASH(
   MENU_ENUM_LABEL_VALUE_MENU_SHOW_QUIT_RETROARCH,
   "Show Quit RetroArch"
   )
MSG_HASH(
   MENU_ENUM_SUBLABEL_MENU_SHOW_QUIT_RETROARCH,
   "Show/hide the 'Quit RetroArch' option."
   )
MSG_HASH(
   MENU_ENUM_LABEL_VALUE_MENU_SHOW_RESTART_RETROARCH,
   "Show Restart RetroArch"
   )
MSG_HASH(
   MENU_ENUM_SUBLABEL_MENU_SHOW_RESTART_RETROARCH,
   "Show/hide the 'Restart RetroArch' option."
   )
MSG_HASH(
   MENU_ENUM_LABEL_VALUE_CONTENT_SHOW_SETTINGS,
   "Show Settings Tab"
   )
MSG_HASH(
   MENU_ENUM_SUBLABEL_CONTENT_SHOW_SETTINGS,
   "Show the settings tab inside the main menu."
   )
MSG_HASH(
   MENU_ENUM_LABEL_VALUE_CONTENT_SHOW_SETTINGS_PASSWORD,
   "Set Password For Enabling Settings Tab"
   )
MSG_HASH(
   MENU_ENUM_SUBLABEL_CONTENT_SHOW_SETTINGS_PASSWORD,
   "Supplying a password when hiding the settings tab makes it possible to later restore it from the menu, by going to the Main Menu tab, selecting Enable Settings Tab and entering the password."
   )
MSG_HASH(
   MENU_ENUM_LABEL_VALUE_CONTENT_SHOW_FAVORITES,
   "Show Favorites Tab"
   )
MSG_HASH(
   MENU_ENUM_SUBLABEL_CONTENT_SHOW_FAVORITES,
   "Show the favorites tab inside the main menu."
   )
MSG_HASH(
   MENU_ENUM_LABEL_VALUE_CONTENT_SHOW_IMAGES,
   "Show Image Tab"
   )
MSG_HASH(
   MENU_ENUM_SUBLABEL_CONTENT_SHOW_IMAGES,
   "Show the image tab inside the main menu."
   )
MSG_HASH(
   MENU_ENUM_LABEL_VALUE_CONTENT_SHOW_MUSIC,
   "Show Music Tab"
   )
MSG_HASH(
   MENU_ENUM_SUBLABEL_CONTENT_SHOW_MUSIC,
   "Show the music tab inside the main menu."
   )
MSG_HASH(
   MENU_ENUM_LABEL_VALUE_CONTENT_SHOW_VIDEO,
   "Show Video Tab"
   )
MSG_HASH(
   MENU_ENUM_SUBLABEL_CONTENT_SHOW_VIDEO,
   "Show the video tab inside the main menu."
   )
MSG_HASH(
   MENU_ENUM_LABEL_VALUE_CONTENT_SHOW_NETPLAY,
   "Show Netplay Tab"
   )
MSG_HASH(
   MENU_ENUM_SUBLABEL_CONTENT_SHOW_NETPLAY,
   "Show the netplay tab inside the main menu."
   )
MSG_HASH(
   MENU_ENUM_LABEL_VALUE_CONTENT_SHOW_HISTORY,
   "Show History Tab"
   )
MSG_HASH(
   MENU_ENUM_SUBLABEL_CONTENT_SHOW_HISTORY,
   "Show the recent history tab inside the main menu."
   )
MSG_HASH(
   MENU_ENUM_LABEL_VALUE_CONTENT_SHOW_ADD,
   "Show Import content Tab"
   )
MSG_HASH(
   MENU_ENUM_SUBLABEL_CONTENT_SHOW_ADD,
   "Show the import content tab inside the main menu."
   )
MSG_HASH(
   MENU_ENUM_LABEL_VALUE_CONTENT_SHOW_PLAYLISTS,
   "Show Playlist Tabs"
   )
MSG_HASH(
   MENU_ENUM_SUBLABEL_CONTENT_SHOW_PLAYLISTS,
   "Show playlist tabs inside the main menu."
   )
MSG_HASH(
   MENU_ENUM_LABEL_VALUE_TIMEDATE_ENABLE,
   "Show date / time"
   )
MSG_HASH(
   MENU_ENUM_SUBLABEL_TIMEDATE_ENABLE,
   "Shows current date and/or time inside the menu."
   )
MSG_HASH(
   MENU_ENUM_LABEL_VALUE_TIMEDATE_STYLE,
   "Style of date / time"
   )
MSG_HASH(
   MENU_ENUM_SUBLABEL_TIMEDATE_STYLE,
   "Changes the style current date and/or time is shown inside the menu."
   )
MSG_HASH(
   MENU_ENUM_LABEL_VALUE_BATTERY_LEVEL_ENABLE,
   "Show battery level"
   )
MSG_HASH(
   MENU_ENUM_SUBLABEL_BATTERY_LEVEL_ENABLE,
   "Shows current battery level inside the menu."
   )
MSG_HASH(
   MENU_ENUM_LABEL_VALUE_CORE_ENABLE,
   "Show core name"
   )
MSG_HASH(
   MENU_ENUM_SUBLABEL_CORE_ENABLE,
   "Shows current core name inside menu."
   )
MSG_HASH(
   MENU_ENUM_LABEL_VALUE_MENU_SHOW_SUBLABELS,
   "Show menu sublabels"
   )
MSG_HASH(
   MENU_ENUM_SUBLABEL_MENU_SHOW_SUBLABELS,
   "Shows additional information for the currently selected menu entry."
   )
MSG_HASH( /* FIXME Not RGUI specific */
   MENU_ENUM_LABEL_VALUE_RGUI_SHOW_START_SCREEN,
   "Display Start Screen"
   )
MSG_HASH( /* FIXME Not RGUI specific */
   MENU_ENUM_SUBLABEL_RGUI_SHOW_START_SCREEN,
   "Show startup screen in menu. This is automatically set to false after the program starts for the first time."
   )

/* Settings > User Interface > Views > Quick Menu */

MSG_HASH(
   MENU_ENUM_LABEL_VALUE_QUICK_MENU_SHOW_RESUME_CONTENT,
   "Show Resume Content"
   )
MSG_HASH(
   MENU_ENUM_SUBLABEL_QUICK_MENU_SHOW_RESUME_CONTENT,
   "Show/hide the 'Resume Content' option."
   )
MSG_HASH(
   MENU_ENUM_LABEL_VALUE_QUICK_MENU_SHOW_RESTART_CONTENT,
   "Show Restart Content"
   )
MSG_HASH(
   MENU_ENUM_SUBLABEL_QUICK_MENU_SHOW_RESTART_CONTENT,
   "Show/hide the 'Restart Content' option."
   )
MSG_HASH(
   MENU_ENUM_LABEL_VALUE_QUICK_MENU_SHOW_CLOSE_CONTENT,
   "Show Close Content"
   )
MSG_HASH(
   MENU_ENUM_SUBLABEL_QUICK_MENU_SHOW_CLOSE_CONTENT,
   "Show/hide the 'Close Content' option."
   )
MSG_HASH(
   MENU_ENUM_LABEL_VALUE_QUICK_MENU_SHOW_TAKE_SCREENSHOT,
   "Show Take Screenshot"
   )
MSG_HASH(
   MENU_ENUM_SUBLABEL_QUICK_MENU_SHOW_TAKE_SCREENSHOT,
   "Show/hide the 'Take Screenshot' option."
   )
MSG_HASH(
   MENU_ENUM_LABEL_VALUE_QUICK_MENU_SHOW_SAVE_LOAD_STATE,
   "Show Save/Load State"
   )
MSG_HASH(
   MENU_ENUM_SUBLABEL_QUICK_MENU_SHOW_SAVE_LOAD_STATE,
   "Show/hide the options for saving/loading state."
   )
MSG_HASH(
   MENU_ENUM_LABEL_VALUE_QUICK_MENU_SHOW_UNDO_SAVE_LOAD_STATE,
   "Show Undo Save/Load State"
   )
MSG_HASH(
   MENU_ENUM_SUBLABEL_QUICK_MENU_SHOW_UNDO_SAVE_LOAD_STATE,
   "Show/hide the options for undoing save/load state."
   )
MSG_HASH(
   MENU_ENUM_LABEL_VALUE_QUICK_MENU_SHOW_ADD_TO_FAVORITES,
   "Show Add to Favorites"
   )
MSG_HASH(
   MENU_ENUM_SUBLABEL_QUICK_MENU_SHOW_ADD_TO_FAVORITES,
   "Show/hide the 'Add to Favorites' option."
   )
MSG_HASH(
   MENU_ENUM_LABEL_VALUE_QUICK_MENU_SHOW_START_RECORDING,
   "Show Start Recording"
   )
MSG_HASH(
   MENU_ENUM_SUBLABEL_QUICK_MENU_SHOW_START_RECORDING,
   "Show/hide the 'Start Recording' option."
   )
MSG_HASH(
   MENU_ENUM_LABEL_VALUE_QUICK_MENU_SHOW_START_STREAMING,
   "Show Start Streaming"
   )
MSG_HASH(
   MENU_ENUM_SUBLABEL_QUICK_MENU_SHOW_START_STREAMING,
   "Show/hide the 'Start Streaming' option."
   )
MSG_HASH(
   MENU_ENUM_LABEL_VALUE_QUICK_MENU_SHOW_SET_CORE_ASSOCIATION,
   "Show Set Core Association"
   )
MSG_HASH(
   MENU_ENUM_SUBLABEL_QUICK_MENU_SHOW_SET_CORE_ASSOCIATION,
   "Show/hide the 'Set Core Association' option."
   )
MSG_HASH(
   MENU_ENUM_LABEL_VALUE_QUICK_MENU_SHOW_RESET_CORE_ASSOCIATION,
   "Show Reset Core Association"
   )
MSG_HASH(
   MENU_ENUM_SUBLABEL_QUICK_MENU_SHOW_RESET_CORE_ASSOCIATION,
   "Show/hide the 'Reset Core Association' option."
   )
MSG_HASH(
   MENU_ENUM_LABEL_VALUE_QUICK_MENU_SHOW_OPTIONS,
   "Show Options"
   )
MSG_HASH(
   MENU_ENUM_SUBLABEL_QUICK_MENU_SHOW_OPTIONS,
   "Show/hide the 'Options' option."
   )
MSG_HASH(
   MENU_ENUM_LABEL_VALUE_QUICK_MENU_SHOW_CONTROLS,
   "Show Controls"
   )
MSG_HASH(
   MENU_ENUM_SUBLABEL_QUICK_MENU_SHOW_CONTROLS,
   "Show/hide the 'Controls' option."
   )
MSG_HASH(
   MENU_ENUM_LABEL_VALUE_QUICK_MENU_SHOW_CHEATS,
   "Show Cheats"
   )
MSG_HASH(
   MENU_ENUM_SUBLABEL_QUICK_MENU_SHOW_CHEATS,
   "Show/hide the 'Cheats' option."
   )
MSG_HASH(
   MENU_ENUM_LABEL_VALUE_QUICK_MENU_SHOW_SHADERS,
   "Show Shaders"
   )
MSG_HASH(
   MENU_ENUM_SUBLABEL_QUICK_MENU_SHOW_SHADERS,
   "Show/hide the 'Shaders' option."
   )
MSG_HASH(
   MENU_ENUM_LABEL_VALUE_CONTENT_SHOW_REWIND,
   "Show Rewind Settings"
   )
MSG_HASH(
   MENU_ENUM_SUBLABEL_CONTENT_SHOW_REWIND,
   "Show/hide the Rewind options."
   )
MSG_HASH(
   MENU_ENUM_SUBLABEL_CONTENT_SHOW_LATENCY,
   "Show/hide the Latency options."
   )
MSG_HASH(
   MENU_ENUM_LABEL_VALUE_CONTENT_SHOW_LATENCY,
   "Show Latency Settings"
   )
MSG_HASH(
   MENU_ENUM_SUBLABEL_CONTENT_SHOW_OVERLAYS,
   "Show/hide the Overlay options."
   )
MSG_HASH(
   MENU_ENUM_LABEL_VALUE_CONTENT_SHOW_OVERLAYS,
   "Show Overlay Settings"
   )
MSG_HASH(
   MENU_ENUM_LABEL_VALUE_CONTENT_SHOW_VIDEO_LAYOUT,
   "Show Video Layout Settings"
   )
MSG_HASH(
   MENU_ENUM_SUBLABEL_CONTENT_SHOW_VIDEO_LAYOUT,
   "Show/hide Video Layout options."
   )
MSG_HASH(
   MENU_ENUM_LABEL_VALUE_QUICK_MENU_SHOW_SAVE_CORE_OVERRIDES,
   "Show Save Core Overrides"
   )
MSG_HASH(
   MENU_ENUM_SUBLABEL_QUICK_MENU_SHOW_SAVE_CORE_OVERRIDES,
   "Show/hide the 'Save Core Overrides' option."
   )
MSG_HASH(
   MENU_ENUM_LABEL_VALUE_QUICK_MENU_SHOW_SAVE_GAME_OVERRIDES,
   "Show Save Game Overrides"
   )
MSG_HASH(
   MENU_ENUM_SUBLABEL_QUICK_MENU_SHOW_SAVE_GAME_OVERRIDES,
   "Show/hide the 'Save Game Overrides' option."
   )
MSG_HASH(
   MENU_ENUM_LABEL_VALUE_QUICK_MENU_SHOW_INFORMATION,
   "Show Information"
   )
MSG_HASH(
   MENU_ENUM_SUBLABEL_QUICK_MENU_SHOW_INFORMATION,
   "Show/hide the 'Information' option."
   )
MSG_HASH(
   MENU_ENUM_LABEL_VALUE_QUICK_MENU_SHOW_DOWNLOAD_THUMBNAILS,
   "Show Download Thumbnails"
   )
MSG_HASH(
   MENU_ENUM_SUBLABEL_QUICK_MENU_SHOW_DOWNLOAD_THUMBNAILS,
   "Show/hide the 'Download Thumbnails' option."
   )

/* Settings > User Interface > Views > Settings */

MSG_HASH(
   MENU_ENUM_LABEL_VALUE_SETTINGS_SHOW_DRIVERS,
   "Show Drivers"
   )
MSG_HASH(
   MENU_ENUM_SUBLABEL_SETTINGS_SHOW_DRIVERS,
   "Show or hide 'Driver Settings' on the Settings screen."
   )
MSG_HASH(
   MENU_ENUM_LABEL_VALUE_SETTINGS_SHOW_VIDEO,
   "Show Video"
   )
MSG_HASH(
   MENU_ENUM_SUBLABEL_SETTINGS_SHOW_VIDEO,
   "Show or hide 'Video Settings' on the Settings screen."
   )
MSG_HASH(
   MENU_ENUM_LABEL_VALUE_SETTINGS_SHOW_AUDIO,
   "Show Audio"
   )
MSG_HASH(
   MENU_ENUM_SUBLABEL_SETTINGS_SHOW_AUDIO,
   "Show or hide 'Audio Settings' on the Settings screen."
   )
MSG_HASH(
   MENU_ENUM_LABEL_VALUE_SETTINGS_SHOW_INPUT,
   "Show Input"
   )
MSG_HASH(
   MENU_ENUM_SUBLABEL_SETTINGS_SHOW_INPUT,
   "Show or hide 'Input Settings' on the Settings screen."
   )
MSG_HASH(
   MENU_ENUM_LABEL_VALUE_SETTINGS_SHOW_LATENCY,
   "Show Latency"
   )
MSG_HASH(
   MENU_ENUM_SUBLABEL_SETTINGS_SHOW_LATENCY,
   "Show or hide 'Latency Settings' on the Settings screen."
   )
MSG_HASH(
   MENU_ENUM_LABEL_VALUE_SETTINGS_SHOW_CORE,
   "Show Core"
   )
MSG_HASH(
   MENU_ENUM_SUBLABEL_SETTINGS_SHOW_CORE,
   "Show or hide 'Core Settings' on the Settings screen."
   )
MSG_HASH(
   MENU_ENUM_LABEL_VALUE_SETTINGS_SHOW_CONFIGURATION,
   "Show Configuration"
   )
MSG_HASH(
   MENU_ENUM_SUBLABEL_SETTINGS_SHOW_CONFIGURATION,
   "Show or hide 'Configuration Settings' on the Settings screen."
   )
MSG_HASH(
   MENU_ENUM_LABEL_VALUE_SETTINGS_SHOW_SAVING,
   "Show Saving"
   )
MSG_HASH(
   MENU_ENUM_SUBLABEL_SETTINGS_SHOW_SAVING,
   "Show or hide 'Saving Settings' on the Settings screen."
   )
MSG_HASH(
   MENU_ENUM_LABEL_VALUE_SETTINGS_SHOW_LOGGING,
   "Show Logging"
   )
MSG_HASH(
   MENU_ENUM_SUBLABEL_SETTINGS_SHOW_LOGGING,
   "Show or hide 'Logging Settings' on the Settings screen."
   )
MSG_HASH(
   MENU_ENUM_LABEL_VALUE_SETTINGS_SHOW_FRAME_THROTTLE,
   "Show Frame Throttle"
   )
MSG_HASH(
   MENU_ENUM_SUBLABEL_SETTINGS_SHOW_FRAME_THROTTLE,
   "Show or hide 'Frame Throttle Settings' on the Settings screen."
   )
MSG_HASH(
   MENU_ENUM_LABEL_VALUE_SETTINGS_SHOW_RECORDING,
   "Show Recording"
   )
MSG_HASH(
   MENU_ENUM_SUBLABEL_SETTINGS_SHOW_RECORDING,
   "Show or hide 'Recording Settings' on the Settings screen."
   )
MSG_HASH(
   MENU_ENUM_LABEL_VALUE_SETTINGS_SHOW_ONSCREEN_DISPLAY,
   "Show Onscreen Display"
   )
MSG_HASH(
   MENU_ENUM_SUBLABEL_SETTINGS_SHOW_ONSCREEN_DISPLAY,
   "Show or hide 'Onscreen Display Settings' on the Settings screen."
   )
MSG_HASH(
   MENU_ENUM_LABEL_VALUE_SETTINGS_SHOW_USER_INTERFACE,
   "Show User Interface"
   )
MSG_HASH(
   MENU_ENUM_SUBLABEL_SETTINGS_SHOW_USER_INTERFACE,
   "Show or hide 'User Interface Settings' on the Settings screen."
   )
MSG_HASH(
   MENU_ENUM_LABEL_VALUE_SETTINGS_SHOW_AI_SERVICE,
   "Show AI Service"
   )
MSG_HASH(
   MENU_ENUM_SUBLABEL_SETTINGS_SHOW_AI_SERVICE,
   "Show or hide 'AI Service Settings' on the Settings screen."
   )
MSG_HASH(
   MENU_ENUM_LABEL_VALUE_SETTINGS_SHOW_POWER_MANAGEMENT,
   "Show Power Management"
   )
MSG_HASH(
   MENU_ENUM_SUBLABEL_SETTINGS_SHOW_POWER_MANAGEMENT,
   "Show or hide 'Power Management Settings' on the Settings screen."
   )
MSG_HASH(
   MENU_ENUM_LABEL_VALUE_SETTINGS_SHOW_ACHIEVEMENTS,
   "Show Achievements"
   )
MSG_HASH(
   MENU_ENUM_SUBLABEL_SETTINGS_SHOW_ACHIEVEMENTS,
   "Show or hide 'Achievements Settings' on the Settings screen."
   )
MSG_HASH(
   MENU_ENUM_LABEL_VALUE_SETTINGS_SHOW_NETWORK,
   "Show Network"
   )
MSG_HASH(
   MENU_ENUM_SUBLABEL_SETTINGS_SHOW_NETWORK,
   "Show or hide 'Network Settings' on the Settings screen."
   )
MSG_HASH(
   MENU_ENUM_LABEL_VALUE_SETTINGS_SHOW_PLAYLISTS,
   "Show Playlists"
   )
MSG_HASH(
   MENU_ENUM_SUBLABEL_SETTINGS_SHOW_PLAYLISTS,
   "Show or hide 'Playlists Settings' on the Settings screen."
   )
MSG_HASH(
   MENU_ENUM_LABEL_VALUE_SETTINGS_SHOW_USER,
   "Show User"
   )
MSG_HASH(
   MENU_ENUM_SUBLABEL_SETTINGS_SHOW_USER,
   "Show or hide 'User Settings' on the Settings screen."
   )
MSG_HASH(
   MENU_ENUM_LABEL_VALUE_SETTINGS_SHOW_DIRECTORY,
   "Show Directory"
   )
MSG_HASH(
   MENU_ENUM_SUBLABEL_SETTINGS_SHOW_DIRECTORY,
   "Show or hide 'Directory Settings' on the Settings screen."
   )

/* Settings > User Interface > Appearance */

MSG_HASH(
   MENU_ENUM_LABEL_VALUE_MENU_SCALE_FACTOR,
   "Menu Scale Factor"
   )
MSG_HASH(
   MENU_ENUM_SUBLABEL_MENU_SCALE_FACTOR,
   "Applies a global scaling factor when drawing the menu. Can be used to increase or decrease the size of the user interface."
   )
MSG_HASH(
   MENU_ENUM_LABEL_VALUE_MENU_WALLPAPER,
   "Background"
   )
MSG_HASH(
   MENU_ENUM_SUBLABEL_MENU_WALLPAPER,
   "Select an image to set as menu wallpaper."
   )
MSG_HASH(
   MENU_ENUM_LABEL_VALUE_MENU_WALLPAPER_OPACITY,
   "Background opacity"
   )
MSG_HASH(
   MENU_ENUM_SUBLABEL_MENU_WALLPAPER_OPACITY,
   "Modify the opacity of the background wallpaper."
   )
MSG_HASH(
   MENU_ENUM_LABEL_VALUE_MENU_FRAMEBUFFER_OPACITY,
   "Framebuffer Opacity"
   )
MSG_HASH(
   MENU_ENUM_SUBLABEL_MENU_FRAMEBUFFER_OPACITY,
   "Modify the opacity of the framebuffer."
   )
MSG_HASH(
   MENU_ENUM_LABEL_VALUE_MENU_USE_PREFERRED_SYSTEM_COLOR_THEME,
   "Use preferred system color theme"
   )
MSG_HASH(
   MENU_ENUM_SUBLABEL_MENU_USE_PREFERRED_SYSTEM_COLOR_THEME,
   "Use your operating system's color theme (if any) - overrides theme settings."
   )
MSG_HASH(
   MENU_ENUM_LABEL_VALUE_THUMBNAILS,
   "Thumbnails"
   )
MSG_HASH(
   MENU_ENUM_SUBLABEL_THUMBNAILS,
   "Type of thumbnail to display."
   )
MSG_HASH(
   MENU_ENUM_LABEL_VALUE_MENU_THUMBNAIL_UPSCALE_THRESHOLD,
   "Thumbnail Upscaling Threshold"
   )
MSG_HASH(
   MENU_ENUM_SUBLABEL_MENU_THUMBNAIL_UPSCALE_THRESHOLD,
   "Automatically upscale thumbnail images with a width/height smaller than the specified value. Improves picture quality. Has a moderate performance impact."
   )
MSG_HASH(
   MENU_ENUM_LABEL_VALUE_MENU_TICKER_TYPE,
   "Ticker Text Animation"
   )
MSG_HASH(
   MENU_ENUM_SUBLABEL_MENU_TICKER_TYPE,
   "Select horizontal scrolling method used to display long menu text strings."
   )
MSG_HASH(
   MENU_ENUM_LABEL_VALUE_MENU_TICKER_SPEED,
   "Ticker Text Speed"
   )
MSG_HASH(
   MENU_ENUM_SUBLABEL_MENU_TICKER_SPEED,
   "Animation speed when scrolling long menu text strings."
   )
MSG_HASH(
   MENU_ENUM_LABEL_VALUE_MENU_TICKER_SMOOTH,
   "Smooth Ticker Text"
   )
MSG_HASH(
   MENU_ENUM_SUBLABEL_MENU_TICKER_SMOOTH,
   "Use smooth scrolling animation when displaying long menu text strings. Has a small performance impact."
   )

/* Settings > AI Service */

MSG_HASH(
   MENU_ENUM_LABEL_VALUE_AI_SERVICE_MODE,
   "AI Service Output"
   )
MSG_HASH(
   MENU_ENUM_SUBLABEL_AI_SERVICE_MODE,
   "Show translation as a text overlay (Image mode), or play as Text-To-Speech (Speech mode)"
   )
MSG_HASH(
   MENU_ENUM_LABEL_VALUE_AI_SERVICE_URL,
   "AI Service URL"
   )
MSG_HASH(
   MENU_ENUM_SUBLABEL_AI_SERVICE_URL,
   "A http:// url pointing to the translation service to use."
   )
MSG_HASH(
   MENU_ENUM_LABEL_VALUE_AI_SERVICE_ENABLE,
   "AI Service Enabled"
   )
MSG_HASH(
   MENU_ENUM_SUBLABEL_AI_SERVICE_ENABLE,
   "Enable AI Service to run when the AI Service hotkey is pressed."
   )
MSG_HASH(
   MENU_ENUM_LABEL_VALUE_AI_SERVICE_PAUSE,
   "AI Service Pause Toggle"
   )
MSG_HASH(
   MENU_ENUM_SUBLABEL_AI_SERVICE_PAUSE,
   "Pauses core while screen is translated."
   )
MSG_HASH(
   MENU_ENUM_LABEL_VALUE_AI_SERVICE_SOURCE_LANG,
   "Source Language"
   )
MSG_HASH(
   MENU_ENUM_SUBLABEL_AI_SERVICE_SOURCE_LANG,
   "The language the service will translate from. If set to 'Don't Care', it will attempt to auto-detect the language. Setting it to a specific language will make the translation more accurate."
   )
MSG_HASH(
   MENU_ENUM_LABEL_VALUE_AI_SERVICE_TARGET_LANG,
   "Target Language"
   )
MSG_HASH(
   MENU_ENUM_SUBLABEL_AI_SERVICE_TARGET_LANG,
   "The language the service will translate to. If set to 'Don't Care', it will default to English."
   )

/* Settings > Accessibility */

MSG_HASH(
   MENU_ENUM_LABEL_VALUE_ACCESSIBILITY_ENABLED,
   "Accessibility Enable"
   )
MSG_HASH(
   MENU_ENUM_SUBLABEL_ACCESSIBILITY_ENABLED,
   "Turn on/off accessibility narrator for menu navigation"
   )
MSG_HASH(
   MENU_ENUM_LABEL_VALUE_ACCESSIBILITY_NARRATOR_SPEECH_SPEED,
   "Narrator Speech Speed"
   )
MSG_HASH(
   MENU_ENUM_SUBLABEL_ACCESSIBILITY_NARRATOR_SPEECH_SPEED,
   "Set speech speed for the narrator, from fast to slow"
   )

/* Settings > Power Management */

/* Settings > Achievements */

MSG_HASH(
   MENU_ENUM_LABEL_VALUE_CHEEVOS_ENABLE,
   "Achievements"
   )
MSG_HASH(
   MENU_ENUM_SUBLABEL_CHEEVOS_ENABLE,
   "Compete to earn custom-made achievements in classic games.\n"
   "For more information, visit http://retroachievements.org"
   )
MSG_HASH(
   MENU_ENUM_LABEL_VALUE_CHEEVOS_HARDCORE_MODE_ENABLE,
   "Hardcore Mode"
   )
MSG_HASH(
   MENU_ENUM_SUBLABEL_CHEEVOS_HARDCORE_MODE_ENABLE,
   "Double the amount of points earned.\n"
   "Disables savestates, cheats, rewind, pause, and slow-motion for all games.\n"
   "Toggling this setting at runtime will restart your game."
   )
MSG_HASH(
   MENU_ENUM_LABEL_VALUE_CHEEVOS_LEADERBOARDS_ENABLE,
   "Leaderboards"
   )
MSG_HASH(
   MENU_ENUM_SUBLABEL_CHEEVOS_LEADERBOARDS_ENABLE,
   "Game specific leaderboards.\n"
   "Has no effect if Hardcore Mode is disabled."
   )
MSG_HASH(
   MENU_ENUM_LABEL_VALUE_CHEEVOS_RICHPRESENCE_ENABLE,
   "Rich Presence"
   )
MSG_HASH(
   MENU_ENUM_SUBLABEL_CHEEVOS_RICHPRESENCE_ENABLE,
   "Sends detailed play status to the RetroAchievements website."
   )
MSG_HASH(
   MENU_ENUM_LABEL_VALUE_CHEEVOS_BADGES_ENABLE,
   "Achievement Badges"
   )
MSG_HASH(
   MENU_ENUM_SUBLABEL_CHEEVOS_BADGES_ENABLE,
   "Display badges in the Achievement List."
   )
MSG_HASH(
   MENU_ENUM_LABEL_VALUE_CHEEVOS_TEST_UNOFFICIAL,
   "Test Unofficial Achievements"
   )
MSG_HASH(
   MENU_ENUM_SUBLABEL_CHEEVOS_TEST_UNOFFICIAL,
   "Use unofficial achievements and/or beta features for testing purposes."
   )
MSG_HASH(
   MENU_ENUM_LABEL_VALUE_CHEEVOS_VERBOSE_ENABLE,
   "Verbose Mode"
   )
MSG_HASH(
   MENU_ENUM_SUBLABEL_CHEEVOS_VERBOSE_ENABLE,
   "Show more information in the notifications."
   )
MSG_HASH(
   MENU_ENUM_LABEL_VALUE_CHEEVOS_AUTO_SCREENSHOT,
   "Automatic Screenshot"
   )
MSG_HASH(
   MENU_ENUM_SUBLABEL_CHEEVOS_AUTO_SCREENSHOT,
   "Automatically take a screenshot when an achievement is triggered."
   )

/* Settings > Network */

MSG_HASH(
   MENU_ENUM_LABEL_VALUE_NETPLAY_PUBLIC_ANNOUNCE,
   "Publicly Announce Netplay"
   )
MSG_HASH(
   MENU_ENUM_SUBLABEL_NETPLAY_PUBLIC_ANNOUNCE,
   "Whether to announce netplay games publicly. If unset, clients must manually connect rather than using the public lobby."
   )
MSG_HASH(
   MENU_ENUM_LABEL_VALUE_NETPLAY_USE_MITM_SERVER,
   "Use Relay Server"
   )
MSG_HASH(
   MENU_ENUM_SUBLABEL_NETPLAY_USE_MITM_SERVER,
   "Forward netplay connections through a man-in-the-middle server. Useful if the host is behind a firewall or has NAT/UPnP problems."
   )
MSG_HASH(
   MENU_ENUM_LABEL_VALUE_NETPLAY_MITM_SERVER,
   "Relay Server Location"
   )
MSG_HASH(
   MENU_ENUM_SUBLABEL_NETPLAY_MITM_SERVER,
   "Choose a specific relay server to use. Geographically closer locations tend to have lower latency."
   )
MSG_HASH(
   MENU_ENUM_LABEL_VALUE_NETPLAY_IP_ADDRESS,
   "Server Address"
   )
MSG_HASH(
   MENU_ENUM_SUBLABEL_NETPLAY_IP_ADDRESS,
   "The address of the host to connect to."
   )
MSG_HASH(
   MENU_ENUM_LABEL_VALUE_NETPLAY_TCP_UDP_PORT,
   "Netplay TCP Port"
   )
MSG_HASH(
   MENU_ENUM_SUBLABEL_NETPLAY_TCP_UDP_PORT,
   "The port of the host IP address. Can be either a TCP or UDP port."
   )
MSG_HASH(
   MENU_ENUM_LABEL_VALUE_NETPLAY_PASSWORD,
   "Server Password"
   )
MSG_HASH(
   MENU_ENUM_SUBLABEL_NETPLAY_PASSWORD,
   "The password for connecting to the netplay host. Used only in host mode."
   )
MSG_HASH(
   MENU_ENUM_LABEL_VALUE_NETPLAY_SPECTATE_PASSWORD,
   "Server Spectate-Only Password"
   )
MSG_HASH(
   MENU_ENUM_SUBLABEL_NETPLAY_SPECTATE_PASSWORD,
   "The password for connecting to the netplay host with only spectator privileges. Used only in host mode."
   )
MSG_HASH(
   MENU_ENUM_LABEL_VALUE_NETPLAY_START_AS_SPECTATOR,
   "Netplay Spectator Mode"
   )
MSG_HASH(
   MENU_ENUM_SUBLABEL_NETPLAY_START_AS_SPECTATOR,
   "Whether to start netplay in spectator mode."
   )
MSG_HASH(
   MENU_ENUM_LABEL_VALUE_NETPLAY_ALLOW_SLAVES,
   "Allow Slave-Mode Clients"
   )
MSG_HASH(
   MENU_ENUM_SUBLABEL_NETPLAY_ALLOW_SLAVES,
   "Whether to allow connections in slave mode. Slave-mode clients require very little processing power on either side, but will suffer significantly from network latency."
   )
MSG_HASH(
   MENU_ENUM_LABEL_VALUE_NETPLAY_REQUIRE_SLAVES,
   "Disallow Non-Slave-Mode Clients"
   )
MSG_HASH(
   MENU_ENUM_SUBLABEL_NETPLAY_REQUIRE_SLAVES,
   "Whether to disallow connections not in slave mode. Not recommended except for very fast networks with very weak machines."
   )
MSG_HASH(
   MENU_ENUM_LABEL_VALUE_NETPLAY_STATELESS_MODE,
   "Netplay Stateless Mode"
   )
MSG_HASH(
   MENU_ENUM_SUBLABEL_NETPLAY_STATELESS_MODE,
   "Whether to run netplay in a mode not requiring save states. If set to true, a very fast network is required, but no rewinding is performed, so there will be no netplay jitter."
   )
MSG_HASH(
   MENU_ENUM_LABEL_VALUE_NETPLAY_CHECK_FRAMES,
   "Netplay Check Frames"
   )
MSG_HASH(
   MENU_ENUM_SUBLABEL_NETPLAY_CHECK_FRAMES,
   "The frequency in frames with which netplay will verify that the host and client are in sync."
   )
MSG_HASH(
   MENU_ENUM_LABEL_VALUE_NETPLAY_INPUT_LATENCY_FRAMES_MIN,
   "Input Latency Frames"
   )
MSG_HASH(
   MENU_ENUM_SUBLABEL_NETPLAY_INPUT_LATENCY_FRAMES_MIN,
   "The number of frames of input latency for netplay to use to hide network latency. Reduces jitter and makes netplay less CPU-intensive, at the expense of noticeable input lag."
   )
MSG_HASH(
   MENU_ENUM_LABEL_VALUE_NETPLAY_INPUT_LATENCY_FRAMES_RANGE,
   "Input Latency Frames Range"
   )
MSG_HASH(
   MENU_ENUM_SUBLABEL_NETPLAY_INPUT_LATENCY_FRAMES_RANGE,
   "The range of frames of input latency that may be used to hide network latency. Reduces jitter and makes netplay less CPU-intensive, at the expense of unpredictable input lag."
   )
MSG_HASH(
   MENU_ENUM_LABEL_VALUE_NETPLAY_NAT_TRAVERSAL,
   "Netplay NAT Traversal"
   )
MSG_HASH(
   MENU_ENUM_SUBLABEL_NETPLAY_NAT_TRAVERSAL,
   "When hosting, attempt to listen for connections from the public Internet, using UPnP or similar technologies to escape LANs."
   )
MSG_HASH(
   MENU_ENUM_LABEL_VALUE_NETPLAY_SHARE_DIGITAL,
   "Digital Input Sharing"
   )
MSG_HASH(
   MENU_ENUM_LABEL_VALUE_NETPLAY_REQUEST_DEVICE_I,
   "Request Device %u"
   )
MSG_HASH(
   MENU_ENUM_SUBLABEL_NETPLAY_REQUEST_DEVICE_I,
   "Request to play with the given input device."
   )
MSG_HASH(
   MENU_ENUM_LABEL_VALUE_NETWORK_CMD_ENABLE,
   "Network Commands"
   )
MSG_HASH(
   MENU_ENUM_LABEL_VALUE_NETWORK_CMD_PORT,
   "Network Command Port"
   )
MSG_HASH(
   MENU_ENUM_LABEL_VALUE_NETWORK_REMOTE_ENABLE,
   "Network Gamepad"
   )
MSG_HASH(
   MENU_ENUM_LABEL_VALUE_NETWORK_REMOTE_PORT,
   "Network Remote Base Port"
   )
MSG_HASH(
   MENU_ENUM_LABEL_VALUE_NETWORK_USER_REMOTE_ENABLE,
   "User %d Remote"
   )
MSG_HASH(
   MENU_ENUM_LABEL_VALUE_STDIN_CMD_ENABLE,
   "stdin Commands"
   )
MSG_HASH(
   MENU_ENUM_SUBLABEL_STDIN_CMD_ENABLE,
   "stdin command interface."
   )
MSG_HASH(
   MENU_ENUM_LABEL_VALUE_NETWORK_ON_DEMAND_THUMBNAILS,
   "On-Demand Thumbnail Downloads"
   )
MSG_HASH(
   MENU_ENUM_SUBLABEL_NETWORK_ON_DEMAND_THUMBNAILS,
   "Automatically download missing thumbnail images while browsing playlists. Has a severe performance impact."
   )
MSG_HASH(
   MENU_ENUM_LABEL_VALUE_UPDATER_SETTINGS,
   "Updater"
   )

/* Settings > Network > Updater */

MSG_HASH(
   MENU_ENUM_LABEL_VALUE_CORE_UPDATER_BUILDBOT_URL,
   "Buildbot Cores URL"
   )
MSG_HASH(
   MENU_ENUM_SUBLABEL_CORE_UPDATER_BUILDBOT_URL,
   "URL to core updater directory on the Libretro buildbot."
   )
MSG_HASH(
   MENU_ENUM_LABEL_VALUE_BUILDBOT_ASSETS_URL,
   "Buildbot Assets URL"
   )
MSG_HASH(
   MENU_ENUM_SUBLABEL_BUILDBOT_ASSETS_URL,
   "URL to assets updater directory on the Libretro buildbot."
   )
MSG_HASH(
   MENU_ENUM_LABEL_VALUE_CORE_UPDATER_AUTO_EXTRACT_ARCHIVE,
   "Automatically extract downloaded archive"
   )
MSG_HASH(
   MENU_ENUM_SUBLABEL_CORE_UPDATER_AUTO_EXTRACT_ARCHIVE,
   "After downloading, automatically extract files contained in the downloaded archives."
   )

/* Settings > Playlists */

MSG_HASH(
   MENU_ENUM_LABEL_VALUE_HISTORY_LIST_ENABLE,
   "History List"
   )
MSG_HASH(
   MENU_ENUM_SUBLABEL_HISTORY_LIST_ENABLE,
   "Maintain a playlist of recently used games, images, music, and videos."
   )
MSG_HASH(
   MENU_ENUM_LABEL_VALUE_CONTENT_HISTORY_SIZE,
   "History List Size"
   )
MSG_HASH(
   MENU_ENUM_SUBLABEL_CONTENT_HISTORY_SIZE,
   "Limit the number of entries in recent playlist for games, images, music, and videos."
   )
MSG_HASH(
   MENU_ENUM_LABEL_VALUE_CONTENT_FAVORITES_SIZE,
   "Favorites List Size"
   )
MSG_HASH(
   MENU_ENUM_SUBLABEL_CONTENT_FAVORITES_SIZE,
   "Limit the number of entries in the favorites playlist. Once limit is reached, new additions will be prevented until old entries are removed. Setting a value of -1 allows 'unlimited' (99999) entries. WARNING: Reducing the value will delete existing entries!"
   )
MSG_HASH(
   MENU_ENUM_LABEL_VALUE_PLAYLIST_ENTRY_RENAME,
   "Allow to rename entries"
   )
MSG_HASH(
   MENU_ENUM_SUBLABEL_PLAYLIST_ENTRY_RENAME,
   "Allow the user to rename entries in playlists."
   )
MSG_HASH(
   MENU_ENUM_LABEL_VALUE_PLAYLIST_ENTRY_REMOVE,
   "Allow to remove entries"
   )
MSG_HASH(
   MENU_ENUM_SUBLABEL_PLAYLIST_ENTRY_REMOVE,
   "Allow the user to remove entries from playlists."
   )
MSG_HASH(
   MENU_ENUM_LABEL_VALUE_PLAYLIST_SORT_ALPHABETICAL,
   "Sort playlists alphabetically"
   )
MSG_HASH(
   MENU_ENUM_SUBLABEL_PLAYLIST_SORT_ALPHABETICAL,
   "Sorts content playlists in alphabetical order. Note that 'history' playlists of recently used games, images, music and videos are excluded."
   )
MSG_HASH(
   MENU_ENUM_LABEL_VALUE_PLAYLIST_USE_OLD_FORMAT,
   "Save playlists using old format"
   )
MSG_HASH(
   MENU_ENUM_LABEL_VALUE_PLAYLIST_SHOW_INLINE_CORE_NAME,
   "Show associated cores in playlists"
   )
MSG_HASH(
   MENU_ENUM_SUBLABEL_PLAYLIST_SHOW_INLINE_CORE_NAME,
   "Specify when to tag playlist entries with the currently associated core (if any). NOTE: This setting is ignored when playlist sublabels are enabled."
   )
MSG_HASH(
   MENU_ENUM_LABEL_VALUE_PLAYLIST_SHOW_SUBLABELS,
   "Show playlist sublabels"
   )
MSG_HASH(
   MENU_ENUM_SUBLABEL_PLAYLIST_SHOW_SUBLABELS,
   "Shows additional information for each playlist entry, such as current core association and runtime (if available). Has a variable performance impact."
   )
MSG_HASH(
   MENU_ENUM_LABEL_VALUE_PLAYLIST_SUBLABEL_CORE,
   "Core:"
   )
MSG_HASH(
   MENU_ENUM_LABEL_VALUE_PLAYLIST_SUBLABEL_RUNTIME,
   "Play Time:"
   )
MSG_HASH(
   MENU_ENUM_LABEL_VALUE_PLAYLIST_SUBLABEL_LAST_PLAYED,
   "Last Played:"
   )
MSG_HASH(
   MENU_ENUM_LABEL_VALUE_PLAYLIST_SUBLABEL_RUNTIME_TYPE,
   "Playlist sublabel runtime"
   )
MSG_HASH(
   MENU_ENUM_SUBLABEL_PLAYLIST_SUBLABEL_RUNTIME_TYPE,
   "Selects which type of runtime log record to display on playlist sublabels. (Note that the corresponding runtime log must be enabled via the 'Saving' options menu)"
   )
MSG_HASH(
   MENU_ENUM_LABEL_VALUE_PLAYLIST_SUBLABEL_LAST_PLAYED_STYLE,
   "Playlist sublabel runtime 'last played' format"
   )
MSG_HASH(
   MENU_ENUM_SUBLABEL_PLAYLIST_SUBLABEL_LAST_PLAYED_STYLE,
   "Selects date/time formatting style used when displaying runtime log record 'last played' timestamp information. Note: '(AM/PM)' options will have a small performance impact on some platforms."
   )
MSG_HASH(
   MENU_ENUM_LABEL_VALUE_PLAYLIST_FUZZY_ARCHIVE_MATCH,
   "Fuzzy archive matching"
   )
MSG_HASH(
   MENU_ENUM_SUBLABEL_PLAYLIST_FUZZY_ARCHIVE_MATCH,
   "When searching playlists for entries associated with compressed files, match only the archive file name instead of [file name]+[content]. Enable this to avoid duplicate content history entries when loading compressed files."
   )
MSG_HASH(
   MENU_ENUM_LABEL_VALUE_SCAN_WITHOUT_CORE_MATCH,
   "Scan without core match"
   )
MSG_HASH(
   MENU_ENUM_SUBLABEL_SCAN_WITHOUT_CORE_MATCH,
   "When disabled, content is only added to playlists if you have a core installed that supports its extension. By enabling this, it will add to playlist regardless. This way, you can install the core you need later on after scanning."
   )
MSG_HASH(
   MENU_ENUM_LABEL_VALUE_PLAYLIST_MANAGER_LIST,
   "Playlist Management"
   )
MSG_HASH(
   MENU_ENUM_SUBLABEL_PLAYLIST_MANAGER_LIST,
   "Perform maintenance tasks on selected playlist (e.g. set/reset default core associations)."
   )

/* Settings > Playlists > Playlist Management */

MSG_HASH(
   MENU_ENUM_LABEL_VALUE_PLAYLIST_MANAGER_DEFAULT_CORE,
   "Default Core"
   )
MSG_HASH(
   MENU_ENUM_SUBLABEL_PLAYLIST_MANAGER_DEFAULT_CORE,
   "Specify core to use when launching content via a playlist entry that does not have an existing core association."
   )
MSG_HASH(
   MENU_ENUM_LABEL_VALUE_PLAYLIST_MANAGER_RESET_CORES,
   "Reset Core Associations"
   )
MSG_HASH(
   MENU_ENUM_SUBLABEL_PLAYLIST_MANAGER_RESET_CORES,
   "Remove existing core associations for all playlist entries."
   )
MSG_HASH(
   MENU_ENUM_LABEL_VALUE_PLAYLIST_MANAGER_LABEL_DISPLAY_MODE,
   "Label Display Mode"
   )
MSG_HASH(
   MENU_ENUM_SUBLABEL_PLAYLIST_MANAGER_LABEL_DISPLAY_MODE,
   "Change how the content labels are displayed in this playlist."
   )
MSG_HASH(
   MENU_ENUM_LABEL_VALUE_PLAYLIST_MANAGER_SORT_MODE,
   "Sorting Method"
   )
MSG_HASH(
   MENU_ENUM_SUBLABEL_PLAYLIST_MANAGER_SORT_MODE,
   "Change how entries are sorted in this playlist."
   )
MSG_HASH(
   MENU_ENUM_LABEL_VALUE_PLAYLIST_MANAGER_CLEAN_PLAYLIST,
   "Clean Playlist"
   )
MSG_HASH(
   MENU_ENUM_SUBLABEL_PLAYLIST_MANAGER_CLEAN_PLAYLIST,
   "Remove invalid/duplicate entries and validate core associations."
   )
MSG_HASH(
   MENU_ENUM_LABEL_VALUE_DELETE_PLAYLIST,
   "Delete Playlist"
   )
MSG_HASH(
   MENU_ENUM_SUBLABEL_DELETE_PLAYLIST,
   "Remove playlist from filesystem."
   )

/* Settings > User */

MSG_HASH(
   MENU_ENUM_LABEL_VALUE_PRIVACY_SETTINGS,
   "Privacy"
   )
MSG_HASH(
   MENU_ENUM_SUBLABEL_PRIVACY_SETTINGS,
   "Change your privacy settings."
   )
MSG_HASH(
   MENU_ENUM_LABEL_VALUE_ACCOUNTS_LIST,
   "Accounts"
   )
MSG_HASH(
   MENU_ENUM_SUBLABEL_ACCOUNTS_LIST,
   "Manages currently configured accounts."
   )
MSG_HASH(
   MENU_ENUM_LABEL_VALUE_NETPLAY_NICKNAME,
   "Username"
   )
MSG_HASH(
   MENU_ENUM_SUBLABEL_NETPLAY_NICKNAME,
   "Input your user name here. This will be used for netplay sessions, among other things."
   )
MSG_HASH(
   MENU_ENUM_LABEL_VALUE_USER_LANGUAGE,
   "Language"
   )
MSG_HASH(
   MENU_ENUM_SUBLABEL_USER_LANGUAGE,
   "Sets the language of the interface."
   )

/* Settings > User > Privacy */

MSG_HASH(
   MENU_ENUM_LABEL_VALUE_CAMERA_ALLOW,
   "Allow Camera"
   )
MSG_HASH(
   MENU_ENUM_SUBLABEL_CAMERA_ALLOW,
   "Allow or disallow camera access by cores."
   )
MSG_HASH(
   MENU_ENUM_LABEL_VALUE_DISCORD_ALLOW,
   "Discord Rich Presence"
   )
MSG_HASH(
   MENU_ENUM_SUBLABEL_DISCORD_ALLOW,
   "Allows the discord app to show more data about the content played.\n"
   "NOTE: It will not work with the browser version, only with the native desktop client."
   )
MSG_HASH(
   MENU_ENUM_LABEL_VALUE_LOCATION_ALLOW,
   "Allow Location"
   )
MSG_HASH(
   MENU_ENUM_SUBLABEL_LOCATION_ALLOW,
   "Allow or disallow location services access by cores."
   )

/* Settings > User > Accounts */

MSG_HASH(
   MENU_ENUM_LABEL_VALUE_ACCOUNTS_RETRO_ACHIEVEMENTS,
   "RetroAchievements"
   )
MSG_HASH(
   MENU_ENUM_SUBLABEL_ACCOUNTS_RETRO_ACHIEVEMENTS,
   "RetroAchievements service. For more information, visit http://retroachievements.org"
   )
MSG_HASH(
   MENU_ENUM_LABEL_VALUE_ACCOUNTS_YOUTUBE,
   "YouTube"
   )
MSG_HASH(
   MENU_ENUM_LABEL_VALUE_ACCOUNTS_TWITCH,
   "Twitch"
   )

/* Settings > User > Accounts > RetroAchievements */

MSG_HASH(
   MENU_ENUM_LABEL_VALUE_ACCOUNTS_CHEEVOS_USERNAME,
   "Username"
   )
MSG_HASH(
   MENU_ENUM_SUBLABEL_CHEEVOS_USERNAME,
   "Input the username of your RetroAchievements account."
   )
MSG_HASH(
   MENU_ENUM_LABEL_VALUE_ACCOUNTS_CHEEVOS_PASSWORD,
   "Password"
   )
MSG_HASH(
   MENU_ENUM_SUBLABEL_CHEEVOS_PASSWORD,
   "Input the password of your RetroAchievements account."
   )

/* Settings > User > Accounts > YouTube */

MSG_HASH(
   MENU_ENUM_LABEL_VALUE_YOUTUBE_STREAM_KEY,
   "YouTube Stream Key"
   )

/* Settings > User > Accounts > Twitch */

MSG_HASH(
   MENU_ENUM_LABEL_VALUE_TWITCH_STREAM_KEY,
   "Twitch Stream Key"
   )

/* Settings > Directory */

MSG_HASH(
   MENU_ENUM_LABEL_VALUE_SYSTEM_DIRECTORY,
   "System/BIOS"
   )
MSG_HASH(
   MENU_ENUM_SUBLABEL_SYSTEM_DIRECTORY,
   "Sets the System directory. Cores can query for this directory to load BIOSes, system-specific configs, etc."
   )
MSG_HASH(
   MENU_ENUM_LABEL_VALUE_CORE_ASSETS_DIRECTORY,
   "Downloads"
   )
MSG_HASH(
   MENU_ENUM_SUBLABEL_CORE_ASSETS_DIRECTORY,
   "Save all downloaded files to this directory."
   )
MSG_HASH(
   MENU_ENUM_LABEL_VALUE_ASSETS_DIRECTORY,
   "Assets"
   )
MSG_HASH(
   MENU_ENUM_SUBLABEL_ASSETS_DIRECTORY,
   "This location is queried by default when menu interfaces try to look for loadable assets, etc."
   )
MSG_HASH(
   MENU_ENUM_LABEL_VALUE_DYNAMIC_WALLPAPERS_DIRECTORY,
   "Dynamic Backgrounds"
   )
MSG_HASH(
   MENU_ENUM_SUBLABEL_DYNAMIC_WALLPAPERS_DIRECTORY,
   "Directory to store wallpapers dynamically loaded by the menu depending on context."
   )
MSG_HASH(
   MENU_ENUM_LABEL_VALUE_THUMBNAILS_DIRECTORY,
   "Thumbnails"
   )
MSG_HASH(
   MENU_ENUM_SUBLABEL_THUMBNAILS_DIRECTORY,
   "Supplementary thumbnails (boxarts/misc. images, etc.) are stored here."
   )
MSG_HASH( /* FIXME Not RGUI specific */
   MENU_ENUM_LABEL_VALUE_RGUI_BROWSER_DIRECTORY,
   "File Browser"
   )
MSG_HASH( /* FIXME Not RGUI specific */
   MENU_ENUM_SUBLABEL_RGUI_BROWSER_DIRECTORY,
   "Sets start directory for the filebrowser."
   )
MSG_HASH( /* FIXME Not RGUI specific */
   MENU_ENUM_LABEL_VALUE_RGUI_CONFIG_DIRECTORY,
   "Config"
   )
MSG_HASH( /* FIXME Not RGUI specific */
   MENU_ENUM_SUBLABEL_RGUI_CONFIG_DIRECTORY,
   "Sets start directory for menu configuration browser."
   )
MSG_HASH(
   MENU_ENUM_LABEL_VALUE_LIBRETRO_DIR_PATH,
   "Core"
   )
MSG_HASH(
   MENU_ENUM_SUBLABEL_LIBRETRO_DIR_PATH,
   "Directory where the program searches for content/cores."
   )
MSG_HASH(
   MENU_ENUM_LABEL_VALUE_LIBRETRO_INFO_PATH,
   "Core Info"
   )
MSG_HASH(
   MENU_ENUM_SUBLABEL_LIBRETRO_INFO_PATH,
   "Application/core information files are stored here."
   )
MSG_HASH(
   MENU_ENUM_LABEL_VALUE_CONTENT_DATABASE_DIRECTORY,
   "Database"
   )
MSG_HASH(
   MENU_ENUM_SUBLABEL_CONTENT_DATABASE_DIRECTORY,
   "Databases are stored to this directory."
   )
MSG_HASH(
   MENU_ENUM_LABEL_VALUE_CURSOR_DIRECTORY,
   "Cursor"
   )
MSG_HASH(
   MENU_ENUM_SUBLABEL_CURSOR_DIRECTORY,
   "Saved queries are stored to this directory."
   )
MSG_HASH(
   MENU_ENUM_LABEL_VALUE_CHEAT_DATABASE_PATH,
   "Cheat File"
   )
MSG_HASH(
   MENU_ENUM_SUBLABEL_CHEAT_DATABASE_PATH,
   "Cheat files are kept here."
   )
MSG_HASH(
   MENU_ENUM_LABEL_VALUE_VIDEO_FILTER_DIR,
   "Video Filter"
   )
MSG_HASH(
   MENU_ENUM_SUBLABEL_VIDEO_FILTER_DIR,
   "Directory where CPU-based video filter files are kept."
   )
MSG_HASH(
   MENU_ENUM_LABEL_VALUE_AUDIO_FILTER_DIR,
   "Audio Filter"
   )
MSG_HASH(
   MENU_ENUM_SUBLABEL_AUDIO_FILTER_DIR,
   "Directory where audio DSP filter files are kept."
   )
MSG_HASH(
   MENU_ENUM_LABEL_VALUE_VIDEO_SHADER_DIR,
   "Video Shader"
   )
MSG_HASH(
   MENU_ENUM_SUBLABEL_VIDEO_SHADER_DIR,
   "Defines a directory where GPU-based video shader files are kept for easy access."
   )
MSG_HASH(
   MENU_ENUM_LABEL_VALUE_RECORDING_OUTPUT_DIRECTORY,
   "Recording Output"
   )
MSG_HASH(
   MENU_ENUM_SUBLABEL_RECORDING_OUTPUT_DIRECTORY,
   "Recordings will be dumped to this directory."
   )
MSG_HASH(
   MENU_ENUM_LABEL_VALUE_RECORDING_CONFIG_DIRECTORY,
   "Recording Config"
   )
MSG_HASH(
   MENU_ENUM_SUBLABEL_RECORDING_CONFIG_DIRECTORY,
   "Recording configurations will be kept here."
   )
MSG_HASH(
   MENU_ENUM_LABEL_VALUE_OVERLAY_DIRECTORY,
   "Overlay"
   )
MSG_HASH(
   MENU_ENUM_SUBLABEL_OVERLAY_DIRECTORY,
   "Defines a directory where overlays are kept for easy access."
   )
MSG_HASH(
   MENU_ENUM_LABEL_VALUE_VIDEO_LAYOUT_DIRECTORY,
   "Video Layout"
   )
MSG_HASH(
   MENU_ENUM_SUBLABEL_VIDEO_LAYOUT_DIRECTORY,
   "Defines a directory where video layouts are kept for easy access."
   )
MSG_HASH(
   MENU_ENUM_LABEL_VALUE_SCREENSHOT_DIRECTORY,
   "Screenshot"
   )
MSG_HASH(
   MENU_ENUM_SUBLABEL_SCREENSHOT_DIRECTORY,
   "Directory to dump screenshots to."
   )
MSG_HASH(
   MENU_ENUM_LABEL_VALUE_JOYPAD_AUTOCONFIG_DIR,
   "Input Autoconfig"
   )
MSG_HASH(
   MENU_ENUM_SUBLABEL_JOYPAD_AUTOCONFIG_DIR,
   "If a joypad is plugged in, that joypad will be autoconfigured if a config file corresponding to it is present inside this directory."
   )
MSG_HASH(
   MENU_ENUM_LABEL_VALUE_INPUT_REMAPPING_DIRECTORY,
   "Input Remapping"
   )
MSG_HASH(
   MENU_ENUM_SUBLABEL_INPUT_REMAPPING_DIRECTORY,
   "Save all remapped controls to this directory."
   )
MSG_HASH(
   MENU_ENUM_LABEL_VALUE_PLAYLIST_DIRECTORY,
   "Playlists"
   )
MSG_HASH(
   MENU_ENUM_SUBLABEL_PLAYLIST_DIRECTORY,
   "Save all playlists to this directory."
   )
MSG_HASH(
   MENU_ENUM_LABEL_VALUE_RUNTIME_LOG_DIRECTORY,
   "Runtime Logs"
   )
MSG_HASH(
   MENU_ENUM_SUBLABEL_RUNTIME_LOG_DIRECTORY,
   "Save runtime log files to this directory."
   )
MSG_HASH(
   MENU_ENUM_LABEL_VALUE_SAVEFILE_DIRECTORY,
   "Savefile"
   )
MSG_HASH(
   MENU_ENUM_SUBLABEL_SAVEFILE_DIRECTORY,
   "Save all save files to this directory. If not set, will try to save inside the content file's working directory."
   )
MSG_HASH(
   MENU_ENUM_LABEL_VALUE_SAVESTATE_DIRECTORY,
   "Savestate"
   )
MSG_HASH(
   MENU_ENUM_SUBLABEL_SAVESTATE_DIRECTORY,
   "Save all save states to this directory. If not set, will try to save inside the content file's working directory."
   )
MSG_HASH(
   MENU_ENUM_LABEL_VALUE_CACHE_DIRECTORY,
   "Cache"
   )
MSG_HASH(
   MENU_ENUM_SUBLABEL_CACHE_DIRECTORY,
   "If set to a directory, content which is temporarily extracted (e.g. from archives) will be extracted to this directory."
   )
MSG_HASH(
   MENU_ENUM_LABEL_VALUE_LOG_DIR,
   "System Event Logs"
   )
MSG_HASH(
   MENU_ENUM_SUBLABEL_LOG_DIR,
   "Save system event log files to this directory."
   )

/* Music */

/* Music > Quick Menu */

MSG_HASH(
   MENU_ENUM_LABEL_VALUE_ADD_TO_MIXER,
   "Add to mixer"
   )
MSG_HASH(
   MENU_ENUM_SUBLABEL_ADD_TO_MIXER,
   "Add this audio track to an available audio stream slot. If no slots are currently available, it will be ignored."
   )
MSG_HASH(
   MENU_ENUM_LABEL_VALUE_ADD_TO_MIXER_AND_PLAY,
   "Add to mixer and play"
   )
MSG_HASH(
   MENU_ENUM_SUBLABEL_ADD_TO_MIXER_AND_PLAY,
   "Add this audio track to an available audio stream slot and play it. If no slots are currently available, it will be ignored."
   )

/* Netplay */

MSG_HASH(
   MENU_ENUM_LABEL_VALUE_NETWORK_HOSTING_SETTINGS,
   "Host"
   )
MSG_HASH(
   MENU_ENUM_LABEL_VALUE_NETPLAY_ENABLE_CLIENT,
   "Connect to netplay host"
   )
MSG_HASH(
   MENU_ENUM_SUBLABEL_NETPLAY_ENABLE_CLIENT,
   "Enter netplay server address and connect in client mode."
   )
MSG_HASH(
   MENU_ENUM_LABEL_VALUE_NETPLAY_DISCONNECT,
   "Disconnect from netplay host"
   )
MSG_HASH(
   MENU_ENUM_SUBLABEL_NETPLAY_DISCONNECT,
   "Disconnects an active Netplay connection."
   )
MSG_HASH(
   MENU_ENUM_LABEL_VALUE_NETPLAY_REFRESH_ROOMS,
   "Refresh Room List"
   )
MSG_HASH(
   MENU_ENUM_SUBLABEL_NETPLAY_REFRESH_ROOMS,
   "Scan for new rooms."
   )

/* Netplay > Host */

MSG_HASH(
   MENU_ENUM_LABEL_VALUE_NETPLAY_ENABLE_HOST,
   "Start netplay host"
   )
MSG_HASH(
   MENU_ENUM_SUBLABEL_NETPLAY_ENABLE_HOST,
   "Enables netplay in host (server) mode."
   )
MSG_HASH(
   MENU_ENUM_LABEL_VALUE_NETPLAY_DISABLE_HOST,
   "Stop netplay host"
   )

/* Import content */

MSG_HASH(
   MENU_ENUM_LABEL_VALUE_SCAN_DIRECTORY,
   "Scan Directory"
   )
MSG_HASH(
   MENU_ENUM_SUBLABEL_SCAN_DIRECTORY,
   "Scans a directory for content that matches the database."
   )
MSG_HASH(
   MENU_ENUM_LABEL_VALUE_SCAN_THIS_DIRECTORY,
   "<Scan This Directory>"
   )
MSG_HASH(
   MENU_ENUM_LABEL_VALUE_SCAN_FILE,
   "Scan File"
   )
MSG_HASH(
   MENU_ENUM_SUBLABEL_SCAN_FILE,
   "Scans a file for content that matches the database."
   )
MSG_HASH(
   MENU_ENUM_LABEL_VALUE_MANUAL_CONTENT_SCAN_LIST,
   "Manual Scan"
   )
MSG_HASH(
   MENU_ENUM_SUBLABEL_MANUAL_CONTENT_SCAN_LIST,
   "Configurable scan based on content file names. Does not require content to match the database."
   )

/* Import content > Scan File */

MSG_HASH(
   MENU_ENUM_LABEL_VALUE_ADD_TO_MIXER_AND_COLLECTION,
   "Add to mixer"
   )
MSG_HASH(
   MENU_ENUM_LABEL_VALUE_ADD_TO_MIXER_AND_COLLECTION_AND_PLAY,
   "Add to mixer and play"
   )

/* Import content > Manual Scan */

MSG_HASH(
   MENU_ENUM_LABEL_VALUE_MANUAL_CONTENT_SCAN_DIR,
   "Content Directory"
   )
MSG_HASH(
   MENU_ENUM_SUBLABEL_MANUAL_CONTENT_SCAN_DIR,
   "Selects a directory to scan for content."
   )
MSG_HASH(
   MENU_ENUM_LABEL_VALUE_MANUAL_CONTENT_SCAN_SYSTEM_NAME,
   "System Name"
   )
MSG_HASH(
   MENU_ENUM_SUBLABEL_MANUAL_CONTENT_SCAN_SYSTEM_NAME,
   "Specify a 'system name' with which to associate scanned content. Used to name to the generated playlist file and to identify playlist thumbnails."
   )
MSG_HASH(
   MENU_ENUM_LABEL_VALUE_MANUAL_CONTENT_SCAN_SYSTEM_NAME_CUSTOM,
   "Custom System Name"
   )
MSG_HASH(
   MENU_ENUM_SUBLABEL_MANUAL_CONTENT_SCAN_SYSTEM_NAME_CUSTOM,
   "Manually specify a 'system name' for scanned content. Only used when 'System Name' is set to '<Custom>'."
   )
MSG_HASH(
   MENU_ENUM_LABEL_VALUE_MANUAL_CONTENT_SCAN_CORE_NAME,
   "Core"
   )
MSG_HASH(
   MENU_ENUM_SUBLABEL_MANUAL_CONTENT_SCAN_CORE_NAME,
   "Select a default core to use when launching scanned content."
   )
MSG_HASH(
   MENU_ENUM_LABEL_VALUE_MANUAL_CONTENT_SCAN_FILE_EXTS,
   "File Extensions"
   )
MSG_HASH(
   MENU_ENUM_SUBLABEL_MANUAL_CONTENT_SCAN_FILE_EXTS,
   "Space-delimited list of file types to include in the scan. If empty, includes all files - or if a core is specified, all files supported by the core."
   )
MSG_HASH(
   MENU_ENUM_LABEL_VALUE_MANUAL_CONTENT_SCAN_SEARCH_ARCHIVES,
   "Scan Inside Archives"
   )
MSG_HASH(
   MENU_ENUM_SUBLABEL_MANUAL_CONTENT_SCAN_SEARCH_ARCHIVES,
   "When enabled, archive files (.zip, .7z, etc.) will be searched for valid/supported content. May have a significant impact on scan performance."
   )
MSG_HASH(
   MENU_ENUM_LABEL_VALUE_MANUAL_CONTENT_SCAN_DAT_FILE,
   "Arcade DAT File"
   )
MSG_HASH(
   MENU_ENUM_SUBLABEL_MANUAL_CONTENT_SCAN_DAT_FILE,
   "Select a Logiqx or MAME List XML DAT file to enable automatic naming of scanned arcade content (MAME, FinalBurn Neo, etc.)."
   )
MSG_HASH(
   MENU_ENUM_LABEL_VALUE_MANUAL_CONTENT_SCAN_DAT_FILE_FILTER,
   "Arcade DAT Filter"
   )
MSG_HASH(
   MENU_ENUM_SUBLABEL_MANUAL_CONTENT_SCAN_DAT_FILE_FILTER,
   "When using an arcade DAT file, only add content to playlist if a matching DAT file entry is found."
   )
MSG_HASH(
   MENU_ENUM_LABEL_VALUE_MANUAL_CONTENT_SCAN_OVERWRITE,
   "Overwrite Existing Playlist"
   )
MSG_HASH(
   MENU_ENUM_SUBLABEL_MANUAL_CONTENT_SCAN_OVERWRITE,
   "When enabled, any existing playlist will be deleted before scanning content. When disabled, existing playlist entries are preserved and only content currently missing from the playlist will be added."
   )
MSG_HASH(
   MENU_ENUM_LABEL_VALUE_MANUAL_CONTENT_SCAN_START,
   "Start Scan"
   )
MSG_HASH(
   MENU_ENUM_SUBLABEL_MANUAL_CONTENT_SCAN_START,
   "Scan selected content."
   )

/* Playlist > Playlist Item */

MSG_HASH(
   MENU_ENUM_LABEL_VALUE_RUN,
   "Run"
   )
MSG_HASH(
   MENU_ENUM_SUBLABEL_RUN,
   "Start the content."
   )
MSG_HASH(
   MENU_ENUM_LABEL_VALUE_RENAME_ENTRY,
   "Rename"
   )
MSG_HASH(
   MENU_ENUM_SUBLABEL_RENAME_ENTRY,
   "Rename the title of the entry."
   )
MSG_HASH(
   MENU_ENUM_LABEL_VALUE_DELETE_ENTRY,
   "Remove"
   )
MSG_HASH(
   MENU_ENUM_SUBLABEL_DELETE_ENTRY,
   "Remove this entry from the playlist."
   )
MSG_HASH(
   MENU_ENUM_LABEL_VALUE_ADD_TO_FAVORITES_PLAYLIST,
   "Add to Favorites"
   )
MSG_HASH(
   MENU_ENUM_SUBLABEL_ADD_TO_FAVORITES_PLAYLIST,
   "Add the entry to your favorites."
   )
MSG_HASH(
   MENU_ENUM_LABEL_VALUE_SET_CORE_ASSOCIATION,
   "Set Core Association"
   )
MSG_HASH(
   MENU_ENUM_LABEL_VALUE_RESET_CORE_ASSOCIATION,
   "Reset Core Association"
   )
MSG_HASH(
   MENU_ENUM_LABEL_VALUE_INFORMATION,
   "Information"
   )
MSG_HASH(
   MENU_ENUM_SUBLABEL_INFORMATION,
   "View more information about the content."
   )
MSG_HASH(
   MENU_ENUM_LABEL_VALUE_DOWNLOAD_PL_ENTRY_THUMBNAILS,
   "Download Thumbnails"
   )
MSG_HASH(
   MENU_ENUM_SUBLABEL_DOWNLOAD_PL_ENTRY_THUMBNAILS,
   "Download screenshot/box art/title screen thumbnail images for current content. Updates any existing thumbnails."
   )

/* Playlist Item > Set Core Association */

MSG_HASH(
   MENU_ENUM_LABEL_VALUE_DETECT_CORE_LIST_OK_CURRENT_CORE,
   "Current core"
   )

/* Playlist Item > Information */

MSG_HASH(
   MENU_ENUM_LABEL_VALUE_CONTENT_INFO_LABEL,
   "Name"
   )
MSG_HASH(
   MENU_ENUM_LABEL_VALUE_CONTENT_INFO_PATH,
   "File Path"
   )
MSG_HASH(
   MENU_ENUM_LABEL_VALUE_CONTENT_INFO_CORE_NAME,
   "Core"
   )
MSG_HASH(
   MENU_ENUM_LABEL_VALUE_CONTENT_INFO_RUNTIME,
   "Play Time"
   )
MSG_HASH(
   MENU_ENUM_LABEL_VALUE_CONTENT_INFO_LAST_PLAYED,
   "Last Played"
   )
MSG_HASH(
   MENU_ENUM_LABEL_VALUE_CONTENT_INFO_DATABASE,
   "Database"
   )

/* Quick Menu */

MSG_HASH(
   MENU_ENUM_LABEL_VALUE_RESUME_CONTENT,
   "Resume"
   )
MSG_HASH(
   MENU_ENUM_SUBLABEL_RESUME_CONTENT,
   "Resume the currently running content and leave the Quick Menu."
   )
MSG_HASH(
   MENU_ENUM_LABEL_VALUE_RESTART_CONTENT,
   "Restart"
   )
MSG_HASH(
   MENU_ENUM_SUBLABEL_RESTART_CONTENT,
   "Restarts the content from the beginning."
   )
MSG_HASH(
   MENU_ENUM_LABEL_VALUE_CLOSE_CONTENT,
   "Close Content"
   )
MSG_HASH(
   MENU_ENUM_SUBLABEL_CLOSE_CONTENT,
   "Closes the current content. Any unsaved changes might be lost."
   )
MSG_HASH(
   MENU_ENUM_LABEL_VALUE_TAKE_SCREENSHOT,
   "Take Screenshot"
   )
MSG_HASH(
   MENU_ENUM_SUBLABEL_TAKE_SCREENSHOT,
   "Captures an image of the screen."
   )
MSG_HASH(
   MENU_ENUM_LABEL_VALUE_STATE_SLOT,
   "State Slot"
   )
MSG_HASH(
   MENU_ENUM_SUBLABEL_STATE_SLOT,
   "Changes the currently selected state slot."
   )
MSG_HASH(
   MENU_ENUM_LABEL_VALUE_SAVE_STATE,
   "Save State"
   )
MSG_HASH(
   MENU_ENUM_SUBLABEL_SAVE_STATE,
   "Save a state to the currently selected slot."
   )
MSG_HASH(
   MENU_ENUM_LABEL_VALUE_LOAD_STATE,
   "Load State"
   )
MSG_HASH(
   MENU_ENUM_SUBLABEL_LOAD_STATE,
   "Load a saved state from the currently selected slot."
   )
MSG_HASH(
   MENU_ENUM_LABEL_VALUE_UNDO_LOAD_STATE,
   "Undo Load State"
   )
MSG_HASH(
   MENU_ENUM_SUBLABEL_UNDO_LOAD_STATE,
   "If a state was loaded, content will go back to the state prior to loading."
   )
MSG_HASH(
   MENU_ENUM_LABEL_VALUE_UNDO_SAVE_STATE,
   "Undo Save State"
   )
MSG_HASH(
   MENU_ENUM_SUBLABEL_UNDO_SAVE_STATE,
   "If a state was overwritten, it will roll back to the previous save state."
   )
MSG_HASH(
   MENU_ENUM_LABEL_VALUE_ADD_TO_FAVORITES,
   "Add to Favorites"
   )
MSG_HASH(
   MENU_ENUM_SUBLABEL_ADD_TO_FAVORITES,
   "Add the entry to your favorites."
   )
MSG_HASH(
   MENU_ENUM_LABEL_VALUE_QUICK_MENU_START_RECORDING,
   "Start Recording"
   )
MSG_HASH(
   MENU_ENUM_SUBLABEL_QUICK_MENU_START_RECORDING,
   "Starts recording."
   )
MSG_HASH(
   MENU_ENUM_LABEL_VALUE_QUICK_MENU_STOP_RECORDING,
   "Stop Recording"
   )
MSG_HASH(
   MENU_ENUM_SUBLABEL_QUICK_MENU_STOP_RECORDING,
   "Stops recording."
   )
MSG_HASH(
   MENU_ENUM_LABEL_VALUE_QUICK_MENU_START_STREAMING,
   "Start Streaming"
   )
MSG_HASH(
   MENU_ENUM_SUBLABEL_QUICK_MENU_START_STREAMING,
   "Starts streaming."
   )
MSG_HASH(
   MENU_ENUM_LABEL_VALUE_QUICK_MENU_STOP_STREAMING,
   "Stop Streaming"
   )
MSG_HASH(
   MENU_ENUM_SUBLABEL_QUICK_MENU_STOP_STREAMING,
   "Stops streaming."
   )
MSG_HASH(
<<<<<<< HEAD
   MENU_ENUM_LABEL_VALUE_CORE_OPTIONS,
   "Options"
   )
=======
    MSG_ERROR_LIBRETRO_CORE_REQUIRES_VFS,
    "Core does not support VFS, and loading from a local copy failed"
    )
>>>>>>> 8988e2d3
MSG_HASH(
   MENU_ENUM_SUBLABEL_CORE_OPTIONS,
   "Change the options for the currently running content."
   )
MSG_HASH(
   MENU_ENUM_LABEL_VALUE_CORE_INPUT_REMAPPING_OPTIONS,
   "Controls"
   )
MSG_HASH(
   MENU_ENUM_SUBLABEL_CORE_INPUT_REMAPPING_OPTIONS,
   "Change the controls for the currently running content."
   )
MSG_HASH(
   MENU_ENUM_LABEL_VALUE_CORE_CHEAT_OPTIONS,
   "Cheats"
   )
MSG_HASH(
   MENU_ENUM_SUBLABEL_CORE_CHEAT_OPTIONS,
   "Set up cheat codes."
   )
MSG_HASH(
   MENU_ENUM_LABEL_VALUE_DISK_OPTIONS,
   "Disk Control"
   )
MSG_HASH(
   MENU_ENUM_SUBLABEL_DISK_OPTIONS,
   "Disk image management."
   )
MSG_HASH(
   MENU_ENUM_LABEL_VALUE_SHADER_OPTIONS,
   "Shaders"
   )
MSG_HASH(
   MENU_ENUM_SUBLABEL_SHADER_OPTIONS,
   "Set up shaders to visually augment the image."
   )
MSG_HASH(
   MENU_ENUM_LABEL_VALUE_QUICK_MENU_OVERRIDE_OPTIONS,
   "Overrides"
   )
MSG_HASH(
   MENU_ENUM_SUBLABEL_QUICK_MENU_OVERRIDE_OPTIONS,
   "Options for overriding the global configuration."
   )
MSG_HASH(
   MENU_ENUM_LABEL_VALUE_ACHIEVEMENT_LIST,
   "Achievements"
   )

/* Quick Menu > Options */

MSG_HASH(
   MENU_ENUM_LABEL_VALUE_GAME_SPECIFIC_OPTIONS_CREATE,
   "Create game-options file"
   )
MSG_HASH(
   MENU_ENUM_LABEL_VALUE_GAME_SPECIFIC_OPTIONS_IN_USE,
   "Save Game-options file"
   )

/* Quick Menu > Controls */

MSG_HASH(
   MENU_ENUM_LABEL_VALUE_REMAP_FILE_LOAD,
   "Load Remap File"
   )
MSG_HASH(
   MENU_ENUM_LABEL_VALUE_REMAP_FILE_SAVE_CORE,
   "Save Core Remap File"
   )
MSG_HASH(
   MENU_ENUM_LABEL_VALUE_REMAP_FILE_REMOVE_CORE,
   "Delete Core Remap File"
   )
MSG_HASH(
   MENU_ENUM_LABEL_VALUE_REMAP_FILE_SAVE_CONTENT_DIR,
   "Save Content Directory Remap File"
   )
MSG_HASH(
   MENU_ENUM_LABEL_VALUE_REMAP_FILE_REMOVE_CONTENT_DIR,
   "Delete Game Content Directory Remap File"
   )
MSG_HASH(
   MENU_ENUM_LABEL_VALUE_REMAP_FILE_SAVE_GAME,
   "Save Game Remap File"
   )
MSG_HASH(
   MENU_ENUM_LABEL_VALUE_REMAP_FILE_REMOVE_GAME,
   "Delete Game Remap File"
   )

/* Quick Menu > Controls > Load Remap File */

MSG_HASH(
   MENU_ENUM_LABEL_VALUE_REMAP_FILE,
   "Remap File"
   )

/* Quick Menu > Cheats */

MSG_HASH(
   MENU_ENUM_LABEL_VALUE_CHEAT_START_OR_CONT,
   "Start or Continue Cheat Search"
   )
MSG_HASH(
   MENU_ENUM_SUBLABEL_CHEAT_START_OR_CONT,
   ""
   )
MSG_HASH(
   MENU_ENUM_LABEL_VALUE_CHEAT_FILE_LOAD,
   "Load Cheat File (Replace)"
   )
MSG_HASH(
   MENU_ENUM_SUBLABEL_CHEAT_FILE_LOAD,
   "Load a cheat file and replace existing cheats."
   )
MSG_HASH(
   MENU_ENUM_LABEL_VALUE_CHEAT_FILE_LOAD_APPEND,
   "Load Cheat File (Append)"
   )
MSG_HASH(
   MENU_ENUM_SUBLABEL_CHEAT_FILE_LOAD_APPEND,
   "Load a cheat file and append to existing cheats."
   )
MSG_HASH(
   MENU_ENUM_LABEL_VALUE_CHEAT_RELOAD_CHEATS,
   "Reload Game-Specific Cheats"
   )
MSG_HASH(
   MENU_ENUM_SUBLABEL_CHEAT_RELOAD_CHEATS,
   ""
   )
MSG_HASH(
   MENU_ENUM_LABEL_VALUE_CHEAT_FILE_SAVE_AS,
   "Save Cheat File As"
   )
MSG_HASH(
   MENU_ENUM_SUBLABEL_CHEAT_FILE_SAVE_AS,
   "Save current cheats as a save file."
   )
MSG_HASH(
   MENU_ENUM_LABEL_VALUE_CHEAT_ADD_NEW_TOP,
   "Add New Code to Top"
   )
MSG_HASH(
   MENU_ENUM_SUBLABEL_CHEAT_ADD_NEW_TOP,
   ""
   )
MSG_HASH(
   MENU_ENUM_LABEL_VALUE_CHEAT_ADD_NEW_BOTTOM,
   "Add New Code to Bottom"
   )
MSG_HASH(
   MENU_ENUM_SUBLABEL_CHEAT_ADD_NEW_BOTTOM,
   ""
   )
MSG_HASH(
   MENU_ENUM_LABEL_VALUE_CHEAT_DELETE_ALL,
   "Delete All Codes"
   )
MSG_HASH(
   MENU_ENUM_SUBLABEL_CHEAT_DELETE_ALL,
   ""
   )
MSG_HASH(
   MENU_ENUM_LABEL_VALUE_CHEAT_APPLY_AFTER_LOAD,
   "Auto-Apply Cheats During Game Load"
   )
MSG_HASH(
   MENU_ENUM_SUBLABEL_CHEAT_APPLY_AFTER_LOAD,
   "Auto-apply cheats when game loads."
   )
MSG_HASH(
   MENU_ENUM_LABEL_VALUE_CHEAT_APPLY_AFTER_TOGGLE,
   "Apply After Toggle"
   )
MSG_HASH(
   MENU_ENUM_SUBLABEL_CHEAT_APPLY_AFTER_TOGGLE,
   "Apply cheat immediately after toggling."
   )
MSG_HASH(
   MENU_ENUM_LABEL_VALUE_CHEAT_APPLY_CHANGES,
   "Apply Changes"
   )
MSG_HASH(
   MENU_ENUM_SUBLABEL_CHEAT_APPLY_CHANGES,
   "Cheat changes will take effect immediately."
   )
MSG_HASH(
   MENU_ENUM_LABEL_VALUE_CHEAT,
   "Cheat"
   )

/* Quick Menu > Cheats > Start or Continue Cheat Search */

MSG_HASH(
   MENU_ENUM_LABEL_VALUE_CHEAT_START_OR_RESTART,
   "Start or Restart Cheat Search"
   )
MSG_HASH(
   MENU_ENUM_SUBLABEL_CHEAT_START_OR_RESTART,
   "Left/Right to change bit-size"
   )
MSG_HASH(
   MENU_ENUM_LABEL_VALUE_CHEAT_BIG_ENDIAN,
   "Big Endian"
   )
MSG_HASH(
   MENU_ENUM_SUBLABEL_CHEAT_BIG_ENDIAN,
   "Big endian  : 258 = 0x0102,\n"
   "Little endian : 258 = 0x0201"
   )
MSG_HASH(
   MENU_ENUM_LABEL_VALUE_CHEAT_SEARCH_EXACT,
   "Search Memory For Values"
   )
MSG_HASH(
   MENU_ENUM_SUBLABEL_CHEAT_SEARCH_EXACT,
   "Left/Right to change value"
   )
MSG_HASH(
   MENU_ENUM_LABEL_CHEAT_SEARCH_EXACT_VAL,
   "Equal to %u (%X)"
   )
MSG_HASH(
   MENU_ENUM_LABEL_VALUE_CHEAT_SEARCH_LT,
   "Search Memory For Values"
   )
MSG_HASH(
   MENU_ENUM_SUBLABEL_CHEAT_SEARCH_LT,
   ""
   )
MSG_HASH(
   MENU_ENUM_LABEL_CHEAT_SEARCH_LT_VAL,
   "Less Than Before"
   )
MSG_HASH(
   MENU_ENUM_LABEL_VALUE_CHEAT_SEARCH_LTE,
   "Search Memory For Values"
   )
MSG_HASH(
   MENU_ENUM_SUBLABEL_CHEAT_SEARCH_LTE,
   ""
   )
MSG_HASH(
   MENU_ENUM_LABEL_CHEAT_SEARCH_LTE_VAL,
   "Less Than or Equal To Before"
   )
MSG_HASH(
   MENU_ENUM_LABEL_VALUE_CHEAT_SEARCH_GT,
   "Search Memory For Values"
   )
MSG_HASH(
   MENU_ENUM_SUBLABEL_CHEAT_SEARCH_GT,
   ""
   )
MSG_HASH(
   MENU_ENUM_LABEL_CHEAT_SEARCH_GT_VAL,
   "Greater Than Before"
   )
MSG_HASH(
   MENU_ENUM_LABEL_VALUE_CHEAT_SEARCH_GTE,
   "Search Memory For Values"
   )
MSG_HASH(
   MENU_ENUM_SUBLABEL_CHEAT_SEARCH_GTE,
   ""
   )
MSG_HASH(
   MENU_ENUM_LABEL_CHEAT_SEARCH_GTE_VAL,
   "Greater Than or Equal To Before"
   )
MSG_HASH(
   MENU_ENUM_LABEL_VALUE_CHEAT_SEARCH_EQ,
   "Search Memory For Values"
   )
MSG_HASH(
   MENU_ENUM_SUBLABEL_CHEAT_SEARCH_EQ,
   ""
   )
MSG_HASH(
   MENU_ENUM_LABEL_CHEAT_SEARCH_EQ_VAL,
   "Equal to Before"
   )
MSG_HASH(
   MENU_ENUM_LABEL_VALUE_CHEAT_SEARCH_NEQ,
   "Search Memory For Values"
   )
MSG_HASH(
   MENU_ENUM_SUBLABEL_CHEAT_SEARCH_NEQ,
   ""
   )
MSG_HASH(
   MENU_ENUM_LABEL_CHEAT_SEARCH_NEQ_VAL,
   "Not Equal to Before"
   )
MSG_HASH(
   MENU_ENUM_LABEL_VALUE_CHEAT_SEARCH_EQPLUS,
   "Search Memory For Values"
   )
MSG_HASH(
   MENU_ENUM_SUBLABEL_CHEAT_SEARCH_EQPLUS,
   "Left/Right to change value"
   )
MSG_HASH(
   MENU_ENUM_LABEL_CHEAT_SEARCH_EQPLUS_VAL,
   "Equal to Before+%u (%X)"
   )
MSG_HASH(
   MENU_ENUM_LABEL_VALUE_CHEAT_SEARCH_EQMINUS,
   "Search Memory For Values"
   )
MSG_HASH(
   MENU_ENUM_SUBLABEL_CHEAT_SEARCH_EQMINUS,
   "Left/Right to change value"
   )
MSG_HASH(
   MENU_ENUM_LABEL_CHEAT_SEARCH_EQMINUS_VAL,
   "Equal to Before-%u (%X)"
   )
MSG_HASH(
   MENU_ENUM_LABEL_VALUE_CHEAT_ADD_MATCHES,
   "Add the %u Matches to Your List"
   )
MSG_HASH(
   MENU_ENUM_SUBLABEL_CHEAT_ADD_MATCHES,
   ""
   )
MSG_HASH(
   MENU_ENUM_LABEL_VALUE_CHEAT_DELETE_MATCH,
   "Delete Match #"
   )
MSG_HASH(
   MENU_ENUM_LABEL_VALUE_CHEAT_COPY_MATCH,
   "Create Code Match #"
   )
MSG_HASH(
   MENU_ENUM_LABEL_VALUE_CHEAT_MATCH,
   "Match Address: %08X Mask: %02X"
   )

/* Quick Menu > Cheats > Load Cheat File (Replace) */

MSG_HASH(
   MENU_ENUM_LABEL_VALUE_CHEAT_FILE,
   "Cheat File"
   )

/* Quick Menu > Cheats > Load Cheat File (Append) */

MSG_HASH(
   MENU_ENUM_LABEL_VALUE_CHEAT_FILE_APPEND,
   "Cheat File (Append)"
   )

/* Quick Menu > Cheats > Cheat Details */

MSG_HASH(
   MENU_ENUM_LABEL_VALUE_CHEAT_DETAILS_SETTINGS,
   "Cheat Details"
   )
MSG_HASH(
   MENU_ENUM_LABEL_VALUE_CHEAT_IDX,
   "Index"
   )
MSG_HASH(
   MENU_ENUM_SUBLABEL_CHEAT_IDX,
   "Index position in list."
   )
MSG_HASH(
   MENU_ENUM_LABEL_VALUE_CHEAT_STATE,
   "Enabled"
   )
MSG_HASH(
   MENU_ENUM_LABEL_VALUE_CHEAT_DESC,
   "Description"
   )
MSG_HASH(
   MENU_ENUM_LABEL_VALUE_CHEAT_HANDLER,
   "Handler"
   )
MSG_HASH(
   MENU_ENUM_LABEL_VALUE_CHEAT_MEMORY_SEARCH_SIZE,
   "Memory Search Size"
   )
MSG_HASH(
   MENU_ENUM_LABEL_VALUE_CHEAT_TYPE,
   "Type"
   )
MSG_HASH(
   MENU_ENUM_LABEL_VALUE_CHEAT_VALUE,
   "Value"
   )
MSG_HASH(
   MENU_ENUM_LABEL_VALUE_CHEAT_ADDRESS,
   "Memory Address"
   )
MSG_HASH(
   MENU_ENUM_LABEL_VALUE_CHEAT_BROWSE_MEMORY,
   "Browse Address: %08X"
   )
MSG_HASH(
   MENU_ENUM_LABEL_VALUE_CHEAT_ADDRESS_BIT_POSITION,
   "Memory Address Mask"
   )
MSG_HASH(
   MENU_ENUM_SUBLABEL_CHEAT_ADDRESS_BIT_POSITION,
   "Address bitmask when Memory Search Size < 8-bit."
   )
MSG_HASH(
   MENU_ENUM_LABEL_VALUE_CHEAT_REPEAT_COUNT,
   "Number of Iterations"
   )
MSG_HASH(
   MENU_ENUM_SUBLABEL_CHEAT_REPEAT_COUNT,
   "The number of times the cheat will be applied.\n"
   "Use with the other two Iteration options to affect large areas of memory."
   )
MSG_HASH(
   MENU_ENUM_LABEL_VALUE_CHEAT_REPEAT_ADD_TO_ADDRESS,
   "Address Increase Each Iteration"
   )
MSG_HASH(
   MENU_ENUM_SUBLABEL_CHEAT_REPEAT_ADD_TO_ADDRESS,
   "After each 'Number of Iterations' the Memory Address will be increased by this number times the 'Memory Search Size'."
   )
MSG_HASH(
   MENU_ENUM_LABEL_VALUE_CHEAT_REPEAT_ADD_TO_VALUE,
   "Value Increase Each Iteration"
   )
MSG_HASH(
   MENU_ENUM_SUBLABEL_CHEAT_REPEAT_ADD_TO_VALUE,
   "After each 'Number of Iterations' the Value will be increased by this amount."
   )
MSG_HASH(
   MENU_ENUM_LABEL_VALUE_CHEAT_RUMBLE_TYPE,
   "Rumble When Memory"
   )
MSG_HASH(
   MENU_ENUM_LABEL_VALUE_CHEAT_RUMBLE_VALUE,
   "Rumble Value"
   )
MSG_HASH(
   MENU_ENUM_LABEL_VALUE_CHEAT_RUMBLE_PORT,
   "Rumble Port"
   )
MSG_HASH(
   MENU_ENUM_LABEL_VALUE_CHEAT_RUMBLE_PRIMARY_STRENGTH,
   "Rumble Primary Strength"
   )
MSG_HASH(
   MENU_ENUM_LABEL_VALUE_CHEAT_RUMBLE_PRIMARY_DURATION,
   "Rumble Primary Duration (ms)"
   )
MSG_HASH(
   MENU_ENUM_LABEL_VALUE_CHEAT_RUMBLE_SECONDARY_STRENGTH,
   "Rumble Secondary Strength"
   )
MSG_HASH(
   MENU_ENUM_LABEL_VALUE_CHEAT_RUMBLE_SECONDARY_DURATION,
   "Rumble Secondary Duration (ms)"
   )
MSG_HASH(
   MENU_ENUM_LABEL_VALUE_CHEAT_CODE,
   "Code"
   )
MSG_HASH(
   MENU_ENUM_LABEL_VALUE_CHEAT_ADD_NEW_AFTER,
   "Add New Cheat After This One"
   )
MSG_HASH(
   MENU_ENUM_LABEL_VALUE_CHEAT_ADD_NEW_BEFORE,
   "Add New Cheat Before This One"
   )
MSG_HASH(
   MENU_ENUM_LABEL_VALUE_CHEAT_COPY_AFTER,
   "Copy This Cheat After"
   )
MSG_HASH(
   MENU_ENUM_LABEL_VALUE_CHEAT_COPY_BEFORE,
   "Copy This Cheat Before"
   )
MSG_HASH(
   MENU_ENUM_LABEL_VALUE_CHEAT_DELETE,
   "Delete This Cheat"
   )

/* Quick Menu > Disk Control */

MSG_HASH(
   MENU_ENUM_LABEL_VALUE_DISK_TRAY_EJECT,
   "Eject Disk"
   )
MSG_HASH(
   MENU_ENUM_SUBLABEL_DISK_TRAY_EJECT,
   "Opens virtual disk tray and removes currently loaded disk. NOTE: If RetroArch is configured to pause while menu is active, some cores may not register changes unless content is resumed for a few seconds after each disk control action."
   )
MSG_HASH(
   MENU_ENUM_LABEL_VALUE_DISK_TRAY_INSERT,
   "Insert Disk"
   )
MSG_HASH(
   MENU_ENUM_SUBLABEL_DISK_TRAY_INSERT,
   "Inserts disk corresponding to 'Current Disk Index' and closes virtual disk tray. NOTE: If RetroArch is configured to pause while menu is active, some cores may not register changes unless content is resumed for a few seconds after each disk control action."
   )
MSG_HASH(
   MENU_ENUM_LABEL_VALUE_DISK_IMAGE_APPEND,
   "Load New Disk"
   )
MSG_HASH(
   MENU_ENUM_SUBLABEL_DISK_IMAGE_APPEND,
   "Eject current disk, select a new disk from the filesystem then insert it and close the virtual disk tray. NOTE: This is a legacy feature. It is instead recommended to load multi-disk titles via M3U playlists, which allow disk selection using the 'Eject/Insert Disk' and 'Current Disk Index' options."
   )
MSG_HASH(
   MENU_ENUM_LABEL_VALUE_DISK_INDEX,
   "Current Disk Index"
   )
MSG_HASH(
   MENU_ENUM_SUBLABEL_DISK_INDEX,
   "Choose current disk from list of available images. Disk will be loaded when 'Insert Disk' is selected."
   )

/* Quick Menu > Shaders */

MSG_HASH(
   MENU_ENUM_LABEL_VALUE_VIDEO_SHADERS_ENABLE,
   "Video Shaders"
   )
MSG_HASH(
   MENU_ENUM_LABEL_VALUE_SHADER_WATCH_FOR_CHANGES,
   "Watch shader files for changes"
   )
MSG_HASH(
   MENU_ENUM_SUBLABEL_SHADER_WATCH_FOR_CHANGES,
   "Auto-apply changes made to shader files on disk."
   )
MSG_HASH(
   MENU_ENUM_LABEL_VALUE_VIDEO_SHADER_PRESET,
   "Load Shader Preset"
   )
MSG_HASH(
   MENU_ENUM_SUBLABEL_VIDEO_SHADER_PRESET,
   "Load a shader preset. The shader pipeline will be automatically set-up."
   )
MSG_HASH(
   MENU_ENUM_LABEL_VALUE_VIDEO_SHADER_PRESET_SAVE,
   "Save"
   )
MSG_HASH(
   MENU_ENUM_SUBLABEL_VIDEO_SHADER_PRESET_SAVE,
   "Save the current shader preset."
   )
MSG_HASH(
   MENU_ENUM_LABEL_VALUE_VIDEO_SHADER_PRESET_REMOVE,
   "Remove"
   )
MSG_HASH(
   MENU_ENUM_SUBLABEL_VIDEO_SHADER_PRESET_REMOVE,
   "Remove an automatic shader preset."
   )
MSG_HASH(
   MENU_ENUM_LABEL_VALUE_SHADER_APPLY_CHANGES,
   "Apply Changes"
   )
MSG_HASH(
   MENU_ENUM_SUBLABEL_SHADER_APPLY_CHANGES,
   "Changes to the shader configuration will take effect immediately. Use this if you changed the amount of shader passes, filtering, FBO scale, etc."
   )
MSG_HASH(
   MENU_ENUM_LABEL_VALUE_VIDEO_SHADER_PARAMETERS,
   "Shader Parameters"
   )
MSG_HASH(
   MENU_ENUM_SUBLABEL_VIDEO_SHADER_PARAMETERS,
   "Modifies the current shader directly. Changes will not be saved to the preset file."
   )
MSG_HASH(
   MENU_ENUM_LABEL_VALUE_VIDEO_SHADER_NUM_PASSES,
   "Shader Passes"
   )
MSG_HASH(
   MENU_ENUM_SUBLABEL_VIDEO_SHADER_NUM_PASSES,
   "Increase or decrease the amount of shader pipeline passes. You can bind a separate shader to each pipeline pass and configure its scale and filtering."
   )
MSG_HASH(
   MENU_ENUM_LABEL_VALUE_SHADER,
   "Shader"
   )
MSG_HASH(
   MENU_ENUM_LABEL_VALUE_FILTER,
   "Filter"
   )
MSG_HASH(
   MENU_ENUM_LABEL_VALUE_SCALE,
   "Scale"
   )

/* Quick Menu > Shaders > Save */

MSG_HASH(
   MENU_ENUM_LABEL_VALUE_VIDEO_SHADER_PRESET_SAVE_AS,
   "Save Shader Preset As"
   )
MSG_HASH(
   MENU_ENUM_SUBLABEL_VIDEO_SHADER_PRESET_SAVE_AS,
   "Save the current shader settings as a new shader preset."
   )
MSG_HASH(
   MENU_ENUM_LABEL_VALUE_VIDEO_SHADER_PRESET_SAVE_GLOBAL,
   "Save Global Preset"
   )
MSG_HASH(
   MENU_ENUM_SUBLABEL_VIDEO_SHADER_PRESET_SAVE_GLOBAL,
   "Save the current shader settings as the default global setting."
   )
MSG_HASH(
   MENU_ENUM_LABEL_VALUE_VIDEO_SHADER_PRESET_SAVE_CORE,
   "Save Core Preset"
   )
MSG_HASH(
   MENU_ENUM_SUBLABEL_VIDEO_SHADER_PRESET_SAVE_CORE,
   "Save the current shader settings as the default settings for this application/core."
   )
MSG_HASH(
   MENU_ENUM_LABEL_VALUE_VIDEO_SHADER_PRESET_SAVE_PARENT,
   "Save Content Directory Preset"
   )
MSG_HASH(
   MENU_ENUM_SUBLABEL_VIDEO_SHADER_PRESET_SAVE_PARENT,
   "Save the current shader settings as the default settings for all files in the current content directory."
   )
MSG_HASH(
   MENU_ENUM_LABEL_VALUE_VIDEO_SHADER_PRESET_SAVE_GAME,
   "Save Game Preset"
   )
MSG_HASH(
   MENU_ENUM_SUBLABEL_VIDEO_SHADER_PRESET_SAVE_GAME,
   "Save the current shader settings as the default settings for the content."
   )

/* Quick Menu > Shaders > Remove */

MSG_HASH(
   MENU_ENUM_LABEL_VALUE_NO_PRESETS_FOUND,
   "No automatic shader presets found."
   )
MSG_HASH(
   MENU_ENUM_LABEL_VALUE_VIDEO_SHADER_PRESET_REMOVE_GLOBAL,
   "Remove Global Preset"
   )
MSG_HASH(
   MENU_ENUM_SUBLABEL_VIDEO_SHADER_PRESET_REMOVE_GLOBAL,
   "Remove the Global Preset, used by all content and all cores."
   )
MSG_HASH(
   MENU_ENUM_LABEL_VALUE_VIDEO_SHADER_PRESET_REMOVE_CORE,
   "Remove Core Preset"
   )
MSG_HASH(
   MENU_ENUM_SUBLABEL_VIDEO_SHADER_PRESET_REMOVE_CORE,
   "Remove the Core Preset, used by all content ran with the currently loaded core."
   )
MSG_HASH(
   MENU_ENUM_LABEL_VALUE_VIDEO_SHADER_PRESET_REMOVE_PARENT,
   "Remove Content Directory Preset"
   )
MSG_HASH(
   MENU_ENUM_SUBLABEL_VIDEO_SHADER_PRESET_REMOVE_PARENT,
   "Remove the Content Directory Preset, used by all content inside the current working directory."
   )
MSG_HASH(
   MENU_ENUM_LABEL_VALUE_VIDEO_SHADER_PRESET_REMOVE_GAME,
   "Remove Game Preset"
   )
MSG_HASH(
   MENU_ENUM_SUBLABEL_VIDEO_SHADER_PRESET_REMOVE_GAME,
   "Remove the Game Preset, used only for the specific game in question."
   )

/* Quick Menu > Shaders > Shader Parameters */

MSG_HASH(
   MENU_ENUM_LABEL_VALUE_NO_SHADER_PARAMETERS,
   "No shader parameters."
   )

/* Quick Menu > Overrides */

MSG_HASH(
   MENU_ENUM_LABEL_VALUE_SAVE_CURRENT_CONFIG_OVERRIDE_CORE,
   "Save Core Overrides"
   )
MSG_HASH(
   MENU_ENUM_SUBLABEL_SAVE_CURRENT_CONFIG_OVERRIDE_CORE,
   "Saves an override configuration file which will apply for all content loaded with this core. Will take precedence over the main configuration."
   )
MSG_HASH(
   MENU_ENUM_LABEL_VALUE_SAVE_CURRENT_CONFIG_OVERRIDE_CONTENT_DIR,
   "Save Content Directory Overrides"
   )
MSG_HASH(
   MENU_ENUM_SUBLABEL_SAVE_CURRENT_CONFIG_OVERRIDE_CONTENT_DIR,
   "Saves an override configuration file which will apply for all content loaded from the same directory as the current file. Will take precedence over the main configuration."
   )
MSG_HASH(
   MENU_ENUM_LABEL_VALUE_SAVE_CURRENT_CONFIG_OVERRIDE_GAME,
   "Save Game Overrides"
   )
MSG_HASH(
   MENU_ENUM_SUBLABEL_SAVE_CURRENT_CONFIG_OVERRIDE_GAME,
   "Saves an override configuration file which will apply for the current content only. Will take precedence over the main configuration."
   )

/* Quick Menu > Achievements */

MSG_HASH(
   MENU_ENUM_LABEL_VALUE_NO_ACHIEVEMENTS_TO_DISPLAY,
   "No achievements to display."
   )
MSG_HASH(
   MENU_ENUM_LABEL_VALUE_ACHIEVEMENT_PAUSE,
   "Pause Achievements Hardcore Mode"
   )
MSG_HASH(
   MENU_ENUM_SUBLABEL_ACHIEVEMENT_PAUSE,
   "Pause achievements for current session (This action will enable savestates, cheats, rewind, pause, and slow-motion)."
   )
MSG_HASH(
   MENU_ENUM_LABEL_VALUE_ACHIEVEMENT_RESUME,
   "Resume Achievements Hardcore Mode"
   )
MSG_HASH(
   MENU_ENUM_SUBLABEL_ACHIEVEMENT_RESUME,
   "Resume achievements for current session (This action will disable savestates, cheats, rewind, pause, and slow-motion and reset the current game)."
   )

/* Quick Menu > Information */

MSG_HASH(
   MENU_ENUM_LABEL_VALUE_CONTENT_INFO_CHEEVOS_HASH,
   "RetroAchievements Hash"
   )
MSG_HASH(
   MENU_ENUM_LABEL_VALUE_RDB_ENTRY_DETAIL,
   "Database Entry"
   )
MSG_HASH(
   MENU_ENUM_SUBLABEL_RDB_ENTRY_DETAIL,
   "Show database information for current content"
   )
MSG_HASH(
   MENU_ENUM_LABEL_VALUE_NO_ENTRIES_TO_DISPLAY,
   "No entries to display."
   )

/* Miscellaneous UI Items */

MSG_HASH(
   MENU_ENUM_LABEL_VALUE_NO_CORES_AVAILABLE,
   "No cores available."
   )
MSG_HASH(
   MENU_ENUM_LABEL_VALUE_NO_CORE_OPTIONS_AVAILABLE,
   "No core options available."
   )
MSG_HASH(
   MENU_ENUM_LABEL_VALUE_NO_CORE_INFORMATION_AVAILABLE,
   "No core information available."
   )
MSG_HASH(
   MENU_ENUM_LABEL_VALUE_NO_FAVORITES_AVAILABLE,
   "No favorites available."
   )
MSG_HASH(
   MENU_ENUM_LABEL_VALUE_NO_HISTORY_AVAILABLE,
   "No history available."
   )
MSG_HASH(
   MENU_ENUM_LABEL_VALUE_NO_IMAGES_AVAILABLE,
   "No images available."
   )
MSG_HASH(
   MENU_ENUM_LABEL_VALUE_NO_MUSIC_AVAILABLE,
   "No music available."
   )
MSG_HASH(
   MENU_ENUM_LABEL_VALUE_NO_VIDEOS_AVAILABLE,
   "No videos available."
   )
MSG_HASH(
   MENU_ENUM_LABEL_VALUE_NO_INFORMATION_AVAILABLE,
   "No information is available."
   )
MSG_HASH(
   MENU_ENUM_LABEL_VALUE_NO_PLAYLIST_ENTRIES_AVAILABLE,
   "No playlist entries available."
   )
MSG_HASH(
   MENU_ENUM_LABEL_VALUE_NO_SETTINGS_FOUND,
   "No settings found."
   )
MSG_HASH(
   MENU_ENUM_LABEL_VALUE_NO_NETWORKS_FOUND,
   "No networks found."
   )
MSG_HASH(
   MENU_ENUM_LABEL_VALUE_NO_CORE,
   "No Core"
   )
MSG_HASH(
   MENU_ENUM_LABEL_VALUE_SEARCH,
   "Search"
   )
MSG_HASH(
   MENU_ENUM_LABEL_VALUE_BASIC_MENU_CONTROLS_BACK,
   "Back"
   )
MSG_HASH(
   MENU_ENUM_LABEL_VALUE_BASIC_MENU_CONTROLS_OK,
   "OK"
   )
MSG_HASH(
   MENU_ENUM_LABEL_VALUE_PARENT_DIRECTORY,
   "Parent directory"
   )
MSG_HASH(
   MENU_ENUM_LABEL_VALUE_DIRECTORY_NOT_FOUND,
   "Directory not found."
   )
MSG_HASH(
   MENU_ENUM_LABEL_VALUE_NO_ITEMS,
   "No items."
   )
MSG_HASH(
   MENU_ENUM_LABEL_VALUE_MORE,
   "..."
   )
MSG_HASH(
   MENU_ENUM_LABEL_VALUE_SELECT_FILE,
   "Select File"
   )

/* Settings Options */

MSG_HASH(
   MENU_ENUM_LABEL_VALUE_LANG_AFRIKAANS,
   "Afrikaans"
   )
MSG_HASH(
   MENU_ENUM_LABEL_VALUE_LANG_ALBANIAN,
   "Albanian"
   )
MSG_HASH(
   MENU_ENUM_LABEL_VALUE_LANG_ARABIC,
   "Arabic"
   )
MSG_HASH(
   MENU_ENUM_LABEL_VALUE_LANG_AZERBAIJANI,
   "Azerbaijani"
   )
MSG_HASH(
   MENU_ENUM_LABEL_VALUE_LANG_BASQUE,
   "Basque"
   )
MSG_HASH(
   MENU_ENUM_LABEL_VALUE_LANG_BENGALI,
   "Bengali"
   )
MSG_HASH(
   MENU_ENUM_LABEL_VALUE_LANG_BULGARIAN,
   "Bulgarian"
   )
MSG_HASH(
   MENU_ENUM_LABEL_VALUE_LANG_CATALAN,
   "Catalan"
   )
MSG_HASH(
   MENU_ENUM_LABEL_VALUE_LANG_CHINESE_SIMPLIFIED,
   "Chinese (Simplified)"
   )
MSG_HASH(
   MENU_ENUM_LABEL_VALUE_LANG_CHINESE_TRADITIONAL,
   "Chinese (Traditional)"
   )
MSG_HASH(
   MENU_ENUM_LABEL_VALUE_LANG_CROATIAN,
   "Croatian"
   )
MSG_HASH(
   MENU_ENUM_LABEL_VALUE_LANG_CZECH,
   "Czech"
   )
MSG_HASH(
   MENU_ENUM_LABEL_VALUE_LANG_DANISH,
   "Danish"
   )
MSG_HASH(
   MENU_ENUM_LABEL_VALUE_LANG_DUTCH,
   "Dutch"
   )
MSG_HASH(
   MENU_ENUM_LABEL_VALUE_LANG_ENGLISH,
   "English"
   )
MSG_HASH(
   MENU_ENUM_LABEL_VALUE_LANG_ESPERANTO,
   "Esperanto"
   )
MSG_HASH(
   MENU_ENUM_LABEL_VALUE_LANG_ESTONIAN,
   "Estonian"
   )
MSG_HASH(
   MENU_ENUM_LABEL_VALUE_LANG_FILIPINO,
   "Filipino"
   )
MSG_HASH(
   MENU_ENUM_LABEL_VALUE_LANG_FINNISH,
   "Finnish"
   )
MSG_HASH(
   MENU_ENUM_LABEL_VALUE_LANG_FRENCH,
   "French"
   )
MSG_HASH(
   MENU_ENUM_LABEL_VALUE_LANG_GALICIAN,
   "Galician"
   )
MSG_HASH(
   MENU_ENUM_LABEL_VALUE_LANG_GEORGIAN,
   "Georgian"
   )
MSG_HASH(
   MENU_ENUM_LABEL_VALUE_LANG_GERMAN,
   "German"
   )
MSG_HASH(
   MENU_ENUM_LABEL_VALUE_LANG_GREEK,
   "Greek"
   )
MSG_HASH(
   MENU_ENUM_LABEL_VALUE_LANG_GUJARATI,
   "Gujarati"
   )
MSG_HASH(
   MENU_ENUM_LABEL_VALUE_LANG_HAITIAN_CREOLE,
   "Haitian Creole"
   )
MSG_HASH(
   MENU_ENUM_LABEL_VALUE_LANG_HEBREW,
   "Hebrew"
   )
MSG_HASH(
   MENU_ENUM_LABEL_VALUE_LANG_HINDI,
   "Hindi"
   )
MSG_HASH(
   MENU_ENUM_LABEL_VALUE_LANG_HUNGARIAN,
   "Hungarian"
   )
MSG_HASH(
   MENU_ENUM_LABEL_VALUE_LANG_ICELANDIC,
   "Icelandic"
   )
MSG_HASH(
   MENU_ENUM_LABEL_VALUE_LANG_INDONESIAN,
   "Indonesian"
   )
MSG_HASH(
   MENU_ENUM_LABEL_VALUE_LANG_IRISH,
   "Irish"
   )
MSG_HASH(
   MENU_ENUM_LABEL_VALUE_LANG_ITALIAN,
   "Italian"
   )
MSG_HASH(
   MENU_ENUM_LABEL_VALUE_LANG_JAPANESE,
   "Japanese"
   )
MSG_HASH(
   MENU_ENUM_LABEL_VALUE_LANG_KANNADA,
   "Kannada"
   )
MSG_HASH(
   MENU_ENUM_LABEL_VALUE_LANG_KOREAN,
   "Korean"
   )
MSG_HASH(
   MENU_ENUM_LABEL_VALUE_LANG_LATIN,
   "Latin"
   )
MSG_HASH(
   MENU_ENUM_LABEL_VALUE_LANG_LATVIAN,
   "Latvian"
   )
MSG_HASH(
   MENU_ENUM_LABEL_VALUE_LANG_LITHUANIAN,
   "Lithuanian"
   )
MSG_HASH(
   MENU_ENUM_LABEL_VALUE_LANG_MACEDONIAN,
   "Macedonian"
   )
MSG_HASH(
   MENU_ENUM_LABEL_VALUE_LANG_MALAY,
   "Malay"
   )
MSG_HASH(
   MENU_ENUM_LABEL_VALUE_LANG_MALTESE,
   "Maltese"
   )
MSG_HASH(
   MENU_ENUM_LABEL_VALUE_LANG_NORWEGIAN,
   "Norwegian"
   )
MSG_HASH(
   MENU_ENUM_LABEL_VALUE_LANG_PERSIAN,
   "Persian"
   )
MSG_HASH(
   MENU_ENUM_LABEL_VALUE_LANG_POLISH,
   "Polish"
   )
MSG_HASH(
   MENU_ENUM_LABEL_VALUE_LANG_PORTUGUESE_BRAZIL,
   "Portuguese (Brazil)"
   )
MSG_HASH(
   MENU_ENUM_LABEL_VALUE_LANG_PORTUGUESE_PORTUGAL,
   "Portuguese (Portugal)"
   )
MSG_HASH(
   MENU_ENUM_LABEL_VALUE_LANG_ROMANIAN,
   "Romanian"
   )
MSG_HASH(
   MENU_ENUM_LABEL_VALUE_LANG_RUSSIAN,
   "Russian"
   )
MSG_HASH(
   MENU_ENUM_LABEL_VALUE_LANG_SERBIAN,
   "Serbian"
   )
MSG_HASH(
   MENU_ENUM_LABEL_VALUE_LANG_SLOVAK,
   "Slovak"
   )
MSG_HASH(
   MENU_ENUM_LABEL_VALUE_LANG_SLOVENIAN,
   "Slovenian"
   )
MSG_HASH(
   MENU_ENUM_LABEL_VALUE_LANG_SPANISH,
   "Spanish"
   )
MSG_HASH(
   MENU_ENUM_LABEL_VALUE_LANG_SWAHILI,
   "Swahili"
   )
MSG_HASH(
   MENU_ENUM_LABEL_VALUE_LANG_SWEDISH,
   "Swedish"
   )
MSG_HASH(
   MENU_ENUM_LABEL_VALUE_LANG_TAMIL,
   "Tamil"
   )
MSG_HASH(
   MENU_ENUM_LABEL_VALUE_LANG_TELUGU,
   "Telugu"
   )
MSG_HASH(
   MENU_ENUM_LABEL_VALUE_LANG_THAI,
   "Thai"
   )
MSG_HASH(
   MENU_ENUM_LABEL_VALUE_LANG_TURKISH,
   "Turkish"
   )
MSG_HASH(
   MENU_ENUM_LABEL_VALUE_LANG_UKRAINIAN,
   "Ukrainian"
   )
MSG_HASH(
   MENU_ENUM_LABEL_VALUE_LANG_URDU,
   "Urdu"
   )
MSG_HASH(
   MENU_ENUM_LABEL_VALUE_LANG_VIETNAMESE,
   "Vietnamese"
   )
MSG_HASH(
   MENU_ENUM_LABEL_VALUE_LANG_WELSH,
   "Welsh"
   )
MSG_HASH(
   MENU_ENUM_LABEL_VALUE_LANG_YIDDISH,
   "Yiddish"
   )
MSG_HASH(
   MENU_ENUM_LABEL_VALUE_NETPLAY_SHARE_DIGITAL_OR,
   "Share"
   )
MSG_HASH(
   MENU_ENUM_LABEL_VALUE_NETPLAY_SHARE_DIGITAL_XOR,
   "Grapple"
   )
MSG_HASH(
   MENU_ENUM_LABEL_VALUE_NETPLAY_SHARE_DIGITAL_VOTE,
   "Vote"
   )
MSG_HASH(
   MENU_ENUM_LABEL_VALUE_NETPLAY_SHARE_ANALOG,
   "Analog Input Sharing"
   )
MSG_HASH(
   MENU_ENUM_LABEL_VALUE_NETPLAY_SHARE_ANALOG_MAX,
   "Max"
   )
MSG_HASH(
   MENU_ENUM_LABEL_VALUE_NETPLAY_SHARE_ANALOG_AVERAGE,
   "Average"
   )
MSG_HASH(
   MENU_ENUM_LABEL_VALUE_NETPLAY_SHARE_NONE,
   "None"
   )
MSG_HASH(
   MENU_ENUM_LABEL_VALUE_NETPLAY_SHARE_NO_PREFERENCE,
   "No preference"
   )
MSG_HASH(
   MENU_ENUM_LABEL_VALUE_MENU_TICKER_TYPE_BOUNCE,
   "Bounce Left/Right"
   )
MSG_HASH(
   MENU_ENUM_LABEL_VALUE_MENU_TICKER_TYPE_LOOP,
   "Scroll Left"
   )
MSG_HASH(
   MENU_ENUM_LABEL_VALUE_AI_SERVICE_IMAGE_MODE,
   "Image Mode"
   )
MSG_HASH(
   MENU_ENUM_LABEL_VALUE_AI_SERVICE_SPEECH_MODE,
   "Speech Mode"
   )
MSG_HASH(
   MENU_ENUM_LABEL_VALUE_AI_SERVICE_NARRATOR_MODE,
   "Narrator Mode"
   )
MSG_HASH(
   MENU_ENUM_LABEL_VALUE_PLAYLIST_ENTRY_REMOVE_ENABLE_HIST_FAV,
   "History & Favorites"
   )
MSG_HASH(
   MENU_ENUM_LABEL_VALUE_PLAYLIST_ENTRY_REMOVE_ENABLE_ALL,
   "All Playlists"
   )
MSG_HASH(
   MENU_ENUM_LABEL_VALUE_PLAYLIST_ENTRY_REMOVE_ENABLE_NONE,
   "OFF"
   )
MSG_HASH(
   MENU_ENUM_LABEL_VALUE_PLAYLIST_INLINE_CORE_DISPLAY_HIST_FAV,
   "History & Favorites"
   )
MSG_HASH(
   MENU_ENUM_LABEL_VALUE_PLAYLIST_INLINE_CORE_DISPLAY_ALWAYS,
   "Always"
   )
MSG_HASH(
   MENU_ENUM_LABEL_VALUE_PLAYLIST_INLINE_CORE_DISPLAY_NEVER,
   "Never"
   )
MSG_HASH(
   MENU_ENUM_LABEL_VALUE_PLAYLIST_RUNTIME_PER_CORE,
   "Per Core"
   )
MSG_HASH(
   MENU_ENUM_LABEL_VALUE_PLAYLIST_RUNTIME_AGGREGATE,
   "Aggregate"
   )
MSG_HASH(
   MENU_ENUM_LABEL_VALUE_SYSTEM_INFO_POWER_SOURCE_CHARGED,
   "Charged"
   )
MSG_HASH(
   MENU_ENUM_LABEL_VALUE_SYSTEM_INFO_POWER_SOURCE_CHARGING,
   "Charging"
   )
MSG_HASH(
   MENU_ENUM_LABEL_VALUE_SYSTEM_INFO_POWER_SOURCE_DISCHARGING,
   "Discharging"
   )
MSG_HASH(
   MENU_ENUM_LABEL_VALUE_SYSTEM_INFO_POWER_SOURCE_NO_SOURCE,
   "No source"
   )
MSG_HASH(
   MENU_ENUM_LABEL_VALUE_USE_THIS_DIRECTORY,
   "<Use this directory>"
   )
MSG_HASH(
   MENU_ENUM_LABEL_VALUE_DIRECTORY_CONTENT,
   "<Content dir>"
   )
MSG_HASH(
   MENU_ENUM_LABEL_VALUE_DIRECTORY_DEFAULT,
   "<Default>"
   )
MSG_HASH(
   MENU_ENUM_LABEL_VALUE_DIRECTORY_NONE,
   "<None>"
   )
MSG_HASH( /* FIXME Unused? */
   MENU_ENUM_LABEL_VALUE_RETROKEYBOARD,
   "RetroKeyboard"
   )
MSG_HASH(
   MENU_ENUM_LABEL_VALUE_RETROPAD,
   "RetroPad"
   )
MSG_HASH(
   MENU_ENUM_LABEL_VALUE_RETROPAD_WITH_ANALOG,
   "RetroPad w/ Analog"
   )
MSG_HASH(
   MENU_ENUM_LABEL_VALUE_NONE,
   "None"
   )
MSG_HASH(
   MENU_ENUM_LABEL_VALUE_UNKNOWN,
   "Unknown"
   )
MSG_HASH(
   MENU_ENUM_LABEL_VALUE_HOLD_START,
   "Hold Start (2 seconds)"
   )
MSG_HASH(
   MENU_ENUM_LABEL_VALUE_DOWN_SELECT,
   "Down + Select"
   )
MSG_HASH(
   MENU_ENUM_LABEL_RUMBLE_TYPE_DISABLED,
   "<Disabled>"
   )
MSG_HASH(
   MENU_ENUM_LABEL_RUMBLE_TYPE_CHANGES,
   "Changes"
   )
MSG_HASH(
   MENU_ENUM_LABEL_RUMBLE_TYPE_DOES_NOT_CHANGE,
   "Does Not Change"
   )
MSG_HASH(
   MENU_ENUM_LABEL_RUMBLE_TYPE_INCREASE,
   "Increases"
   )
MSG_HASH(
   MENU_ENUM_LABEL_RUMBLE_TYPE_DECREASE,
   "Decreases"
   )
MSG_HASH(
   MENU_ENUM_LABEL_RUMBLE_TYPE_EQ_VALUE,
   "= Rumble Value"
   )
MSG_HASH(
   MENU_ENUM_LABEL_RUMBLE_TYPE_NEQ_VALUE,
   "!= Rumble Value"
   )
MSG_HASH(
   MENU_ENUM_LABEL_RUMBLE_TYPE_LT_VALUE,
   "< Rumble Value"
   )
MSG_HASH(
   MENU_ENUM_LABEL_RUMBLE_TYPE_GT_VALUE,
   "> Rumble Value"
   )
MSG_HASH(
   MENU_ENUM_LABEL_RUMBLE_TYPE_INCREASE_BY_VALUE,
   "Increases by Rumble Value"
   )
MSG_HASH(
   MENU_ENUM_LABEL_RUMBLE_TYPE_DECREASE_BY_VALUE,
   "Decreases by Rumble Value"
   )
MSG_HASH(
   MENU_ENUM_LABEL_RUMBLE_PORT_0,
   "1"
   )
MSG_HASH(
   MENU_ENUM_LABEL_RUMBLE_PORT_1,
   "2"
   )
MSG_HASH(
   MENU_ENUM_LABEL_RUMBLE_PORT_2,
   "3"
   )
MSG_HASH(
   MENU_ENUM_LABEL_RUMBLE_PORT_3,
   "4"
   )
MSG_HASH(
   MENU_ENUM_LABEL_RUMBLE_PORT_4,
   "5"
   )
MSG_HASH(
   MENU_ENUM_LABEL_RUMBLE_PORT_5,
   "6"
   )
MSG_HASH(
   MENU_ENUM_LABEL_RUMBLE_PORT_6,
   "7"
   )
MSG_HASH(
   MENU_ENUM_LABEL_RUMBLE_PORT_7,
   "8"
   )
MSG_HASH(
   MENU_ENUM_LABEL_RUMBLE_PORT_8,
   "9"
   )
MSG_HASH(
   MENU_ENUM_LABEL_RUMBLE_PORT_9,
   "10"
   )
MSG_HASH(
   MENU_ENUM_LABEL_RUMBLE_PORT_10,
   "11"
   )
MSG_HASH(
   MENU_ENUM_LABEL_RUMBLE_PORT_11,
   "12"
   )
MSG_HASH(
   MENU_ENUM_LABEL_RUMBLE_PORT_12,
   "13"
   )
MSG_HASH(
   MENU_ENUM_LABEL_RUMBLE_PORT_13,
   "14"
   )
MSG_HASH(
   MENU_ENUM_LABEL_RUMBLE_PORT_14,
   "15"
   )
MSG_HASH(
   MENU_ENUM_LABEL_RUMBLE_PORT_15,
   "16"
   )
MSG_HASH(
   MENU_ENUM_LABEL_RUMBLE_PORT_16,
   "All"
   )
MSG_HASH(
   MENU_ENUM_LABEL_CHEAT_TYPE_DISABLED,
   "<Disabled>"
   )
MSG_HASH(
   MENU_ENUM_LABEL_CHEAT_TYPE_SET_TO_VALUE,
   "Set To Value"
   )
MSG_HASH(
   MENU_ENUM_LABEL_CHEAT_TYPE_INCREASE_VALUE,
   "Increase By Value"
   )
MSG_HASH(
   MENU_ENUM_LABEL_CHEAT_TYPE_DECREASE_VALUE,
   "Decrease By Value"
   )
MSG_HASH(
   MENU_ENUM_LABEL_CHEAT_TYPE_RUN_NEXT_IF_EQ,
   "Run next cheat if value = memory"
   )
MSG_HASH(
   MENU_ENUM_LABEL_CHEAT_TYPE_RUN_NEXT_IF_NEQ,
   "Run next cheat if value != memory"
   )
MSG_HASH(
   MENU_ENUM_LABEL_CHEAT_TYPE_RUN_NEXT_IF_LT,
   "Run next cheat if value < memory"
   )
MSG_HASH(
   MENU_ENUM_LABEL_CHEAT_TYPE_RUN_NEXT_IF_GT,
   "Run next cheat if value > memory"
   )
MSG_HASH(
   MENU_ENUM_LABEL_CHEAT_HANDLER_TYPE_EMU,
   "Emulator"
   )
MSG_HASH(
   MENU_ENUM_LABEL_CHEAT_HANDLER_TYPE_RETRO,
   "RetroArch"
   )
MSG_HASH(
   MENU_ENUM_LABEL_CHEAT_MEMORY_SIZE_1,
   "1-bit, max value = 0x01"
   )
MSG_HASH(
   MENU_ENUM_LABEL_CHEAT_MEMORY_SIZE_2,
   "2-bit, max value = 0x03"
   )
MSG_HASH(
   MENU_ENUM_LABEL_CHEAT_MEMORY_SIZE_4,
   "4-bit, max value = 0x0F"
   )
MSG_HASH(
   MENU_ENUM_LABEL_CHEAT_MEMORY_SIZE_8,
   "8-bit, max value = 0xFF"
   )
MSG_HASH(
   MENU_ENUM_LABEL_CHEAT_MEMORY_SIZE_16,
   "16-bit, max value = 0xFFFF"
   )
MSG_HASH(
   MENU_ENUM_LABEL_CHEAT_MEMORY_SIZE_32,
   "32-bit, max value = 0xFFFFFFFF"
   )
MSG_HASH(
   MENU_ENUM_LABEL_VALUE_PLAYLIST_MANAGER_SORT_MODE_DEFAULT,
   "System Default"
   )
MSG_HASH(
   MENU_ENUM_LABEL_VALUE_PLAYLIST_MANAGER_SORT_MODE_ALPHABETICAL,
   "Alphabetical"
   )
MSG_HASH(
   MENU_ENUM_LABEL_VALUE_PLAYLIST_MANAGER_SORT_MODE_OFF,
   "None"
   )
MSG_HASH(
   MENU_ENUM_LABEL_VALUE_PLAYLIST_MANAGER_LABEL_DISPLAY_MODE_DEFAULT,
   "Show full labels"
   )
MSG_HASH(
   MENU_ENUM_LABEL_VALUE_PLAYLIST_MANAGER_LABEL_DISPLAY_MODE_REMOVE_PARENS,
   "Remove () content"
   )
MSG_HASH(
   MENU_ENUM_LABEL_VALUE_PLAYLIST_MANAGER_LABEL_DISPLAY_MODE_REMOVE_BRACKETS,
   "Remove [] content"
   )
MSG_HASH(
   MENU_ENUM_LABEL_VALUE_PLAYLIST_MANAGER_LABEL_DISPLAY_MODE_REMOVE_PARENS_AND_BRACKETS,
   "Remove () and []"
   )
MSG_HASH(
   MENU_ENUM_LABEL_VALUE_PLAYLIST_MANAGER_LABEL_DISPLAY_MODE_KEEP_REGION,
   "Keep region"
   )
MSG_HASH(
   MENU_ENUM_LABEL_VALUE_PLAYLIST_MANAGER_LABEL_DISPLAY_MODE_KEEP_DISC_INDEX,
   "Keep disc index"
   )
MSG_HASH(
   MENU_ENUM_LABEL_VALUE_PLAYLIST_MANAGER_LABEL_DISPLAY_MODE_KEEP_REGION_AND_DISC_INDEX,
   "Keep region and disc index"
   )
MSG_HASH(
   MENU_ENUM_LABEL_VALUE_PLAYLIST_MANAGER_THUMBNAIL_MODE_DEFAULT,
   "System Default"
   )
MSG_HASH(
   MENU_ENUM_LABEL_VALUE_THUMBNAIL_MODE_BOXARTS,
   "Boxarts"
   )
MSG_HASH(
   MENU_ENUM_LABEL_VALUE_THUMBNAIL_MODE_SCREENSHOTS,
   "Screenshots"
   )
MSG_HASH(
   MENU_ENUM_LABEL_VALUE_THUMBNAIL_MODE_TITLE_SCREENS,
   "Title Screens"
   )
MSG_HASH(
   MENU_ENUM_LABEL_VALUE_SCROLL_NORMAL,
   "Normal"
   )
MSG_HASH(
   MENU_ENUM_LABEL_VALUE_SCROLL_FAST,
   "Fast"
   )
MSG_HASH(
   MENU_ENUM_LABEL_VALUE_ON,
   "ON"
   )
MSG_HASH(
   MENU_ENUM_LABEL_VALUE_OFF,
   "OFF"
   )
MSG_HASH(
   MENU_ENUM_LABEL_VALUE_YES,
   "Yes"
   )
MSG_HASH(
   MENU_ENUM_LABEL_VALUE_NO,
   "No"
   )
MSG_HASH(
   MENU_ENUM_LABEL_VALUE_TRUE,
   "True"
   )
MSG_HASH(
   MENU_ENUM_LABEL_VALUE_FALSE,
   "False"
   )
MSG_HASH(
   MENU_ENUM_LABEL_VALUE_ENABLED,
   "Enabled"
   )
MSG_HASH(
   MENU_ENUM_LABEL_VALUE_DISABLED,
   "Disabled"
   )
MSG_HASH(
   MENU_ENUM_LABEL_VALUE_NOT_AVAILABLE,
   "N/A"
   )
MSG_HASH(
   MENU_ENUM_LABEL_VALUE_CHEEVOS_LOCKED_ENTRY,
   "Locked"
   )
MSG_HASH(
   MENU_ENUM_LABEL_VALUE_CHEEVOS_UNLOCKED_ENTRY,
   "Unlocked"
   )
MSG_HASH(
   MENU_ENUM_LABEL_VALUE_CHEEVOS_UNLOCKED_ENTRY_HARDCORE,
   "Hardcore"
   )
MSG_HASH(
   MENU_ENUM_LABEL_VALUE_CHEEVOS_UNOFFICIAL_ENTRY,
   "Unofficial"
   )
MSG_HASH(
   MENU_ENUM_LABEL_VALUE_CHEEVOS_UNSUPPORTED_ENTRY,
   "Unsupported"
   )
MSG_HASH(
   MENU_ENUM_LABEL_VALUE_DONT_CARE,
   "Don't care"
   )
MSG_HASH(
   MENU_ENUM_LABEL_VALUE_LINEAR,
   "Linear"
   )
MSG_HASH(
   MENU_ENUM_LABEL_VALUE_NEAREST,
   "Nearest"
   )
MSG_HASH(
   MENU_ENUM_LABEL_VALUE_MANUAL_CONTENT_SCAN_SYSTEM_NAME_USE_CONTENT_DIR,
   "<Content Directory>"
   )
MSG_HASH(
   MENU_ENUM_LABEL_VALUE_MANUAL_CONTENT_SCAN_SYSTEM_NAME_USE_CUSTOM,
   "<Custom>"
   )
MSG_HASH(
   MENU_ENUM_LABEL_VALUE_MANUAL_CONTENT_SCAN_CORE_NAME_DETECT,
   "<Unspecified>"
   )
MSG_HASH(
   MENU_ENUM_LABEL_VALUE_LEFT_ANALOG,
   "Left Analog"
   )
MSG_HASH(
   MENU_ENUM_LABEL_VALUE_RIGHT_ANALOG,
   "Right Analog"
   )
MSG_HASH(
   MENU_ENUM_LABEL_VALUE_INPUT_KEY,
   "(Key: %s)"
   )
MSG_HASH(
   MENU_ENUM_LABEL_VALUE_INPUT_MOUSE_LEFT,
   "Mouse 1"
   )
MSG_HASH(
   MENU_ENUM_LABEL_VALUE_INPUT_MOUSE_RIGHT,
   "Mouse 2"
   )
MSG_HASH(
   MENU_ENUM_LABEL_VALUE_INPUT_MOUSE_MIDDLE,
   "Mouse 3"
   )
MSG_HASH(
   MENU_ENUM_LABEL_VALUE_INPUT_MOUSE_BUTTON4,
   "Mouse 4"
   )
MSG_HASH(
   MENU_ENUM_LABEL_VALUE_INPUT_MOUSE_BUTTON5,
   "Mouse 5"
   )
MSG_HASH(
   MENU_ENUM_LABEL_VALUE_INPUT_MOUSE_WHEEL_UP,
   "Wheel Up"
   )
MSG_HASH(
   MENU_ENUM_LABEL_VALUE_INPUT_MOUSE_WHEEL_DOWN,
   "Wheel Down"
   )
MSG_HASH(
   MENU_ENUM_LABEL_VALUE_INPUT_MOUSE_HORIZ_WHEEL_UP,
   "Wheel Left"
   )
MSG_HASH(
   MENU_ENUM_LABEL_VALUE_INPUT_MOUSE_HORIZ_WHEEL_DOWN,
   "Wheel Right"
   )
MSG_HASH(
   MENU_ENUM_LABEL_VALUE_INPUT_POLL_TYPE_BEHAVIOR_EARLY,
   "Early"
   )
MSG_HASH(
   MENU_ENUM_LABEL_VALUE_INPUT_POLL_TYPE_BEHAVIOR_NORMAL,
   "Normal"
   )
MSG_HASH(
   MENU_ENUM_LABEL_VALUE_INPUT_POLL_TYPE_BEHAVIOR_LATE,
   "Late"
   )
MSG_HASH(
   MENU_ENUM_LABEL_VALUE_TIMEDATE_STYLE_YMD_HMS,
   "YYYY-MM-DD HH:MM:SS"
   )
MSG_HASH(
   MENU_ENUM_LABEL_VALUE_TIMEDATE_STYLE_YMD_HM,
   "YYYY-MM-DD HH:MM"
   )
MSG_HASH(
   MENU_ENUM_LABEL_VALUE_TIMEDATE_STYLE_YMD,
   "YYYY-MM-DD"
   )
MSG_HASH(
   MENU_ENUM_LABEL_VALUE_TIMEDATE_STYLE_YM,
   "YYYY-MM"
   )
MSG_HASH(
   MENU_ENUM_LABEL_VALUE_TIMEDATE_STYLE_MDYYYY_HMS,
   "MM-DD-YYYY HH:MM:SS"
   )
MSG_HASH(
   MENU_ENUM_LABEL_VALUE_TIMEDATE_STYLE_MDYYYY_HM,
   "MM-DD-YYYY HH:MM"
   )
MSG_HASH(
   MENU_ENUM_LABEL_VALUE_TIMEDATE_STYLE_MD_HM,
   "MM-DD HH:MM"
   )
MSG_HASH(
   MENU_ENUM_LABEL_VALUE_TIMEDATE_STYLE_MDYYYY,
   "MM-DD-YYYY"
   )
MSG_HASH(
   MENU_ENUM_LABEL_VALUE_TIMEDATE_STYLE_MD,
   "MM-DD"
   )
MSG_HASH(
   MENU_ENUM_LABEL_VALUE_TIMEDATE_STYLE_DDMMYYYY_HMS,
   "DD/MM/YYYY HH:MM:SS"
   )
MSG_HASH(
   MENU_ENUM_LABEL_VALUE_TIMEDATE_STYLE_DDMMYYYY_HM,
   "DD/MM/YYYY HH:MM"
   )
MSG_HASH(
   MENU_ENUM_LABEL_VALUE_TIMEDATE_STYLE_DDMM_HM,
   "DD/MM HH:MM"
   )
MSG_HASH(
   MENU_ENUM_LABEL_VALUE_TIMEDATE_STYLE_DDMMYYYY,
   "DD/MM/YYYY"
   )
MSG_HASH(
   MENU_ENUM_LABEL_VALUE_TIMEDATE_STYLE_DDMM,
   "DD/MM"
   )
MSG_HASH(
   MENU_ENUM_LABEL_VALUE_TIMEDATE_STYLE_HMS,
   "HH:MM:SS"
   )
MSG_HASH(
   MENU_ENUM_LABEL_VALUE_TIMEDATE_STYLE_HM,
   "HH:MM"
   )
MSG_HASH(
   MENU_ENUM_LABEL_VALUE_TIMEDATE_STYLE_YMD_HMS_AM_PM,
   "YYYY-MM-DD HH:MM:SS (AM/PM)"
   )
MSG_HASH(
   MENU_ENUM_LABEL_VALUE_TIMEDATE_STYLE_YMD_HM_AM_PM,
   "YYYY-MM-DD HH:MM (AM/PM)"
   )
MSG_HASH(
   MENU_ENUM_LABEL_VALUE_TIMEDATE_STYLE_MDYYYY_HMS_AM_PM,
   "MM-DD-YYYY HH:MM:SS (AM/PM)"
   )
MSG_HASH(
   MENU_ENUM_LABEL_VALUE_TIMEDATE_STYLE_MDYYYY_HM_AM_PM,
   "MM-DD-YYYY HH:MM (AM/PM)"
   )
MSG_HASH(
   MENU_ENUM_LABEL_VALUE_TIMEDATE_STYLE_MD_HM_AM_PM,
   "MM/DD HH:MM (AM/PM)"
   )
MSG_HASH(
   MENU_ENUM_LABEL_VALUE_TIMEDATE_STYLE_DDMMYYYY_HMS_AM_PM,
   "DD/MM/YYYY HH:MM:SS (AM/PM)"
   )
MSG_HASH(
   MENU_ENUM_LABEL_VALUE_TIMEDATE_STYLE_DDMMYYYY_HM_AM_PM,
   "DD/MM/YYYY HH:MM (AM/PM)"
   )
MSG_HASH(
   MENU_ENUM_LABEL_VALUE_TIMEDATE_STYLE_DDMM_HM_AM_PM,
   "DD/MM HH:MM (AM/PM)"
   )
MSG_HASH(
   MENU_ENUM_LABEL_VALUE_TIMEDATE_STYLE_HMS_AM_PM,
   "HH:MM:SS (AM/PM)"
   )
MSG_HASH(
   MENU_ENUM_LABEL_VALUE_TIMEDATE_STYLE_HM_AM_PM,
   "HH:MM (AM/PM)"
   )
MSG_HASH(
   MENU_ENUM_LABEL_VALUE_PLAYLIST_SUBLABEL_LAST_PLAYED_STYLE_YMD_HMS,
   "YYYY/MM/DD - HH:MM:SS"
   )
MSG_HASH(
   MENU_ENUM_LABEL_VALUE_PLAYLIST_SUBLABEL_LAST_PLAYED_STYLE_YMD_HM,
   "YYYY/MM/DD - HH:MM"
   )
MSG_HASH(
   MENU_ENUM_LABEL_VALUE_PLAYLIST_SUBLABEL_LAST_PLAYED_STYLE_YMD,
   "YYYY/MM/DD"
   )
MSG_HASH(
   MENU_ENUM_LABEL_VALUE_PLAYLIST_SUBLABEL_LAST_PLAYED_STYLE_YM,
   "YYYY/MM"
   )
MSG_HASH(
   MENU_ENUM_LABEL_VALUE_PLAYLIST_SUBLABEL_LAST_PLAYED_STYLE_MDYYYY_HMS,
   "MM/DD/YYYY - HH:MM:SS"
   )
MSG_HASH(
   MENU_ENUM_LABEL_VALUE_PLAYLIST_SUBLABEL_LAST_PLAYED_STYLE_MDYYYY_HM,
   "MM/DD/YYYY - HH:MM"
   )
MSG_HASH(
   MENU_ENUM_LABEL_VALUE_PLAYLIST_SUBLABEL_LAST_PLAYED_STYLE_MD_HM,
   "MM/DD - HH:MM"
   )
MSG_HASH(
   MENU_ENUM_LABEL_VALUE_PLAYLIST_SUBLABEL_LAST_PLAYED_STYLE_MDYYYY,
   "MM/DD/YYYY"
   )
MSG_HASH(
   MENU_ENUM_LABEL_VALUE_PLAYLIST_SUBLABEL_LAST_PLAYED_STYLE_MD,
   "MM/DD"
   )
MSG_HASH(
   MENU_ENUM_LABEL_VALUE_PLAYLIST_SUBLABEL_LAST_PLAYED_STYLE_DDMMYYYY_HMS,
   "DD/MM/YYYY - HH:MM:SS"
   )
MSG_HASH(
   MENU_ENUM_LABEL_VALUE_PLAYLIST_SUBLABEL_LAST_PLAYED_STYLE_DDMMYYYY_HM,
   "DD/MM/YYYY - HH:MM"
   )
MSG_HASH(
   MENU_ENUM_LABEL_VALUE_PLAYLIST_SUBLABEL_LAST_PLAYED_STYLE_DDMM_HM,
   "DD/MM - HH:MM"
   )
MSG_HASH(
   MENU_ENUM_LABEL_VALUE_PLAYLIST_SUBLABEL_LAST_PLAYED_STYLE_DDMMYYYY,
   "DD/MM/YYYY"
   )
MSG_HASH(
   MENU_ENUM_LABEL_VALUE_PLAYLIST_SUBLABEL_LAST_PLAYED_STYLE_DDMM,
   "DD/MM"
   )
MSG_HASH(
   MENU_ENUM_LABEL_VALUE_PLAYLIST_SUBLABEL_LAST_PLAYED_STYLE_YMD_HMS_AM_PM,
   "YYYY/MM/DD - HH:MM:SS (AM/PM)"
   )
MSG_HASH(
   MENU_ENUM_LABEL_VALUE_PLAYLIST_SUBLABEL_LAST_PLAYED_STYLE_YMD_HM_AM_PM,
   "YYYY/MM/DD - HH:MM (AM/PM)"
   )
MSG_HASH(
   MENU_ENUM_LABEL_VALUE_PLAYLIST_SUBLABEL_LAST_PLAYED_STYLE_MDYYYY_HMS_AM_PM,
   "MM/DD/YYYY - HH:MM:SS (AM/PM)"
   )
MSG_HASH(
   MENU_ENUM_LABEL_VALUE_PLAYLIST_SUBLABEL_LAST_PLAYED_STYLE_MDYYYY_HM_AM_PM,
   "MM/DD/YYYY - HH:MM (AM/PM)"
   )
MSG_HASH(
   MENU_ENUM_LABEL_VALUE_PLAYLIST_SUBLABEL_LAST_PLAYED_STYLE_MD_HM_AM_PM,
   "MM/DD - HH:MM (AM/PM)"
   )
MSG_HASH(
   MENU_ENUM_LABEL_VALUE_PLAYLIST_SUBLABEL_LAST_PLAYED_STYLE_DDMMYYYY_HMS_AM_PM,
   "DD/MM/YYYY - HH:MM:SS (AM/PM)"
   )
MSG_HASH(
   MENU_ENUM_LABEL_VALUE_PLAYLIST_SUBLABEL_LAST_PLAYED_STYLE_DDMMYYYY_HM_AM_PM,
   "DD/MM/YYYY - HH:MM (AM/PM)"
   )
MSG_HASH(
   MENU_ENUM_LABEL_VALUE_PLAYLIST_SUBLABEL_LAST_PLAYED_STYLE_DDMM_HM_AM_PM,
   "DD/MM - HH:MM (AM/PM)"
   )

/* RGUI: Settings > User Interface > Appearance */

MSG_HASH(
   MENU_ENUM_LABEL_VALUE_MENU_RGUI_BORDER_FILLER_ENABLE,
   "Border filler"
   )
MSG_HASH(
   MENU_ENUM_SUBLABEL_MENU_RGUI_BORDER_FILLER_ENABLE,
   "Display menu border."
   )
MSG_HASH(
   MENU_ENUM_LABEL_VALUE_MENU_RGUI_BACKGROUND_FILLER_THICKNESS_ENABLE,
   "Background filler thickness"
   )
MSG_HASH(
   MENU_ENUM_SUBLABEL_MENU_RGUI_BACKGROUND_FILLER_THICKNESS_ENABLE,
   "Increase coarseness of menu background chequerboard pattern."
   )
MSG_HASH(
   MENU_ENUM_LABEL_VALUE_MENU_RGUI_FULL_WIDTH_LAYOUT,
   "Use Full-Width Layout"
   )
MSG_HASH(
   MENU_ENUM_SUBLABEL_MENU_RGUI_FULL_WIDTH_LAYOUT,
   "Resize and position menu entries to make best use of available screen space. Disable this to use classic fixed-width two column layout."
   )
MSG_HASH(
   MENU_ENUM_LABEL_VALUE_MENU_LINEAR_FILTER,
   "Menu Linear Filter"
   )
MSG_HASH(
   MENU_ENUM_SUBLABEL_MENU_LINEAR_FILTER,
   "Adds a slight blur to the menu to take the edge off hard pixel edges."
   )
MSG_HASH(
   MENU_ENUM_LABEL_VALUE_MENU_RGUI_INTERNAL_UPSCALE_LEVEL,
   "Internal Upscaling"
   )
MSG_HASH(
   MENU_ENUM_SUBLABEL_MENU_RGUI_INTERNAL_UPSCALE_LEVEL,
   "Upscale menu interface before drawing to screen. When used with 'Menu Linear Filter' enabled, removes scaling artefacts (uneven pixels) while maintaining a sharp image. Has a significant performance impact that increases with upscaling level."
   )
MSG_HASH(
   MENU_ENUM_LABEL_VALUE_MENU_RGUI_ASPECT_RATIO,
   "Menu Aspect Ratio"
   )
MSG_HASH(
   MENU_ENUM_SUBLABEL_MENU_RGUI_ASPECT_RATIO,
   "Select menu aspect ratio. Widescreen ratios increase the horizontal resolution of the menu interface. (May require a restart if 'Lock Menu Aspect Ratio' is disabled)"
   )
MSG_HASH(
   MENU_ENUM_LABEL_VALUE_MENU_RGUI_ASPECT_RATIO_LOCK,
   "Lock Menu Aspect Ratio"
   )
MSG_HASH(
   MENU_ENUM_SUBLABEL_MENU_RGUI_ASPECT_RATIO_LOCK,
   "Ensures that the menu is always displayed with the correct aspect ratio. If disabled, the quick menu will be stretched to match the currently loaded content."
   )
MSG_HASH(
   MENU_ENUM_LABEL_VALUE_RGUI_MENU_COLOR_THEME,
   "Menu Color Theme"
   )
MSG_HASH(
   MENU_ENUM_SUBLABEL_RGUI_MENU_COLOR_THEME,
   "Select a different color theme. Choosing 'Custom' enables the use of menu theme preset files."
   )
MSG_HASH(
   MENU_ENUM_LABEL_VALUE_RGUI_MENU_THEME_PRESET,
   "Custom Menu Theme Preset"
   )
MSG_HASH(
   MENU_ENUM_SUBLABEL_RGUI_MENU_THEME_PRESET,
   "Select a menu theme preset from the file browser."
   )
MSG_HASH(
   MENU_ENUM_LABEL_VALUE_MENU_RGUI_SHADOWS,
   "Shadow Effects"
   )
MSG_HASH(
   MENU_ENUM_SUBLABEL_MENU_RGUI_SHADOWS,
   "Enable drop shadows for menu text, borders and thumbnails. Has a modest performance impact."
   )
MSG_HASH(
   MENU_ENUM_LABEL_VALUE_MENU_RGUI_PARTICLE_EFFECT,
   "Background Animation"
   )
MSG_HASH(
   MENU_ENUM_SUBLABEL_MENU_RGUI_PARTICLE_EFFECT,
   "Enable background particle animation effect. Has a significant performance impact."
   )
MSG_HASH(
   MENU_ENUM_LABEL_VALUE_MENU_RGUI_PARTICLE_EFFECT_SPEED,
   "Background Animation Speed"
   )
MSG_HASH(
   MENU_ENUM_SUBLABEL_MENU_RGUI_PARTICLE_EFFECT_SPEED,
   "Adjust speed of background particle animation effects."
   )
MSG_HASH(
   MENU_ENUM_LABEL_VALUE_MENU_RGUI_INLINE_THUMBNAILS,
   "Show Playlist Thumbnails"
   )
MSG_HASH(
   MENU_ENUM_SUBLABEL_MENU_RGUI_INLINE_THUMBNAILS,
   "Enable display of inline downscaled thumbnails while viewing playlists. When disabled, 'Top Thumbnail' may still be toggled fullscreen by pressing RetroPad Y."
   )
MSG_HASH(
   MENU_ENUM_LABEL_VALUE_THUMBNAILS_RGUI,
   "Top Thumbnail"
   )
MSG_HASH(
   MENU_ENUM_SUBLABEL_THUMBNAILS_RGUI,
   "Type of thumbnail to display at the top right of playlists. This thumbnail may be toggled fullscreen by pressing RetroPad Y."
   )
MSG_HASH(
   MENU_ENUM_LABEL_VALUE_LEFT_THUMBNAILS_RGUI,
   "Bottom Thumbnail"
   )
MSG_HASH(
   MENU_ENUM_SUBLABEL_LEFT_THUMBNAILS_RGUI,
   "Type of thumbnail to display at the bottom right of playlists."
   )
MSG_HASH(
   MENU_ENUM_LABEL_VALUE_MENU_RGUI_SWAP_THUMBNAILS,
   "Swap Thumbnails"
   )
MSG_HASH(
   MENU_ENUM_SUBLABEL_MENU_RGUI_SWAP_THUMBNAILS,
   "Swaps the display positions of 'Top Thumbnail' and 'Bottom Thumbnail'."
   )
MSG_HASH(
   MENU_ENUM_LABEL_VALUE_MENU_RGUI_THUMBNAIL_DOWNSCALER,
   "Thumbnail Downscaling Method"
   )
MSG_HASH(
   MENU_ENUM_SUBLABEL_MENU_RGUI_THUMBNAIL_DOWNSCALER,
   "Resampling method used when shrinking large thumbnails to fit the display."
   )
MSG_HASH(
   MENU_ENUM_LABEL_VALUE_MENU_RGUI_THUMBNAIL_DELAY,
   "Thumbnail Delay (ms)"
   )
MSG_HASH(
   MENU_ENUM_SUBLABEL_MENU_RGUI_THUMBNAIL_DELAY,
   "Applies a time delay between selecting a playlist entry and loading its associated thumbnails. Setting this to a value of at least 256 ms enables fast lag-free scrolling on even the slowest devices."
   )
MSG_HASH(
   MENU_ENUM_LABEL_VALUE_MENU_RGUI_EXTENDED_ASCII,
   "Extended ASCII Support"
   )
MSG_HASH(
   MENU_ENUM_SUBLABEL_MENU_RGUI_EXTENDED_ASCII,
   "Enable display of non-standard ASCII characters. Required for compatibility with certain non-English Western languages. Has a moderate performance impact."
   )

/* RGUI: Settings Options */

MSG_HASH(
   MENU_ENUM_LABEL_VALUE_RGUI_THUMB_SCALE_POINT,
   "Nearest Neighbour (Fast)"
   )
MSG_HASH(
   MENU_ENUM_LABEL_VALUE_RGUI_THUMB_SCALE_BILINEAR,
   "Bilinear"
   )
MSG_HASH(
   MENU_ENUM_LABEL_VALUE_RGUI_THUMB_SCALE_SINC,
   "Sinc/Lanczos3 (Slow)"
   )
MSG_HASH(
   MENU_ENUM_LABEL_VALUE_RGUI_UPSCALE_NONE,
   "None"
   )
MSG_HASH(
   MENU_ENUM_LABEL_VALUE_RGUI_UPSCALE_AUTO,
   "Auto"
   )
MSG_HASH(
   MENU_ENUM_LABEL_VALUE_RGUI_UPSCALE_X2,
   "x2"
   )
MSG_HASH(
   MENU_ENUM_LABEL_VALUE_RGUI_UPSCALE_X3,
   "x3"
   )
MSG_HASH(
   MENU_ENUM_LABEL_VALUE_RGUI_UPSCALE_X4,
   "x4"
   )
MSG_HASH(
   MENU_ENUM_LABEL_VALUE_RGUI_UPSCALE_X5,
   "x5"
   )
MSG_HASH(
   MENU_ENUM_LABEL_VALUE_RGUI_UPSCALE_X6,
   "x6"
   )
MSG_HASH(
   MENU_ENUM_LABEL_VALUE_RGUI_UPSCALE_X7,
   "x7"
   )
MSG_HASH(
   MENU_ENUM_LABEL_VALUE_RGUI_UPSCALE_X8,
   "x8"
   )
MSG_HASH(
   MENU_ENUM_LABEL_VALUE_RGUI_UPSCALE_X9,
   "x9"
   )
MSG_HASH(
   MENU_ENUM_LABEL_VALUE_RGUI_ASPECT_RATIO_4_3,
   "4:3"
   )
MSG_HASH(
   MENU_ENUM_LABEL_VALUE_RGUI_ASPECT_RATIO_16_9,
   "16:9"
   )
MSG_HASH(
   MENU_ENUM_LABEL_VALUE_RGUI_ASPECT_RATIO_16_9_CENTRE,
   "16:9 (Centered)"
   )
MSG_HASH(
   MENU_ENUM_LABEL_VALUE_RGUI_ASPECT_RATIO_16_10,
   "16:10"
   )
MSG_HASH(
   MENU_ENUM_LABEL_VALUE_RGUI_ASPECT_RATIO_16_10_CENTRE,
   "16:10 (Centered)"
   )
MSG_HASH(
   MENU_ENUM_LABEL_VALUE_RGUI_ASPECT_RATIO_LOCK_NONE,
   "OFF"
   )
MSG_HASH(
   MENU_ENUM_LABEL_VALUE_RGUI_ASPECT_RATIO_LOCK_FIT_SCREEN,
   "Fit Screen"
   )
MSG_HASH(
   MENU_ENUM_LABEL_VALUE_RGUI_ASPECT_RATIO_LOCK_INTEGER,
   "Integer Scale"
   )
MSG_HASH(
   MENU_ENUM_LABEL_VALUE_RGUI_MENU_COLOR_THEME_CUSTOM,
   "Custom"
   )
MSG_HASH(
   MENU_ENUM_LABEL_VALUE_RGUI_MENU_COLOR_THEME_CLASSIC_RED,
   "Classic Red"
   )
MSG_HASH(
   MENU_ENUM_LABEL_VALUE_RGUI_MENU_COLOR_THEME_CLASSIC_ORANGE,
   "Classic Orange"
   )
MSG_HASH(
   MENU_ENUM_LABEL_VALUE_RGUI_MENU_COLOR_THEME_CLASSIC_YELLOW,
   "Classic Yellow"
   )
MSG_HASH(
   MENU_ENUM_LABEL_VALUE_RGUI_MENU_COLOR_THEME_CLASSIC_GREEN,
   "Classic Green"
   )
MSG_HASH(
   MENU_ENUM_LABEL_VALUE_RGUI_MENU_COLOR_THEME_CLASSIC_BLUE,
   "Classic Blue"
   )
MSG_HASH(
   MENU_ENUM_LABEL_VALUE_RGUI_MENU_COLOR_THEME_CLASSIC_VIOLET,
   "Classic Violet"
   )
MSG_HASH(
   MENU_ENUM_LABEL_VALUE_RGUI_MENU_COLOR_THEME_CLASSIC_GREY,
   "Classic Grey"
   )
MSG_HASH(
   MENU_ENUM_LABEL_VALUE_RGUI_MENU_COLOR_THEME_LEGACY_RED,
   "Legacy Red"
   )
MSG_HASH(
   MENU_ENUM_LABEL_VALUE_RGUI_MENU_COLOR_THEME_DARK_PURPLE,
   "Dark Purple"
   )
MSG_HASH(
   MENU_ENUM_LABEL_VALUE_RGUI_MENU_COLOR_THEME_MIDNIGHT_BLUE,
   "Midnight Blue"
   )
MSG_HASH(
   MENU_ENUM_LABEL_VALUE_RGUI_MENU_COLOR_THEME_GOLDEN,
   "Golden"
   )
MSG_HASH(
   MENU_ENUM_LABEL_VALUE_RGUI_MENU_COLOR_THEME_ELECTRIC_BLUE,
   "Electric Blue"
   )
MSG_HASH(
   MENU_ENUM_LABEL_VALUE_RGUI_MENU_COLOR_THEME_APPLE_GREEN,
   "Apple Green"
   )
MSG_HASH(
   MENU_ENUM_LABEL_VALUE_RGUI_MENU_COLOR_THEME_VOLCANIC_RED,
   "Volcanic Red"
   )
MSG_HASH(
   MENU_ENUM_LABEL_VALUE_RGUI_MENU_COLOR_THEME_LAGOON,
   "Lagoon"
   )
MSG_HASH(
   MENU_ENUM_LABEL_VALUE_RGUI_MENU_COLOR_THEME_BROGRAMMER,
   "Brogrammer"
   )
MSG_HASH(
   MENU_ENUM_LABEL_VALUE_RGUI_MENU_COLOR_THEME_DRACULA,
   "Dracula"
   )
MSG_HASH(
   MENU_ENUM_LABEL_VALUE_RGUI_MENU_COLOR_THEME_FAIRYFLOSS,
   "Fairy Floss"
   )
MSG_HASH(
   MENU_ENUM_LABEL_VALUE_RGUI_MENU_COLOR_THEME_FLATUI,
   "Flat UI"
   )
MSG_HASH(
   MENU_ENUM_LABEL_VALUE_RGUI_MENU_COLOR_THEME_GRUVBOX_DARK,
   "Gruvbox Dark"
   )
MSG_HASH(
   MENU_ENUM_LABEL_VALUE_RGUI_MENU_COLOR_THEME_GRUVBOX_LIGHT,
   "Gruvbox Light"
   )
MSG_HASH(
   MENU_ENUM_LABEL_VALUE_RGUI_MENU_COLOR_THEME_HACKING_THE_KERNEL,
   "Hacking the Kernel"
   )
MSG_HASH(
   MENU_ENUM_LABEL_VALUE_RGUI_MENU_COLOR_THEME_NORD,
   "Nord"
   )
MSG_HASH(
   MENU_ENUM_LABEL_VALUE_RGUI_MENU_COLOR_THEME_NOVA,
   "Nova"
   )
MSG_HASH(
   MENU_ENUM_LABEL_VALUE_RGUI_MENU_COLOR_THEME_ONE_DARK,
   "One Dark"
   )
MSG_HASH(
   MENU_ENUM_LABEL_VALUE_RGUI_MENU_COLOR_THEME_PALENIGHT,
   "Palenight"
   )
MSG_HASH(
   MENU_ENUM_LABEL_VALUE_RGUI_MENU_COLOR_THEME_SOLARIZED_DARK,
   "Solarized Dark"
   )
MSG_HASH(
   MENU_ENUM_LABEL_VALUE_RGUI_MENU_COLOR_THEME_SOLARIZED_LIGHT,
   "Solarized Light"
   )
MSG_HASH(
   MENU_ENUM_LABEL_VALUE_RGUI_MENU_COLOR_THEME_TANGO_DARK,
   "Tango Dark"
   )
MSG_HASH(
   MENU_ENUM_LABEL_VALUE_RGUI_MENU_COLOR_THEME_TANGO_LIGHT,
   "Tango Light"
   )
MSG_HASH(
   MENU_ENUM_LABEL_VALUE_RGUI_MENU_COLOR_THEME_ZENBURN,
   "Zenburn"
   )
MSG_HASH(
   MENU_ENUM_LABEL_VALUE_RGUI_MENU_COLOR_THEME_ANTI_ZENBURN,
   "Anti-Zenburn"
   )
MSG_HASH(
   MENU_ENUM_LABEL_VALUE_RGUI_MENU_COLOR_THEME_FLUX,
   "Flux"
   )
MSG_HASH(
   MENU_ENUM_LABEL_VALUE_RGUI_PARTICLE_EFFECT_NONE,
   "OFF"
)
MSG_HASH(
   MENU_ENUM_LABEL_VALUE_RGUI_PARTICLE_EFFECT_SNOW,
   "Snow (Light)"
)
MSG_HASH(
   MENU_ENUM_LABEL_VALUE_RGUI_PARTICLE_EFFECT_SNOW_ALT,
   "Snow (Heavy)"
)
MSG_HASH(
   MENU_ENUM_LABEL_VALUE_RGUI_PARTICLE_EFFECT_RAIN,
   "Rain"
)
MSG_HASH(
   MENU_ENUM_LABEL_VALUE_RGUI_PARTICLE_EFFECT_VORTEX,
   "Vortex"
)
MSG_HASH(
   MENU_ENUM_LABEL_VALUE_RGUI_PARTICLE_EFFECT_STARFIELD,
   "Star Field"
)

/* XMB: Settings > User Interface > Appearance */

MSG_HASH(
   MENU_ENUM_LABEL_VALUE_LEFT_THUMBNAILS,
   "Left Thumbnails"
   )
MSG_HASH(
   MENU_ENUM_SUBLABEL_LEFT_THUMBNAILS,
   "Type of thumbnail to display at the left."
   )
MSG_HASH(
   MENU_ENUM_LABEL_VALUE_DYNAMIC_WALLPAPER,
   "Dynamic Background"
   )
MSG_HASH(
   MENU_ENUM_SUBLABEL_DYNAMIC_WALLPAPER,
   "Dynamically load a new wallpaper depending on context."
   )
MSG_HASH(
   MENU_ENUM_LABEL_VALUE_MENU_HORIZONTAL_ANIMATION,
   "Horizontal Animation"
   )
MSG_HASH(
   MENU_ENUM_SUBLABEL_MENU_HORIZONTAL_ANIMATION,
   "Enable horizontal animation for the menu. This will have a performance hit."
   )
MSG_HASH(
   MENU_ENUM_LABEL_VALUE_MENU_XMB_ANIMATION_HORIZONTAL_HIGHLIGHT,
   "Animation Horizontal Icon Highlight"
   )
MSG_HASH(
   MENU_ENUM_SUBLABEL_MENU_XMB_ANIMATION_HORIZONTAL_HIGHLIGHT,
   "The animation that triggers when scrolling between tabs."
   )
MSG_HASH(
   MENU_ENUM_LABEL_VALUE_MENU_XMB_ANIMATION_MOVE_UP_DOWN,
   "Animation Move Up/Down"
   )
MSG_HASH(
   MENU_ENUM_SUBLABEL_MENU_XMB_ANIMATION_MOVE_UP_DOWN,
   "The animation that triggers when moving up or down."
   )
MSG_HASH(
   MENU_ENUM_LABEL_VALUE_MENU_XMB_ANIMATION_OPENING_MAIN_MENU,
   "Animation Main Menu Opens/Closes"
   )
MSG_HASH(
   MENU_ENUM_SUBLABEL_MENU_XMB_ANIMATION_OPENING_MAIN_MENU,
   "The animation that triggers when opening a submenu."
   )
MSG_HASH(
   MENU_ENUM_LABEL_VALUE_XMB_ALPHA_FACTOR,
   "Menu Alpha Factor"
   )
MSG_HASH(
   MENU_ENUM_LABEL_VALUE_XMB_FONT,
   "Menu Font"
   )
MSG_HASH(
   MENU_ENUM_SUBLABEL_XMB_FONT,
   "Select a different main font to be used by the menu."
   )
MSG_HASH(
   MENU_ENUM_LABEL_VALUE_MENU_FONT_COLOR_RED,
   "Menu Font Red Color"
   )
MSG_HASH(
   MENU_ENUM_LABEL_VALUE_MENU_FONT_COLOR_GREEN,
   "Menu Font Green Color"
   )
MSG_HASH(
   MENU_ENUM_LABEL_VALUE_MENU_FONT_COLOR_BLUE,
   "Menu Font Blue Color"
   )
MSG_HASH(
   MENU_ENUM_LABEL_VALUE_XMB_LAYOUT,
   "Menu Layout"
   )
MSG_HASH(
   MENU_ENUM_SUBLABEL_XMB_LAYOUT,
   "Select a different layout for the XMB interface."
   )
MSG_HASH(
   MENU_ENUM_LABEL_VALUE_XMB_THEME,
   "Menu Icon Theme"
   )
MSG_HASH(
   MENU_ENUM_SUBLABEL_XMB_THEME,
   "Select a different icon theme for RetroArch."
   )
MSG_HASH(
   MENU_ENUM_LABEL_VALUE_XMB_SHADOWS_ENABLE,
   "Icon Shadows"
   )
MSG_HASH(
   MENU_ENUM_SUBLABEL_XMB_SHADOWS_ENABLE,
   "Draw drop shadows for all icons.\n"
   "This will have a minor performance hit."
   )
MSG_HASH(
   MENU_ENUM_LABEL_VALUE_XMB_RIBBON_ENABLE,
   "Menu Shader Pipeline"
   )
MSG_HASH(
   MENU_ENUM_SUBLABEL_XMB_RIBBON_ENABLE,
   "Select an animated background effect. Can be GPU-intensive depending on the effect. If performance is unsatisfactory, either turn this off or revert to a simpler effect."
   )
MSG_HASH(
   MENU_ENUM_LABEL_VALUE_XMB_MENU_COLOR_THEME,
   "Menu Color Theme"
   )
MSG_HASH(
   MENU_ENUM_SUBLABEL_XMB_MENU_COLOR_THEME,
   "Select a different background color gradient theme."
   )
MSG_HASH(
   MENU_ENUM_LABEL_VALUE_XMB_VERTICAL_THUMBNAILS,
   "Thumbnails Vertical Disposition"
   )
MSG_HASH(
   MENU_ENUM_SUBLABEL_XMB_VERTICAL_THUMBNAILS,
   "Display the left thumbnail under the right one, on the right side of the screen."
   )
MSG_HASH(
   MENU_ENUM_LABEL_VALUE_MENU_XMB_THUMBNAIL_SCALE_FACTOR,
   "Thumbnail Scale Factor"
   )
MSG_HASH(
   MENU_ENUM_SUBLABEL_MENU_XMB_THUMBNAIL_SCALE_FACTOR,
   "Reduce thumbnail display size by scaling maximum allowed width."
   )
MSG_HASH( /* FIXME Unused? */
   MENU_ENUM_LABEL_VALUE_XMB_MAIN_MENU_ENABLE_SETTINGS,
   "Settings Tab"
   )
MSG_HASH( /* FIXME Unused? */
   MENU_ENUM_SUBLABEL_XMB_MAIN_MENU_ENABLE_SETTINGS,
   "Enables the Settings tab. A restart is required for the tab to appear."
   )

/* XMB: Settings Options */

MSG_HASH(
   MENU_ENUM_LABEL_VALUE_SHADER_PIPELINE_RIBBON,
   "Ribbon"
   )
MSG_HASH(
   MENU_ENUM_LABEL_VALUE_SHADER_PIPELINE_RIBBON_SIMPLIFIED,
   "Ribbon (simplified)"
   )
MSG_HASH(
   MENU_ENUM_LABEL_VALUE_SHADER_PIPELINE_SIMPLE_SNOW,
   "Simple Snow"
   )
MSG_HASH(
   MENU_ENUM_LABEL_VALUE_SHADER_PIPELINE_SNOW,
   "Snow"
   )
MSG_HASH(
   MENU_ENUM_LABEL_VALUE_SHADER_PIPELINE_BOKEH,
   "Bokeh"
   )
MSG_HASH(
   MENU_ENUM_LABEL_VALUE_SHADER_PIPELINE_SNOWFLAKE,
   "Snowflake"
   )
MSG_HASH(
   MENU_ENUM_LABEL_VALUE_XMB_ICON_THEME_CUSTOM,
   "Custom"
   )
MSG_HASH(
   MENU_ENUM_LABEL_VALUE_XMB_ICON_THEME_FLATUI,
   "FlatUI"
   )
MSG_HASH(
   MENU_ENUM_LABEL_VALUE_XMB_ICON_THEME_MONOCHROME,
   "Monochrome"
   )
MSG_HASH(
   MENU_ENUM_LABEL_VALUE_XMB_ICON_THEME_MONOCHROME_INVERTED,
   "Monochrome Inverted"
   )
MSG_HASH(
   MENU_ENUM_LABEL_VALUE_XMB_ICON_THEME_SYSTEMATIC,
   "Systematic"
   )
MSG_HASH(
   MENU_ENUM_LABEL_VALUE_XMB_ICON_THEME_NEOACTIVE,
   "NeoActive"
   )
MSG_HASH(
   MENU_ENUM_LABEL_VALUE_XMB_ICON_THEME_PIXEL,
   "Pixel"
   )
MSG_HASH(
   MENU_ENUM_LABEL_VALUE_XMB_ICON_THEME_RETROACTIVE,
   "RetroActive"
   )
MSG_HASH(
   MENU_ENUM_LABEL_VALUE_XMB_ICON_THEME_RETROSYSTEM,
   "Retrosystem"
   )
MSG_HASH(
   MENU_ENUM_LABEL_VALUE_XMB_ICON_THEME_DOTART,
   "Dot-Art"
   )
MSG_HASH(
   MENU_ENUM_LABEL_VALUE_XMB_ICON_THEME_AUTOMATIC,
   "Automatic"
   )
MSG_HASH(
   MENU_ENUM_LABEL_VALUE_XMB_ICON_THEME_AUTOMATIC_INVERTED,
   "Automatic Inverted"
   )
MSG_HASH(
   MENU_ENUM_LABEL_VALUE_XMB_MENU_COLOR_THEME_APPLE_GREEN,
   "Apple Green"
   )
MSG_HASH(
   MENU_ENUM_LABEL_VALUE_XMB_MENU_COLOR_THEME_DARK,
   "Dark"
   )
MSG_HASH(
   MENU_ENUM_LABEL_VALUE_XMB_MENU_COLOR_THEME_LIGHT,
   "Light"
   )
MSG_HASH(
   MENU_ENUM_LABEL_VALUE_XMB_MENU_COLOR_THEME_MORNING_BLUE,
   "Morning Blue"
   )
MSG_HASH(
   MENU_ENUM_LABEL_VALUE_XMB_MENU_COLOR_THEME_SUNBEAM,
   "Sunbeam"
   )
MSG_HASH(
   MENU_ENUM_LABEL_VALUE_XMB_MENU_COLOR_THEME_DARK_PURPLE,
   "Dark Purple"
   )
MSG_HASH(
   MENU_ENUM_LABEL_VALUE_XMB_MENU_COLOR_THEME_ELECTRIC_BLUE,
   "Electric Blue"
   )
MSG_HASH(
   MENU_ENUM_LABEL_VALUE_XMB_MENU_COLOR_THEME_GOLDEN,
   "Golden"
   )
MSG_HASH(
   MENU_ENUM_LABEL_VALUE_XMB_MENU_COLOR_THEME_LEGACY_RED,
   "Legacy Red"
   )
MSG_HASH(
   MENU_ENUM_LABEL_VALUE_XMB_MENU_COLOR_THEME_MIDNIGHT_BLUE,
   "Midnight Blue"
   )
MSG_HASH(
   MENU_ENUM_LABEL_VALUE_XMB_MENU_COLOR_THEME_PLAIN,
   "Plain"
   )
MSG_HASH(
   MENU_ENUM_LABEL_VALUE_XMB_MENU_COLOR_THEME_UNDERSEA,
   "Undersea"
   )
MSG_HASH(
   MENU_ENUM_LABEL_VALUE_XMB_MENU_COLOR_THEME_VOLCANIC_RED,
   "Volcanic Red"
   )
MSG_HASH(
   MENU_ENUM_LABEL_VALUE_XMB_MENU_COLOR_THEME_LIME,
   "Lime Green"
   )
MSG_HASH(
   MENU_ENUM_LABEL_VALUE_XMB_MENU_COLOR_THEME_PIKACHU_YELLOW,
   "Pikachu Yellow"
   )
MSG_HASH(
   MENU_ENUM_LABEL_VALUE_XMB_MENU_COLOR_THEME_GAMECUBE_PURPLE,
   "Cube Purple"
   )
MSG_HASH(
   MENU_ENUM_LABEL_VALUE_XMB_MENU_COLOR_THEME_FAMICOM_RED,
   "Family Red"
   )
MSG_HASH(
   MENU_ENUM_LABEL_VALUE_XMB_MENU_COLOR_THEME_FLAMING_HOT,
   "Flaming Hot"
   )
MSG_HASH(
   MENU_ENUM_LABEL_VALUE_XMB_MENU_COLOR_THEME_ICE_COLD,
   "Ice Cold"
   )
MSG_HASH(
   MENU_ENUM_LABEL_VALUE_XMB_MENU_COLOR_THEME_MIDGAR,
   "Midgar"
   )

/* Ozone: Settings > User Interface > Appearance */

MSG_HASH(
   MENU_ENUM_LABEL_VALUE_OZONE_COLLAPSE_SIDEBAR,
   "Collapse the sidebar"
   )
MSG_HASH(
   MENU_ENUM_SUBLABEL_OZONE_COLLAPSE_SIDEBAR,
   "Have the left sidebar always collapsed."
   )
MSG_HASH(
   MENU_ENUM_LABEL_VALUE_OZONE_TRUNCATE_PLAYLIST_NAME,
   "Truncate Playlist names"
   )
MSG_HASH(
   MENU_ENUM_SUBLABEL_OZONE_TRUNCATE_PLAYLIST_NAME,
   "When enabled, will remove the system names from the playlists. For example, display 'PlayStation' instead of 'Sony - PlayStation'. Changes require a restart to take effect."
   )
MSG_HASH(
   MENU_ENUM_LABEL_VALUE_OZONE_MENU_COLOR_THEME,
   "Menu Color Theme"
   )
MSG_HASH(
   MENU_ENUM_SUBLABEL_OZONE_MENU_COLOR_THEME,
   "Select a different color theme."
   )
MSG_HASH(
   MENU_ENUM_LABEL_VALUE_OZONE_COLOR_THEME_BASIC_WHITE,
   "Basic White"
   )
MSG_HASH(
   MENU_ENUM_LABEL_VALUE_OZONE_COLOR_THEME_BASIC_BLACK,
   "Basic Black"
   )
MSG_HASH(
   MENU_ENUM_LABEL_VALUE_OZONE_COLOR_THEME_NORD,
   "Nord"
   )
MSG_HASH(
   MENU_ENUM_LABEL_VALUE_OZONE_COLOR_THEME_GRUVBOX_DARK,
   "Gruvbox Dark"
   )
MSG_HASH(
   MENU_ENUM_LABEL_VALUE_LEFT_THUMBNAILS_OZONE,
   "Second Thumbnail"
   )
MSG_HASH(
   MENU_ENUM_SUBLABEL_LEFT_THUMBNAILS_OZONE,
   "Replace the content metadata panel by another thumbnail."
   )
MSG_HASH(
   MENU_ENUM_LABEL_VALUE_OZONE_SCROLL_CONTENT_METADATA,
   "Use Ticker Text For Content Metadata"
   )
MSG_HASH(
   MENU_ENUM_SUBLABEL_OZONE_SCROLL_CONTENT_METADATA,
   "When enabled, each item of content metadata shown on the right sidebar of playlists (associated core, play time) will occupy a single line; strings exceeding the width of the sidebar will be displayed as scrolling ticker text. When disabled, each item of content metadata will be displayed statically, wrapped to occupy as many lines as required."
   )

/* MaterialUI: Settings > User Interface > Appearance */
MSG_HASH(
   MENU_ENUM_LABEL_VALUE_MATERIALUI_ICONS_ENABLE,
   "Menu Icons"
   )
MSG_HASH(
   MENU_ENUM_SUBLABEL_MATERIALUI_ICONS_ENABLE,
   "Show icons at the left of the menu entries."
   )
MSG_HASH(
   MENU_ENUM_LABEL_VALUE_MATERIALUI_LANDSCAPE_LAYOUT_OPTIMIZATION,
   "Optimize Landscape Layout"
   )
MSG_HASH(
   MENU_ENUM_SUBLABEL_MATERIALUI_LANDSCAPE_LAYOUT_OPTIMIZATION,
   "Automatically adjust menu layout to better fit the screen when using landscape display orientations."
   )
MSG_HASH(
   MENU_ENUM_LABEL_VALUE_MATERIALUI_SHOW_NAV_BAR,
   "Show Navigation Bar"
   )
MSG_HASH(
   MENU_ENUM_SUBLABEL_MATERIALUI_SHOW_NAV_BAR,
   "Display permanent on-screen menu navigation shortcuts. Enables fast switching between menu categories. Recommended for touchscreen devices."
   )
MSG_HASH(
   MENU_ENUM_LABEL_VALUE_MATERIALUI_AUTO_ROTATE_NAV_BAR,
   "Auto-Rotate Navigation Bar"
   )
MSG_HASH(
   MENU_ENUM_SUBLABEL_MATERIALUI_AUTO_ROTATE_NAV_BAR,
   "Automatically move the navigation bar to the right hand side of the screen when using landscape display orientations."
   )
MSG_HASH(
   MENU_ENUM_LABEL_VALUE_MATERIALUI_MENU_COLOR_THEME,
   "Menu Color Theme"
   )
MSG_HASH(
   MENU_ENUM_SUBLABEL_MATERIALUI_MENU_COLOR_THEME,
   "Select a different background color gradient theme."
   )
MSG_HASH(
   MENU_ENUM_LABEL_VALUE_MATERIALUI_MENU_TRANSITION_ANIMATION,
   "Menu Transition Animation"
   )
MSG_HASH(
   MENU_ENUM_SUBLABEL_MATERIALUI_MENU_TRANSITION_ANIMATION,
   "Enable smooth animation effects when navigating between different levels of the menu."
   )
MSG_HASH(
   MENU_ENUM_LABEL_VALUE_MATERIALUI_MENU_THUMBNAIL_VIEW_PORTRAIT,
   "Portrait Thumbnail View"
   )
MSG_HASH(
   MENU_ENUM_SUBLABEL_MATERIALUI_MENU_THUMBNAIL_VIEW_PORTRAIT,
   "Specify playlist thumbnail view mode when using portrait display orientations."
   )
MSG_HASH(
   MENU_ENUM_LABEL_VALUE_MATERIALUI_MENU_THUMBNAIL_VIEW_LANDSCAPE,
   "Landscape Thumbnail View"
   )
MSG_HASH(
   MENU_ENUM_SUBLABEL_MATERIALUI_MENU_THUMBNAIL_VIEW_LANDSCAPE,
   "Specify playlist thumbnail view mode when using landscape display orientations."
   )
MSG_HASH(
   MENU_ENUM_LABEL_VALUE_MATERIALUI_DUAL_THUMBNAIL_LIST_VIEW_ENABLE,
   "Show Secondary Thumbnail In List Views"
   )
MSG_HASH(
   MENU_ENUM_SUBLABEL_MATERIALUI_DUAL_THUMBNAIL_LIST_VIEW_ENABLE,
   "Enables display of secondary thumbnail when using 'List'-type playlist thumbnail view modes. Note that this setting only applies when the screen has sufficient physical width to show two thumbnails."
   )
MSG_HASH(
   MENU_ENUM_LABEL_VALUE_MATERIALUI_THUMBNAIL_BACKGROUND_ENABLE,
   "Draw Thumbnail Backgrounds"
   )
MSG_HASH(
   MENU_ENUM_SUBLABEL_MATERIALUI_THUMBNAIL_BACKGROUND_ENABLE,
   "Enables padding of unused space in thumbnail images with a solid background. This ensures a uniform display size for all images, improving menu appearance when viewing mixed content thumbnails with varying base dimensions."
   )
MSG_HASH(
   MENU_ENUM_LABEL_VALUE_THUMBNAILS_MATERIALUI,
   "Primary Thumbnail"
   )
MSG_HASH(
   MENU_ENUM_SUBLABEL_THUMBNAILS_MATERIALUI,
   "Main type of thumbnail to associate with each playlist entry. Typically serves as content icon."
   )
MSG_HASH(
   MENU_ENUM_LABEL_VALUE_LEFT_THUMBNAILS_MATERIALUI,
   "Secondary Thumbnail"
   )
MSG_HASH(
   MENU_ENUM_SUBLABEL_LEFT_THUMBNAILS_MATERIALUI,
   "Auxiliary type of thumbnail to associate with each playlist entry. Usage depends upon current playlist thumbnail view mode."
   )

/* MaterialUI: Settings Options */

MSG_HASH(
   MENU_ENUM_LABEL_VALUE_MATERIALUI_MENU_COLOR_THEME_BLUE,
   "Blue"
   )
MSG_HASH(
   MENU_ENUM_LABEL_VALUE_MATERIALUI_MENU_COLOR_THEME_BLUE_GREY,
   "Blue Grey"
   )
MSG_HASH(
   MENU_ENUM_LABEL_VALUE_MATERIALUI_MENU_COLOR_THEME_DARK_BLUE,
   "Dark Blue"
   )
MSG_HASH(
   MENU_ENUM_LABEL_VALUE_MATERIALUI_MENU_COLOR_THEME_GREEN,
   "Green"
   )
MSG_HASH(
   MENU_ENUM_LABEL_VALUE_MATERIALUI_MENU_COLOR_THEME_NVIDIA_SHIELD,
   "Shield"
   )
MSG_HASH(
   MENU_ENUM_LABEL_VALUE_MATERIALUI_MENU_COLOR_THEME_RED,
   "Red"
   )
MSG_HASH(
   MENU_ENUM_LABEL_VALUE_MATERIALUI_MENU_COLOR_THEME_YELLOW,
   "Yellow"
   )
MSG_HASH(
   MENU_ENUM_LABEL_VALUE_MATERIALUI_MENU_COLOR_THEME_MATERIALUI,
   "Material UI"
   )
MSG_HASH(
   MENU_ENUM_LABEL_VALUE_MATERIALUI_MENU_COLOR_THEME_MATERIALUI_DARK,
   "Material UI Dark"
   )
MSG_HASH(
   MENU_ENUM_LABEL_VALUE_MATERIALUI_MENU_COLOR_THEME_OZONE_DARK,
   "Ozone Dark"
   )
MSG_HASH(
   MENU_ENUM_LABEL_VALUE_MATERIALUI_MENU_COLOR_THEME_NORD,
   "Nord"
   )
MSG_HASH(
   MENU_ENUM_LABEL_VALUE_MATERIALUI_MENU_COLOR_THEME_GRUVBOX_DARK,
   "Gruvbox Dark"
   )
MSG_HASH(
   MENU_ENUM_LABEL_VALUE_MATERIALUI_MENU_COLOR_THEME_SOLARIZED_DARK,
   "Solarized Dark"
   )
MSG_HASH(
   MENU_ENUM_LABEL_VALUE_MATERIALUI_MENU_COLOR_THEME_CUTIE_BLUE,
   "Cutie Blue"
   )
MSG_HASH(
   MENU_ENUM_LABEL_VALUE_MATERIALUI_MENU_COLOR_THEME_CUTIE_CYAN,
   "Cutie Cyan"
   )
 MSG_HASH(
   MENU_ENUM_LABEL_VALUE_MATERIALUI_MENU_COLOR_THEME_CUTIE_GREEN,
   "Cutie Green"
   )
 MSG_HASH(
   MENU_ENUM_LABEL_VALUE_MATERIALUI_MENU_COLOR_THEME_CUTIE_ORANGE,
   "Cutie Orange"
   )
 MSG_HASH(
   MENU_ENUM_LABEL_VALUE_MATERIALUI_MENU_COLOR_THEME_CUTIE_PINK,
   "Cutie Pink"
   )
 MSG_HASH(
   MENU_ENUM_LABEL_VALUE_MATERIALUI_MENU_COLOR_THEME_CUTIE_PURPLE,
   "Cutie Purple"
   )
 MSG_HASH(
   MENU_ENUM_LABEL_VALUE_MATERIALUI_MENU_COLOR_THEME_CUTIE_RED,
   "Cutie Red"
   )
  MSG_HASH(
   MENU_ENUM_LABEL_VALUE_MATERIALUI_MENU_COLOR_THEME_VIRTUAL_BOY,
   "Virtual Boy"
   )
MSG_HASH(
   MENU_ENUM_LABEL_VALUE_MATERIALUI_MENU_TRANSITION_ANIM_AUTO,
   "Auto"
   )
MSG_HASH(
   MENU_ENUM_LABEL_VALUE_MATERIALUI_MENU_TRANSITION_ANIM_FADE,
   "Fade"
   )
MSG_HASH(
   MENU_ENUM_LABEL_VALUE_MATERIALUI_MENU_TRANSITION_ANIM_SLIDE,
   "Slide"
   )
MSG_HASH(
   MENU_ENUM_LABEL_VALUE_MATERIALUI_MENU_TRANSITION_ANIM_NONE,
   "OFF"
   )
MSG_HASH(
   MENU_ENUM_LABEL_VALUE_MATERIALUI_THUMBNAIL_VIEW_PORTRAIT_DISABLED,
   "OFF"
   )
MSG_HASH(
   MENU_ENUM_LABEL_VALUE_MATERIALUI_THUMBNAIL_VIEW_PORTRAIT_LIST_SMALL,
   "List (Small)"
   )
MSG_HASH(
   MENU_ENUM_LABEL_VALUE_MATERIALUI_THUMBNAIL_VIEW_PORTRAIT_LIST_MEDIUM,
   "List (Medium)"
   )
MSG_HASH(
   MENU_ENUM_LABEL_VALUE_MATERIALUI_THUMBNAIL_VIEW_PORTRAIT_DUAL_ICON,
   "Dual Icon"
   )
MSG_HASH(
   MENU_ENUM_LABEL_VALUE_MATERIALUI_THUMBNAIL_VIEW_LANDSCAPE_DISABLED,
   "OFF"
   )
MSG_HASH(
   MENU_ENUM_LABEL_VALUE_MATERIALUI_THUMBNAIL_VIEW_LANDSCAPE_LIST_SMALL,
   "List (Small)"
   )
MSG_HASH(
   MENU_ENUM_LABEL_VALUE_MATERIALUI_THUMBNAIL_VIEW_LANDSCAPE_LIST_MEDIUM,
   "List (Medium)"
   )
MSG_HASH(
   MENU_ENUM_LABEL_VALUE_MATERIALUI_THUMBNAIL_VIEW_LANDSCAPE_LIST_LARGE,
   "List (Large)"
   )
MSG_HASH(
   MENU_ENUM_LABEL_VALUE_MATERIALUI_LANDSCAPE_LAYOUT_OPTIMIZATION_DISABLED,
   "OFF"
   )
MSG_HASH(
   MENU_ENUM_LABEL_VALUE_MATERIALUI_LANDSCAPE_LAYOUT_OPTIMIZATION_ALWAYS,
   "ON"
   )
MSG_HASH(
   MENU_ENUM_LABEL_VALUE_MATERIALUI_LANDSCAPE_LAYOUT_OPTIMIZATION_EXCLUDE_THUMBNAIL_VIEWS,
   "Exclude Thumbnail Views"
   )

/* Qt (Desktop Menu) */

MSG_HASH(
   MENU_ENUM_LABEL_VALUE_QT_INFO,
   "Info"
   )
MSG_HASH(
   MENU_ENUM_LABEL_VALUE_QT_MENU_FILE,
   "&File"
   )
MSG_HASH(
   MENU_ENUM_LABEL_VALUE_QT_MENU_FILE_LOAD_CORE,
   "&Load Core..."
   )
MSG_HASH(
   MENU_ENUM_LABEL_VALUE_QT_MENU_FILE_UNLOAD_CORE,
   "&Unload Core"
   )
MSG_HASH(
   MENU_ENUM_LABEL_VALUE_QT_MENU_FILE_EXIT,
   "E&xit"
   )
MSG_HASH(
   MENU_ENUM_LABEL_VALUE_QT_MENU_EDIT,
   "&Edit"
   )
MSG_HASH(
<<<<<<< HEAD
   MENU_ENUM_LABEL_VALUE_QT_MENU_EDIT_SEARCH,
   "&Search"
   )
MSG_HASH(
   MENU_ENUM_LABEL_VALUE_QT_MENU_VIEW,
   "&View"
   )
MSG_HASH(
   MENU_ENUM_LABEL_VALUE_QT_MENU_VIEW_CLOSED_DOCKS,
   "Closed Docks"
   )
MSG_HASH(
   MENU_ENUM_LABEL_VALUE_QT_MENU_VIEW_SHADER_PARAMS,
   "Shader Parameters"
   )
MSG_HASH(
   MENU_ENUM_LABEL_VALUE_QT_MENU_VIEW_OPTIONS,
   "&Settings..."
   )
MSG_HASH(
   MENU_ENUM_LABEL_VALUE_QT_MENU_VIEW_OPTIONS_SAVE_DOCK_POSITIONS,
   "Remember dock positions:"
   )
=======
    MENU_ENUM_LABEL_VALUE_RGUI_PARTICLE_EFFECT_NONE,
    "OFF"
    )
MSG_HASH(
    MENU_ENUM_LABEL_VALUE_RGUI_PARTICLE_EFFECT_SNOW,
    "Snow (Light)"
    )
MSG_HASH(
    MENU_ENUM_LABEL_VALUE_RGUI_PARTICLE_EFFECT_SNOW_ALT,
    "Snow (Heavy)"
    )
MSG_HASH(
    MENU_ENUM_LABEL_VALUE_RGUI_PARTICLE_EFFECT_RAIN,
    "Rain"
    )
MSG_HASH(
    MENU_ENUM_LABEL_VALUE_RGUI_PARTICLE_EFFECT_VORTEX,
    "Vortex"
    )
MSG_HASH(
    MENU_ENUM_LABEL_VALUE_RGUI_PARTICLE_EFFECT_STARFIELD,
    "Star Field"
    )
>>>>>>> 8988e2d3
MSG_HASH(
   MENU_ENUM_LABEL_VALUE_QT_MENU_VIEW_OPTIONS_SAVE_GEOMETRY,
   "Remember window geometry:"
   )
MSG_HASH(
   MENU_ENUM_LABEL_VALUE_QT_MENU_VIEW_OPTIONS_SAVE_LAST_TAB,
   "Remember last content browser tab:"
   )
MSG_HASH(
   MENU_ENUM_LABEL_VALUE_QT_MENU_VIEW_OPTIONS_THEME,
   "Theme:"
   )
MSG_HASH(
   MENU_ENUM_LABEL_VALUE_QT_MENU_VIEW_OPTIONS_THEME_SYSTEM_DEFAULT,
   "<System Default>"
   )
MSG_HASH(
   MENU_ENUM_LABEL_VALUE_QT_MENU_VIEW_OPTIONS_THEME_DARK,
   "Dark"
   )
MSG_HASH(
   MENU_ENUM_LABEL_VALUE_QT_MENU_VIEW_OPTIONS_THEME_CUSTOM,
   "Custom..."
   )
MSG_HASH(
   MENU_ENUM_LABEL_VALUE_QT_MENU_VIEW_OPTIONS_TITLE,
   "Settings"
   )
MSG_HASH(
   MENU_ENUM_LABEL_VALUE_QT_MENU_TOOLS,
   "&Tools"
   )
MSG_HASH(
   MENU_ENUM_LABEL_VALUE_QT_MENU_HELP,
   "&Help"
   )
MSG_HASH(
   MENU_ENUM_LABEL_VALUE_QT_MENU_HELP_ABOUT,
   "About RetroArch"
   )
MSG_HASH(
   MENU_ENUM_LABEL_VALUE_QT_MENU_HELP_DOCUMENTATION,
   "Documentation"
   )
MSG_HASH(
   MENU_ENUM_LABEL_VALUE_QT_LOAD_CUSTOM_CORE,
   "Load Custom Core..."
   )
MSG_HASH(
   MENU_ENUM_LABEL_VALUE_QT_LOAD_CORE,
   "Load Core"
   )
MSG_HASH(
   MENU_ENUM_LABEL_VALUE_QT_LOADING_CORE,
   "Loading Core..."
   )
MSG_HASH(
   MENU_ENUM_LABEL_VALUE_QT_NAME,
   "Name"
   )
MSG_HASH(
   MENU_ENUM_LABEL_VALUE_QT_CORE_VERSION,
   "Version"
   )
MSG_HASH(
   MENU_ENUM_LABEL_VALUE_QT_TAB_PLAYLISTS,
   "Playlists"
   )
MSG_HASH(
   MENU_ENUM_LABEL_VALUE_QT_TAB_FILE_BROWSER,
   "File Browser"
   )
MSG_HASH(
   MENU_ENUM_LABEL_VALUE_QT_TAB_FILE_BROWSER_TOP,
   "Top"
   )
MSG_HASH(
   MENU_ENUM_LABEL_VALUE_QT_TAB_FILE_BROWSER_UP,
   "Up"
   )
MSG_HASH(
   MENU_ENUM_LABEL_VALUE_QT_MENU_DOCK_CONTENT_BROWSER,
   "Content Browser"
   )
MSG_HASH(
   MENU_ENUM_LABEL_VALUE_QT_THUMBNAIL_BOXART,
   "Boxart"
   )
MSG_HASH(
   MENU_ENUM_LABEL_VALUE_QT_THUMBNAIL_SCREENSHOT,
   "Screenshot"
   )
MSG_HASH(
   MENU_ENUM_LABEL_VALUE_QT_THUMBNAIL_TITLE_SCREEN,
   "Title Screen"
   )
MSG_HASH(
   MENU_ENUM_LABEL_VALUE_QT_ALL_PLAYLISTS,
   "All Playlists"
   )
MSG_HASH(
   MENU_ENUM_LABEL_VALUE_QT_CORE,
   "Core"
   )
MSG_HASH(
   MENU_ENUM_LABEL_VALUE_QT_CORE_INFO,
   "Core Info"
   )
MSG_HASH(
   MENU_ENUM_LABEL_VALUE_QT_CORE_SELECTION_ASK,
   "<Ask me>"
   )
MSG_HASH(
   MENU_ENUM_LABEL_VALUE_QT_INFORMATION,
   "Information"
   )
MSG_HASH(
   MENU_ENUM_LABEL_VALUE_QT_WARNING,
   "Warning"
   )
MSG_HASH(
   MENU_ENUM_LABEL_VALUE_QT_ERROR,
   "Error"
   )
MSG_HASH(
   MENU_ENUM_LABEL_VALUE_QT_NETWORK_ERROR,
   "Network Error"
   )
MSG_HASH(
   MENU_ENUM_LABEL_VALUE_QT_RESTART_TO_TAKE_EFFECT,
   "Please restart the program for the changes to take effect."
   )
MSG_HASH(
   MENU_ENUM_LABEL_VALUE_QT_LOG,
   "Log"
   )
MSG_HASH(
   MENU_ENUM_LABEL_VALUE_QT_ITEMS_COUNT,
   "%1 items"
   )
MSG_HASH(
   MENU_ENUM_LABEL_VALUE_QT_DROP_IMAGE_HERE,
   "Drop image here"
   )
MSG_HASH(
   MENU_ENUM_LABEL_VALUE_QT_DONT_SHOW_AGAIN,
   "Don't show this again"
   )
MSG_HASH(
   MENU_ENUM_LABEL_VALUE_QT_STOP,
   "Stop"
   )
MSG_HASH(
   MENU_ENUM_LABEL_VALUE_QT_ASSOCIATE_CORE,
   "Associate Core"
   )
MSG_HASH(
   MENU_ENUM_LABEL_VALUE_QT_HIDDEN_PLAYLISTS,
   "Hidden Playlists"
   )
MSG_HASH(
   MENU_ENUM_LABEL_VALUE_QT_HIDE,
   "Hide"
   )
MSG_HASH(
   MENU_ENUM_LABEL_VALUE_QT_MENU_VIEW_OPTIONS_HIGHLIGHT_COLOR,
   "Highlight color:"
   )
MSG_HASH(
   MENU_ENUM_LABEL_VALUE_QT_CHOOSE,
   "&Choose..."
   )
MSG_HASH(
   MENU_ENUM_LABEL_VALUE_QT_SELECT_COLOR,
   "Select Color"
   )
MSG_HASH(
   MENU_ENUM_LABEL_VALUE_QT_SELECT_THEME,
   "Select Theme"
   )
MSG_HASH(
   MENU_ENUM_LABEL_VALUE_QT_CUSTOM_THEME,
   "Custom Theme"
   )
MSG_HASH(
   MENU_ENUM_LABEL_VALUE_QT_FILE_PATH_IS_BLANK,
   "File path is blank."
   )
MSG_HASH(
   MENU_ENUM_LABEL_VALUE_QT_FILE_IS_EMPTY,
   "File is empty."
   )
MSG_HASH(
   MENU_ENUM_LABEL_VALUE_QT_FILE_READ_OPEN_FAILED,
   "Could not open file for reading."
   )
MSG_HASH(
   MENU_ENUM_LABEL_VALUE_QT_FILE_WRITE_OPEN_FAILED,
   "Could not open file for writing."
   )
MSG_HASH(
   MENU_ENUM_LABEL_VALUE_QT_FILE_DOES_NOT_EXIST,
   "File does not exist."
   )
MSG_HASH(
   MENU_ENUM_LABEL_VALUE_QT_MENU_VIEW_OPTIONS_SUGGEST_LOADED_CORE_FIRST,
   "Suggest loaded core first:"
   )
MSG_HASH(
   MENU_ENUM_LABEL_VALUE_QT_ZOOM,
   "Zoom"
   )
MSG_HASH(
   MENU_ENUM_LABEL_VALUE_QT_VIEW,
   "View"
   )
MSG_HASH(
   MENU_ENUM_LABEL_VALUE_QT_VIEW_TYPE_ICONS,
   "Icons"
   )
MSG_HASH(
   MENU_ENUM_LABEL_VALUE_QT_VIEW_TYPE_LIST,
   "List"
   )
MSG_HASH(
   MENU_ENUM_LABEL_VALUE_QT_MENU_SEARCH_CLEAR,
   "Clear"
   )
MSG_HASH(
   MENU_ENUM_LABEL_VALUE_QT_PROGRESS,
   "Progress:"
   )
MSG_HASH(
   MENU_ENUM_LABEL_VALUE_QT_MENU_VIEW_OPTIONS_ALL_PLAYLISTS_LIST_MAX_COUNT,
   "\"All Playlists\" max list entries:"
   )
MSG_HASH(
   MENU_ENUM_LABEL_VALUE_QT_MENU_VIEW_OPTIONS_ALL_PLAYLISTS_GRID_MAX_COUNT,
   "\"All Playlists\" max grid entries:"
   )
MSG_HASH(
   MENU_ENUM_LABEL_VALUE_QT_MENU_VIEW_OPTIONS_SHOW_HIDDEN_FILES,
   "Show hidden files and folders:"
   )
MSG_HASH(
   MENU_ENUM_LABEL_VALUE_QT_NEW_PLAYLIST,
   "New Playlist"
   )
MSG_HASH(
   MENU_ENUM_LABEL_VALUE_QT_ENTER_NEW_PLAYLIST_NAME,
   "Please enter the new playlist name:"
   )
MSG_HASH(
   MENU_ENUM_LABEL_VALUE_QT_DELETE_PLAYLIST,
   "Delete Playlist"
   )
MSG_HASH(
   MENU_ENUM_LABEL_VALUE_QT_RENAME_PLAYLIST,
   "Rename Playlist"
   )
MSG_HASH(
   MENU_ENUM_LABEL_VALUE_QT_CONFIRM_DELETE_PLAYLIST,
   "Are you sure you want to delete the playlist \"%1\"?"
   )
MSG_HASH(
   MENU_ENUM_LABEL_VALUE_QT_QUESTION,
   "Question"
   )
MSG_HASH(
   MENU_ENUM_LABEL_VALUE_QT_COULD_NOT_DELETE_FILE,
   "Could not delete file."
   )
MSG_HASH(
   MENU_ENUM_LABEL_VALUE_QT_COULD_NOT_RENAME_FILE,
   "Could not rename file."
   )
MSG_HASH(
   MENU_ENUM_LABEL_VALUE_QT_GATHERING_LIST_OF_FILES,
   "Gathering list of files..."
   )
MSG_HASH(
   MENU_ENUM_LABEL_VALUE_QT_ADDING_FILES_TO_PLAYLIST,
   "Adding files to playlist..."
   )
MSG_HASH(
   MENU_ENUM_LABEL_VALUE_QT_PLAYLIST_ENTRY,
   "Playlist Entry"
   )
MSG_HASH(
   MENU_ENUM_LABEL_VALUE_QT_PLAYLIST_ENTRY_NAME,
   "Name:"
   )
MSG_HASH(
   MENU_ENUM_LABEL_VALUE_QT_PLAYLIST_ENTRY_PATH,
   "Path:"
   )
MSG_HASH(
   MENU_ENUM_LABEL_VALUE_QT_PLAYLIST_ENTRY_CORE,
   "Core:"
   )
MSG_HASH(
   MENU_ENUM_LABEL_VALUE_QT_PLAYLIST_ENTRY_DATABASE,
   "Database:"
   )
MSG_HASH(
   MENU_ENUM_LABEL_VALUE_QT_PLAYLIST_ENTRY_EXTENSIONS,
   "Extensions:"
   )
MSG_HASH(
   MENU_ENUM_LABEL_VALUE_QT_PLAYLIST_ENTRY_EXTENSIONS_PLACEHOLDER,
   "(space-separated; includes all by default)"
   )
MSG_HASH(
   MENU_ENUM_LABEL_VALUE_QT_PLAYLIST_ENTRY_FILTER_INSIDE_ARCHIVES,
   "Filter inside archives"
   )
MSG_HASH(
   MENU_ENUM_LABEL_VALUE_QT_FOR_THUMBNAILS,
   "(used to find thumbnails)"
   )
MSG_HASH(
   MENU_ENUM_LABEL_VALUE_QT_CONFIRM_DELETE_PLAYLIST_ITEM,
   "Are you sure you want to delete the item \"%1\"?"
   )
MSG_HASH(
   MENU_ENUM_LABEL_VALUE_QT_CANNOT_ADD_TO_ALL_PLAYLISTS,
   "Please choose a single playlist first."
   )
MSG_HASH(
   MENU_ENUM_LABEL_VALUE_QT_DELETE,
   "Delete"
   )
MSG_HASH(
   MENU_ENUM_LABEL_VALUE_QT_ADD_ENTRY,
   "Add Entry..."
   )
MSG_HASH(
   MENU_ENUM_LABEL_VALUE_QT_ADD_FILES,
   "Add File(s)..."
   )
MSG_HASH(
   MENU_ENUM_LABEL_VALUE_QT_ADD_FOLDER,
   "Add Folder..."
   )
MSG_HASH(
   MENU_ENUM_LABEL_VALUE_QT_EDIT,
   "Edit"
   )
MSG_HASH(
   MENU_ENUM_LABEL_VALUE_QT_SELECT_FILES,
   "Select Files"
   )
MSG_HASH(
   MENU_ENUM_LABEL_VALUE_QT_SELECT_FOLDER,
   "Select Folder"
   )
MSG_HASH(
   MENU_ENUM_LABEL_VALUE_QT_FIELD_MULTIPLE,
   "<multiple>"
   )
MSG_HASH(
   MENU_ENUM_LABEL_VALUE_QT_COULD_NOT_UPDATE_PLAYLIST_ENTRY,
   "Error updating playlist entry."
   )
MSG_HASH(
   MENU_ENUM_LABEL_VALUE_QT_PLEASE_FILL_OUT_REQUIRED_FIELDS,
   "Please fill out all required fields."
   )
MSG_HASH(
   MENU_ENUM_LABEL_VALUE_QT_UPDATE_RETROARCH_NIGHTLY,
   "Update RetroArch (nightly)"
   )
MSG_HASH(
   MENU_ENUM_LABEL_VALUE_QT_UPDATE_RETROARCH_FINISHED,
   "RetroArch updated successfully. Please restart the application for the changes to take effect."
   )
MSG_HASH(
   MENU_ENUM_LABEL_VALUE_QT_UPDATE_RETROARCH_FAILED,
   "Update failed."
   )
MSG_HASH(
   MENU_ENUM_LABEL_VALUE_QT_MENU_HELP_ABOUT_CONTRIBUTORS,
   "Contributors"
   )
MSG_HASH(
   MENU_ENUM_LABEL_VALUE_QT_CURRENT_SHADER,
   "Current shader"
   )
MSG_HASH(
   MENU_ENUM_LABEL_VALUE_QT_MOVE_DOWN,
   "Move Down"
   )
MSG_HASH(
   MENU_ENUM_LABEL_VALUE_QT_MOVE_UP,
   "Move Up"
   )
MSG_HASH(
   MENU_ENUM_LABEL_VALUE_QT_LOAD,
   "Load"
   )
MSG_HASH(
   MENU_ENUM_LABEL_VALUE_QT_SAVE,
   "Save"
   )
MSG_HASH(
   MENU_ENUM_LABEL_VALUE_QT_REMOVE,
   "Remove"
   )
MSG_HASH(
   MENU_ENUM_LABEL_VALUE_QT_REMOVE_PASSES,
   "Remove Passes"
   )
MSG_HASH(
   MENU_ENUM_LABEL_VALUE_QT_APPLY,
   "Apply"
   )
MSG_HASH(
   MENU_ENUM_LABEL_VALUE_QT_SHADER_ADD_PASS,
   "Add Pass"
   )
MSG_HASH(
   MENU_ENUM_LABEL_VALUE_QT_SHADER_CLEAR_ALL_PASSES,
   "Clear All Passes"
   )
MSG_HASH(
   MENU_ENUM_LABEL_VALUE_QT_SHADER_NO_PASSES,
   "No shader passes."
   )
MSG_HASH(
   MENU_ENUM_LABEL_VALUE_QT_RESET_PASS,
   "Reset Pass"
   )
MSG_HASH(
   MENU_ENUM_LABEL_VALUE_QT_RESET_ALL_PASSES,
   "Reset All Passes"
   )
MSG_HASH(
   MENU_ENUM_LABEL_VALUE_QT_RESET_PARAMETER,
   "Reset Parameter"
   )
MSG_HASH(
   MENU_ENUM_LABEL_VALUE_QT_DOWNLOAD_THUMBNAIL,
   "Download thumbnail"
   )
MSG_HASH(
   MENU_ENUM_LABEL_VALUE_QT_DOWNLOAD_ALREADY_IN_PROGRESS,
   "A download is already in progress."
   )
MSG_HASH(
   MENU_ENUM_LABEL_VALUE_QT_MENU_VIEW_OPTIONS_STARTUP_PLAYLIST,
   "Start on playlist:"
   )
MSG_HASH(
   MENU_ENUM_LABEL_VALUE_QT_MENU_VIEW_OPTIONS_THUMBNAIL_TYPE,
   "Thumbnail"
   )
MSG_HASH(
   MENU_ENUM_LABEL_VALUE_QT_MENU_VIEW_OPTIONS_THUMBNAIL_CACHE_LIMIT,
   "Thumbnail cache limit:"
   )
MSG_HASH(
   MENU_ENUM_LABEL_VALUE_QT_MENU_VIEW_OPTIONS_THUMBNAIL_DROP_SIZE_LIMIT,
   "Drag-n-drop Thumbnail size limit:"
   )
MSG_HASH(
   MENU_ENUM_LABEL_VALUE_QT_DOWNLOAD_ALL_THUMBNAILS,
   "Download All Thumbnails"
   )
MSG_HASH(
   MENU_ENUM_LABEL_VALUE_QT_DOWNLOAD_ALL_THUMBNAILS_ENTIRE_SYSTEM,
   "Entire System"
   )
MSG_HASH(
   MENU_ENUM_LABEL_VALUE_QT_DOWNLOAD_ALL_THUMBNAILS_THIS_PLAYLIST,
   "This Playlist"
   )
MSG_HASH(
   MENU_ENUM_LABEL_VALUE_QT_THUMBNAIL_PACK_DOWNLOADED_SUCCESSFULLY,
   "Thumbnails downloaded successfully."
   )
MSG_HASH(
   MENU_ENUM_LABEL_VALUE_QT_DOWNLOAD_PLAYLIST_THUMBNAIL_PROGRESS,
   "Succeeded: %1 Failed: %2"
   )
MSG_HASH(
   MENU_ENUM_LABEL_VALUE_QT_CORE_OPTIONS,
   "Core Options"
   )
MSG_HASH(
   MENU_ENUM_LABEL_VALUE_QT_RESET,
   "Reset"
   )
MSG_HASH(
   MENU_ENUM_LABEL_VALUE_QT_RESET_ALL,
   "Reset All"
   )

/* Unsorted */

MSG_HASH(
   MENU_ENUM_LABEL_VALUE_CORE_UPDATER_SETTINGS,
   "Updater"
   )
MSG_HASH(
   MENU_ENUM_LABEL_VALUE_ACCOUNTS_CHEEVOS_SETTINGS,
   "Accounts Cheevos"
   )
MSG_HASH(
   MENU_ENUM_LABEL_VALUE_ACCOUNTS_LIST_END,
   "Accounts List Endpoint"
   )
MSG_HASH(
   MENU_ENUM_LABEL_VALUE_TURBO_DEADZONE_LIST,
   "Turbo/Deadzone"
   )
MSG_HASH(
   MENU_ENUM_LABEL_VALUE_CHEEVOS_SETTINGS,
   "RetroAchievements"
   )
MSG_HASH(
   MENU_ENUM_LABEL_VALUE_CORE_COUNTERS,
   "Core Counters"
   )
MSG_HASH(
   MENU_ENUM_LABEL_VALUE_NO_DISK,
   "No disk selected"
   )
MSG_HASH(
   MENU_ENUM_LABEL_VALUE_FRONTEND_COUNTERS,
   "Frontend Counters"
   )
MSG_HASH(
   MENU_ENUM_LABEL_VALUE_HORIZONTAL_MENU,
   "Horizontal Menu"
   )
MSG_HASH(
   MENU_ENUM_LABEL_VALUE_INPUT_DESCRIPTOR_HIDE_UNBOUND,
   "Hide Unbound Core Input Descriptors"
   )
MSG_HASH(
   MENU_ENUM_LABEL_VALUE_INPUT_DESCRIPTOR_LABEL_SHOW,
   "Display Input Descriptor Labels"
   )
MSG_HASH(
   MENU_ENUM_LABEL_VALUE_OVERLAY_SETTINGS,
   "Onscreen Overlay"
   )
MSG_HASH(
   MENU_ENUM_LABEL_VALUE_LOAD_CONTENT_HISTORY,
   "Load Recent"
   )
MSG_HASH(
   MENU_ENUM_SUBLABEL_LOAD_CONTENT_HISTORY,
   "Select content from recent history playlist."
   )
MSG_HASH(
   MENU_ENUM_LABEL_VALUE_MULTIMEDIA_SETTINGS,
   "Multimedia"
   )
MSG_HASH(
   MENU_ENUM_LABEL_VALUE_SUBSYSTEM_SETTINGS,
   "Subsystems"
   )
MSG_HASH(
   MENU_ENUM_LABEL_VALUE_NO_NETPLAY_HOSTS_FOUND,
   "No netplay hosts found."
   )
MSG_HASH(
   MENU_ENUM_LABEL_VALUE_NO_PERFORMANCE_COUNTERS,
   "No performance counters."
   )
MSG_HASH(
   MENU_ENUM_LABEL_VALUE_NO_PLAYLISTS,
   "No playlists."
   )
MSG_HASH(
   MENU_ENUM_LABEL_VALUE_ONLINE,
   "Online"
   )
MSG_HASH(
   MENU_ENUM_LABEL_VALUE_PORT,
   "Port"
   )
MSG_HASH(
   MENU_ENUM_LABEL_VALUE_CHEAT_SETTINGS,
   "Cheat Settings"
   )
MSG_HASH(
   MENU_ENUM_LABEL_VALUE_CHEAT_SEARCH_SETTINGS,
   "Start or Continue Cheat Search"
   )
MSG_HASH(
   MENU_ENUM_LABEL_VALUE_RUN_MUSIC,
   "Run"
   )
MSG_HASH(
   MENU_ENUM_LABEL_VALUE_SECONDS,
   "seconds"
   )
MSG_HASH(
   MENU_ENUM_LABEL_VALUE_START_CORE,
   "Start Core"
   )
MSG_HASH(
   MENU_ENUM_SUBLABEL_START_CORE,
   "Start core without content."
   )
MSG_HASH(
   MENU_ENUM_LABEL_VALUE_SUPPORTED_CORES,
   "Suggested cores"
   )
MSG_HASH(
   MENU_ENUM_LABEL_VALUE_UNABLE_TO_READ_COMPRESSED_FILE,
   "Unable to read compressed file."
   )
MSG_HASH(
   MENU_ENUM_LABEL_VALUE_USER,
   "User"
   )
MSG_HASH(
   MENU_ENUM_LABEL_VALUE_KEYBOARD,
   "Kbd"
   )
MSG_HASH(
   MENU_ENUM_LABEL_VALUE_USE_BUILTIN_IMAGE_VIEWER,
   "Use Builtin Image Viewer"
   )
MSG_HASH(
   MENU_ENUM_LABEL_VALUE_VIDEO_MAX_SWAPCHAIN_IMAGES,
   "Max swapchain images"
   )
MSG_HASH(
   MENU_ENUM_SUBLABEL_VIDEO_MAX_SWAPCHAIN_IMAGES,
   "Tells the video driver to explicitly use a specified buffering mode."
   )
MSG_HASH(
   MENU_ENUM_SUBLABEL_VIDEO_SHADER_PRESET_PARAMETERS,
   "Modifies the shader preset itself currently used in the menu."
   )
MSG_HASH(
   MENU_ENUM_LABEL_VIDEO_SHADER_PRESET_TWO,
   "Shader Preset"
   )
MSG_HASH(
   MENU_ENUM_LABEL_VALUE_BROWSE_URL_LIST,
   "Browse URL"
   )
MSG_HASH(
   MENU_ENUM_LABEL_VALUE_BROWSE_URL,
   "URL Path"
   )
MSG_HASH(
   MENU_ENUM_LABEL_VALUE_BROWSE_START,
   "Start"
   )
MSG_HASH(
   MENU_ENUM_LABEL_VALUE_NETPLAY_ROOM_NICKNAME,
   "Nickname: %s"
   )
MSG_HASH(
   MENU_ENUM_LABEL_VALUE_NETPLAY_COMPAT_CONTENT_FOUND,
   "Compatible content found"
   )
MSG_HASH(
   MENU_ENUM_LABEL_VALUE_START_GONG,
   "Start Gong"
   )

/* Unused (Only Exist in Translation Files) */

MSG_HASH(
   MENU_ENUM_LABEL_VALUE_VIDEO_ASPECT_RATIO_AUTO,
   "Auto Aspect Ratio"
   )
MSG_HASH(
   MENU_ENUM_LABEL_VALUE_NETPLAY_ROOM_NICKNAME_LAN,
   "Nickname (lan): %s"
   )
MSG_HASH(
   MENU_ENUM_LABEL_VALUE_STATUS,
   "Status"
   )
MSG_HASH(
   MENU_ENUM_LABEL_VALUE_SYSTEM_BGM_ENABLE,
   "System BGM"
   )
MSG_HASH(
   MENU_ENUM_LABEL_VALUE_CUSTOM_RATIO,
   "Custom Ratio"
   )
MSG_HASH(
   MENU_ENUM_LABEL_VALUE_RECORD_ENABLE,
   "Recording Support"
   )
MSG_HASH(
   MENU_ENUM_LABEL_VALUE_RECORD_PATH,
   "Save Output Recording as..."
   )
MSG_HASH(
   MENU_ENUM_LABEL_VALUE_RECORD_USE_OUTPUT_DIRECTORY,
   "Save Recordings in Output Dir"
   )
MSG_HASH(
   MENU_ENUM_LABEL_VALUE_CHEAT_MATCH_IDX,
   "View Match #"
   )
MSG_HASH(
   MENU_ENUM_SUBLABEL_CHEAT_MATCH_IDX,
   "Select the match to view."
   )
MSG_HASH(
   MENU_ENUM_LABEL_VALUE_VIDEO_FORCE_ASPECT,
   "Force aspect ratio"
   )
MSG_HASH(
   MENU_ENUM_LABEL_VALUE_SELECT_FROM_PLAYLIST,
   "Select from a playlist"
   )
MSG_HASH(
   MENU_ENUM_LABEL_VALUE_RESUME,
   "Resume"
   )
MSG_HASH(
   MENU_ENUM_SUBLABEL_RESUME,
   "Resume the currently running content and leave the Quick Menu."
   )
MSG_HASH(
   MENU_ENUM_LABEL_VALUE_CHEAT_VIEW_MATCHES,
   "View the List of %u Matches"
   )
MSG_HASH(
   MENU_ENUM_SUBLABEL_CHEAT_VIEW_MATCHES,
   ""
   )
MSG_HASH(
   MENU_ENUM_LABEL_VALUE_CHEAT_CREATE_OPTION,
   "Create Code From This Match"
   )
MSG_HASH(
   MENU_ENUM_SUBLABEL_CHEAT_CREATE_OPTION,
   ""
   )
MSG_HASH(
   MENU_ENUM_LABEL_VALUE_CHEAT_DELETE_OPTION,
   "Delete This Match"
   )
MSG_HASH(
   MENU_ENUM_SUBLABEL_CHEAT_DELETE_OPTION,
   ""
   )
MSG_HASH( /* FIXME Still exists in a comment about being removed */
   MENU_ENUM_LABEL_VALUE_MATERIALUI_MENU_FOOTER_OPACITY,
   "Footer Opacity"
   )
MSG_HASH( /* FIXME Still exists in a comment about being removed */
   MENU_ENUM_SUBLABEL_MATERIALUI_MENU_FOOTER_OPACITY,
   "Modify the opacity of the footer graphic."
   )
MSG_HASH( /* FIXME Still exists in a comment about being removed */
   MENU_ENUM_LABEL_VALUE_MATERIALUI_MENU_HEADER_OPACITY,
   "Header Opacity"
   )
MSG_HASH( /* FIXME Still exists in a comment about being removed */
   MENU_ENUM_SUBLABEL_MATERIALUI_MENU_HEADER_OPACITY,
   "Modify the opacity of the header graphic."
   )
MSG_HASH(
   MENU_ENUM_LABEL_VALUE_NETPLAY_ENABLE,
   "Netplay"
   )
MSG_HASH(
   MENU_ENUM_LABEL_VALUE_RDB_ENTRY_START_CONTENT,
   "Start Content"
   )
MSG_HASH(
   MENU_ENUM_LABEL_VALUE_CONTENT_HISTORY_PATH,
   "Content History Path"
   )
MSG_HASH(
   MENU_ENUM_LABEL_VALUE_CRT_SWITCH_RESOLUTION_OUTPUT_DISPLAY_ID,
   "Output Display ID"
   )
MSG_HASH(
   MENU_ENUM_SUBLABEL_CRT_SWITCH_RESOLUTION_OUTPUT_DISPLAY_ID,
   "Select the output port connected to the CRT display."
   )
MSG_HASH(
   MENU_ENUM_LABEL_VALUE_HELP,
   "Help"
   )
MSG_HASH(
   MENU_ENUM_LABEL_VALUE_HELP_AUDIO_VIDEO_TROUBLESHOOTING,
   "Audio/Video Troubleshooting"
   )
MSG_HASH(
   MENU_ENUM_LABEL_VALUE_HELP_CHANGE_VIRTUAL_GAMEPAD,
   "Changing Virtual Gamepad Overlay"
   )
MSG_HASH(
   MENU_ENUM_LABEL_VALUE_HELP_LOADING_CONTENT,
   "Loading Content"
   )
MSG_HASH(
   MENU_ENUM_LABEL_VALUE_HELP_SCANNING_CONTENT,
   "Scanning For Content"
   )
MSG_HASH(
   MENU_ENUM_LABEL_VALUE_HELP_WHAT_IS_A_CORE,
   "What Is A Core?"
   )
MSG_HASH(
   MENU_ENUM_LABEL_VALUE_HELP_SEND_DEBUG_INFO,
   "Send Debug Info"
   )
MSG_HASH(
   MENU_ENUM_SUBLABEL_HELP_SEND_DEBUG_INFO,
   "Sends diagnostic info about your device and RetroArch configuration to our servers for analysis."
   )
MSG_HASH(
   MENU_ENUM_LABEL_VALUE_MANAGEMENT,
   "Database Settings"
   )
MSG_HASH(
   MENU_ENUM_LABEL_VALUE_NETPLAY_DELAY_FRAMES,
   "Netplay Delay Frames"
   )
MSG_HASH(
   MENU_ENUM_LABEL_VALUE_NETPLAY_LAN_SCAN_SETTINGS,
   "Scan local network"
   )
MSG_HASH(
   MENU_ENUM_SUBLABEL_NETPLAY_LAN_SCAN_SETTINGS,
   "Search for and connect to netplay hosts on the local network."
   )
MSG_HASH(
   MENU_ENUM_LABEL_VALUE_NETPLAY_MODE,
   "Netplay Client"
   )
MSG_HASH(
   MENU_ENUM_LABEL_VALUE_NETPLAY_SPECTATOR_MODE_ENABLE,
   "Netplay Spectator"
   )
MSG_HASH(
   MENU_ENUM_LABEL_VALUE_CHEEVOS_DESCRIPTION,
   "Description"
   )
MSG_HASH(
   MENU_ENUM_LABEL_VALUE_FRAME_THROTTLE_ENABLE,
   "Limit Maximum Run Speed"
   )
MSG_HASH(
   MENU_ENUM_LABEL_VALUE_CHEAT_START_SEARCH,
   "Start Search For New Cheat Code"
   )
MSG_HASH(
   MENU_ENUM_SUBLABEL_CHEAT_START_SEARCH,
   "Start search for a new cheat.  Number of bits can be changed."
   )
MSG_HASH(
   MENU_ENUM_LABEL_VALUE_CHEAT_CONTINUE_SEARCH,
   "Continue Search"
   )
MSG_HASH(
   MENU_ENUM_SUBLABEL_CHEAT_CONTINUE_SEARCH,
   "Continue search for a new cheat."
   )
MSG_HASH(
   MENU_ENUM_LABEL_VALUE_ACHIEVEMENT_LIST_HARDCORE,
   "Achievements (Hardcore)"
   )
MSG_HASH(
   MENU_ENUM_LABEL_VALUE_INPUT_META_CHEAT_DETAILS,
   "Cheat Details"
   )
MSG_HASH(
   MENU_ENUM_SUBLABEL_INPUT_META_CHEAT_DETAILS,
   "Manages cheat details settings."
   )
MSG_HASH(
   MENU_ENUM_LABEL_VALUE_INPUT_META_CHEAT_SEARCH,
   "Start or Continue Cheat Search"
   )
MSG_HASH(
   MENU_ENUM_SUBLABEL_INPUT_META_CHEAT_SEARCH,
   "Start or continue a cheat code search."
   )
MSG_HASH(
   MENU_ENUM_LABEL_VALUE_CHEAT_NUM_PASSES,
   "Cheat Passes"
   )
MSG_HASH(
   MENU_ENUM_SUBLABEL_CHEAT_NUM_PASSES,
   "Increase or decrease the amount of cheats."
   )

/* Unused (Needs Confirmation) */

MSG_HASH(
   MENU_ENUM_LABEL_VALUE_INPUT_ANALOG_LEFT_X,
   "Left Analog X"
   )
MSG_HASH(
   MENU_ENUM_LABEL_VALUE_INPUT_ANALOG_LEFT_Y,
   "Left Analog Y"
   )
MSG_HASH(
   MENU_ENUM_LABEL_VALUE_INPUT_ANALOG_RIGHT_X,
   "Right Analog X"
   )
MSG_HASH(
   MENU_ENUM_LABEL_VALUE_INPUT_ANALOG_RIGHT_Y,
   "Right Analog Y"
   )
MSG_HASH(
   MENU_ENUM_LABEL_CHEAT_SEARCH_SETTINGS,
   "Start or Continue Cheat Search"
   )
MSG_HASH(
   MENU_ENUM_LABEL_VALUE_DATABASE_CURSOR_LIST,
   "Database Cursor List"
   )
MSG_HASH(
   MENU_ENUM_LABEL_VALUE_DATABASE_CURSOR_LIST_ENTRY_DEVELOPER,
   "Database - Filter : Developer"
   )
MSG_HASH(
   MENU_ENUM_LABEL_VALUE_DATABASE_CURSOR_LIST_ENTRY_PUBLISHER,
   "Database - Filter : Publisher"
   )
MSG_HASH(
   MENU_ENUM_LABEL_VALUE_DATABASE_CURSOR_LIST_ENTRY_ORIGIN,
   "Database - Filter : Origin"
   )
MSG_HASH(
   MENU_ENUM_LABEL_VALUE_DATABASE_CURSOR_LIST_ENTRY_FRANCHISE,
   "Database - Filter : Franchise"
   )
MSG_HASH(
   MENU_ENUM_LABEL_VALUE_DATABASE_CURSOR_LIST_ENTRY_ESRB_RATING,
   "Database - Filter : ESRB Rating"
   )
MSG_HASH(
   MENU_ENUM_LABEL_VALUE_DATABASE_CURSOR_LIST_ENTRY_ELSPA_RATING,
   "Database - Filter : ELSPA Rating"
   )
MSG_HASH(
   MENU_ENUM_LABEL_VALUE_DATABASE_CURSOR_LIST_ENTRY_PEGI_RATING,
   "Database - Filter : PEGI Rating"
   )
MSG_HASH(
   MENU_ENUM_LABEL_VALUE_DATABASE_CURSOR_LIST_ENTRY_CERO_RATING,
   "Database - Filter : CERO Rating"
   )
MSG_HASH(
   MENU_ENUM_LABEL_VALUE_DATABASE_CURSOR_LIST_ENTRY_BBFC_RATING,
   "Database - Filter : BBFC Rating"
   )
MSG_HASH(
   MENU_ENUM_LABEL_VALUE_DATABASE_CURSOR_LIST_ENTRY_MAX_USERS,
   "Database - Filter : Max Users"
   )
MSG_HASH(
   MENU_ENUM_LABEL_VALUE_DATABASE_CURSOR_LIST_ENTRY_RELEASEDATE_BY_MONTH,
   "Database - Filter : Releasedate By Month"
   )
MSG_HASH(
   MENU_ENUM_LABEL_VALUE_DATABASE_CURSOR_LIST_ENTRY_RELEASEDATE_BY_YEAR,
   "Database - Filter : Releasedate By Year"
   )
MSG_HASH(
   MENU_ENUM_LABEL_VALUE_DATABASE_CURSOR_LIST_ENTRY_EDGE_MAGAZINE_ISSUE,
   "Database - Filter : Edge Magazine Issue"
   )
MSG_HASH(
   MENU_ENUM_LABEL_VALUE_DATABASE_CURSOR_LIST_ENTRY_EDGE_MAGAZINE_RATING,
   "Database - Filter : Edge Magazine Rating"
   )
MSG_HASH(
   MENU_ENUM_LABEL_VALUE_DATABASE_CURSOR_LIST_ENTRY_DATABASE_INFO,
   "Database Info"
   )
MSG_HASH(
   MENU_ENUM_LABEL_VALUE_CONFIG,
   "Config"
   )
MSG_HASH( /* FIXME Seems related to MENU_ENUM_LABEL_VALUE_CORE_ASSETS_DIRECTORY, possible duplicate */
   MENU_ENUM_LABEL_VALUE_CORE_ASSETS_DIR,
   "Downloads"
   )
MSG_HASH(
   MENU_ENUM_LABEL_VALUE_NETPLAY_SETTINGS,
   "Netplay settings"
   )
MSG_HASH(
   MENU_ENUM_LABEL_VALUE_SYSTEM_INFO_SLANG_SUPPORT,
   "Slang support"
   )
MSG_HASH(
   MENU_ENUM_LABEL_VALUE_SYSTEM_INFO_FBO_SUPPORT,
   "OpenGL/Direct3D render-to-texture (multi-pass shaders) support"
   )
MSG_HASH(
   MENU_ENUM_LABEL_VALUE_CONTENT_DIR,
   "Content"
   )
MSG_HASH(
   MENU_ENUM_SUBLABEL_CONTENT_DIR,
   "Usually set by developers who bundle libretro/RetroArch apps to point to assets."
   )
MSG_HASH(
   MENU_ENUM_LABEL_VALUE_ASK_ARCHIVE,
   "Ask"
   )
MSG_HASH(
   MENU_ENUM_LABEL_VALUE_BASIC_MENU_ENUM_CONTROLS,
   "Basic menu controls"
   )
MSG_HASH(
   MENU_ENUM_LABEL_VALUE_BASIC_MENU_ENUM_CONTROLS_CONFIRM,
   "Confirm/OK"
   )
MSG_HASH(
   MENU_ENUM_LABEL_VALUE_BASIC_MENU_ENUM_CONTROLS_INFO,
   "Info"
   )
MSG_HASH(
   MENU_ENUM_LABEL_VALUE_BASIC_MENU_ENUM_CONTROLS_QUIT,
   "Quit"
   )
MSG_HASH(
   MENU_ENUM_LABEL_VALUE_BASIC_MENU_ENUM_CONTROLS_SCROLL_UP,
   "Scroll Up"
   )
MSG_HASH(
   MENU_ENUM_LABEL_VALUE_BASIC_MENU_ENUM_CONTROLS_START,
   "Defaults"
   )
MSG_HASH(
   MENU_ENUM_LABEL_VALUE_BASIC_MENU_ENUM_CONTROLS_TOGGLE_KEYBOARD,
   "Toggle Keyboard"
   )
MSG_HASH(
   MENU_ENUM_LABEL_VALUE_BASIC_MENU_ENUM_CONTROLS_TOGGLE_MENU,
   "Toggle Menu"
   )

/* Discord Status */

MSG_HASH(
   MENU_ENUM_LABEL_VALUE_DISCORD_IN_MENU,
   "In-Menu"
   )
MSG_HASH(
   MENU_ENUM_LABEL_VALUE_DISCORD_IN_GAME,
   "In-Game"
   )
MSG_HASH(
   MENU_ENUM_LABEL_VALUE_DISCORD_IN_GAME_PAUSED,
   "In-Game (Paused)"
   )
MSG_HASH(
   MENU_ENUM_LABEL_VALUE_DISCORD_STATUS_PLAYING,
   "Playing"
   )
MSG_HASH(
   MENU_ENUM_LABEL_VALUE_DISCORD_STATUS_PAUSED,
   "Paused"
   )

/* Notifications */

MSG_HASH( /* FIXME Should be MSG_ */
   MENU_ENUM_LABEL_VALUE_NETPLAY_START_WHEN_LOADED,
   "Netplay will start when content is loaded."
   )
MSG_HASH( /* FIXME Should be MSG_ */
   MENU_ENUM_LABEL_VALUE_NETPLAY_LOAD_CONTENT_MANUALLY,
   "Couldn't find a suitable core or content file, load manually."
   )
MSG_HASH( /* FIXME Should be MSG_ */
   MENU_ENUM_LABEL_VALUE_VIDEO_DRIVER_FALLBACK,
   "Your graphics driver is not compatible with the current video driver in RetroArch, falling back to the %s driver. Please restart RetroArch for the changes to take effect."
   )
MSG_HASH( /* FIXME Should be MSG_ */
   MENU_ENUM_LABEL_VALUE_SIDELOAD_CORE_SUCCESS,
   "Core installation succesful"
   )
MSG_HASH( /* FIXME Should be MSG_ */
   MENU_ENUM_LABEL_VALUE_SIDELOAD_CORE_ERROR,
   "Core installation failed"
   )
MSG_HASH(
   MSG_CHEAT_DELETE_ALL_INSTRUCTIONS,
   "Press right five times to delete all cheats."
   )
MSG_HASH(
   MSG_FAILED_TO_SAVE_DEBUG_INFO,
   "Failed to save debug info."
   )
MSG_HASH(
   MSG_FAILED_TO_SEND_DEBUG_INFO,
   "Failed to send debug info to server."
   )
MSG_HASH(
   MSG_SENDING_DEBUG_INFO,
   "Sending debug info..."
   )
MSG_HASH(
   MSG_SENT_DEBUG_INFO,
   "Sent debug info to server successfully. Your ID number is %u."
   )
MSG_HASH(
   MSG_PRESS_TWO_MORE_TIMES_TO_SEND_DEBUG_INFO,
   "Press two more times to submit diagnostic info to the RetroArch team."
   )
MSG_HASH(
   MSG_PRESS_ONE_MORE_TIME_TO_SEND_DEBUG_INFO,
   "Press one more time to submit diagnostic info to the RetroArch team."
   )
MSG_HASH(
   MSG_AUDIO_MIXER_VOLUME,
   "Global audio mixer volume"
   )
MSG_HASH(
   MSG_NETPLAY_LAN_SCAN_COMPLETE,
   "Netplay scan complete."
   )
MSG_HASH(
   MSG_SORRY_UNIMPLEMENTED_CORES_DONT_DEMAND_CONTENT_NETPLAY,
   "Sorry, unimplemented: cores that don't demand content cannot participate in netplay."
   )
MSG_HASH(
   MSG_NATIVE,
   "Native"
   )
MSG_HASH(
   MSG_DEVICE_DISCONNECTED_FROM_PORT,
   "Device disconnected from port"
   )
MSG_HASH(
   MSG_UNKNOWN_NETPLAY_COMMAND_RECEIVED,
   "Unknown netplay command received"
   )
MSG_HASH(
   MSG_FILE_ALREADY_EXISTS_SAVING_TO_BACKUP_BUFFER,
   "File already exists. Saving to backup buffer"
   )
MSG_HASH(
   MSG_GOT_CONNECTION_FROM,
   "Got connection from: \"%s\""
   )
MSG_HASH(
   MSG_GOT_CONNECTION_FROM_NAME,
   "Got connection from: \"%s (%s)\""
   )
MSG_HASH(
   MSG_PUBLIC_ADDRESS,
   "Port Mapping Successful"
   )
MSG_HASH(
   MSG_UPNP_FAILED,
   "Port Mapping Failed"
   )
MSG_HASH(
   MSG_NO_ARGUMENTS_SUPPLIED_AND_NO_MENU_BUILTIN,
   "No arguments supplied and no menu builtin, displaying help..."
   )
MSG_HASH(
   MSG_SETTING_DISK_IN_TRAY,
   "Setting disk in tray"
   )
MSG_HASH(
   MSG_WAITING_FOR_CLIENT,
   "Waiting for client ..."
   )
MSG_HASH(
   MSG_NETPLAY_YOU_HAVE_LEFT_THE_GAME,
   "You have left the game"
   )
MSG_HASH(
   MSG_NETPLAY_YOU_HAVE_JOINED_AS_PLAYER_N,
   "You have joined as player %u"
   )
MSG_HASH(
   MSG_NETPLAY_YOU_HAVE_JOINED_WITH_INPUT_DEVICES_S,
   "You have joined with input devices %.*s"
   )
MSG_HASH(
   MSG_NETPLAY_PLAYER_S_LEFT,
   "Player %.*s has left the game"
   )
MSG_HASH(
   MSG_NETPLAY_S_HAS_JOINED_AS_PLAYER_N,
   "%.*s has joined as player %u"
   )
MSG_HASH(
   MSG_NETPLAY_S_HAS_JOINED_WITH_INPUT_DEVICES_S,
   "%.*s has joined with input devices %.*s"
   )
MSG_HASH(
   MSG_NETPLAY_NOT_RETROARCH,
   "A netplay connection attempt failed because the peer is not running RetroArch, or is running an old version of RetroArch."
   )
MSG_HASH(
   MSG_NETPLAY_OUT_OF_DATE,
   "The netplay peer is running an old version of RetroArch. Cannot connect."
   )
MSG_HASH(
   MSG_NETPLAY_DIFFERENT_VERSIONS,
   "WARNING: A netplay peer is running a different version of RetroArch. If problems occur, use the same version."
   )
MSG_HASH(
   MSG_NETPLAY_DIFFERENT_CORES,
   "A netplay peer is running a different core. Cannot connect."
   )
MSG_HASH(
   MSG_NETPLAY_DIFFERENT_CORE_VERSIONS,
   "WARNING: A netplay peer is running a different version of the core. If problems occur, use the same version."
   )
MSG_HASH(
   MSG_NETPLAY_ENDIAN_DEPENDENT,
   "This core does not support inter-architecture netplay between these systems"
   )
MSG_HASH(
   MSG_NETPLAY_PLATFORM_DEPENDENT,
   "This core does not support inter-architecture netplay"
   )
MSG_HASH(
   MSG_NETPLAY_ENTER_PASSWORD,
   "Enter netplay server password:"
   )
MSG_HASH(
   MSG_DISCORD_CONNECTION_REQUEST,
   "Do you want to allow connection from user:"
   )
MSG_HASH(
   MSG_NETPLAY_INCORRECT_PASSWORD,
   "Incorrect password"
   )
MSG_HASH(
   MSG_NETPLAY_SERVER_NAMED_HANGUP,
   "\"%s\" has disconnected"
   )
MSG_HASH(
   MSG_NETPLAY_SERVER_HANGUP,
   "A netplay client has disconnected"
   )
MSG_HASH(
   MSG_NETPLAY_CLIENT_HANGUP,
   "Netplay disconnected"
   )
MSG_HASH(
   MSG_NETPLAY_CANNOT_PLAY_UNPRIVILEGED,
   "You do not have permission to play"
   )
MSG_HASH(
   MSG_NETPLAY_CANNOT_PLAY_NO_SLOTS,
   "There are no free player slots"
   )
MSG_HASH(
   MSG_NETPLAY_CANNOT_PLAY_NOT_AVAILABLE,
   "The input devices requested are not available"
   )
MSG_HASH(
   MSG_NETPLAY_CANNOT_PLAY,
   "Cannot switch to play mode"
   )
MSG_HASH(
   MSG_NETPLAY_PEER_PAUSED,
   "Netplay peer \"%s\" paused"
   )
MSG_HASH(
   MSG_NETPLAY_CHANGED_NICK,
   "Your nickname changed to \"%s\""
   )
MSG_HASH(
   MSG_AUDIO_VOLUME,
   "Audio volume"
   )
MSG_HASH(
   MSG_AUTODETECT,
   "Autodetect"
   )
MSG_HASH(
   MSG_AUTOLOADING_SAVESTATE_FROM,
   "Auto-loading savestate from"
   )
MSG_HASH(
   MSG_CAPABILITIES,
   "Capabilities"
   )
MSG_HASH(
   MSG_CONNECTING_TO_NETPLAY_HOST,
   "Connecting to netplay host"
   )
MSG_HASH(
   MSG_CONNECTING_TO_PORT,
   "Connecting to port"
   )
MSG_HASH(
   MSG_CONNECTION_SLOT,
   "Connection slot"
   )
MSG_HASH(
   MSG_FETCHING_CORE_LIST,
   "Fetching core list..."
   )
MSG_HASH(
   MSG_CORE_LIST_FAILED,
   "Failed to retrieve core list!"
   )
MSG_HASH(
   MSG_LATEST_CORE_INSTALLED,
   "Latest version already installed: "
   )
MSG_HASH(
   MSG_UPDATING_CORE,
   "Updating core: "
   )
MSG_HASH(
   MSG_DOWNLOADING_CORE,
   "Downloading core: "
   )
MSG_HASH(
   MSG_EXTRACTING_CORE,
   "Extracting core: "
   )
MSG_HASH(
   MSG_CORE_INSTALLED,
   "Core installed: "
   )
MSG_HASH(
   MSG_SCANNING_CORES,
   "Scanning cores..."
   )
MSG_HASH(
   MSG_CHECKING_CORE,
   "Checking core: "
   )
MSG_HASH(
   MSG_ALL_CORES_UPDATED,
   "All installed cores at latest version"
   )
MSG_HASH(
   MSG_NUM_CORES_UPDATED,
   "cores updated: "
   )
MSG_HASH(
   MSG_PLAYLIST_MANAGER_RESETTING_CORES,
   "Resetting cores: "
   )
MSG_HASH(
   MSG_PLAYLIST_MANAGER_CORES_RESET,
   "Cores reset: "
   )
MSG_HASH(
   MSG_PLAYLIST_MANAGER_CLEANING_PLAYLIST,
   "Cleaning playlist: "
   )
MSG_HASH(
   MSG_PLAYLIST_MANAGER_PLAYLIST_CLEANED,
   "Playlist cleaned: "
   )
MSG_HASH(
   MSG_ADDED_TO_FAVORITES,
   "Added to favorites"
   )
MSG_HASH(
   MSG_ADD_TO_FAVORITES_FAILED,
   "Failed to add favorite: playlist full"
   )
MSG_HASH(
   MSG_SET_CORE_ASSOCIATION,
   "Core set: "
   )
MSG_HASH(
   MSG_RESET_CORE_ASSOCIATION,
   "Playlist entry core association has been reset."
   )
MSG_HASH(
   MSG_APPENDED_DISK,
   "Appended disk"
   )
MSG_HASH(
   MSG_FAILED_TO_APPEND_DISK,
   "Failed to append disk"
   )
MSG_HASH(
   MSG_APPLICATION_DIR,
   "Application Dir"
   )
MSG_HASH(
   MSG_APPLYING_CHEAT,
   "Applying cheat changes."
   )
MSG_HASH(
   MSG_APPLYING_SHADER,
   "Applying shader"
   )
MSG_HASH(
   MSG_AUDIO_MUTED,
   "Audio muted."
   )
MSG_HASH(
   MSG_AUDIO_UNMUTED,
   "Audio unmuted."
   )
MSG_HASH(
   MSG_AUTOCONFIG_FILE_ERROR_SAVING,
   "Error saving autoconf file."
   )
MSG_HASH(
   MSG_AUTOCONFIG_FILE_SAVED_SUCCESSFULLY,
   "Autoconfig file saved successfully."
   )
MSG_HASH(
   MSG_AUTOSAVE_FAILED,
   "Could not initialize autosave."
   )
MSG_HASH(
   MSG_AUTO_SAVE_STATE_TO,
   "Auto save state to"
   )
MSG_HASH(
   MSG_BLOCKING_SRAM_OVERWRITE,
   "Blocking SRAM Overwrite"
   )
MSG_HASH(
   MSG_BRINGING_UP_COMMAND_INTERFACE_ON_PORT,
   "Bringing up command interface on port"
   )
MSG_HASH(
   MSG_BYTES,
   "bytes"
   )
MSG_HASH(
   MSG_CANNOT_INFER_NEW_CONFIG_PATH,
   "Cannot infer new config path. Use current time."
   )
MSG_HASH(
   MSG_CHEEVOS_HARDCORE_MODE_ENABLE,
   "Achievements Hardcore Mode Enabled, savestate & rewind were disabled."
   )
MSG_HASH(
   MSG_COMPARING_WITH_KNOWN_MAGIC_NUMBERS,
   "Comparing with known magic numbers..."
   )
MSG_HASH(
   MSG_COMPILED_AGAINST_API,
   "Compiled against API"
   )
MSG_HASH(
   MSG_CONFIG_DIRECTORY_NOT_SET,
   "Config directory not set. Cannot save new config."
   )
MSG_HASH(
   MSG_CONNECTED_TO,
   "Connected to"
   )
MSG_HASH(
   MSG_CONTENT_CRC32S_DIFFER,
   "Content CRC32s differ. Cannot use different games."
   )
MSG_HASH(
   MSG_CONTENT_LOADING_SKIPPED_IMPLEMENTATION_WILL_DO_IT,
   "Content loading skipped. Implementation will load it on its own."
   )
MSG_HASH(
   MSG_CORE_DOES_NOT_SUPPORT_SAVESTATES,
   "Core does not support save states."
   )
MSG_HASH(
   MSG_CORE_OPTIONS_FILE_CREATED_SUCCESSFULLY,
   "Core options file created successfully."
   )
MSG_HASH(
   MSG_COULD_NOT_FIND_ANY_NEXT_DRIVER,
   "Could not find any next driver"
   )
MSG_HASH(
   MSG_COULD_NOT_FIND_COMPATIBLE_SYSTEM,
   "Could not find compatible system."
   )
MSG_HASH(
   MSG_COULD_NOT_FIND_VALID_DATA_TRACK,
   "Could not find valid data track"
   )
MSG_HASH(
   MSG_COULD_NOT_OPEN_DATA_TRACK,
   "could not open data track"
   )
MSG_HASH(
   MSG_COULD_NOT_READ_CONTENT_FILE,
   "Could not read content file"
   )
MSG_HASH(
   MSG_COULD_NOT_READ_MOVIE_HEADER,
   "Could not read movie header."
   )
MSG_HASH(
   MSG_COULD_NOT_READ_STATE_FROM_MOVIE,
   "Could not read state from movie."
   )
MSG_HASH(
   MSG_CRC32_CHECKSUM_MISMATCH,
   "CRC32 checksum mismatch between content file and saved content checksum in replay file header. Replay highly likely to desync on playback."
   )
MSG_HASH(
   MSG_CUSTOM_TIMING_GIVEN,
   "Custom timing given"
   )
MSG_HASH(
   MSG_DECOMPRESSION_ALREADY_IN_PROGRESS,
   "Decompression already in progress."
   )
MSG_HASH(
   MSG_DECOMPRESSION_FAILED,
   "Decompression failed."
   )
MSG_HASH(
   MSG_DETECTED_VIEWPORT_OF,
   "Detected viewport of"
   )
MSG_HASH(
   MSG_DID_NOT_FIND_A_VALID_CONTENT_PATCH,
   "Did not find a valid content patch."
   )
MSG_HASH(
   MSG_DISCONNECT_DEVICE_FROM_A_VALID_PORT,
   "Disconnect device from a valid port."
   )
MSG_HASH(
   MSG_DISK_CLOSED,
   "Closed"
   )
MSG_HASH(
   MSG_DISK_EJECTED,
   "Ejected"
   )
MSG_HASH(
   MSG_DOWNLOADING,
   "Downloading"
   )
MSG_HASH(
   MSG_INDEX_FILE,
   "index"
   )
MSG_HASH(
   MSG_DOWNLOAD_FAILED,
   "Download failed"
   )
MSG_HASH(
   MSG_ERROR,
   "Error"
   )
MSG_HASH(
   MSG_ERROR_LIBRETRO_CORE_REQUIRES_CONTENT,
   "Libretro core requires content, but nothing was provided."
   )
MSG_HASH(
   MSG_ERROR_LIBRETRO_CORE_REQUIRES_SPECIAL_CONTENT,
   "Libretro core requires special content, but none were provided."
   )
MSG_HASH(
   MSG_ERROR_LIBRETRO_CORE_REQUIRES_VFS,
   "Core does not support VFS, and loading from a local copy failed"
)
MSG_HASH(
   MSG_ERROR_PARSING_ARGUMENTS,
   "Error parsing arguments."
   )
MSG_HASH(
   MSG_ERROR_SAVING_CORE_OPTIONS_FILE,
   "Error saving core options file."
   )
MSG_HASH(
   MSG_ERROR_SAVING_REMAP_FILE,
   "Error saving remap file."
   )
MSG_HASH(
   MSG_ERROR_REMOVING_REMAP_FILE,
   "Error removing remap file."
   )
MSG_HASH(
   MSG_ERROR_SAVING_SHADER_PRESET,
   "Error saving shader preset."
   )
MSG_HASH(
   MSG_EXTERNAL_APPLICATION_DIR,
   "External Application Dir"
   )
MSG_HASH(
   MSG_EXTRACTING,
   "Extracting"
   )
MSG_HASH(
   MSG_EXTRACTING_FILE,
   "Extracting file"
   )
MSG_HASH(
   MSG_FAILED_SAVING_CONFIG_TO,
   "Failed saving config to"
   )
MSG_HASH(
   MSG_FAILED_TO,
   "Failed to"
   )
MSG_HASH(
   MSG_FAILED_TO_ACCEPT_INCOMING_SPECTATOR,
   "Failed to accept incoming spectator."
   )
MSG_HASH(
   MSG_FAILED_TO_ALLOCATE_MEMORY_FOR_PATCHED_CONTENT,
   "Failed to allocate memory for patched content..."
   )
MSG_HASH(
   MSG_FAILED_TO_APPLY_SHADER,
   "Failed to apply shader."
   )
MSG_HASH(
   MSG_FAILED_TO_APPLY_SHADER_PRESET,
   "Failed to apply shader preset:"
   )
MSG_HASH(
   MSG_FAILED_TO_BIND_SOCKET,
   "Failed to bind socket."
   )
MSG_HASH(
   MSG_FAILED_TO_CREATE_THE_DIRECTORY,
   "Failed to create the directory."
   )
MSG_HASH(
   MSG_FAILED_TO_EXTRACT_CONTENT_FROM_COMPRESSED_FILE,
   "Failed to extract content from compressed file"
   )
MSG_HASH(
   MSG_FAILED_TO_GET_NICKNAME_FROM_CLIENT,
   "Failed to get nickname from client."
   )
MSG_HASH(
   MSG_FAILED_TO_LOAD,
   "Failed to load"
   )
MSG_HASH(
   MSG_FAILED_TO_LOAD_CONTENT,
   "Failed to load content"
   )
MSG_HASH(
   MSG_FAILED_TO_LOAD_MOVIE_FILE,
   "Failed to load movie file"
   )
MSG_HASH(
   MSG_FAILED_TO_LOAD_OVERLAY,
   "Failed to load overlay."
   )
MSG_HASH(
   MSG_FAILED_TO_LOAD_STATE,
   "Failed to load state from"
   )
MSG_HASH(
   MSG_FAILED_TO_OPEN_LIBRETRO_CORE,
   "Failed to open libretro core"
   )
MSG_HASH(
   MSG_FAILED_TO_PATCH,
   "Failed to patch"
   )
MSG_HASH(
   MSG_FAILED_TO_RECEIVE_HEADER_FROM_CLIENT,
   "Failed to receive header from client."
   )
MSG_HASH(
   MSG_FAILED_TO_RECEIVE_NICKNAME,
   "Failed to receive nickname."
   )
MSG_HASH(
   MSG_FAILED_TO_RECEIVE_NICKNAME_FROM_HOST,
   "Failed to receive nickname from host."
   )
MSG_HASH(
   MSG_FAILED_TO_RECEIVE_NICKNAME_SIZE_FROM_HOST,
   "Failed to receive nickname size from host."
   )
MSG_HASH(
   MSG_FAILED_TO_RECEIVE_SRAM_DATA_FROM_HOST,
   "Failed to receive SRAM data from host."
   )
MSG_HASH(
   MSG_FAILED_TO_REMOVE_DISK_FROM_TRAY,
   "Failed to remove disk from tray."
   )
MSG_HASH(
   MSG_FAILED_TO_REMOVE_TEMPORARY_FILE,
   "Failed to remove temporary file"
   )
MSG_HASH(
   MSG_FAILED_TO_SAVE_SRAM,
   "Failed to save SRAM"
   )
MSG_HASH(
   MSG_FAILED_TO_SAVE_STATE_TO,
   "Failed to save state to"
   )
MSG_HASH(
   MSG_FAILED_TO_SEND_NICKNAME,
   "Failed to send nickname."
   )
MSG_HASH(
   MSG_FAILED_TO_SEND_NICKNAME_SIZE,
   "Failed to send nickname size."
   )
MSG_HASH(
   MSG_FAILED_TO_SEND_NICKNAME_TO_CLIENT,
   "Failed to send nickname to client."
   )
MSG_HASH(
   MSG_FAILED_TO_SEND_NICKNAME_TO_HOST,
   "Failed to send nickname to host."
   )
MSG_HASH(
   MSG_FAILED_TO_SEND_SRAM_DATA_TO_CLIENT,
   "Failed to send SRAM data to client."
   )
MSG_HASH(
   MSG_FAILED_TO_START_AUDIO_DRIVER,
   "Failed to start audio driver. Will continue without audio."
   )
MSG_HASH(
   MSG_FAILED_TO_START_MOVIE_RECORD,
   "Failed to start movie record."
   )
MSG_HASH(
   MSG_FAILED_TO_START_RECORDING,
   "Failed to start recording."
   )
MSG_HASH(
   MSG_FAILED_TO_TAKE_SCREENSHOT,
   "Failed to take screenshot."
   )
MSG_HASH(
   MSG_FAILED_TO_UNDO_LOAD_STATE,
   "Failed to undo load state."
   )
MSG_HASH(
   MSG_FAILED_TO_UNDO_SAVE_STATE,
   "Failed to undo save state."
   )
MSG_HASH(
   MSG_FAILED_TO_UNMUTE_AUDIO,
   "Failed to unmute audio."
   )
MSG_HASH(
   MSG_FATAL_ERROR_RECEIVED_IN,
   "Fatal error received in"
   )
MSG_HASH(
   MSG_FILE_NOT_FOUND,
   "File not found"
   )
MSG_HASH(
   MSG_FOUND_AUTO_SAVESTATE_IN,
   "Found auto savestate in"
   )
MSG_HASH(
   MSG_FOUND_DISK_LABEL,
   "Found disk label"
   )
MSG_HASH(
   MSG_FOUND_FIRST_DATA_TRACK_ON_FILE,
   "Found first data track on file"
   )
MSG_HASH(
   MSG_FOUND_LAST_STATE_SLOT,
   "Found last state slot"
   )
MSG_HASH(
   MSG_FOUND_SHADER,
   "Found shader"
   )
MSG_HASH(
   MSG_FRAMES,
   "Frames"
   )
MSG_HASH(
   MSG_GAME_SPECIFIC_CORE_OPTIONS_FOUND_AT,
   "Per-Game Options: game-specific core options found at"
   )
MSG_HASH(
   MSG_GOT_INVALID_DISK_INDEX,
   "Got invalid disk index."
   )
MSG_HASH(
   MSG_GRAB_MOUSE_STATE,
   "Grab mouse state"
   )
MSG_HASH(
   MSG_GAME_FOCUS_ON,
   "Game focus on"
   )
MSG_HASH(
   MSG_GAME_FOCUS_OFF,
   "Game focus off"
   )
MSG_HASH(
   MSG_HW_RENDERED_MUST_USE_POSTSHADED_RECORDING,
   "Libretro core is hardware rendered. Must use post-shaded recording as well."
   )
MSG_HASH(
   MSG_INFLATED_CHECKSUM_DID_NOT_MATCH_CRC32,
   "Inflated checksum did not match CRC32."
   )
MSG_HASH(
   MSG_INPUT_CHEAT,
   "Input Cheat"
   )
MSG_HASH(
   MSG_INPUT_CHEAT_FILENAME,
   "Input Cheat Filename"
   )
MSG_HASH(
   MSG_INPUT_PRESET_FILENAME,
   "Input Preset Filename"
   )
MSG_HASH(
   MSG_INPUT_RENAME_ENTRY,
   "Rename Title"
   )
MSG_HASH(
   MSG_INTERFACE,
   "Interface"
   )
MSG_HASH(
   MSG_INTERNAL_STORAGE,
   "Internal Storage"
   )
MSG_HASH(
   MSG_REMOVABLE_STORAGE,
   "Removable Storage"
   )
MSG_HASH(
   MSG_INVALID_NICKNAME_SIZE,
   "Invalid nickname size."
   )
MSG_HASH(
   MSG_IN_BYTES,
   "in bytes"
   )
MSG_HASH(
   MSG_IN_MEGABYTES,
   "in megabytes"
   )
MSG_HASH(
   MSG_IN_GIGABYTES,
   "in gigabytes"
   )
MSG_HASH(
   MSG_LIBRETRO_ABI_BREAK,
   "is compiled against a different version of libretro than this libretro implementation."
   )
MSG_HASH(
   MSG_LIBRETRO_FRONTEND,
   "Frontend for libretro"
   )
MSG_HASH(
   MSG_LOADED_STATE_FROM_SLOT,
   "Loaded state from slot #%d."
   )
MSG_HASH(
   MSG_LOADED_STATE_FROM_SLOT_AUTO,
   "Loaded state from slot #-1 (auto)."
   )
MSG_HASH(
   MSG_LOADING,
   "Loading"
   )
MSG_HASH(
   MSG_FIRMWARE,
   "One or more firmware files are missing"
   )
MSG_HASH(
   MSG_LOADING_CONTENT_FILE,
   "Loading content file"
   )
MSG_HASH(
   MSG_LOADING_HISTORY_FILE,
   "Loading history file"
   )
MSG_HASH(
   MSG_LOADING_FAVORITES_FILE,
   "Loading favorites file"
   )
MSG_HASH(
   MSG_LOADING_STATE,
   "Loading state"
   )
MSG_HASH(
   MSG_MEMORY,
   "Memory"
   )
MSG_HASH(
   MSG_MOVIE_FILE_IS_NOT_A_VALID_BSV1_FILE,
   "Input replay movie file is not a valid BSV1 file."
   )
MSG_HASH(
   MSG_MOVIE_FORMAT_DIFFERENT_SERIALIZER_VERSION,
   "Input replay movie format seems to have a different serializer version. Will most likely fail."
   )
MSG_HASH(
   MSG_MOVIE_PLAYBACK_ENDED,
   "Input replay movie playback ended."
   )
MSG_HASH(
   MSG_MOVIE_RECORD_STOPPED,
   "Stopping movie record."
   )
MSG_HASH(
   MSG_NETPLAY_FAILED,
   "Failed to initialize netplay."
   )
MSG_HASH(
   MSG_NO_CONTENT_STARTING_DUMMY_CORE,
   "No content, starting dummy core."
   )
MSG_HASH(
   MSG_NO_SAVE_STATE_HAS_BEEN_OVERWRITTEN_YET,
   "No save state has been overwritten yet."
   )
MSG_HASH(
   MSG_NO_STATE_HAS_BEEN_LOADED_YET,
   "No state has been loaded yet."
   )
MSG_HASH(
   MSG_OVERRIDES_ERROR_SAVING,
   "Error saving overrides."
   )
MSG_HASH(
   MSG_OVERRIDES_SAVED_SUCCESSFULLY,
   "Overrides saved successfully."
   )
MSG_HASH(
   MSG_PAUSED,
   "Paused."
   )
MSG_HASH(
   MSG_PROGRAM,
   "RetroArch"
   )
MSG_HASH(
   MSG_READING_FIRST_DATA_TRACK,
   "Reading first data track..."
   )
MSG_HASH(
   MSG_RECEIVED,
   "received"
   )
MSG_HASH(
   MSG_RECORDING_TERMINATED_DUE_TO_RESIZE,
   "Recording terminated due to resize."
   )
MSG_HASH(
   MSG_RECORDING_TO,
   "Recording to"
   )
MSG_HASH(
   MSG_REDIRECTING_CHEATFILE_TO,
   "Redirecting cheat file to"
   )
MSG_HASH(
   MSG_REDIRECTING_SAVEFILE_TO,
   "Redirecting save file to"
   )
MSG_HASH(
   MSG_REDIRECTING_SAVESTATE_TO,
   "Redirecting savestate to"
   )
MSG_HASH(
   MSG_REMAP_FILE_SAVED_SUCCESSFULLY,
   "Remap file saved successfully."
   )
MSG_HASH(
   MSG_REMAP_FILE_REMOVED_SUCCESSFULLY,
   "Remap file removed successfully."
   )
MSG_HASH(
   MSG_REMOVED_DISK_FROM_TRAY,
   "Removed disk from tray."
   )
MSG_HASH(
   MSG_REMOVING_TEMPORARY_CONTENT_FILE,
   "Removing temporary content file"
   )
MSG_HASH(
   MSG_RESET,
   "Reset"
   )
MSG_HASH(
   MSG_RESTARTING_RECORDING_DUE_TO_DRIVER_REINIT,
   "Restarting recording due to driver reinit."
   )
MSG_HASH(
   MSG_RESTORED_OLD_SAVE_STATE,
   "Restored old save state."
   )
MSG_HASH(
   MSG_RESTORING_DEFAULT_SHADER_PRESET_TO,
   "Shaders: restoring default shader preset to"
   )
MSG_HASH(
   MSG_REVERTING_SAVEFILE_DIRECTORY_TO,
   "Reverting savefile directory to"
   )
MSG_HASH(
   MSG_REVERTING_SAVESTATE_DIRECTORY_TO,
   "Reverting savestate directory to"
   )
MSG_HASH(
   MSG_REWINDING,
   "Rewinding."
   )
MSG_HASH(
   MSG_REWIND_INIT,
   "Initializing rewind buffer with size"
   )
MSG_HASH(
   MSG_REWIND_INIT_FAILED,
   "Failed to initialize rewind buffer. Rewinding will be disabled."
   )
MSG_HASH(
   MSG_REWIND_INIT_FAILED_THREADED_AUDIO,
   "Implementation uses threaded audio. Cannot use rewind."
   )
MSG_HASH(
   MSG_REWIND_REACHED_END,
   "Reached end of rewind buffer."
   )
MSG_HASH(
   MSG_SAVED_NEW_CONFIG_TO,
   "Saved new config to"
   )
MSG_HASH(
   MSG_SAVED_STATE_TO_SLOT,
   "Saved state to slot #%d."
   )
MSG_HASH(
   MSG_SAVED_STATE_TO_SLOT_AUTO,
   "Saved state to slot #-1 (auto)."
   )
MSG_HASH(
   MSG_SAVED_SUCCESSFULLY_TO,
   "Saved successfully to"
   )
MSG_HASH(
   MSG_SAVING_RAM_TYPE,
   "Saving RAM type"
   )
MSG_HASH(
   MSG_SAVING_STATE,
   "Saving state"
   )
MSG_HASH(
   MSG_SCANNING,
   "Scanning"
   )
MSG_HASH(
   MSG_SCANNING_OF_DIRECTORY_FINISHED,
   "Scanning of directory finished"
   )
MSG_HASH(
   MSG_SENDING_COMMAND,
   "Sending command"
   )
MSG_HASH(
   MSG_SEVERAL_PATCHES_ARE_EXPLICITLY_DEFINED,
   "Several patches are explicitly defined, ignoring all..."
   )
MSG_HASH(
   MSG_SHADER,
   "Shader"
   )
MSG_HASH(
   MSG_SHADER_PRESET_SAVED_SUCCESSFULLY,
   "Shader preset saved successfully."
   )
MSG_HASH(
   MSG_SKIPPING_SRAM_LOAD,
   "Skipping SRAM load."
   )
MSG_HASH(
   MSG_SLOW_MOTION,
   "Slow motion."
   )
MSG_HASH(
   MSG_FAST_FORWARD,
   "Fast forward."
   )
MSG_HASH(
   MSG_SLOW_MOTION_REWIND,
   "Slow motion rewind."
   )
MSG_HASH(
   MSG_SRAM_WILL_NOT_BE_SAVED,
   "SRAM will not be saved."
   )
MSG_HASH(
   MSG_STARTING_MOVIE_PLAYBACK,
   "Starting movie playback."
   )
MSG_HASH(
   MSG_STARTING_MOVIE_RECORD_TO,
   "Starting movie record to"
   )
MSG_HASH(
   MSG_STATE_SIZE,
   "State size"
   )
MSG_HASH(
   MSG_STATE_SLOT,
   "State slot"
   )
MSG_HASH(
   MSG_TAKING_SCREENSHOT,
   "Taking screenshot."
   )
MSG_HASH(
   MSG_SCREENSHOT_SAVED,
   "Screenshot saved"
   )
MSG_HASH(
   MSG_ACHIEVEMENT_UNLOCKED,
   "Achievement Unlocked"
   )
MSG_HASH(
   MSG_CHANGE_THUMBNAIL_TYPE,
   "Change thumbnail type"
   )
MSG_HASH(
   MSG_NO_THUMBNAIL_AVAILABLE,
   "No thumbnail available"
   )
MSG_HASH(
   MSG_PRESS_AGAIN_TO_QUIT,
   "Press again to quit..."
   )
MSG_HASH(
   MSG_TO,
   "to"
   )
MSG_HASH(
   MSG_UNDID_LOAD_STATE,
   "Undid load state."
   )
MSG_HASH(
   MSG_UNDOING_SAVE_STATE,
   "Undoing save state"
   )
MSG_HASH(
   MSG_UNKNOWN,
   "Unknown"
   )
MSG_HASH(
   MSG_UNPAUSED,
   "Unpaused."
   )
MSG_HASH(
   MSG_UNRECOGNIZED_COMMAND,
   "Unrecognized command"
   )
MSG_HASH(
   MSG_USING_CORE_NAME_FOR_NEW_CONFIG,
   "Using core name for new config."
   )
MSG_HASH(
   MSG_USING_LIBRETRO_DUMMY_CORE_RECORDING_SKIPPED,
   "Using libretro dummy core. Skipping recording."
   )
MSG_HASH(
   MSG_VALUE_CONNECT_DEVICE_FROM_A_VALID_PORT,
   "Connect device from a valid port."
   )
MSG_HASH(
   MSG_VALUE_DISCONNECTING_DEVICE_FROM_PORT,
   "Disconnecting device from port"
   )
MSG_HASH(
   MSG_VALUE_REBOOTING,
   "Rebooting..."
   )
MSG_HASH(
   MSG_VALUE_SHUTTING_DOWN,
   "Shutting down..."
   )
MSG_HASH(
   MSG_VERSION_OF_LIBRETRO_API,
   "Version of libretro API"
   )
MSG_HASH(
   MSG_VIEWPORT_SIZE_CALCULATION_FAILED,
   "Viewport size calculation failed! Will continue using raw data. This will probably not work right..."
   )
MSG_HASH(
   MSG_VIRTUAL_DISK_TRAY,
   "virtual disk tray."
   )
MSG_HASH(
   MSG_VIRTUAL_DISK_TRAY_EJECT,
   "eject"
   )
MSG_HASH(
   MSG_VIRTUAL_DISK_TRAY_CLOSE,
   "close"
   )
MSG_HASH(
   MSG_FAILED,
   "failed"
   )
MSG_HASH(
   MSG_SUCCEEDED,
   "succeeded"
   )
MSG_HASH(
   MSG_DEVICE_NOT_CONFIGURED,
   "not configured"
   )
MSG_HASH(
   MSG_DEVICE_NOT_CONFIGURED_FALLBACK,
   "not configured, using fallback"
   )
MSG_HASH(
   MSG_WIFI_SCAN_COMPLETE,
   "Wi-Fi scan complete."
   )
MSG_HASH(
   MSG_SCANNING_WIRELESS_NETWORKS,
   "Scanning wireless networks..."
   )
MSG_HASH(
   MSG_NETPLAY_LAN_SCANNING,
   "Scanning for netplay hosts..."
   )
MSG_HASH(
   MSG_PREPARING_FOR_CONTENT_SCAN,
   "Preparing for content scan..."
   )
MSG_HASH(
   MSG_INPUT_ENABLE_SETTINGS_PASSWORD,
   "Enter Password"
   )
MSG_HASH(
   MSG_INPUT_ENABLE_SETTINGS_PASSWORD_OK,
   "Password correct."
   )
MSG_HASH(
   MSG_INPUT_ENABLE_SETTINGS_PASSWORD_NOK,
   "Password incorrect."
   )
MSG_HASH(
   MSG_INPUT_KIOSK_MODE_PASSWORD,
   "Enter Password"
   )
MSG_HASH(
   MSG_INPUT_KIOSK_MODE_PASSWORD_OK,
   "Password correct."
   )
MSG_HASH(
   MSG_INPUT_KIOSK_MODE_PASSWORD_NOK,
   "Password incorrect."
   )
MSG_HASH(
   MSG_CONFIG_OVERRIDE_LOADED,
   "Configuration override loaded."
   )
MSG_HASH(
   MSG_GAME_REMAP_FILE_LOADED,
   "Game remap file loaded."
   )
MSG_HASH(
   MSG_DIRECTORY_REMAP_FILE_LOADED,
   "Content directory remap file loaded."
   )
MSG_HASH(
   MSG_CORE_REMAP_FILE_LOADED,
   "Core remap file loaded."
   )
MSG_HASH(
   MSG_RUNAHEAD_CORE_DOES_NOT_SUPPORT_SAVESTATES,
   "RunAhead has been disabled because this core does not support save states."
   )
MSG_HASH(
   MSG_RUNAHEAD_FAILED_TO_SAVE_STATE,
   "Failed to save state.  RunAhead has been disabled."
   )
MSG_HASH(
   MSG_RUNAHEAD_FAILED_TO_LOAD_STATE,
   "Failed to load state.  RunAhead has been disabled."
   )
MSG_HASH(
   MSG_RUNAHEAD_FAILED_TO_CREATE_SECONDARY_INSTANCE,
   "Failed to create second instance.  RunAhead will now use only one instance."
   )
MSG_HASH(
   MSG_SCANNING_OF_FILE_FINISHED,
   "Scanning of file finished"
   )
MSG_HASH(
   MSG_CHEAT_INIT_SUCCESS,
   "Successfully started cheat search"
   )
MSG_HASH(
   MSG_CHEAT_INIT_FAIL,
   "Failed to start cheat search"
   )
MSG_HASH(
   MSG_CHEAT_SEARCH_NOT_INITIALIZED,
   "Searching has not been initialized/started"
   )
MSG_HASH(
   MSG_CHEAT_SEARCH_FOUND_MATCHES,
   "New match count = %u"
   )
MSG_HASH(
   MSG_CHEAT_SEARCH_ADDED_MATCHES_SUCCESS,
   "Added %u matches"
   )
MSG_HASH(
   MSG_CHEAT_SEARCH_ADDED_MATCHES_FAIL,
   "Failed to add matches"
   )
MSG_HASH(
   MSG_CHEAT_SEARCH_ADD_MATCH_SUCCESS,
   "Created code from match"
   )
MSG_HASH(
   MSG_CHEAT_SEARCH_ADD_MATCH_FAIL,
   "Failed to create code"
   )
MSG_HASH(
   MSG_CHEAT_SEARCH_DELETE_MATCH_SUCCESS,
   "Deleted match"
   )
MSG_HASH(
   MSG_CHEAT_SEARCH_ADDED_MATCHES_TOO_MANY,
   "Not enough room.  The total number of cheats you can have is 100."
   )
MSG_HASH(
   MSG_CHEAT_ADD_TOP_SUCCESS,
   "New cheat added to top of list."
   )
MSG_HASH(
   MSG_CHEAT_ADD_BOTTOM_SUCCESS,
   "New cheat added to bottom of list."
   )
MSG_HASH(
   MSG_CHEAT_DELETE_ALL_SUCCESS,
   "All cheats deleted."
   )
MSG_HASH(
   MSG_CHEAT_ADD_BEFORE_SUCCESS,
   "New cheat added before this one."
   )
MSG_HASH(
   MSG_CHEAT_ADD_AFTER_SUCCESS,
   "New cheat added after this one."
   )
MSG_HASH(
   MSG_CHEAT_COPY_BEFORE_SUCCESS,
   "Cheat copied before this one."
   )
MSG_HASH(
   MSG_CHEAT_COPY_AFTER_SUCCESS,
   "Cheat copied after this one."
   )
MSG_HASH(
   MSG_CHEAT_DELETE_SUCCESS,
   "Cheat deleted."
   )
MSG_HASH(
   MSG_DEVICE_CONFIGURED_IN_PORT,
   "Configured in port:"
   )
MSG_HASH(
   MSG_FAILED_TO_SET_DISK,
   "Failed to set disk"
   )
MSG_HASH(
   MSG_FAILED_TO_SET_INITIAL_DISK,
   "Failed to set last used disk..."
   )
MSG_HASH(
   MSG_CHEEVOS_HARDCORE_MODE_DISABLED,
   "A savestate was loaded, Achievements Hardcore Mode disabled for the current session. Restart to enable hardcore mode."
   )
MSG_HASH(
   MSG_RESAMPLER_QUALITY_LOWEST,
   "Lowest"
   )
MSG_HASH(
   MSG_RESAMPLER_QUALITY_LOWER,
   "Lower"
   )
MSG_HASH(
   MSG_RESAMPLER_QUALITY_NORMAL,
   "Normal"
   )
MSG_HASH(
   MSG_RESAMPLER_QUALITY_HIGHER,
   "Higher"
   )
MSG_HASH(
   MSG_RESAMPLER_QUALITY_HIGHEST,
   "Highest"
   )
MSG_HASH(
   MSG_MISSING_ASSETS,
   "Warning: Missing assets, use the Online Updater if available"
   )
MSG_HASH(
   MSG_DUMPING_DISC,
   "Dumping disc..."
   )
MSG_HASH(
   MSG_DRIVE_NUMBER,
   "Drive %d"
   )
MSG_HASH(
   MSG_LOAD_CORE_FIRST,
   "Please load a core first."
   )
MSG_HASH(
   MSG_DISC_DUMP_FAILED_TO_READ_FROM_DRIVE,
   "Failed to read from drive. Dump aborted."
   )
MSG_HASH(
   MSG_DISC_DUMP_FAILED_TO_WRITE_TO_DISK,
   "Failed to write to disk. Dump aborted."
   )
MSG_HASH(
   MSG_NO_DISC_INSERTED,
   "No disc is inserted in the drive."
   )
MSG_HASH(
   MSG_SHADER_PRESET_REMOVED_SUCCESSFULLY,
   "Shader preset removed successfully."
   )
MSG_HASH(
   MSG_ERROR_REMOVING_SHADER_PRESET,
   "Error removing shader preset."
   )
MSG_HASH(
   MSG_MANUAL_CONTENT_SCAN_DAT_FILE_INVALID,
   "Invalid arcade DAT file selected"
   )
MSG_HASH(
   MSG_MANUAL_CONTENT_SCAN_DAT_FILE_TOO_LARGE,
   "Selected arcade DAT file is too large (insufficient free memory)"
   )
MSG_HASH(
   MSG_MANUAL_CONTENT_SCAN_DAT_FILE_LOAD_ERROR,
   "Failed to load arcade DAT file (invalid format?)"
   )
MSG_HASH(
   MSG_MANUAL_CONTENT_SCAN_INVALID_CONFIG,
   "Invalid manual scan configuration"
   )
MSG_HASH(
   MSG_MANUAL_CONTENT_SCAN_INVALID_CONTENT,
   "No valid content detected"
   )
MSG_HASH(
   MSG_MANUAL_CONTENT_SCAN_START,
   "Scanning content: "
   )
MSG_HASH(
   MSG_MANUAL_CONTENT_SCAN_IN_PROGRESS,
   "Scanning: "
   )
MSG_HASH(
   MSG_MANUAL_CONTENT_SCAN_M3U_CLEANUP,
   "Cleaning M3U entries: "
   )
MSG_HASH(
   MSG_MANUAL_CONTENT_SCAN_END,
   "Scan complete: "
   )

/* Lakka */

MSG_HASH(
   MENU_ENUM_LABEL_VALUE_UPDATE_LAKKA,
   "Update Lakka"
   )
MSG_HASH(
   MENU_ENUM_LABEL_VALUE_SYSTEM_INFO_FRONTEND_NAME,
   "Frontend name"
   )
MSG_HASH(
   MENU_ENUM_LABEL_VALUE_SYSTEM_INFO_LAKKA_VERSION,
   "Lakka Version"
   )
MSG_HASH(
   MENU_ENUM_LABEL_VALUE_REBOOT,
   "Reboot"
   )

/* Environment Specific Settings*/

MSG_HASH(
   MENU_ENUM_LABEL_VALUE_INPUT_SPLIT_JOYCON,
   "Split Joy-Con"
   )
MSG_HASH(
   MENU_ENUM_LABEL_VALUE_INTERNAL_STORAGE_STATUS,
   "Internal storage status"
   )
MSG_HASH(
   MENU_ENUM_LABEL_VALUE_MENU_WIDGET_SCALE_FACTOR,
   "Graphics Widgets Scale Override"
   )
MSG_HASH(
   MENU_ENUM_SUBLABEL_MENU_WIDGET_SCALE_FACTOR,
   "Applies a manual scaling factor override when drawing display widgets. Only applies when 'Auto Scale Graphics Widgets' is disabled. Can be used to increase or decrease the size of decorated notifications, indicators and controls independently from the menu itself."
   )
MSG_HASH(
   MENU_ENUM_LABEL_VALUE_SCREEN_RESOLUTION,
   "Screen Resolution"
   )
MSG_HASH(
   MENU_ENUM_LABEL_VALUE_SHUTDOWN,
   "Shutdown"
   )
MSG_HASH(
   MENU_ENUM_LABEL_VALUE_FILE_BROWSER_OPEN_UWP_PERMISSIONS,
   "Enable external file access"
   )
MSG_HASH(
   MENU_ENUM_SUBLABEL_FILE_BROWSER_OPEN_UWP_PERMISSIONS,
   "Open Windows file access permissions settings"
   )
MSG_HASH(
   MENU_ENUM_LABEL_VALUE_FILE_BROWSER_OPEN_PICKER,
   "Open..."
)
MSG_HASH(
   MENU_ENUM_SUBLABEL_FILE_BROWSER_OPEN_PICKER,
   "Open another directory using the system file picker"
)
MSG_HASH(
   MENU_ENUM_LABEL_VALUE_VIDEO_FILTER_FLICKER,
   "Flicker filter"
   )
MSG_HASH(
   MENU_ENUM_LABEL_VALUE_VIDEO_GAMMA,
   "Video Gamma"
   )
MSG_HASH(
   MENU_ENUM_LABEL_VALUE_VIDEO_SOFT_FILTER,
   "Soft Filter"
   )
MSG_HASH(
   MENU_ENUM_LABEL_VALUE_WIFI_SETTINGS,
   "Wi-Fi"
   )
MSG_HASH(
   MENU_ENUM_SUBLABEL_WIFI_SETTINGS,
   "Scans for wireless networks and establishes connection."
   )
MSG_HASH(
   MENU_ENUM_LABEL_VALUE_VIDEO_VFILTER,
   "Deflicker"
   )
MSG_HASH(
   MENU_ENUM_LABEL_VALUE_VIDEO_VI_WIDTH,
   "Set VI Screen Width"
   )
MSG_HASH(
   MENU_ENUM_LABEL_VALUE_VIDEO_OVERSCAN_CORRECTION_TOP,
   "Overscan Correction (Top)"
   )
MSG_HASH(
   MENU_ENUM_SUBLABEL_VIDEO_OVERSCAN_CORRECTION_TOP,
   "Adjust display overscan cropping by reducing image size by specified number of scanlines (taken from top of screen). Note: May introduce scaling artefacts."
   )
MSG_HASH(
   MENU_ENUM_LABEL_VALUE_VIDEO_OVERSCAN_CORRECTION_BOTTOM,
   "Overscan Correction (Bottom)"
   )
MSG_HASH(
   MENU_ENUM_SUBLABEL_VIDEO_OVERSCAN_CORRECTION_BOTTOM,
   "Adjust display overscan cropping by reducing image size by specified number of scanlines (taken from bottom of screen). Note: May introduce scaling artefacts."
   )
MSG_HASH(
   MENU_ENUM_LABEL_VALUE_SUSTAINED_PERFORMANCE_MODE,
   "Sustained Performance Mode"
   )
MSG_HASH(
   MENU_ENUM_LABEL_VALUE_PAL60_ENABLE,
   "Use PAL60 Mode"
   )
MSG_HASH(
   MENU_ENUM_LABEL_VALUE_INPUT_META_RESTART_KEY,
   "Restart RetroArch"
   )
MSG_HASH(
   MENU_ENUM_LABEL_VALUE_AUDIO_BLOCK_FRAMES,
   "Block Frames"
   )
MSG_HASH(
   MENU_ENUM_LABEL_VALUE_INPUT_PREFER_FRONT_TOUCH,
   "Prefer Front Touch"
   )
MSG_HASH(
   MENU_ENUM_LABEL_VALUE_INPUT_TOUCH_ENABLE,
   "Touch"
   )
MSG_HASH(
   MENU_ENUM_LABEL_VALUE_INPUT_ICADE_ENABLE,
   "Keyboard Gamepad Mapping"
   )
MSG_HASH(
   MENU_ENUM_LABEL_VALUE_INPUT_KEYBOARD_GAMEPAD_MAPPING_TYPE,
   "Keyboard Gamepad Mapping Type"
   )
MSG_HASH(
   MENU_ENUM_LABEL_VALUE_INPUT_SMALL_KEYBOARD_ENABLE,
   "Small Keyboard"
   )
MSG_HASH(
   MENU_ENUM_LABEL_VALUE_INPUT_BLOCK_TIMEOUT,
   "Input Block Timeout"
   )
MSG_HASH(
   MENU_ENUM_SUBLABEL_INPUT_BLOCK_TIMEOUT,
   "The number of milliseconds to wait to get a complete input sample, use it if you have issues with simultaneous button presses (Android only)."
   )
MSG_HASH(
   MENU_ENUM_LABEL_VALUE_MENU_SHOW_REBOOT,
   "Show Reboot"
   )
MSG_HASH(
   MENU_ENUM_SUBLABEL_MENU_SHOW_REBOOT,
   "Show/hide the 'Reboot' option."
   )
MSG_HASH(
   MENU_ENUM_LABEL_VALUE_MENU_SHOW_SHUTDOWN,
   "Show Shutdown"
   )
MSG_HASH(
   MENU_ENUM_SUBLABEL_MENU_SHOW_SHUTDOWN,
   "Show/hide the 'Shutdown' option."
   )

#ifdef HAVE_LAKKA_SWITCH
MSG_HASH(
   MENU_ENUM_LABEL_VALUE_SWITCH_GPU_PROFILE,
   "GPU Overclock"
   )
MSG_HASH(
   MENU_ENUM_SUBLABEL_SWITCH_GPU_PROFILE,
   "Overclock or underclock the Switch GPU"
   )
MSG_HASH(
   MENU_ENUM_LABEL_VALUE_SWITCH_BACKLIGHT_CONTROL,
   "Screen brightness"
   )
MSG_HASH(
   MENU_ENUM_SUBLABEL_SWITCH_BACKLIGHT_CONTROL,
   "Increase or decrease the Switch screen brightness"
   )
MSG_HASH(
   MENU_ENUM_LABEL_VALUE_REBOOT_RCM,
   "Reboot into RCM"
   )
#endif
#if defined(HAVE_LAKKA_SWITCH) || defined(HAVE_LIBNX)
MSG_HASH(
   MENU_ENUM_LABEL_VALUE_SWITCH_CPU_PROFILE,
   "CPU Overclock"
   )
MSG_HASH(
   MENU_ENUM_SUBLABEL_SWITCH_CPU_PROFILE,
   "Overclock the Switch CPU"
   )
#endif
#ifdef HAVE_LAKKA
MSG_HASH(
   MENU_ENUM_LABEL_VALUE_BLUETOOTH_ENABLE,
   "Bluetooth"
   )
MSG_HASH(
   MENU_ENUM_SUBLABEL_BLUETOOTH_ENABLE,
   "Determines the state of Bluetooth."
   )
MSG_HASH(
   MENU_ENUM_LABEL_VALUE_LAKKA_SERVICES,
   "Services"
   )
MSG_HASH(
   MENU_ENUM_SUBLABEL_SERVICES_SETTINGS,
   "Manage operating system level services."
   )
MSG_HASH(
   MENU_ENUM_LABEL_VALUE_SAMBA_ENABLE,
   "SAMBA"
   )
MSG_HASH(
   MENU_ENUM_SUBLABEL_SAMBA_ENABLE,
   "Share network folders through the SMB protocol."
   )
MSG_HASH(
   MENU_ENUM_LABEL_VALUE_SSH_ENABLE,
   "SSH"
   )
MSG_HASH(
   MENU_ENUM_SUBLABEL_SSH_ENABLE,
   "Use SSH to access the command line remotely."
   )
MSG_HASH(
   MENU_ENUM_LABEL_VALUE_LOCALAP_ENABLE,
   "Wi-Fi Access Point"
   )
MSG_HASH(
   MENU_ENUM_SUBLABEL_LOCALAP_ENABLE,
   "Enable or disable Wi-Fi Access Point."
   )
MSG_HASH(
   MSG_LOCALAP_SWITCHING_OFF,
   "Switching off Wi-Fi Access Point."
   )
MSG_HASH(
   MSG_WIFI_DISCONNECT_FROM,
   "Disconnecting from Wi-Fi '%s'"
   )
MSG_HASH(
   MSG_LOCALAP_ALREADY_RUNNING,
   "Wi-Fi Access Point is already started"
   )
MSG_HASH(
   MSG_LOCALAP_NOT_RUNNING,
   "Wi-Fi Access Point is not running"
   )
MSG_HASH(
   MSG_LOCALAP_STARTING,
   "Starting Wi-Fi Access Point with SSID=%s and Passkey=%s"
   )
MSG_HASH(
   MSG_LOCALAP_ERROR_CONFIG_CREATE,
   "Could not create Wi-Fi Access Point configuration file."
   )
MSG_HASH(
   MSG_LOCALAP_ERROR_CONFIG_PARSE,
   "Wrong configuration file - could not find APNAME or PASSWORD in %s"
   )
#endif
#ifdef GEKKO
MSG_HASH(
   MENU_ENUM_LABEL_VALUE_INPUT_MOUSE_SCALE,
   "Mouse Scale"
   )
MSG_HASH(
   MENU_ENUM_SUBLABEL_INPUT_MOUSE_SCALE,
   "Adjust x/y scale for Wiimote lightgun speed."
   )
#endif
#ifdef HAVE_ODROIDGO2
MSG_HASH(
   MENU_ENUM_LABEL_VALUE_VIDEO_CTX_SCALING,
   "RGA Scaling"
   )
MSG_HASH(
   MENU_ENUM_SUBLABEL_VIDEO_CTX_SCALING,
   "RGA scaling and bicubic filtering. May break widgets."
   )
#else
MSG_HASH(
   MENU_ENUM_LABEL_VALUE_VIDEO_CTX_SCALING,
   "Context Specific Scaling"
   )
MSG_HASH(
   MENU_ENUM_SUBLABEL_VIDEO_CTX_SCALING,
   "Hardware context scaling (if available)."
   )
#endif
#if defined(_3DS)
MSG_HASH(
   MENU_ENUM_LABEL_VALUE_VIDEO_3DS_LCD_BOTTOM,
   "3DS Bottom Screen"
   )
MSG_HASH(
   MENU_ENUM_SUBLABEL_VIDEO_3DS_LCD_BOTTOM,
   "Enable display of status information on bottom screen. Disable to increase battery life and improve performance."
   )
MSG_HASH(
   MENU_ENUM_LABEL_VALUE_VIDEO_3DS_DISPLAY_MODE,
   "3DS Display Mode"
   )
MSG_HASH(
   MENU_ENUM_SUBLABEL_VIDEO_3DS_DISPLAY_MODE,
   "Selects between 3D and 2D display modes. In '3D' mode, pixels are square and a depth effect is applied when viewing the Quick Menu. '2D' mode provides the best performance."
   )
MSG_HASH(
   MENU_ENUM_LABEL_VALUE_CTR_VIDEO_MODE_3D,
   "3D"
   )
MSG_HASH(
   MENU_ENUM_LABEL_VALUE_CTR_VIDEO_MODE_2D,
   "2D"
   )
MSG_HASH(
   MENU_ENUM_LABEL_VALUE_CTR_VIDEO_MODE_2D_400x240,
   "2D (Pixel Grid Effect)"
   )
MSG_HASH(
   MENU_ENUM_LABEL_VALUE_CTR_VIDEO_MODE_2D_800x240,
   "2D (High Resolution)"
   )
#endif
#ifdef HAVE_QT
MSG_HASH(
   MENU_ENUM_LABEL_VALUE_QT_SCAN_FINISHED,
   "Scan Finished.<br><br>\n"
   "In order for content to be correctly scanned, you must:\n"
   "<ul><li>have a compatible core already downloaded</li>\n"
   "<li>have \"Core Info Files\" updated via Online Updater</li>\n"
   "<li>have \"Databases\" updated via Online Updater</li>\n"
   "<li>restart RetroArch if any of the above was just done</li></ul>\n"
   "Finally, the content must match existing databases from <a href=\"https://docs.libretro.com/guides/roms-playlists-thumbnails/#sources\">here</a>. If it is still not working, consider <a href=\"https://www.github.com/libretro/RetroArch/issues\">submitting a bug report</a>."
   )
#endif<|MERGE_RESOLUTION|>--- conflicted
+++ resolved
@@ -1,2003 +1,1902 @@
 #if defined(_MSC_VER) && !defined(_XBOX) && (_MSC_VER >= 1500 && _MSC_VER < 1900)
-	#if (_MSC_VER >= 1700)
-		/* https://support.microsoft.com/en-us/kb/980263 */
-		#pragma execution_character_set("utf-8")
-	#endif
-	#pragma warning(disable:4566)
+#if (_MSC_VER >= 1700)
+/* https://support.microsoft.com/en-us/kb/980263 */
+#pragma execution_character_set("utf-8")
+#endif
+#pragma warning(disable:4566)
 #endif
 
-/* Top-level Menu */
-
-MSG_HASH(
-   MENU_ENUM_LABEL_VALUE_MAIN_MENU,
-   "Main Menu"
-   )
-MSG_HASH(
-   MENU_ENUM_LABEL_VALUE_SETTINGS_TAB,
-   "Settings"
-   )
-MSG_HASH(
-   MENU_ENUM_LABEL_VALUE_FAVORITES_TAB,
-   "Favorites"
-   )
-MSG_HASH(
-   MENU_ENUM_LABEL_VALUE_HISTORY_TAB,
-   "History"
-   )
-MSG_HASH(
-   MENU_ENUM_LABEL_VALUE_IMAGES_TAB,
-   "Image"
-   )
-MSG_HASH(
-   MENU_ENUM_LABEL_VALUE_MUSIC_TAB,
-   "Music"
-   )
-MSG_HASH(
-   MENU_ENUM_LABEL_VALUE_VIDEO_TAB,
-   "Video"
-   )
-MSG_HASH(
-   MENU_ENUM_LABEL_VALUE_NETPLAY_TAB,
-   "Netplay"
-   )
-MSG_HASH(
-   MENU_ENUM_LABEL_VALUE_ADD_TAB,
-   "Import content"
-   )
-
-/* Main Menu */
-
-MSG_HASH(
-   MENU_ENUM_LABEL_VALUE_CONTENT_SETTINGS,
-   "Quick Menu"
-   )
-MSG_HASH(
-   MENU_ENUM_SUBLABEL_CONTENT_SETTINGS,
-   "Quickly access all relevant in-game settings."
-   )
-MSG_HASH(
-   MENU_ENUM_LABEL_VALUE_CORE_LIST,
-   "Load Core"
-   )
-MSG_HASH(
-   MENU_ENUM_SUBLABEL_CORE_LIST,
-   "Select which core to use."
-   )
-MSG_HASH(
-   MENU_ENUM_LABEL_VALUE_LOAD_CONTENT_LIST,
-   "Load Content"
-   )
-MSG_HASH(
-   MENU_ENUM_SUBLABEL_LOAD_CONTENT_LIST,
-   "Select which content to start."
-   )
-MSG_HASH(
-   MENU_ENUM_LABEL_VALUE_LOAD_DISC,
-   "Load Disc"
-   )
-MSG_HASH(
-   MENU_ENUM_SUBLABEL_LOAD_DISC,
-   "Load a physical media disc. You should first select the core (Load Core)  you intend to use with the disc."
-   )
-MSG_HASH(
-   MENU_ENUM_LABEL_VALUE_DUMP_DISC,
-   "Dump Disc"
-   )
-MSG_HASH(
-   MENU_ENUM_SUBLABEL_DUMP_DISC,
-   "Dump the physical media disc to internal storage. It will be saved as an image file."
-   )
-MSG_HASH(
-   MENU_ENUM_LABEL_VALUE_PLAYLISTS_TAB,
-   "Playlists"
-   )
-MSG_HASH(
-   MENU_ENUM_SUBLABEL_PLAYLISTS_TAB,
-   "Scanned content matching the database will appear here."
-   )
-MSG_HASH(
-   MENU_ENUM_LABEL_VALUE_ADD_CONTENT_LIST,
-   "Scan Content"
-   )
-MSG_HASH(
-   MENU_ENUM_SUBLABEL_ADD_CONTENT_LIST,
-   "Scan content and add to the database."
-   )
-MSG_HASH(
-   MENU_ENUM_LABEL_VALUE_SHOW_WIMP,
-   "Show Desktop Menu"
-   )
-MSG_HASH(
-   MENU_ENUM_SUBLABEL_SHOW_WIMP,
-   "Opens the desktop menu if closed."
-   )
-MSG_HASH(
-   MENU_ENUM_LABEL_VALUE_MENU_DISABLE_KIOSK_MODE,
-   "Disable Kiosk Mode"
-   )
-MSG_HASH(
-   MENU_ENUM_SUBLABEL_MENU_DISABLE_KIOSK_MODE,
-   "Disables kiosk mode. A restart is required for the change to take full effect."
-   )
-MSG_HASH(
-   MENU_ENUM_LABEL_VALUE_ONLINE_UPDATER,
-   "Online Updater"
-   )
-MSG_HASH(
-   MENU_ENUM_SUBLABEL_ONLINE_UPDATER,
-   "Download add-ons, components, and content for RetroArch."
-   )
-MSG_HASH(
-   MENU_ENUM_LABEL_VALUE_NETPLAY,
-   "Netplay"
-   )
-MSG_HASH(
-   MENU_ENUM_SUBLABEL_NETPLAY,
-   "Join or host a netplay session."
-   )
-MSG_HASH(
-   MENU_ENUM_LABEL_VALUE_SETTINGS,
-   "Settings"
-   )
-MSG_HASH(
-   MENU_ENUM_SUBLABEL_SETTINGS,
-   "Configure the program."
-   )
-MSG_HASH(
-   MENU_ENUM_LABEL_VALUE_INFORMATION_LIST,
-   "Information"
-   )
-MSG_HASH(
-   MENU_ENUM_SUBLABEL_INFORMATION_LIST_LIST,
-   "Display system information."
-   )
-MSG_HASH(
-   MENU_ENUM_LABEL_VALUE_CONFIGURATIONS_LIST,
-   "Configuration File"
-   )
-MSG_HASH(
-   MENU_ENUM_SUBLABEL_CONFIGURATIONS_LIST,
-   "Manage and create configuration files."
-   )
-MSG_HASH(
-   MENU_ENUM_LABEL_VALUE_HELP_LIST,
-   "Help"
-   )
-MSG_HASH(
-   MENU_ENUM_SUBLABEL_HELP_LIST,
-   "Learn more about how the program works."
-   )
-MSG_HASH(
-   MENU_ENUM_LABEL_VALUE_RESTART_RETROARCH,
-   "Restart RetroArch"
-   )
-MSG_HASH(
-   MENU_ENUM_SUBLABEL_RESTART_RETROARCH,
-   "Restart the program."
-   )
-MSG_HASH(
-   MENU_ENUM_LABEL_VALUE_QUIT_RETROARCH,
-   "Quit RetroArch"
-   )
-MSG_HASH(
-   MENU_ENUM_SUBLABEL_QUIT_RETROARCH,
-   "Quit the program."
-   )
-
-/* Main Menu > Load Core */
-
-MSG_HASH(
-   MENU_ENUM_LABEL_VALUE_DOWNLOAD_CORE,
-   "Download a Core"
-   )
-MSG_HASH(
-   MENU_ENUM_SUBLABEL_DOWNLOAD_CORE,
-   "Install a core from the online updater."
-   )
-MSG_HASH(
-   MENU_ENUM_LABEL_VALUE_SIDELOAD_CORE_LIST,
-   "Install or Restore a Core"
-   )
-MSG_HASH(
-   MENU_ENUM_SUBLABEL_SIDELOAD_CORE_LIST,
-   "Install or restore a core from the downloads directory."
-   )
-MSG_HASH(
-   MENU_ENUM_LABEL_VALUE_START_VIDEO_PROCESSOR,
-   "Start Video Processor"
-   )
-MSG_HASH(
-   MENU_ENUM_LABEL_VALUE_START_NET_RETROPAD,
-   "Start Remote RetroPad"
-   )
-
-/* Main Menu > Load Content */
-
-MSG_HASH(
-   MENU_ENUM_LABEL_VALUE_FAVORITES,
-   "Start directory"
-   )
-MSG_HASH(
-   MENU_ENUM_LABEL_VALUE_DOWNLOADED_FILE_DETECT_CORE_LIST,
-   "Downloads"
-   )
-MSG_HASH(
-   MENU_ENUM_LABEL_VALUE_OPEN_ARCHIVE,
-   "Browse Archive"
-   )
-MSG_HASH(
-   MENU_ENUM_LABEL_VALUE_LOAD_ARCHIVE,
-   "Load Archive"
-   )
-
-/* Main Menu > Load Content > Playlists */
-
-MSG_HASH(
-   MENU_ENUM_LABEL_VALUE_GOTO_FAVORITES,
-   "Favorites"
-   )
-MSG_HASH(
-   MENU_ENUM_SUBLABEL_GOTO_FAVORITES,
-   "Content which you have added to 'Favorites' will appear here."
-   )
-MSG_HASH(
-   MENU_ENUM_LABEL_VALUE_GOTO_MUSIC,
-   "Music"
-   )
-MSG_HASH(
-   MENU_ENUM_SUBLABEL_GOTO_MUSIC,
-   "Music which has been previously played will appear here."
-   )
-MSG_HASH(
-   MENU_ENUM_LABEL_VALUE_GOTO_IMAGES,
-   "Image"
-   )
-MSG_HASH(
-   MENU_ENUM_SUBLABEL_GOTO_IMAGES,
-   "Images which have been previously viewed will appear here."
-   )
-MSG_HASH(
-   MENU_ENUM_LABEL_VALUE_GOTO_VIDEO,
-   "Video"
-   )
-MSG_HASH(
-   MENU_ENUM_SUBLABEL_GOTO_VIDEO,
-   "Videos which have been previously played will appear here."
-   )
-
-/* Main Menu > Online Updater */
-
-MSG_HASH(
-   MENU_ENUM_LABEL_VALUE_CORE_UPDATER_LIST,
-   "Core Updater"
-   )
-MSG_HASH(
-   MENU_ENUM_LABEL_VALUE_UPDATE_INSTALLED_CORES,
-   "Update Installed Cores"
-   )
-MSG_HASH(
-   MENU_ENUM_SUBLABEL_UPDATE_INSTALLED_CORES,
-   "Update all installed cores to the latest version available."
-   )
-MSG_HASH(
-   MENU_ENUM_LABEL_VALUE_THUMBNAILS_UPDATER_LIST,
-   "Thumbnails Updater"
-   )
-MSG_HASH(
-   MENU_ENUM_SUBLABEL_THUMBNAILS_UPDATER_LIST,
-   "Download complete thumbnail package for selected system."
-   )
-MSG_HASH(
-   MENU_ENUM_LABEL_VALUE_PL_THUMBNAILS_UPDATER_LIST,
-   "Playlist Thumbnails Updater"
-   )
-MSG_HASH(
-   MENU_ENUM_SUBLABEL_PL_THUMBNAILS_UPDATER_LIST,
-   "Download individual thumbnails for each entry of selected playlist."
-   )
-MSG_HASH(
-   MENU_ENUM_LABEL_VALUE_DOWNLOAD_CORE_CONTENT,
-   "Content Downloader"
-   )
-MSG_HASH(
-   MENU_ENUM_LABEL_VALUE_UPDATE_CORE_INFO_FILES,
-   "Update Core Info Files"
-   )
-MSG_HASH(
-   MENU_ENUM_LABEL_VALUE_UPDATE_ASSETS,
-   "Update Assets"
-   )
-MSG_HASH(
-   MENU_ENUM_LABEL_VALUE_UPDATE_AUTOCONFIG_PROFILES,
-   "Update Joypad Profiles"
-   )
-MSG_HASH(
-   MENU_ENUM_LABEL_VALUE_UPDATE_CHEATS,
-   "Update Cheats"
-   )
-MSG_HASH(
-   MENU_ENUM_LABEL_VALUE_UPDATE_DATABASES,
-   "Update Databases"
-   )
-MSG_HASH(
-   MENU_ENUM_LABEL_VALUE_UPDATE_OVERLAYS,
-   "Update Overlays"
-   )
-MSG_HASH(
-   MENU_ENUM_LABEL_VALUE_UPDATE_GLSL_SHADERS,
-   "Update GLSL Shaders"
-   )
-MSG_HASH(
-   MENU_ENUM_LABEL_VALUE_UPDATE_CG_SHADERS,
-   "Update Cg Shaders"
-   )
-MSG_HASH(
-   MENU_ENUM_LABEL_VALUE_UPDATE_SLANG_SHADERS,
-   "Update Slang Shaders"
-   )
-
-/* Main Menu > Information */
-
-MSG_HASH(
-   MENU_ENUM_LABEL_VALUE_CORE_INFORMATION,
-   "Core Information"
-   )
-MSG_HASH(
-   MENU_ENUM_SUBLABEL_CORE_INFORMATION,
-   "View information pertaining to the application/core."
-   )
-MSG_HASH(
-   MENU_ENUM_LABEL_VALUE_DISC_INFORMATION,
-   "Disc Information"
-   )
-MSG_HASH(
-   MENU_ENUM_SUBLABEL_DISC_INFORMATION,
-   "View information about inserted media discs."
-   )
-MSG_HASH(
-   MENU_ENUM_LABEL_VALUE_NETWORK_INFORMATION,
-   "Network Information"
-   )
-MSG_HASH(
-   MENU_ENUM_SUBLABEL_NETWORK_INFORMATION,
-   "Show network interface(s) and associated IP addresses."
-   )
-MSG_HASH(
-   MENU_ENUM_LABEL_VALUE_SYSTEM_INFORMATION,
-   "System Information"
-   )
-MSG_HASH(
-   MENU_ENUM_SUBLABEL_SYSTEM_INFORMATION,
-   "Show information specific to the device."
-   )
-MSG_HASH(
-   MENU_ENUM_LABEL_VALUE_DATABASE_MANAGER,
-   "Database Manager"
-   )
-MSG_HASH(
-   MENU_ENUM_SUBLABEL_DATABASE_MANAGER,
-   "View databases."
-   )
-MSG_HASH(
-   MENU_ENUM_LABEL_VALUE_CURSOR_MANAGER,
-   "Cursor Manager"
-   )
-MSG_HASH(
-   MENU_ENUM_SUBLABEL_CURSOR_MANAGER,
-   "View previous searches."
-   )
-
-/* Main Menu > Information > Core Information */
-
-MSG_HASH(
-   MENU_ENUM_LABEL_VALUE_CORE_INFO_CORE_NAME,
-   "Core name"
-   )
-MSG_HASH(
-   MENU_ENUM_LABEL_VALUE_CORE_INFO_CORE_LABEL,
-   "Core label"
-   )
-MSG_HASH(
-   MENU_ENUM_LABEL_VALUE_CORE_INFO_SYSTEM_NAME,
-   "System name"
-   )
-MSG_HASH(
-   MENU_ENUM_LABEL_VALUE_CORE_INFO_SYSTEM_MANUFACTURER,
-   "System manufacturer"
-   )
-MSG_HASH(
-   MENU_ENUM_LABEL_VALUE_CORE_INFO_CATEGORIES,
-   "Categories"
-   )
-MSG_HASH(
-   MENU_ENUM_LABEL_VALUE_CORE_INFO_AUTHORS,
-   "Authors"
-   )
-MSG_HASH(
-   MENU_ENUM_LABEL_VALUE_CORE_INFO_PERMISSIONS,
-   "Permissions"
-   )
-MSG_HASH(
-   MENU_ENUM_LABEL_VALUE_CORE_INFO_LICENSES,
-   "License(s)"
-   )
-MSG_HASH(
-   MENU_ENUM_LABEL_VALUE_CORE_INFO_SUPPORTED_EXTENSIONS,
-   "Supported extensions"
-   )
-MSG_HASH(
-   MENU_ENUM_LABEL_VALUE_CORE_INFO_REQUIRED_HW_API,
-   "Required graphics API"
-   )
-MSG_HASH(
-   MENU_ENUM_LABEL_VALUE_CORE_INFO_FIRMWARE,
-   "Firmware(s)"
-   )
-MSG_HASH(
-   MENU_ENUM_LABEL_VALUE_MISSING,
-   "Missing"
-   )
-MSG_HASH(
-   MENU_ENUM_LABEL_VALUE_PRESENT,
-   "Present"
-   )
-MSG_HASH(
-   MENU_ENUM_LABEL_VALUE_OPTIONAL,
-   "Optional"
-   )
-MSG_HASH(
-   MENU_ENUM_LABEL_VALUE_REQUIRED,
-   "Required"
-   )
-MSG_HASH(
-   MENU_ENUM_LABEL_VALUE_CORE_DELETE,
-   "Delete core"
-   )
-MSG_HASH(
-   MENU_ENUM_SUBLABEL_CORE_DELETE,
-   "Remove this core from disk."
-   )
-
-/* Main Menu > Information > System Information */
-
-MSG_HASH(
-   MENU_ENUM_LABEL_VALUE_SYSTEM_INFO_BUILD_DATE,
-   "Build date"
-   )
-MSG_HASH(
-   MENU_ENUM_LABEL_VALUE_SYSTEM_INFO_GIT_VERSION,
-   "Git version"
-   )
-MSG_HASH( /* FIXME Should be MENU_LABEL_VALUE */
-   MSG_COMPILER,
-   "Compiler"
-   )
-MSG_HASH( /* FIXME Should be MENU_LABEL_VALUE */
-   MSG_UNKNOWN_COMPILER,
-   "Unknown compiler"
-   )
-MSG_HASH(
-   MENU_ENUM_LABEL_VALUE_SYSTEM_INFO_CPU_MODEL,
-   "CPU Model"
-   )
-MSG_HASH(
-   MENU_ENUM_LABEL_VALUE_SYSTEM_INFO_CPU_FEATURES,
-   "CPU Features"
-   )
-MSG_HASH(
-   MENU_ENUM_LABEL_VALUE_CPU_ARCHITECTURE,
-   "CPU Architecture:"
-   )
-MSG_HASH(
-   MENU_ENUM_LABEL_VALUE_CPU_CORES,
-   "CPU Cores:"
-   )
-MSG_HASH(
-   MENU_ENUM_SUBLABEL_CPU_CORES,
-   "Amount of cores that the CPU has."
-   )
-MSG_HASH(
-   MENU_ENUM_LABEL_VALUE_SYSTEM_INFO_FRONTEND_IDENTIFIER,
-   "Frontend identifier"
-   )
-MSG_HASH(
-   MENU_ENUM_LABEL_VALUE_SYSTEM_INFO_FRONTEND_OS,
-   "Frontend OS"
-   )
-MSG_HASH(
-   MENU_ENUM_LABEL_VALUE_SYSTEM_INFO_RETRORATING_LEVEL,
-   "RetroRating level"
-   )
-MSG_HASH(
-   MENU_ENUM_LABEL_VALUE_SYSTEM_INFO_POWER_SOURCE,
-   "Power source"
-   )
-MSG_HASH(
-   MENU_ENUM_LABEL_VALUE_SYSTEM_INFO_VIDEO_CONTEXT_DRIVER,
-   "Video context driver"
-   )
-MSG_HASH(
-   MENU_ENUM_LABEL_VALUE_SYSTEM_INFO_DISPLAY_METRIC_MM_WIDTH,
-   "Display metric width (mm)"
-   )
-MSG_HASH(
-   MENU_ENUM_LABEL_VALUE_SYSTEM_INFO_DISPLAY_METRIC_MM_HEIGHT,
-   "Display metric height (mm)"
-   )
-MSG_HASH(
-   MENU_ENUM_LABEL_VALUE_SYSTEM_INFO_DISPLAY_METRIC_DPI,
-   "Display metric DPI"
-   )
-MSG_HASH(
-   MENU_ENUM_LABEL_VALUE_SYSTEM_INFO_LIBRETRODB_SUPPORT,
-   "LibretroDB support"
-   )
-MSG_HASH(
-   MENU_ENUM_LABEL_VALUE_SYSTEM_INFO_OVERLAY_SUPPORT,
-   "Overlay support"
-   )
-MSG_HASH(
-   MENU_ENUM_LABEL_VALUE_SYSTEM_INFO_COMMAND_IFACE_SUPPORT,
-   "Command interface support"
-   )
-MSG_HASH(
-   MENU_ENUM_LABEL_VALUE_SYSTEM_INFO_NETWORK_COMMAND_IFACE_SUPPORT,
-   "Network Command interface support"
-   )
-MSG_HASH(
-   MENU_ENUM_LABEL_VALUE_SYSTEM_INFO_NETWORK_REMOTE_SUPPORT,
-   "Network Gamepad support"
-   )
-MSG_HASH(
-   MENU_ENUM_LABEL_VALUE_SYSTEM_INFO_COCOA_SUPPORT,
-   "Cocoa support"
-   )
-MSG_HASH(
-   MENU_ENUM_LABEL_VALUE_SYSTEM_INFO_RPNG_SUPPORT,
-   "PNG support (RPNG)"
-   )
-MSG_HASH(
-   MENU_ENUM_LABEL_VALUE_SYSTEM_INFO_RJPEG_SUPPORT,
-   "JPEG support (RJPEG)"
-   )
-MSG_HASH(
-   MENU_ENUM_LABEL_VALUE_SYSTEM_INFO_RBMP_SUPPORT,
-   "BMP support (RBMP)"
-   )
-MSG_HASH(
-   MENU_ENUM_LABEL_VALUE_SYSTEM_INFO_RTGA_SUPPORT,
-   "TGA support (RTGA)"
-   )
-MSG_HASH(
-   MENU_ENUM_LABEL_VALUE_SYSTEM_INFO_SDL_SUPPORT,
-   "SDL1.2 support"
-   )
-MSG_HASH(
-   MENU_ENUM_LABEL_VALUE_SYSTEM_INFO_SDL2_SUPPORT,
-   "SDL2 support"
-   )
-MSG_HASH(
-   MENU_ENUM_LABEL_VALUE_SYSTEM_INFO_VULKAN_SUPPORT,
-   "Vulkan support"
-   )
-MSG_HASH(
-   MENU_ENUM_LABEL_VALUE_SYSTEM_INFO_METAL_SUPPORT,
-   "Metal support"
-   )
-MSG_HASH(
-   MENU_ENUM_LABEL_VALUE_SYSTEM_INFO_OPENGL_SUPPORT,
-   "OpenGL support"
-   )
-MSG_HASH(
-   MENU_ENUM_LABEL_VALUE_SYSTEM_INFO_OPENGLES_SUPPORT,
-   "OpenGL ES support"
-   )
-MSG_HASH(
-   MENU_ENUM_LABEL_VALUE_SYSTEM_INFO_THREADING_SUPPORT,
-   "Threading support"
-   )
-MSG_HASH(
-   MENU_ENUM_LABEL_VALUE_SYSTEM_INFO_KMS_SUPPORT,
-   "KMS/EGL support"
-   )
-MSG_HASH(
-   MENU_ENUM_LABEL_VALUE_SYSTEM_INFO_UDEV_SUPPORT,
-   "Udev support"
-   )
-MSG_HASH(
-   MENU_ENUM_LABEL_VALUE_SYSTEM_INFO_OPENVG_SUPPORT,
-   "OpenVG support"
-   )
-MSG_HASH(
-   MENU_ENUM_LABEL_VALUE_SYSTEM_INFO_EGL_SUPPORT,
-   "EGL support"
-   )
-MSG_HASH(
-   MENU_ENUM_LABEL_VALUE_SYSTEM_INFO_X11_SUPPORT,
-   "X11 support"
-   )
-MSG_HASH(
-   MENU_ENUM_LABEL_VALUE_SYSTEM_INFO_WAYLAND_SUPPORT,
-   "Wayland support"
-   )
-MSG_HASH(
-   MENU_ENUM_LABEL_VALUE_SYSTEM_INFO_XVIDEO_SUPPORT,
-   "XVideo support"
-   )
-MSG_HASH(
-   MENU_ENUM_LABEL_VALUE_SYSTEM_INFO_ALSA_SUPPORT,
-   "ALSA support"
-   )
-MSG_HASH(
-   MENU_ENUM_LABEL_VALUE_SYSTEM_INFO_OSS_SUPPORT,
-   "OSS support"
-   )
-MSG_HASH(
-   MENU_ENUM_LABEL_VALUE_SYSTEM_INFO_OPENAL_SUPPORT,
-   "OpenAL support"
-   )
-MSG_HASH(
-   MENU_ENUM_LABEL_VALUE_SYSTEM_INFO_OPENSL_SUPPORT,
-   "OpenSL support"
-   )
-MSG_HASH(
-   MENU_ENUM_LABEL_VALUE_SYSTEM_INFO_RSOUND_SUPPORT,
-   "RSound support"
-   )
-MSG_HASH(
-   MENU_ENUM_LABEL_VALUE_SYSTEM_INFO_ROARAUDIO_SUPPORT,
-   "RoarAudio support"
-   )
-MSG_HASH(
-   MENU_ENUM_LABEL_VALUE_SYSTEM_INFO_JACK_SUPPORT,
-   "JACK support"
-   )
-MSG_HASH(
-   MENU_ENUM_LABEL_VALUE_SYSTEM_INFO_PULSEAUDIO_SUPPORT,
-   "PulseAudio support"
-   )
-MSG_HASH(
-   MENU_ENUM_LABEL_VALUE_SYSTEM_INFO_COREAUDIO_SUPPORT,
-   "CoreAudio support"
-   )
-MSG_HASH(
-   MENU_ENUM_LABEL_VALUE_SYSTEM_INFO_COREAUDIO3_SUPPORT,
-   "CoreAudio V3 support"
-   )
-MSG_HASH(
-   MENU_ENUM_LABEL_VALUE_SYSTEM_INFO_DSOUND_SUPPORT,
-   "DirectSound support"
-   )
-MSG_HASH(
-   MENU_ENUM_LABEL_VALUE_SYSTEM_INFO_WASAPI_SUPPORT,
-   "WASAPI support"
-   )
-MSG_HASH(
-   MENU_ENUM_LABEL_VALUE_SYSTEM_INFO_XAUDIO2_SUPPORT,
-   "XAudio2 support"
-   )
-MSG_HASH(
-   MENU_ENUM_LABEL_VALUE_SYSTEM_INFO_ZLIB_SUPPORT,
-   "Zlib support"
-   )
-MSG_HASH(
-   MENU_ENUM_LABEL_VALUE_SYSTEM_INFO_7ZIP_SUPPORT,
-   "7zip support"
-   )
-MSG_HASH(
-   MENU_ENUM_LABEL_VALUE_SYSTEM_INFO_DYLIB_SUPPORT,
-   "Dynamic library support"
-   )
-MSG_HASH(
-   MENU_ENUM_LABEL_VALUE_SYSTEM_INFO_DYNAMIC_SUPPORT,
-   "Dynamic run-time loading of libretro library"
-   )
-MSG_HASH(
-   MENU_ENUM_LABEL_VALUE_SYSTEM_INFO_CG_SUPPORT,
-   "Cg support"
-   )
-MSG_HASH(
-   MENU_ENUM_LABEL_VALUE_SYSTEM_INFO_GLSL_SUPPORT,
-   "GLSL support"
-   )
-MSG_HASH(
-   MENU_ENUM_LABEL_VALUE_SYSTEM_INFO_HLSL_SUPPORT,
-   "HLSL support"
-   )
-MSG_HASH(
-   MENU_ENUM_LABEL_VALUE_SYSTEM_INFO_SDL_IMAGE_SUPPORT,
-   "SDL image support"
-   )
-MSG_HASH(
-   MENU_ENUM_LABEL_VALUE_SYSTEM_INFO_FFMPEG_SUPPORT,
-   "FFmpeg support"
-   )
-MSG_HASH(
-   MENU_ENUM_LABEL_VALUE_SYSTEM_INFO_MPV_SUPPORT,
-   "mpv support"
-   )
-MSG_HASH(
-   MENU_ENUM_LABEL_VALUE_SYSTEM_INFO_CORETEXT_SUPPORT,
-   "CoreText support"
-   )
-MSG_HASH(
-   MENU_ENUM_LABEL_VALUE_SYSTEM_INFO_FREETYPE_SUPPORT,
-   "FreeType support"
-   )
-MSG_HASH(
-   MENU_ENUM_LABEL_VALUE_SYSTEM_INFO_STB_TRUETYPE_SUPPORT,
-   "STB TrueType support"
-   )
-MSG_HASH(
-   MENU_ENUM_LABEL_VALUE_SYSTEM_INFO_NETPLAY_SUPPORT,
-   "Netplay (peer-to-peer) support"
-   )
-MSG_HASH(
-   MENU_ENUM_LABEL_VALUE_SYSTEM_INFO_PYTHON_SUPPORT,
-   "Python (script support in shaders) support"
-   )
-MSG_HASH(
-   MENU_ENUM_LABEL_VALUE_SYSTEM_INFO_V4L2_SUPPORT,
-   "Video4Linux2 support"
-   )
-MSG_HASH(
-   MENU_ENUM_LABEL_VALUE_SYSTEM_INFO_LIBUSB_SUPPORT,
-   "Libusb support"
-   )
-
-/* Main Menu > Information > Database Manager */
-
-MSG_HASH(
-   MENU_ENUM_LABEL_VALUE_DATABASE_SELECTION,
-   "Database Selection"
-   )
-
-/* Main Menu > Information > Database Manager > Information */
-
-MSG_HASH(
-   MENU_ENUM_LABEL_VALUE_RDB_ENTRY_NAME,
-   "Name"
-   )
-MSG_HASH(
-   MENU_ENUM_LABEL_VALUE_RDB_ENTRY_DESCRIPTION,
-   "Description"
-   )
-MSG_HASH(
-   MENU_ENUM_LABEL_VALUE_RDB_ENTRY_GENRE,
-   "Genre"
-   )
-MSG_HASH(
-   MENU_ENUM_LABEL_VALUE_RDB_ENTRY_PUBLISHER,
-   "Publisher"
-   )
-MSG_HASH(
-   MENU_ENUM_LABEL_VALUE_RDB_ENTRY_DEVELOPER,
-   "Developer"
-   )
-MSG_HASH(
-   MENU_ENUM_LABEL_VALUE_RDB_ENTRY_ORIGIN,
-   "Origin"
-   )
-MSG_HASH(
-   MENU_ENUM_LABEL_VALUE_RDB_ENTRY_FRANCHISE,
-   "Franchise"
-   )
-MSG_HASH(
-   MENU_ENUM_LABEL_VALUE_RDB_ENTRY_TGDB_RATING,
-   "TGDB Rating"
-   )
-MSG_HASH(
-   MENU_ENUM_LABEL_VALUE_RDB_ENTRY_FAMITSU_MAGAZINE_RATING,
-   "Famitsu Magazine Rating"
-   )
-MSG_HASH(
-   MENU_ENUM_LABEL_VALUE_RDB_ENTRY_EDGE_MAGAZINE_REVIEW,
-   "Edge Magazine Review"
-   )
-MSG_HASH(
-   MENU_ENUM_LABEL_VALUE_RDB_ENTRY_EDGE_MAGAZINE_RATING,
-   "Edge Magazine Rating"
-   )
-MSG_HASH(
-   MENU_ENUM_LABEL_VALUE_RDB_ENTRY_EDGE_MAGAZINE_ISSUE,
-   "Edge Magazine Issue"
-   )
-MSG_HASH(
-   MENU_ENUM_LABEL_VALUE_RDB_ENTRY_RELEASE_MONTH,
-   "Releasedate Month"
-   )
-MSG_HASH(
-   MENU_ENUM_LABEL_VALUE_RDB_ENTRY_RELEASE_YEAR,
-   "Releasedate Year"
-   )
-MSG_HASH(
-   MENU_ENUM_LABEL_VALUE_RDB_ENTRY_BBFC_RATING,
-   "BBFC Rating"
-   )
-MSG_HASH(
-   MENU_ENUM_LABEL_VALUE_RDB_ENTRY_ESRB_RATING,
-   "ESRB Rating"
-   )
-MSG_HASH(
-   MENU_ENUM_LABEL_VALUE_RDB_ENTRY_ELSPA_RATING,
-   "ELSPA Rating"
-   )
-MSG_HASH(
-   MENU_ENUM_LABEL_VALUE_RDB_ENTRY_PEGI_RATING,
-   "PEGI Rating"
-   )
-MSG_HASH(
-   MENU_ENUM_LABEL_VALUE_RDB_ENTRY_ENHANCEMENT_HW,
-   "Enhancement Hardware"
-   )
-MSG_HASH(
-   MENU_ENUM_LABEL_VALUE_RDB_ENTRY_CERO_RATING,
-   "CERO Rating"
-   )
-MSG_HASH(
-   MENU_ENUM_LABEL_VALUE_RDB_ENTRY_SERIAL,
-   "Serial"
-   )
-MSG_HASH(
-   MENU_ENUM_LABEL_VALUE_RDB_ENTRY_ANALOG,
-   "Analog supported"
-   )
-MSG_HASH(
-   MENU_ENUM_LABEL_VALUE_RDB_ENTRY_RUMBLE,
-   "Rumble supported"
-   )
-MSG_HASH(
-   MENU_ENUM_LABEL_VALUE_RDB_ENTRY_COOP,
-   "Co-op supported"
-   )
-MSG_HASH(
-   MENU_ENUM_LABEL_VALUE_RDB_ENTRY_CRC32,
-   "CRC32"
-   )
-MSG_HASH(
-   MENU_ENUM_LABEL_VALUE_RDB_ENTRY_SHA1,
-   "SHA1"
-   )
-MSG_HASH(
-   MENU_ENUM_LABEL_VALUE_RDB_ENTRY_MD5,
-   "MD5"
-   )
-
-/* Main Menu > Configuration File */
-
-MSG_HASH(
-   MENU_ENUM_LABEL_VALUE_CONFIGURATIONS,
-   "Load Configuration"
-   )
-MSG_HASH(
-   MENU_ENUM_LABEL_VALUE_RESET_TO_DEFAULT_CONFIG,
-   "Reset To Defaults"
-   )
-MSG_HASH(
-   MENU_ENUM_SUBLABEL_RESET_TO_DEFAULT_CONFIG,
-   "Reset the current configuration to default values."
-   )
-MSG_HASH(
-   MENU_ENUM_LABEL_VALUE_SAVE_CURRENT_CONFIG,
-   "Save Current Configuration"
-   )
-MSG_HASH(
-   MENU_ENUM_LABEL_VALUE_SAVE_NEW_CONFIG,
-   "Save New Configuration"
-   )
-
-/* Main Menu > Help */
-
-MSG_HASH(
-   MENU_ENUM_LABEL_VALUE_HELP_CONTROLS,
-   "Basic Menu Controls"
-   )
-/* Main Menu > Help > Basic Menu Controls */
-
-MSG_HASH(
-   MENU_ENUM_LABEL_VALUE_BASIC_MENU_CONTROLS_SCROLL_UP,
-   "Scroll Up"
-   )
-MSG_HASH(
-   MENU_ENUM_LABEL_VALUE_BASIC_MENU_CONTROLS_SCROLL_DOWN,
-   "Scroll Down"
-   )
-MSG_HASH(
-   MENU_ENUM_LABEL_VALUE_BASIC_MENU_CONTROLS_CONFIRM,
-   "Confirm"
-   )
-MSG_HASH(
-   MENU_ENUM_LABEL_VALUE_BASIC_MENU_CONTROLS_INFO,
-   "Info"
-   )
-MSG_HASH(
-   MENU_ENUM_LABEL_VALUE_BASIC_MENU_CONTROLS_START,
-   "Start"
-   )
-MSG_HASH(
-   MENU_ENUM_LABEL_VALUE_BASIC_MENU_CONTROLS_TOGGLE_MENU,
-   "Toggle Menu"
-   )
-MSG_HASH(
-   MENU_ENUM_LABEL_VALUE_BASIC_MENU_CONTROLS_QUIT,
-   "Quit"
-   )
-MSG_HASH(
-   MENU_ENUM_LABEL_VALUE_BASIC_MENU_CONTROLS_TOGGLE_KEYBOARD,
-   "Toggle Keyboard"
-   )
-
-/* Settings */
-
-MSG_HASH(
-   MENU_ENUM_LABEL_VALUE_DRIVER_SETTINGS,
-   "Drivers"
-   )
-MSG_HASH(
-   MENU_ENUM_SUBLABEL_DRIVER_SETTINGS,
-   "Change drivers used by the system."
-   )
-MSG_HASH(
-   MENU_ENUM_LABEL_VALUE_VIDEO_SETTINGS,
-   "Video"
-   )
-MSG_HASH(
-   MENU_ENUM_SUBLABEL_VIDEO_SETTINGS,
-   "Change video output settings."
-   )
-MSG_HASH(
-   MENU_ENUM_LABEL_VALUE_AUDIO_SETTINGS,
-   "Audio"
-   )
-MSG_HASH(
-   MENU_ENUM_SUBLABEL_AUDIO_SETTINGS,
-   "Change audio output settings."
-   )
-MSG_HASH(
-   MENU_ENUM_LABEL_VALUE_INPUT_SETTINGS,
-   "Input"
-   )
-MSG_HASH(
-   MENU_ENUM_SUBLABEL_INPUT_SETTINGS,
-   "Change joypad, keyboard, and mouse settings."
-   )
-MSG_HASH(
-   MENU_ENUM_LABEL_VALUE_LATENCY_SETTINGS,
-   "Latency"
-   )
-MSG_HASH(
-   MENU_ENUM_SUBLABEL_LATENCY_SETTINGS,
-   "Change settings related to video, audio and input latency."
-   )
-MSG_HASH(
-   MENU_ENUM_LABEL_VALUE_CORE_SETTINGS,
-   "Core"
-   )
-MSG_HASH(
-   MENU_ENUM_SUBLABEL_CORE_SETTINGS,
-   "Change core settings."
-   )
-MSG_HASH(
-   MENU_ENUM_LABEL_VALUE_CONFIGURATION_SETTINGS,
-   "Configuration"
-   )
-MSG_HASH(
-   MENU_ENUM_SUBLABEL_CONFIGURATION_SETTINGS,
-   "Change default settings for configuration files."
-   )
-MSG_HASH(
-   MENU_ENUM_LABEL_VALUE_SAVING_SETTINGS,
-   "Saving"
-   )
-MSG_HASH(
-   MENU_ENUM_SUBLABEL_SAVING_SETTINGS,
-   "Change saving settings."
-   )
-MSG_HASH(
-   MENU_ENUM_LABEL_VALUE_LOGGING_SETTINGS,
-   "Logging"
-   )
-MSG_HASH(
-   MENU_ENUM_SUBLABEL_LOGGING_SETTINGS,
-   "Change logging settings."
-   )
-MSG_HASH(
-   MENU_ENUM_LABEL_VALUE_MENU_FILE_BROWSER_SETTINGS,
-   "File Browser"
-   )
-MSG_HASH(
-   MENU_ENUM_SUBLABEL_MENU_FILE_BROWSER_SETTINGS,
-   "Adjusts filebrowser settings."
-   )
-MSG_HASH(
-   MENU_ENUM_LABEL_VALUE_FRAME_THROTTLE_SETTINGS,
-   "Frame Throttle"
-   )
-MSG_HASH(
-   MENU_ENUM_SUBLABEL_FRAME_THROTTLE_SETTINGS,
-   "Change rewind, fast-forward, and slow-motion settings."
-   )
-MSG_HASH(
-   MENU_ENUM_LABEL_VALUE_RECORDING_SETTINGS,
-   "Recording"
-   )
-MSG_HASH(
-   MENU_ENUM_SUBLABEL_RECORDING_SETTINGS,
-   "Change recording settings."
-   )
-MSG_HASH(
-   MENU_ENUM_LABEL_VALUE_ONSCREEN_DISPLAY_SETTINGS,
-   "Onscreen Display"
-   )
-MSG_HASH(
-   MENU_ENUM_SUBLABEL_ONSCREEN_DISPLAY_SETTINGS,
-   "Change display overlay and keyboard overlay, and onscreen notification settings."
-   )
-MSG_HASH(
-   MENU_ENUM_LABEL_VALUE_USER_INTERFACE_SETTINGS,
-   "User Interface"
-   )
-MSG_HASH(
-   MENU_ENUM_SUBLABEL_USER_INTERFACE_SETTINGS,
-   "Change user interface settings."
-   )
-MSG_HASH(
-   MENU_ENUM_LABEL_VALUE_AI_SERVICE_SETTINGS,
-   "AI Service"
-   )
-MSG_HASH(
-   MENU_ENUM_SUBLABEL_AI_SERVICE_SETTINGS,
-   "Change settings for the AI Service (Translation/TTS/Misc)."
-   )
-MSG_HASH(
-   MENU_ENUM_LABEL_VALUE_ACCESSIBILITY_SETTINGS,
-   "Accessibility"
-   )
-MSG_HASH(
-   MENU_ENUM_SUBLABEL_ACCESSIBILITY_SETTINGS,
-   "Change settings for the Accessibility narrator."
-   )
-MSG_HASH(
-   MENU_ENUM_LABEL_VALUE_POWER_MANAGEMENT_SETTINGS,
-   "Power Management"
-   )
-MSG_HASH(
-   MENU_ENUM_SUBLABEL_POWER_MANAGEMENT_SETTINGS,
-   "Change power management settings."
-   )
-MSG_HASH(
-   MENU_ENUM_LABEL_VALUE_RETRO_ACHIEVEMENTS_SETTINGS,
-   "Achievements"
-   )
-MSG_HASH(
-   MENU_ENUM_SUBLABEL_RETRO_ACHIEVEMENTS_SETTINGS,
-   "Change achievement settings."
-   )
-MSG_HASH(
-   MENU_ENUM_LABEL_VALUE_NETWORK_SETTINGS,
-   "Network"
-   )
-MSG_HASH(
-   MENU_ENUM_SUBLABEL_NETWORK_SETTINGS,
-   "Configure server and network settings."
-   )
-MSG_HASH(
-   MENU_ENUM_LABEL_VALUE_PLAYLIST_SETTINGS,
-   "Playlists"
-   )
-MSG_HASH(
-   MENU_ENUM_SUBLABEL_PLAYLIST_SETTINGS,
-   "Change playlist settings."
-   )
-MSG_HASH(
-   MENU_ENUM_LABEL_VALUE_USER_SETTINGS,
-   "User"
-   )
-MSG_HASH(
-   MENU_ENUM_SUBLABEL_USER_SETTINGS,
-   "Change account, username, and language settings."
-   )
-MSG_HASH(
-   MENU_ENUM_LABEL_VALUE_DIRECTORY_SETTINGS,
-   "Directory"
-   )
-MSG_HASH(
-   MENU_ENUM_SUBLABEL_DIRECTORY_SETTINGS,
-   "Change default directories where files are located."
-   )
-
-/* Settings > Drivers */
-
-MSG_HASH(
-   MENU_ENUM_LABEL_VALUE_INPUT_DRIVER,
-   "Input"
-   )
-MSG_HASH(
-   MENU_ENUM_SUBLABEL_INPUT_DRIVER,
-   "Input driver to use. Depending on the video driver, it might force a different input driver."
-   )
-MSG_HASH(
-   MENU_ENUM_LABEL_VALUE_JOYPAD_DRIVER,
-   "Joypad"
-   )
-MSG_HASH(
-   MENU_ENUM_SUBLABEL_JOYPAD_DRIVER,
-   "Joypad driver to use."
-   )
-MSG_HASH(
-   MENU_ENUM_LABEL_VALUE_VIDEO_DRIVER,
-   "Video"
-   )
-MSG_HASH(
-   MENU_ENUM_SUBLABEL_VIDEO_DRIVER,
-   "Video driver to use."
-   )
-MSG_HASH(
-   MENU_ENUM_LABEL_VALUE_AUDIO_DRIVER,
-   "Audio"
-   )
-MSG_HASH(
-   MENU_ENUM_SUBLABEL_AUDIO_DRIVER,
-   "Audio driver to use."
-   )
-MSG_HASH(
-   MENU_ENUM_LABEL_VALUE_AUDIO_RESAMPLER_DRIVER,
-   "Audio Resampler"
-   )
-MSG_HASH(
-   MENU_ENUM_SUBLABEL_AUDIO_RESAMPLER_DRIVER,
-   "Audio resampler driver to use."
-   )
-MSG_HASH(
-   MENU_ENUM_LABEL_VALUE_CAMERA_DRIVER,
-   "Camera"
-   )
-MSG_HASH(
-   MENU_ENUM_SUBLABEL_CAMERA_DRIVER,
-   "Camera driver to use."
-   )
-MSG_HASH(
-   MENU_ENUM_LABEL_VALUE_WIFI_DRIVER,
-   "Wi-Fi"
-   )
-MSG_HASH(
-   MENU_ENUM_SUBLABEL_WIFI_DRIVER,
-   "WiFi driver to use."
-   )
-MSG_HASH(
-   MENU_ENUM_LABEL_VALUE_LOCATION_DRIVER,
-   "Location"
-   )
-MSG_HASH(
-   MENU_ENUM_SUBLABEL_LOCATION_DRIVER,
-   "Location driver to use."
-   )
-MSG_HASH(
-   MENU_ENUM_LABEL_VALUE_MENU_DRIVER,
-   "Menu"
-   )
-MSG_HASH(
-   MENU_ENUM_SUBLABEL_MENU_DRIVER,
-   "Menu driver to use."
-   )
-MSG_HASH(
-   MENU_ENUM_LABEL_VALUE_RECORD_DRIVER,
-   "Record"
-   )
-MSG_HASH(
-   MENU_ENUM_SUBLABEL_RECORD_DRIVER,
-   "Record driver to use."
-   )
-MSG_HASH(
-   MENU_ENUM_LABEL_VALUE_MIDI_DRIVER,
-   "MIDI"
-   )
-MSG_HASH(
-   MENU_ENUM_SUBLABEL_MIDI_DRIVER,
-   "MIDI driver to use."
-   )
-
-/* Settings > Video */
-
-MSG_HASH(
-   MENU_ENUM_LABEL_VALUE_CRT_SWITCHRES_SETTINGS,
-   "CRT SwitchRes"
-   )
-MSG_HASH(
-   MENU_ENUM_SUBLABEL_CRT_SWITCHRES_SETTINGS,
-   "Output native, low-resolution signals for use with CRT displays."
-   )
-MSG_HASH(
-   MENU_ENUM_LABEL_VALUE_VIDEO_OUTPUT_SETTINGS,
-   "Output"
-   )
-MSG_HASH(
-   MENU_ENUM_SUBLABEL_VIDEO_OUTPUT_SETTINGS,
-   "Change video output settings."
-   )
-MSG_HASH(
-   MENU_ENUM_LABEL_VALUE_VIDEO_FULLSCREEN_MODE_SETTINGS,
-   "Fullscreen Mode"
-   )
-MSG_HASH(
-   MENU_ENUM_SUBLABEL_VIDEO_FULLSCREEN_MODE_SETTINGS,
-   "Change fullscreen mode settings."
-   )
-MSG_HASH(
-   MENU_ENUM_LABEL_VALUE_VIDEO_WINDOWED_MODE_SETTINGS,
-   "Windowed Mode"
-   )
-MSG_HASH(
-   MENU_ENUM_SUBLABEL_VIDEO_WINDOWED_MODE_SETTINGS,
-   "Change windowed mode settings."
-   )
-MSG_HASH(
-   MENU_ENUM_LABEL_VALUE_VIDEO_SCALING_SETTINGS,
-   "Scaling"
-   )
-MSG_HASH(
-   MENU_ENUM_SUBLABEL_VIDEO_SCALING_SETTINGS,
-   "Change video scaling settings."
-   )
-MSG_HASH(
-   MENU_ENUM_LABEL_VALUE_VIDEO_SYNCHRONIZATION_SETTINGS,
-   "Synchronization"
-   )
-MSG_HASH(
-   MENU_ENUM_SUBLABEL_VIDEO_SYNCHRONIZATION_SETTINGS,
-   "Change video synchronization settings."
-   )
-MSG_HASH(
-   MENU_ENUM_LABEL_VALUE_SUSPEND_SCREENSAVER_ENABLE,
-   "Suspend Screensaver"
-   )
-MSG_HASH(
-   MENU_ENUM_SUBLABEL_SUSPEND_SCREENSAVER_ENABLE,
-   "Prevents your system's screensaver from becoming active."
-   )
-MSG_HASH(
-   MENU_ENUM_LABEL_VALUE_VIDEO_THREADED,
-   "Threaded Video"
-   )
-MSG_HASH(
-   MENU_ENUM_SUBLABEL_VIDEO_THREADED,
-   "Improves performance at the cost of latency and more video stuttering. Use only if you cannot obtain full speed otherwise."
-   )
-MSG_HASH(
-   MENU_ENUM_LABEL_VALUE_VIDEO_BLACK_FRAME_INSERTION,
-   "Black Frame Insertion"
-   )
-MSG_HASH(
-   MENU_ENUM_SUBLABEL_VIDEO_BLACK_FRAME_INSERTION,
-   "Inserts a black frame inbetween frames. Useful for users with 120Hz screens who want to play 60Hz content to eliminate ghosting."
-   )
-MSG_HASH(
-   MENU_ENUM_LABEL_VALUE_VIDEO_GPU_SCREENSHOT,
-   "GPU Screenshot"
-   )
-MSG_HASH(
-   MENU_ENUM_SUBLABEL_VIDEO_GPU_SCREENSHOT,
-   "Screenshots output of GPU shaded material if available."
-   )
-MSG_HASH(
-   MENU_ENUM_LABEL_VALUE_VIDEO_SMOOTH,
-   "Bilinear Filtering"
-   )
-MSG_HASH(
-   MENU_ENUM_SUBLABEL_VIDEO_SMOOTH,
-   "Adds a slight blur to the image to take the edge off of the hard pixel edges. This option has very little impact on performance."
-   )
-MSG_HASH(
-   MENU_ENUM_LABEL_VALUE_VIDEO_SHADER_DELAY,
-   "Auto-Shader Delay"
-   )
-MSG_HASH(
-   MENU_ENUM_SUBLABEL_VIDEO_SHADER_DELAY,
-   "Delays auto-loading shaders (in ms). Can work around graphical glitches when using 'screen grabbing' software."
-   )
-MSG_HASH(
-   MENU_ENUM_LABEL_VALUE_VIDEO_FILTER,
-   "Video Filter"
-   )
-MSG_HASH(
-   MENU_ENUM_SUBLABEL_VIDEO_FILTER,
-   "Apply a CPU-powered video filter.\n"
-   "NOTE: Might come at a high performance cost. Some video filters might only work for cores that use 32bit or 16bit color."
-   )
-
-/* Settings > Video > CRT SwitchRes */
-
-MSG_HASH(
-   MENU_ENUM_LABEL_VALUE_CRT_SWITCH_RESOLUTION,
-   "CRT SwitchRes"
-   )
-MSG_HASH(
-   MENU_ENUM_SUBLABEL_CRT_SWITCH_RESOLUTION,
-   "For CRT displays only. Attempts to use exact core/game resolution and refresh rate."
-   )
-MSG_HASH(
-   MENU_ENUM_LABEL_VALUE_CRT_SWITCH_RESOLUTION_SUPER,
-   "CRT Super Resolution"
-   )
-MSG_HASH(
-   MENU_ENUM_SUBLABEL_CRT_SWITCH_RESOLUTION_SUPER,
-   "Switch among native and ultrawide super resolutions."
-   )
-MSG_HASH(
-   MENU_ENUM_LABEL_VALUE_CRT_SWITCH_X_AXIS_CENTERING,
-   "X-Axis Centering"
-   )
-MSG_HASH(
-   MENU_ENUM_SUBLABEL_CRT_SWITCH_X_AXIS_CENTERING,
-   "Cycle through these options if the image is not centered properly on the display."
-   )
-MSG_HASH(
-   MENU_ENUM_LABEL_VALUE_CRT_SWITCH_RESOLUTION_USE_CUSTOM_REFRESH_RATE,
-   "Use Custom Refresh Rate"
-   )
-MSG_HASH(
-   MENU_ENUM_SUBLABEL_CRT_SWITCH_RESOLUTION_USE_CUSTOM_REFRESH_RATE,
-   "Use a custom refresh rate specified in the config file if needed."
-   )
-
-/* Settings > Video > Output */
-
-MSG_HASH(
-   MENU_ENUM_LABEL_VALUE_VIDEO_MONITOR_INDEX,
-   "Monitor Index"
-   )
-MSG_HASH(
-   MENU_ENUM_SUBLABEL_VIDEO_MONITOR_INDEX,
-   "Selects which display screen to use."
-   )
-MSG_HASH(
-   MENU_ENUM_LABEL_VALUE_VIDEO_ROTATION,
-   "Video Rotation"
-   )
-MSG_HASH(
-   MENU_ENUM_SUBLABEL_VIDEO_ROTATION,
-   "Forces a certain rotation of the video. The rotation is added to rotations which the core sets."
-   )
-MSG_HASH(
-   MENU_ENUM_LABEL_VALUE_SCREEN_ORIENTATION,
-   "Screen Orientation"
-   )
-MSG_HASH(
-   MENU_ENUM_SUBLABEL_SCREEN_ORIENTATION,
-   "Forces a certain orientation of the screen from the operating system."
-   )
-MSG_HASH(
-   MENU_ENUM_LABEL_VALUE_VIDEO_GPU_INDEX,
-   "GPU Index"
-   )
-MSG_HASH(
-   MENU_ENUM_LABEL_VALUE_VIDEO_REFRESH_RATE,
-   "Vertical Refresh Rate"
-   )
-MSG_HASH(
-   MENU_ENUM_SUBLABEL_VIDEO_REFRESH_RATE,
-   "Vertical refresh rate of your screen. Used to calculate a suitable audio input rate.\n"
-   "NOTE: This will be ignored if 'Threaded Video' is enabled."
-   )
-MSG_HASH(
-   MENU_ENUM_LABEL_VALUE_VIDEO_REFRESH_RATE_AUTO,
-   "Estimated Screen Framerate"
-   )
-MSG_HASH(
-   MENU_ENUM_SUBLABEL_VIDEO_REFRESH_RATE_AUTO,
-   "The accurate estimated refresh rate of the screen in Hz."
-   )
-MSG_HASH(
-   MENU_ENUM_LABEL_VALUE_VIDEO_REFRESH_RATE_POLLED,
-   "Set Display-Reported Refresh Rate"
-   )
-MSG_HASH(
-   MENU_ENUM_SUBLABEL_VIDEO_REFRESH_RATE_POLLED,
-   "The refresh rate as reported by the display driver."
-   )
-MSG_HASH(
-   MENU_ENUM_LABEL_VALUE_VIDEO_FORCE_SRGB_DISABLE,
-   "Force-disable sRGB FBO"
-   )
-MSG_HASH(
-   MENU_ENUM_SUBLABEL_VIDEO_FORCE_SRGB_DISABLE,
-   "Forcibly disable sRGB FBO support. Some Intel OpenGL drivers on Windows have video problems with sRGB FBO support if this is enabled. Enabling this can work around it."
-   )
-
-/* Settings > Video > Fullscreen Mode */
-
-MSG_HASH(
-   MENU_ENUM_LABEL_VALUE_VIDEO_FULLSCREEN,
-   "Start in Fullscreen Mode"
-   )
-MSG_HASH(
-   MENU_ENUM_SUBLABEL_VIDEO_FULLSCREEN,
-   "Start in fullscreen. Can be changed at runtime. Can be overridden by a command line switch"
-   )
-MSG_HASH(
-   MENU_ENUM_LABEL_VALUE_VIDEO_WINDOWED_FULLSCREEN,
-   "Windowed Fullscreen Mode"
-   )
-MSG_HASH(
-   MENU_ENUM_SUBLABEL_VIDEO_WINDOWED_FULLSCREEN,
-   "If fullscreen, prefer using a windowed fullscreen mode."
-   )
-MSG_HASH(
-   MENU_ENUM_LABEL_VALUE_VIDEO_FULLSCREEN_X,
-   "Fullscreen Width"
-   )
-MSG_HASH(
-   MENU_ENUM_SUBLABEL_VIDEO_FULLSCREEN_X,
-   "Set the custom width size for the non-windowed fullscreen mode. Leaving it unset will use the desktop resolution."
-   )
-MSG_HASH(
-   MENU_ENUM_LABEL_VALUE_VIDEO_FULLSCREEN_Y,
-   "Fullscreen Height"
-   )
-MSG_HASH(
-   MENU_ENUM_SUBLABEL_VIDEO_FULLSCREEN_Y,
-   "Set the custom height size for the non-windowed fullscreen mode. Leaving it unset will use the desktop resolution."
-   )
-
-/* Settings > Video > Windowed Mode */
-
-MSG_HASH(
-   MENU_ENUM_LABEL_VALUE_VIDEO_SCALE,
-   "Windowed Scale"
-   )
-MSG_HASH(
-   MENU_ENUM_SUBLABEL_VIDEO_WINDOW_SCALE,
-   "Sets the window size relative to the core viewport size. Alternatively, you can set a window width and height below for a fixed window size."
-   )
-MSG_HASH(
-   MENU_ENUM_LABEL_VALUE_VIDEO_WINDOW_OPACITY,
-   "Window Opacity"
-   )
-MSG_HASH(
-   MENU_ENUM_LABEL_VALUE_VIDEO_WINDOW_SHOW_DECORATIONS,
-   "Show Window Decorations"
-   )
-MSG_HASH(
-   MENU_ENUM_LABEL_VALUE_VIDEO_WINDOW_SAVE_POSITION,
-   "Remember Window Position and Size"
-   )
-MSG_HASH(
-   MENU_ENUM_SUBLABEL_VIDEO_WINDOW_SAVE_POSITION,
-   "Remember window size and position, enabling this has precedence over Windowed Scale"
-   )
-MSG_HASH(
-   MENU_ENUM_LABEL_VALUE_VIDEO_WINDOW_WIDTH,
-   "Window Width"
-   )
-MSG_HASH(
-   MENU_ENUM_SUBLABEL_VIDEO_WINDOW_WIDTH,
-   "Set the custom width for the display window."
-   )
-MSG_HASH(
-   MENU_ENUM_LABEL_VALUE_VIDEO_WINDOW_HEIGHT,
-   "Window Height"
-   )
-MSG_HASH(
-   MENU_ENUM_SUBLABEL_VIDEO_WINDOW_HEIGHT,
-   "Set the custom height for the display window."
-   )
-
-/* Settings > Video > Scaling */
-
-MSG_HASH(
-   MENU_ENUM_LABEL_VALUE_VIDEO_SCALE_INTEGER,
-   "Integer Scale"
-   )
-MSG_HASH(
-   MENU_ENUM_SUBLABEL_VIDEO_SCALE_INTEGER,
-   "Only scales video in integer steps. The base size depends on system-reported geometry and aspect ratio. If 'Force Aspect' is not set, X/Y will be integer scaled independently."
-   )
-MSG_HASH(
-   MENU_ENUM_LABEL_VALUE_VIDEO_ASPECT_RATIO_INDEX,
-   "Aspect Ratio"
-   )
- MSG_HASH(
-   MENU_ENUM_LABEL_VALUE_VIDEO_ASPECT_RATIO,
-   "Config Aspect Ratio"
-   )
-MSG_HASH(
-   MENU_ENUM_SUBLABEL_VIDEO_ASPECT_RATIO,
-   "Floating point value for video aspect ratio (width / height), used if the Aspect Ratio is set to 'Config'."
-   )
-MSG_HASH(
-   MENU_ENUM_LABEL_VALUE_VIDEO_VIEWPORT_CUSTOM_X,
-   "Custom Aspect Ratio X Pos."
-   )
-MSG_HASH(
-   MENU_ENUM_SUBLABEL_VIDEO_VIEWPORT_CUSTOM_X,
-   "Custom viewport offset used for defining the X-axis position of the viewport. These are ignored if 'Integer Scale' is enabled. It will be automatically centered then."
-   )
-MSG_HASH(
-   MENU_ENUM_LABEL_VALUE_VIDEO_VIEWPORT_CUSTOM_Y,
-   "Custom Aspect Ratio Y Pos."
-   )
-MSG_HASH(
-   MENU_ENUM_SUBLABEL_VIDEO_VIEWPORT_CUSTOM_Y,
-   "Custom viewport offset used for defining the Y-axis position of the viewport. These are ignored if 'Integer Scale' is enabled. It will be automatically centered then."
-   )
-MSG_HASH(
-   MENU_ENUM_LABEL_VALUE_VIDEO_VIEWPORT_CUSTOM_WIDTH,
-   "Custom Aspect Ratio Width"
-   )
-MSG_HASH(
-   MENU_ENUM_SUBLABEL_VIDEO_VIEWPORT_CUSTOM_WIDTH,
-   "Custom viewport width that is used if the Aspect Ratio is set to 'Custom'."
-   )
-MSG_HASH(
-   MENU_ENUM_LABEL_VALUE_VIDEO_VIEWPORT_CUSTOM_HEIGHT,
-   "Custom Aspect Ratio Height"
-   )
-MSG_HASH(
-   MENU_ENUM_SUBLABEL_VIDEO_VIEWPORT_CUSTOM_HEIGHT,
-   "Custom viewport height that is used if the Aspect Ratio is set to 'Custom'."
-   )
-MSG_HASH(
-   MENU_ENUM_LABEL_VALUE_VIDEO_CROP_OVERSCAN,
-   "Crop Overscan (Reload)"
-   )
-MSG_HASH(
-   MENU_ENUM_SUBLABEL_VIDEO_CROP_OVERSCAN,
-   "Cuts off a few pixels around the edges of the image customarily left blank by developers which sometimes also contain garbage pixels."
-   )
-
-/* Settings > Video > Synchronization */
-
-MSG_HASH(
-   MENU_ENUM_LABEL_VALUE_VIDEO_VSYNC,
-   "Vertical Sync (Vsync)"
-   )
-MSG_HASH(
-   MENU_ENUM_SUBLABEL_VIDEO_VSYNC,
-   "Synchronizes the output video of the graphics card to the refresh rate of the screen. Recommended."
-   )
-MSG_HASH(
-   MENU_ENUM_LABEL_VALUE_VIDEO_SWAP_INTERVAL,
-   "Vertical Sync (Vsync) Swap Interval"
-   )
-MSG_HASH(
-   MENU_ENUM_SUBLABEL_VIDEO_SWAP_INTERVAL,
-   "Uses a custom swap interval for Vsync. Set this to effectively halve monitor refresh rate."
-   )
-MSG_HASH(
-   MENU_ENUM_LABEL_VALUE_VIDEO_ADAPTIVE_VSYNC,
-   "Adaptive Vsync"
-   )
-MSG_HASH(
-   MENU_ENUM_SUBLABEL_VIDEO_ADAPTIVE_VSYNC,
-   "V-Sync is enabled until performance falls below the target refresh rate.\n"
-   "This can minimize stuttering when performance falls below realtime, and can be more energy efficient."
-   )
-MSG_HASH(
-   MENU_ENUM_LABEL_VALUE_VIDEO_FRAME_DELAY,
-   "Frame Delay"
-   )
-MSG_HASH(
-   MENU_ENUM_SUBLABEL_VIDEO_FRAME_DELAY,
-   "Reduces latency at the cost of a higher risk of video stuttering. Adds a delay after V-Sync (in ms)."
-   )
-MSG_HASH(
-   MENU_ENUM_LABEL_VALUE_VIDEO_HARD_SYNC,
-   "Hard GPU Sync"
-   )
-MSG_HASH(
-   MENU_ENUM_SUBLABEL_VIDEO_HARD_SYNC,
-   "Hard-synchronize the CPU and GPU. Reduces latency at the cost of performance."
-   )
-MSG_HASH(
-   MENU_ENUM_LABEL_VALUE_VIDEO_HARD_SYNC_FRAMES,
-   "Hard GPU Sync Frames"
-   )
-MSG_HASH(
-   MENU_ENUM_SUBLABEL_VIDEO_HARD_SYNC_FRAMES,
-   "Sets how many frames the CPU can run ahead of the GPU when using 'Hard GPU Sync'."
-   )
-MSG_HASH(
-   MENU_ENUM_LABEL_VALUE_VRR_RUNLOOP_ENABLE,
-   "Sync to Exact Content Framerate (G-Sync, FreeSync)"
-   )
-MSG_HASH(
-   MENU_ENUM_SUBLABEL_VRR_RUNLOOP_ENABLE,
-   "No deviation from core requested timing. Use for Variable Refresh Rate screens, G-Sync, FreeSync."
-   )
-
-/* Settings > Audio */
-
-MSG_HASH(
-   MENU_ENUM_LABEL_VALUE_AUDIO_OUTPUT_SETTINGS,
-   "Output"
-   )
-MSG_HASH(
-   MENU_ENUM_SUBLABEL_AUDIO_OUTPUT_SETTINGS,
-   "Change audio output settings."
-   )
-MSG_HASH(
-   MENU_ENUM_LABEL_VALUE_AUDIO_RESAMPLER_SETTINGS,
-   "Resampler"
-   )
-MSG_HASH(
-   MENU_ENUM_SUBLABEL_AUDIO_RESAMPLER_SETTINGS,
-   "Change audio resampler settings."
-   )
-MSG_HASH(
-   MENU_ENUM_LABEL_VALUE_AUDIO_SYNCHRONIZATION_SETTINGS,
-   "Synchronization"
-   )
-MSG_HASH(
-   MENU_ENUM_SUBLABEL_AUDIO_SYNCHRONIZATION_SETTINGS,
-   "Change audio synchronization settings."
-   )
-MSG_HASH(
-   MENU_ENUM_LABEL_VALUE_MIDI_SETTINGS,
-   "MIDI"
-   )
-MSG_HASH(
-   MENU_ENUM_SUBLABEL_MIDI_SETTINGS,
-   "Change MIDI settings."
-   )
-MSG_HASH(
-   MENU_ENUM_LABEL_VALUE_AUDIO_MIXER_SETTINGS,
-   "Mixer Settings"
-   )
-MSG_HASH(
-   MENU_ENUM_SUBLABEL_AUDIO_MIXER_SETTINGS,
-   "View and/or modify audio mixer settings."
-   )
-MSG_HASH(
-   MENU_ENUM_LABEL_VALUE_MENU_SOUNDS,
-   "Menu Sounds"
-   )
-MSG_HASH(
-   MENU_ENUM_LABEL_VALUE_AUDIO_MUTE,
-   "Mute"
-   )
-MSG_HASH(
-   MENU_ENUM_SUBLABEL_AUDIO_MUTE,
-   "Mute/unmute audio."
-   )
-MSG_HASH(
-   MENU_ENUM_LABEL_VALUE_AUDIO_MIXER_MUTE,
-   "Mixer Mute"
-   )
-MSG_HASH(
-   MENU_ENUM_SUBLABEL_AUDIO_MIXER_MUTE,
-   "Mute/unmute mixer audio."
-   )
-MSG_HASH(
-   MENU_ENUM_LABEL_VALUE_AUDIO_VOLUME,
-   "Volume Gain (dB)"
-   )
-MSG_HASH(
-   MENU_ENUM_SUBLABEL_AUDIO_VOLUME,
-   "Audio volume (in dB). 0 dB is normal volume, and no gain is applied."
-   )
-MSG_HASH(
-   MENU_ENUM_LABEL_VALUE_AUDIO_MIXER_VOLUME,
-   "Mixer Volume Gain (dB)"
-   )
-MSG_HASH(
-   MENU_ENUM_SUBLABEL_AUDIO_MIXER_VOLUME,
-   "Global audio mixer volume (in dB). 0 dB is normal volume, and no gain is applied."
-   )
-MSG_HASH(
-   MENU_ENUM_LABEL_VALUE_AUDIO_DSP_PLUGIN,
-   "DSP Plugin"
-   )
-MSG_HASH(
-   MENU_ENUM_SUBLABEL_AUDIO_DSP_PLUGIN,
-   "Audio DSP plugin that processes audio before it's sent to the driver."
-   )
-MSG_HASH(
-   MENU_ENUM_LABEL_VALUE_AUDIO_WASAPI_EXCLUSIVE_MODE,
-   "WASAPI Exclusive Mode"
-   )
-MSG_HASH(
-   MENU_ENUM_SUBLABEL_AUDIO_WASAPI_EXCLUSIVE_MODE,
-   "Allow the WASAPI driver to take exclusive control of the audio device. If disabled, it will use shared mode instead."
-   )
-MSG_HASH(
-   MENU_ENUM_LABEL_VALUE_AUDIO_WASAPI_FLOAT_FORMAT,
-   "WASAPI Float Format"
-   )
-MSG_HASH(
-   MENU_ENUM_SUBLABEL_AUDIO_WASAPI_FLOAT_FORMAT,
-   "Use float format for the WASAPI driver, if supported by your audio device."
-   )
-MSG_HASH(
-   MENU_ENUM_LABEL_VALUE_AUDIO_WASAPI_SH_BUFFER_LENGTH,
-   "WASAPI Shared Buffer Length"
-   )
-MSG_HASH(
-   MENU_ENUM_SUBLABEL_AUDIO_WASAPI_SH_BUFFER_LENGTH,
-   "The intermediate buffer length (in frames) when using the WASAPI driver in shared mode."
-   )
-
-/* Settings > Audio > Output */
-
-MSG_HASH(
-   MENU_ENUM_LABEL_VALUE_AUDIO_ENABLE,
-   "Audio"
-   )
-MSG_HASH(
-   MENU_ENUM_SUBLABEL_AUDIO_ENABLE,
-   "Determines if audio is outputted."
-   )
-MSG_HASH(
-   MENU_ENUM_LABEL_VALUE_AUDIO_DEVICE,
-   "Device"
-   )
-MSG_HASH(
-   MENU_ENUM_SUBLABEL_AUDIO_DEVICE,
-   "Override the default audio device the audio driver uses. This is driver dependent."
-   )
-MSG_HASH(
-   MENU_ENUM_LABEL_VALUE_AUDIO_LATENCY,
-   "Audio Latency (ms)"
-   )
-MSG_HASH(
-   MENU_ENUM_SUBLABEL_AUDIO_LATENCY,
-   "Desired audio latency in milliseconds. Might not be honored if the audio driver can't provide given latency."
-   )
-   
-/* Settings > Audio > Resampler */
-
-MSG_HASH(
-   MENU_ENUM_LABEL_VALUE_AUDIO_RESAMPLER_QUALITY,
-   "Resampler Quality"
-   )
-MSG_HASH(
-   MENU_ENUM_SUBLABEL_AUDIO_RESAMPLER_QUALITY,
-   "Lower this value to favor performance/lower latency over audio quality, increase if you want better audio quality at the expense of performance/lower latency."
-   )
-MSG_HASH(
-   MENU_ENUM_LABEL_VALUE_AUDIO_OUTPUT_RATE,
-   "Output Rate (Hz)"
-   )
-MSG_HASH(
-   MENU_ENUM_SUBLABEL_AUDIO_OUTPUT_RATE,
-   "Audio output sample rate."
-   )
-   
-/* Settings > Audio > Synchronization */
-
-MSG_HASH(
-   MENU_ENUM_LABEL_VALUE_AUDIO_SYNC,
-   "Synchronization"
-   )
-MSG_HASH(
-   MENU_ENUM_SUBLABEL_AUDIO_SYNC,
-   "Synchronize audio. Recommended."
-   )
-MSG_HASH(
-   MENU_ENUM_LABEL_VALUE_AUDIO_MAX_TIMING_SKEW,
-   "Maximum Timing Skew"
-   )
-MSG_HASH(
-   MENU_ENUM_SUBLABEL_AUDIO_MAX_TIMING_SKEW,
-   "The maximum change in audio input rate. Increasing this enables very large changes in timing at the cost of an inaccurate audio pitch (e.g., running PAL cores on NTSC displays)."
-   )
-MSG_HASH(
-   MENU_ENUM_LABEL_VALUE_AUDIO_RATE_CONTROL_DELTA,
-   "Dynamic Audio Rate Control"
-   )
-MSG_HASH(
-   MENU_ENUM_SUBLABEL_AUDIO_RATE_CONTROL_DELTA,
-   "Helps smooth out imperfections in timing when synchronizing audio and video. Be aware that if disabled, proper synchronization is nearly impossible to obtain."
-   )
-
-/* Settings > Audio > MIDI */
-
-MSG_HASH(
-   MENU_ENUM_LABEL_VALUE_MIDI_INPUT,
-   "Input"
-   )
-MSG_HASH(
-   MENU_ENUM_SUBLABEL_MIDI_INPUT,
-   "Select input device."
-   )
-MSG_HASH(
-   MENU_ENUM_LABEL_VALUE_MIDI_OUTPUT,
-   "Output"
-   )
-MSG_HASH(
-   MENU_ENUM_SUBLABEL_MIDI_OUTPUT,
-   "Select output device."
-   )
-MSG_HASH(
-   MENU_ENUM_LABEL_VALUE_MIDI_VOLUME,
-   "Volume"
-   )
-MSG_HASH(
-   MENU_ENUM_SUBLABEL_MIDI_VOLUME,
-   "Set output volume (%)."
-   )
-
-/* Settings > Audio > Mixer Settings > Mixer Stream */
-
-MSG_HASH(
-   MENU_ENUM_LABEL_VALUE_MIXER_ACTION_PLAY,
-   "Play"
-   )
-MSG_HASH(
-   MENU_ENUM_SUBLABEL_MIXER_ACTION_PLAY,
-   "Will start playback of the audio stream. Once finished, it will remove the current audio stream from memory."
-   )
-MSG_HASH(
-   MENU_ENUM_LABEL_VALUE_MIXER_ACTION_PLAY_LOOPED,
-   "Play (Looped)"
-   )
-MSG_HASH(
-   MENU_ENUM_SUBLABEL_MIXER_ACTION_PLAY_LOOPED,
-   "Will start playback of the audio stream. Once finished, it will loop and play the track again from the beginning."
-   )
-MSG_HASH(
-   MENU_ENUM_LABEL_VALUE_MIXER_ACTION_PLAY_SEQUENTIAL,
-   "Play (Sequential)"
-   )
-MSG_HASH(
-   MENU_ENUM_SUBLABEL_MIXER_ACTION_PLAY_SEQUENTIAL,
-   "Will start playback of the audio stream. Once finished, it will jump to the next audio stream in sequential order and repeat this behavior. Useful as an album playback mode."
-   )
-MSG_HASH(
-   MENU_ENUM_LABEL_VALUE_MIXER_ACTION_STOP,
-   "Stop"
-   )
-MSG_HASH(
-   MENU_ENUM_SUBLABEL_MIXER_ACTION_STOP,
-   "This will stop playback of the audio stream, but not remove it from memory. You can start playing it again by selecting 'Play'."
-   )
-MSG_HASH(
-   MENU_ENUM_LABEL_VALUE_MIXER_ACTION_REMOVE,
-   "Remove"
-   )
-MSG_HASH(
-   MENU_ENUM_SUBLABEL_MIXER_ACTION_REMOVE,
-   "This will stop playback of the audio stream and remove it entirely from memory."
-   )
-MSG_HASH(
-   MENU_ENUM_LABEL_VALUE_MIXER_ACTION_VOLUME,
-   "Volume"
-   )
-MSG_HASH(
-   MENU_ENUM_SUBLABEL_MIXER_ACTION_VOLUME,
-   "Adjust the volume of the audio stream."
-   )
-
-/* Settings > Audio > Menu Sounds */
-
-MSG_HASH(
-   MENU_ENUM_LABEL_VALUE_AUDIO_ENABLE_MENU,
-   "Mixer"
-   )
-MSG_HASH(
-   MENU_ENUM_SUBLABEL_AUDIO_ENABLE_MENU,
-   "Play simultaneous audio streams even in the menu."
-   )
-MSG_HASH(
-   MENU_ENUM_LABEL_VALUE_MENU_SOUND_OK,
-   "Enable OK sound"
-   )
-MSG_HASH(
-   MENU_ENUM_LABEL_VALUE_MENU_SOUND_CANCEL,
-   "Enable cancel sound"
-   )
-MSG_HASH(
-   MENU_ENUM_LABEL_VALUE_MENU_SOUND_NOTICE,
-   "Enable notice sound"
-   )
-MSG_HASH(
-   MENU_ENUM_LABEL_VALUE_MENU_SOUND_BGM,
-   "Enable BGM sound"
-   )
-
-/* Settings > Input */
-
-MSG_HASH(
-   MENU_ENUM_LABEL_VALUE_INPUT_MAX_USERS,
-   "Max Users"
-   )
-MSG_HASH(
-   MENU_ENUM_SUBLABEL_INPUT_MAX_USERS,
-   "Maximum amount of users supported by RetroArch."
-   )
-MSG_HASH(
-   MENU_ENUM_LABEL_VALUE_INPUT_POLL_TYPE_BEHAVIOR,
-   "Poll Type Behavior"
-   )
-MSG_HASH(
-   MENU_ENUM_SUBLABEL_INPUT_POLL_TYPE_BEHAVIOR,
-   "Influence how input polling is done inside RetroArch. Setting it to 'Early' or 'Late' can result in less latency, depending on your configuration."
-   )
-MSG_HASH(
-   MENU_ENUM_LABEL_VALUE_INPUT_REMAP_BINDS_ENABLE,
-   "Remap Binds for this core"
-   )
-MSG_HASH(
-   MENU_ENUM_SUBLABEL_INPUT_REMAP_BINDS_ENABLE,
-   "If enabled, overrides the input binds with the remapped binds set for the current core."
-   )
-MSG_HASH(
-   MENU_ENUM_LABEL_VALUE_INPUT_AUTODETECT_ENABLE,
-   "Autoconfig"
-   )
-MSG_HASH(
-   MENU_ENUM_SUBLABEL_INPUT_AUTODETECT_ENABLE,
-   "If enabled attempts to autoconfigure controllers, Plug-and-Play style."
-   )
-MSG_HASH(
-   MENU_ENUM_LABEL_VALUE_INPUT_BUTTON_AXIS_THRESHOLD,
-   "Input Button Axis Threshold"
-   )
-MSG_HASH(
-   MENU_ENUM_SUBLABEL_INPUT_BUTTON_AXIS_THRESHOLD,
-   "How far an axis must be tilted to result in a button press."
-   )
-MSG_HASH(
-   MENU_ENUM_LABEL_VALUE_INPUT_ANALOG_DEADZONE,
-   "Analog Deadzone"
-   )
-MSG_HASH(
-   MENU_ENUM_LABEL_VALUE_INPUT_ANALOG_SENSITIVITY,
-   "Analog Sensitivity"
-   )
-MSG_HASH(
-   MENU_ENUM_LABEL_VALUE_INPUT_BIND_TIMEOUT,
-   "Bind Timeout"
-   )
-MSG_HASH(
-   MENU_ENUM_SUBLABEL_INPUT_BIND_TIMEOUT,
-   "Amount of seconds to wait until proceeding to the next bind."
-   )
-MSG_HASH(
-   MENU_ENUM_LABEL_VALUE_INPUT_BIND_HOLD,
-   "Bind Hold"
-   )
-MSG_HASH(
-   MENU_ENUM_SUBLABEL_INPUT_BIND_HOLD,
-   "Amount of seconds to hold an input to bind it."
-   )
-MSG_HASH(
-   MENU_ENUM_LABEL_VALUE_INPUT_TURBO_PERIOD,
-   "Turbo Period"
-   )
-MSG_HASH(
-   MENU_ENUM_SUBLABEL_INPUT_TURBO_PERIOD,
-   "Describes the period when turbo-enabled buttons are toggled. Numbers are described in frames."
-   )
-MSG_HASH(
-   MENU_ENUM_LABEL_VALUE_INPUT_DUTY_CYCLE,
-   "Duty Cycle"
-   )
-MSG_HASH(
-   MENU_ENUM_SUBLABEL_INPUT_DUTY_CYCLE,
-   "Describes how long the period of a turbo-enabled button should be. Numbers are described in frames."
-   )
-MSG_HASH(
-   MENU_ENUM_LABEL_VALUE_INPUT_TURBO_MODE,
-   "Turbo Mode"
-   )
-MSG_HASH(
-   MENU_ENUM_SUBLABEL_INPUT_TURBO_MODE,
-   "Selects the general behavior of turbo mode."
-   )
-MSG_HASH(
-   MENU_ENUM_LABEL_VALUE_INPUT_TURBO_DEFAULT_BUTTON,
-   "Turbo Default Button"
-   )
-MSG_HASH(
-   MENU_ENUM_SUBLABEL_INPUT_TURBO_DEFAULT_BUTTON,
-   "Default active button for Turbo Mode 'Single Button'."
-   )
-MSG_HASH(
-<<<<<<< HEAD
-   MENU_ENUM_LABEL_VALUE_INPUT_HAPTIC_FEEDBACK_SETTINGS,
-   "Haptic Feedback/Vibration"
-   )
-=======
+#ifdef HAVE_LAKKA_SWITCH
+MSG_HASH(
+    MENU_ENUM_LABEL_VALUE_SWITCH_GPU_PROFILE,
+    "GPU Overclock"
+    )
+MSG_HASH(
+    MENU_ENUM_SUBLABEL_SWITCH_GPU_PROFILE,
+    "Overclock or underclock the Switch GPU"
+    )
+MSG_HASH(
+    MENU_ENUM_LABEL_VALUE_SWITCH_BACKLIGHT_CONTROL,
+    "Screen brightness"
+    )
+MSG_HASH(
+    MENU_ENUM_SUBLABEL_SWITCH_BACKLIGHT_CONTROL,
+    "Increase or decrease the Switch screen brightness"
+    )
+#endif
+#if defined(HAVE_LAKKA_SWITCH) || defined(HAVE_LIBNX)
+MSG_HASH(
+    MENU_ENUM_LABEL_VALUE_SWITCH_CPU_PROFILE,
+    "CPU Overclock"
+    )
+MSG_HASH(
+    MENU_ENUM_SUBLABEL_SWITCH_CPU_PROFILE,
+    "Overclock the Switch CPU"
+    )
+#endif
+MSG_HASH(
+    MSG_COMPILER,
+    "Compiler"
+    )
+MSG_HASH(
+    MSG_UNKNOWN_COMPILER,
+    "Unknown compiler"
+    )
+MSG_HASH(
+    MSG_NATIVE,
+    "Native"
+    )
+MSG_HASH(
+    MSG_DEVICE_DISCONNECTED_FROM_PORT,
+    "Device disconnected from port"
+    )
+MSG_HASH(
+    MSG_UNKNOWN_NETPLAY_COMMAND_RECEIVED,
+    "Unknown netplay command received"
+    )
+MSG_HASH(
+    MSG_FILE_ALREADY_EXISTS_SAVING_TO_BACKUP_BUFFER,
+    "File already exists. Saving to backup buffer"
+    )
+MSG_HASH(
+    MSG_GOT_CONNECTION_FROM,
+    "Got connection from: \"%s\""
+    )
+MSG_HASH(
+    MSG_GOT_CONNECTION_FROM_NAME,
+    "Got connection from: \"%s (%s)\""
+    )
+MSG_HASH(
+    MSG_PUBLIC_ADDRESS,
+    "Port Mapping Successful"
+    )
+MSG_HASH(
+    MSG_UPNP_FAILED,
+    "Port Mapping Failed"
+    )
+MSG_HASH(
+    MSG_NO_ARGUMENTS_SUPPLIED_AND_NO_MENU_BUILTIN,
+    "No arguments supplied and no menu builtin, displaying help..."
+    )
+MSG_HASH(
+    MSG_SETTING_DISK_IN_TRAY,
+    "Setting disk in tray"
+    )
+MSG_HASH(
+    MSG_WAITING_FOR_CLIENT,
+    "Waiting for client ..."
+    )
+MSG_HASH(
+    MSG_NETPLAY_YOU_HAVE_LEFT_THE_GAME,
+    "You have left the game"
+    )
+MSG_HASH(
+    MSG_NETPLAY_YOU_HAVE_JOINED_AS_PLAYER_N,
+    "You have joined as player %u"
+    )
+MSG_HASH(
+    MSG_NETPLAY_YOU_HAVE_JOINED_WITH_INPUT_DEVICES_S,
+    "You have joined with input devices %.*s"
+    )
+MSG_HASH(
+    MSG_NETPLAY_PLAYER_S_LEFT,
+    "Player %.*s has left the game"
+    )
+MSG_HASH(
+    MSG_NETPLAY_S_HAS_JOINED_AS_PLAYER_N,
+    "%.*s has joined as player %u"
+    )
+MSG_HASH(
+    MSG_NETPLAY_S_HAS_JOINED_WITH_INPUT_DEVICES_S,
+    "%.*s has joined with input devices %.*s"
+    )
+MSG_HASH(
+    MSG_NETPLAY_NOT_RETROARCH,
+    "A netplay connection attempt failed because the peer is not running RetroArch, or is running an old version of RetroArch."
+    )
+MSG_HASH(
+    MSG_NETPLAY_OUT_OF_DATE,
+    "The netplay peer is running an old version of RetroArch. Cannot connect."
+    )
+MSG_HASH(
+    MSG_NETPLAY_DIFFERENT_VERSIONS,
+    "WARNING: A netplay peer is running a different version of RetroArch. If problems occur, use the same version."
+    )
+MSG_HASH(
+    MSG_NETPLAY_DIFFERENT_CORES,
+    "A netplay peer is running a different core. Cannot connect."
+    )
+MSG_HASH(
+    MSG_NETPLAY_DIFFERENT_CORE_VERSIONS,
+    "WARNING: A netplay peer is running a different version of the core. If problems occur, use the same version."
+    )
+MSG_HASH(
+    MSG_NETPLAY_ENDIAN_DEPENDENT,
+    "This core does not support inter-architecture netplay between these systems"
+    )
+MSG_HASH(
+    MSG_NETPLAY_PLATFORM_DEPENDENT,
+    "This core does not support inter-architecture netplay"
+    )
+MSG_HASH(
+    MSG_NETPLAY_ENTER_PASSWORD,
+    "Enter netplay server password:"
+    )
+MSG_HASH(
+    MSG_DISCORD_CONNECTION_REQUEST,
+    "Do you want to allow connection from user:"
+    )
+MSG_HASH(
+    MSG_NETPLAY_INCORRECT_PASSWORD,
+    "Incorrect password"
+    )
+MSG_HASH(
+    MSG_NETPLAY_SERVER_NAMED_HANGUP,
+    "\"%s\" has disconnected"
+    )
+MSG_HASH(
+    MSG_NETPLAY_SERVER_HANGUP,
+    "A netplay client has disconnected"
+    )
+MSG_HASH(
+    MSG_NETPLAY_CLIENT_HANGUP,
+    "Netplay disconnected"
+    )
+MSG_HASH(
+    MSG_NETPLAY_CANNOT_PLAY_UNPRIVILEGED,
+    "You do not have permission to play"
+    )
+MSG_HASH(
+    MSG_NETPLAY_CANNOT_PLAY_NO_SLOTS,
+    "There are no free player slots"
+    )
+MSG_HASH(
+    MSG_NETPLAY_CANNOT_PLAY_NOT_AVAILABLE,
+    "The input devices requested are not available"
+    )
+MSG_HASH(
+    MSG_NETPLAY_CANNOT_PLAY,
+    "Cannot switch to play mode"
+    )
+MSG_HASH(
+    MSG_NETPLAY_PEER_PAUSED,
+    "Netplay peer \"%s\" paused"
+    )
+MSG_HASH(
+    MSG_NETPLAY_CHANGED_NICK,
+    "Your nickname changed to \"%s\""
+    )
+MSG_HASH(
+    MENU_ENUM_SUBLABEL_VIDEO_SHARED_CONTEXT,
+    "Give hardware-rendered cores their own private context. Avoids having to assume hardware state changes inbetween frames."
+    )
+MSG_HASH(
+    MENU_ENUM_SUBLABEL_MENU_HORIZONTAL_ANIMATION,
+    "Enable horizontal animation for the menu. This will have a performance hit."
+    )
+MSG_HASH(
+    MENU_ENUM_SUBLABEL_MENU_SETTINGS,
+    "Adjusts menu screen appearance settings."
+    )
+MSG_HASH(
+    MENU_ENUM_SUBLABEL_VIDEO_HARD_SYNC,
+    "Hard-synchronize the CPU and GPU. Reduces latency at the cost of performance."
+    )
+MSG_HASH(
+    MENU_ENUM_SUBLABEL_VIDEO_THREADED,
+    "Improves performance at the cost of latency and more video stuttering. Use only if you cannot obtain full speed otherwise."
+    )
+MSG_HASH(
+    MSG_AUDIO_VOLUME,
+    "Audio volume"
+    )
+MSG_HASH(
+    MSG_AUTODETECT,
+    "Autodetect"
+    )
+MSG_HASH(
+    MSG_AUTOLOADING_SAVESTATE_FROM,
+    "Auto-loading savestate from"
+    )
+MSG_HASH(
+    MSG_CAPABILITIES,
+    "Capabilities"
+    )
+MSG_HASH(
+    MSG_CONNECTING_TO_NETPLAY_HOST,
+    "Connecting to netplay host"
+    )
+MSG_HASH(
+    MSG_CONNECTING_TO_PORT,
+    "Connecting to port"
+    )
+MSG_HASH(
+    MSG_CONNECTION_SLOT,
+    "Connection slot"
+    )
+MSG_HASH(
+    MSG_SORRY_UNIMPLEMENTED_CORES_DONT_DEMAND_CONTENT_NETPLAY,
+    "Sorry, unimplemented: cores that don't demand content cannot participate in netplay."
+    )
+MSG_HASH(
+    MENU_ENUM_LABEL_VALUE_ACCOUNTS_CHEEVOS_PASSWORD,
+    "Password"
+    )
+MSG_HASH(
+    MENU_ENUM_LABEL_VALUE_ACCOUNTS_CHEEVOS_SETTINGS,
+    "Accounts Cheevos"
+    )
+MSG_HASH(
+    MENU_ENUM_LABEL_VALUE_ACCOUNTS_CHEEVOS_USERNAME,
+    "Username"
+    )
+MSG_HASH(
+    MENU_ENUM_LABEL_VALUE_ACCOUNTS_LIST,
+    "Accounts"
+    )
+MSG_HASH(
+    MENU_ENUM_LABEL_VALUE_ACCOUNTS_LIST_END,
+    "Accounts List Endpoint"
+    )
+MSG_HASH(
+    MENU_ENUM_LABEL_VALUE_ACCOUNTS_RETRO_ACHIEVEMENTS,
+    "RetroAchievements"
+    )
+MSG_HASH(
+    MENU_ENUM_LABEL_VALUE_ACHIEVEMENT_LIST,
+    "Achievements"
+    )
+MSG_HASH(
+    MENU_ENUM_LABEL_VALUE_ACHIEVEMENT_PAUSE,
+    "Pause Achievements Hardcore Mode"
+    )
+MSG_HASH(
+    MENU_ENUM_LABEL_VALUE_ACHIEVEMENT_RESUME,
+    "Resume Achievements Hardcore Mode"
+    )
+MSG_HASH(
+    MENU_ENUM_LABEL_VALUE_ACHIEVEMENT_LIST_HARDCORE,
+    "Achievements (Hardcore)"
+    )
+MSG_HASH(
+    MENU_ENUM_LABEL_VALUE_ADD_CONTENT_LIST,
+    "Scan Content"
+    )
+MSG_HASH(
+    MENU_ENUM_LABEL_VALUE_CONFIGURATIONS_LIST,
+    "Configuration File"
+    )
+MSG_HASH(
+    MENU_ENUM_LABEL_VALUE_ADD_TAB,
+    "Import content"
+    )
+MSG_HASH(
+    MENU_ENUM_LABEL_VALUE_NETPLAY_TAB,
+    "Netplay"
+    )
+MSG_HASH(
+    MENU_ENUM_LABEL_VALUE_ASK_ARCHIVE,
+    "Ask"
+    )
+MSG_HASH(
+    MENU_ENUM_LABEL_VALUE_ASSETS_DIRECTORY,
+    "Assets"
+    )
+MSG_HASH(
+    MENU_ENUM_LABEL_VALUE_AUDIO_BLOCK_FRAMES,
+    "Block Frames"
+    )
+MSG_HASH(
+    MENU_ENUM_LABEL_VALUE_AUDIO_DEVICE,
+    "Device"
+    )
+MSG_HASH(
+    MENU_ENUM_LABEL_VALUE_AUDIO_DRIVER,
+    "Audio"
+    )
+MSG_HASH(
+    MENU_ENUM_LABEL_VALUE_AUDIO_DSP_PLUGIN,
+    "DSP Plugin"
+    )
+MSG_HASH(
+    MENU_ENUM_LABEL_VALUE_AUDIO_ENABLE,
+    "Audio"
+    )
+MSG_HASH(
+    MENU_ENUM_LABEL_VALUE_AUDIO_FILTER_DIR,
+    "Audio Filter"
+    )
+MSG_HASH(
+    MENU_ENUM_LABEL_VALUE_TURBO_DEADZONE_LIST,
+    "Turbo/Deadzone"
+    )
+MSG_HASH(
+    MENU_ENUM_LABEL_VALUE_AUDIO_LATENCY,
+    "Audio Latency (ms)"
+    )
+MSG_HASH(
+    MENU_ENUM_LABEL_VALUE_AUDIO_MAX_TIMING_SKEW,
+    "Maximum Timing Skew"
+    )
+MSG_HASH(
+    MENU_ENUM_LABEL_VALUE_AUDIO_MUTE,
+    "Mute"
+    )
+MSG_HASH(
+    MENU_ENUM_LABEL_VALUE_AUDIO_OUTPUT_RATE,
+    "Output Rate (Hz)"
+    )
+MSG_HASH(
+    MENU_ENUM_LABEL_VALUE_AUDIO_RATE_CONTROL_DELTA,
+    "Dynamic Audio Rate Control"
+    )
+MSG_HASH(
+    MENU_ENUM_LABEL_VALUE_AUDIO_RESAMPLER_DRIVER,
+    "Audio Resampler"
+    )
+MSG_HASH(
+    MENU_ENUM_LABEL_VALUE_AUDIO_SETTINGS,
+    "Audio"
+    )
+MSG_HASH(
+    MENU_ENUM_LABEL_VALUE_AUDIO_SYNC,
+    "Synchronization"
+    )
+MSG_HASH(
+    MENU_ENUM_LABEL_VALUE_AUDIO_VOLUME,
+    "Volume Gain (dB)"
+    )
+MSG_HASH(
+    MENU_ENUM_LABEL_VALUE_AUDIO_WASAPI_EXCLUSIVE_MODE,
+    "WASAPI Exclusive Mode"
+    )
+MSG_HASH(
+    MENU_ENUM_LABEL_VALUE_AUDIO_WASAPI_FLOAT_FORMAT,
+    "WASAPI Float Format"
+    )
+MSG_HASH(
+    MENU_ENUM_LABEL_VALUE_AUDIO_WASAPI_SH_BUFFER_LENGTH,
+    "WASAPI Shared Buffer Length"
+    )
+MSG_HASH(
+    MENU_ENUM_LABEL_VALUE_AUTOSAVE_INTERVAL,
+    "SaveRAM Autosave Interval"
+    )
+MSG_HASH(
+    MENU_ENUM_LABEL_VALUE_AUTO_OVERRIDES_ENABLE,
+    "Load Override Files Automatically"
+    )
+MSG_HASH(
+    MENU_ENUM_LABEL_VALUE_AUTO_REMAPS_ENABLE,
+    "Load Remap Files Automatically"
+    )
+MSG_HASH(
+    MENU_ENUM_LABEL_VALUE_GLOBAL_CORE_OPTIONS,
+    "Use Global Core Options File"
+    )
+MSG_HASH(
+    MENU_ENUM_SUBLABEL_GLOBAL_CORE_OPTIONS,
+    "Save all core options to a common settings file (retroarch-core-options.cfg). When disabled, options for each core will be saved to a separate core-specific folder/file in RetroArch's 'Config' directory."
+    )
+MSG_HASH(
+    MENU_ENUM_LABEL_VALUE_AUTO_SHADERS_ENABLE,
+    "Load Shader Presets Automatically"
+    )
+MSG_HASH(
+    MENU_ENUM_LABEL_VALUE_BASIC_MENU_CONTROLS_BACK,
+    "Back"
+    )
+MSG_HASH(
+    MENU_ENUM_LABEL_VALUE_BASIC_MENU_CONTROLS_CONFIRM,
+    "Confirm"
+    )
+MSG_HASH(
+    MENU_ENUM_LABEL_VALUE_BASIC_MENU_CONTROLS_INFO,
+    "Info"
+    )
+MSG_HASH(
+    MENU_ENUM_LABEL_VALUE_BASIC_MENU_CONTROLS_QUIT,
+    "Quit"
+    )
+MSG_HASH(
+    MENU_ENUM_LABEL_VALUE_BASIC_MENU_CONTROLS_SCROLL_DOWN,
+    "Scroll Down"
+    )
+MSG_HASH(
+    MENU_ENUM_LABEL_VALUE_BASIC_MENU_CONTROLS_SCROLL_UP,
+    "Scroll Up"
+    )
+MSG_HASH(
+    MENU_ENUM_LABEL_VALUE_BASIC_MENU_CONTROLS_START,
+    "Start"
+    )
+MSG_HASH(
+    MENU_ENUM_LABEL_VALUE_BASIC_MENU_CONTROLS_TOGGLE_KEYBOARD,
+    "Toggle Keyboard"
+    )
+MSG_HASH(
+    MENU_ENUM_LABEL_VALUE_BASIC_MENU_CONTROLS_TOGGLE_MENU,
+    "Toggle Menu"
+    )
+MSG_HASH(
+    MENU_ENUM_LABEL_VALUE_BASIC_MENU_ENUM_CONTROLS,
+    "Basic menu controls"
+    )
+MSG_HASH(
+    MENU_ENUM_LABEL_VALUE_BASIC_MENU_ENUM_CONTROLS_CONFIRM,
+    "Confirm/OK"
+    )
+MSG_HASH(
+    MENU_ENUM_LABEL_VALUE_BASIC_MENU_ENUM_CONTROLS_INFO,
+    "Info"
+    )
+MSG_HASH(
+    MENU_ENUM_LABEL_VALUE_BASIC_MENU_ENUM_CONTROLS_QUIT,
+    "Quit"
+    )
+MSG_HASH(
+    MENU_ENUM_LABEL_VALUE_BASIC_MENU_ENUM_CONTROLS_SCROLL_UP,
+    "Scroll Up"
+    )
+MSG_HASH(
+    MENU_ENUM_LABEL_VALUE_BASIC_MENU_ENUM_CONTROLS_START,
+    "Defaults"
+    )
+MSG_HASH(
+    MENU_ENUM_LABEL_VALUE_BASIC_MENU_ENUM_CONTROLS_TOGGLE_KEYBOARD,
+    "Toggle Keyboard"
+    )
+MSG_HASH(
+    MENU_ENUM_LABEL_VALUE_BASIC_MENU_ENUM_CONTROLS_TOGGLE_MENU,
+    "Toggle Menu"
+    )
+MSG_HASH(
+    MENU_ENUM_LABEL_VALUE_BLOCK_SRAM_OVERWRITE,
+    "Don't overwrite SaveRAM on loading savestate"
+    )
+#ifdef HAVE_LAKKA
+MSG_HASH(
+    MENU_ENUM_LABEL_VALUE_BLUETOOTH_ENABLE,
+    "Bluetooth"
+    )
+#endif
+MSG_HASH(
+    MENU_ENUM_LABEL_VALUE_BUILDBOT_ASSETS_URL,
+    "Buildbot Assets URL"
+    )
+MSG_HASH(
+    MENU_ENUM_LABEL_VALUE_CACHE_DIRECTORY,
+    "Cache"
+    )
+MSG_HASH(
+    MENU_ENUM_LABEL_VALUE_CAMERA_ALLOW,
+    "Allow Camera"
+    )
+MSG_HASH(
+    MENU_ENUM_LABEL_VALUE_CAMERA_DRIVER,
+    "Camera"
+    )
+MSG_HASH(
+    MENU_ENUM_LABEL_VALUE_CHEAT,
+    "Cheat"
+    )
+MSG_HASH(
+    MENU_ENUM_LABEL_VALUE_CHEAT_APPLY_CHANGES,
+    "Apply Changes"
+    )
+MSG_HASH(
+    MENU_ENUM_LABEL_VALUE_CHEAT_START_SEARCH,
+    "Start Search For New Cheat Code"
+    )
+MSG_HASH(
+    MENU_ENUM_LABEL_VALUE_CHEAT_CONTINUE_SEARCH,
+    "Continue Search"
+    )
+MSG_HASH(
+    MENU_ENUM_LABEL_VALUE_CHEAT_DATABASE_PATH,
+    "Cheat File"
+    )
+MSG_HASH(
+    MENU_ENUM_LABEL_VALUE_CHEAT_FILE,
+    "Cheat File"
+    )
+MSG_HASH(
+    MENU_ENUM_LABEL_VALUE_CHEAT_FILE_APPEND,
+    "Cheat File (Append)"
+    )
+MSG_HASH(
+    MENU_ENUM_LABEL_VALUE_CHEAT_FILE_LOAD,
+    "Load Cheat File (Replace)"
+    )
+MSG_HASH(
+    MENU_ENUM_LABEL_VALUE_CHEAT_FILE_LOAD_APPEND,
+    "Load Cheat File (Append)"
+    )
+MSG_HASH(
+    MENU_ENUM_LABEL_VALUE_CHEAT_FILE_SAVE_AS,
+    "Save Cheat File As"
+    )
+MSG_HASH(
+    MENU_ENUM_LABEL_VALUE_CHEAT_NUM_PASSES,
+    "Cheat Passes"
+    )
+MSG_HASH(
+    MENU_ENUM_LABEL_VALUE_CHEEVOS_DESCRIPTION,
+    "Description"
+    )
+MSG_HASH(
+    MENU_ENUM_LABEL_VALUE_CHEEVOS_HARDCORE_MODE_ENABLE,
+    "Hardcore Mode"
+    )
+MSG_HASH(
+    MENU_ENUM_LABEL_VALUE_CHEEVOS_LEADERBOARDS_ENABLE,
+    "Leaderboards"
+    )
+MSG_HASH(
+    MENU_ENUM_LABEL_VALUE_CHEEVOS_RICHPRESENCE_ENABLE,
+    "Rich Presence"
+    )
+MSG_HASH(
+    MENU_ENUM_LABEL_VALUE_CHEEVOS_BADGES_ENABLE,
+    "Achievement Badges"
+    )
+MSG_HASH(
+    MENU_ENUM_LABEL_VALUE_CHEEVOS_LOCKED_ENTRY,
+    "Locked"
+    )
+MSG_HASH(
+    MENU_ENUM_LABEL_VALUE_CHEEVOS_UNSUPPORTED_ENTRY,
+    "Unsupported"
+    )
+MSG_HASH(
+    MENU_ENUM_LABEL_VALUE_CHEEVOS_SETTINGS,
+    "RetroAchievements"
+    )
+MSG_HASH(
+    MENU_ENUM_LABEL_VALUE_CHEEVOS_TEST_UNOFFICIAL,
+    "Test Unofficial Achievements"
+    )
+MSG_HASH(
+    MENU_ENUM_LABEL_VALUE_CHEEVOS_UNOFFICIAL_ENTRY,
+    "Unofficial"
+    )
+MSG_HASH(
+    MENU_ENUM_LABEL_VALUE_CHEEVOS_UNLOCKED_ENTRY,
+    "Unlocked"
+    )
+MSG_HASH(
+    MENU_ENUM_LABEL_VALUE_CHEEVOS_UNLOCKED_ENTRY_HARDCORE,
+    "Hardcore"
+    )
+MSG_HASH(
+    MENU_ENUM_LABEL_VALUE_CHEEVOS_VERBOSE_ENABLE,
+    "Verbose Mode"
+    )
+MSG_HASH(
+    MENU_ENUM_LABEL_VALUE_CHEEVOS_AUTO_SCREENSHOT,
+    "Automatic Screenshot"
+    )
+MSG_HASH(
+    MENU_ENUM_LABEL_VALUE_CLOSE_CONTENT,
+    "Close Content"
+    )
+MSG_HASH(
+    MENU_ENUM_LABEL_VALUE_CONFIG,
+    "Config"
+    )
+MSG_HASH(
+    MENU_ENUM_LABEL_VALUE_CONFIGURATIONS,
+    "Load Configuration"
+    )
+MSG_HASH(
+    MENU_ENUM_LABEL_VALUE_CONFIGURATION_SETTINGS,
+    "Configuration"
+    )
+MSG_HASH(
+    MENU_ENUM_LABEL_VALUE_CONFIG_SAVE_ON_EXIT,
+    "Save Configuration on Exit"
+    )
+MSG_HASH(
+    MENU_ENUM_LABEL_VALUE_CONTENT_DATABASE_DIRECTORY,
+    "Database"
+    )
+MSG_HASH(
+    MENU_ENUM_LABEL_VALUE_CONTENT_DIR,
+    "Content"
+    )
+MSG_HASH(
+    MENU_ENUM_LABEL_VALUE_CONTENT_HISTORY_SIZE,
+    "History List Size"
+    )
+MSG_HASH(
+    MENU_ENUM_LABEL_VALUE_CONTENT_FAVORITES_SIZE,
+    "Favorites List Size"
+    )
+MSG_HASH(
+    MENU_ENUM_SUBLABEL_CONTENT_FAVORITES_SIZE,
+    "Limit the number of entries in the favorites playlist. Once limit is reached, new additions will be prevented until old entries are removed. Setting a value of -1 allows 'unlimited' (99999) entries. WARNING: Reducing the value will delete existing entries!"
+    )
+MSG_HASH(
+    MENU_ENUM_LABEL_VALUE_PLAYLIST_ENTRY_REMOVE,
+    "Allow to remove entries"
+    )
+MSG_HASH(
+    MENU_ENUM_LABEL_VALUE_CONTENT_SETTINGS,
+    "Quick Menu"
+    )
+MSG_HASH(
+    MENU_ENUM_LABEL_VALUE_CORE_ASSETS_DIR,
+    "Downloads"
+    )
+MSG_HASH(
+    MENU_ENUM_LABEL_VALUE_CORE_ASSETS_DIRECTORY,
+    "Downloads"
+    )
+MSG_HASH(
+    MENU_ENUM_LABEL_VALUE_CORE_CHEAT_OPTIONS,
+    "Cheats"
+    )
+MSG_HASH(
+    MENU_ENUM_LABEL_VALUE_CORE_COUNTERS,
+    "Core Counters"
+    )
+MSG_HASH(
+    MENU_ENUM_LABEL_VALUE_CORE_ENABLE,
+    "Show core name"
+    )
+MSG_HASH(
+    MENU_ENUM_LABEL_VALUE_CORE_INFORMATION,
+    "Core Information"
+    )
+MSG_HASH(
+    MENU_ENUM_LABEL_VALUE_CORE_INFO_AUTHORS,
+    "Authors"
+    )
+MSG_HASH(
+    MENU_ENUM_LABEL_VALUE_CORE_INFO_CATEGORIES,
+    "Categories"
+    )
+MSG_HASH(
+    MENU_ENUM_LABEL_VALUE_CORE_INFO_CORE_LABEL,
+    "Core label"
+    )
+MSG_HASH(
+    MENU_ENUM_LABEL_VALUE_CORE_INFO_CORE_NAME,
+    "Core name"
+    )
+MSG_HASH(
+    MENU_ENUM_LABEL_VALUE_CORE_INFO_FIRMWARE,
+    "Firmware(s)"
+    )
+MSG_HASH(
+    MENU_ENUM_LABEL_VALUE_CORE_INFO_LICENSES,
+    "License(s)"
+    )
+MSG_HASH(
+    MENU_ENUM_LABEL_VALUE_CORE_INFO_PERMISSIONS,
+    "Permissions"
+    )
+MSG_HASH(
+    MENU_ENUM_LABEL_VALUE_CORE_INFO_SUPPORTED_EXTENSIONS,
+    "Supported extensions"
+    )
+MSG_HASH(
+    MENU_ENUM_LABEL_VALUE_CORE_INFO_SYSTEM_MANUFACTURER,
+    "System manufacturer"
+    )
+MSG_HASH(
+    MENU_ENUM_LABEL_VALUE_CORE_INFO_SYSTEM_NAME,
+    "System name"
+    )
+MSG_HASH(
+    MENU_ENUM_LABEL_VALUE_CORE_INFO_REQUIRED_HW_API,
+    "Required graphics API"
+    )
+MSG_HASH(
+    MENU_ENUM_LABEL_VALUE_CORE_INPUT_REMAPPING_OPTIONS,
+    "Controls"
+    )
+MSG_HASH(
+    MENU_ENUM_LABEL_VALUE_CORE_LIST,
+    "Load Core"
+    )
+MSG_HASH(
+    MENU_ENUM_LABEL_VALUE_SIDELOAD_CORE_LIST,
+    "Install or Restore a Core"
+    )
+MSG_HASH(
+    MENU_ENUM_LABEL_VALUE_SIDELOAD_CORE_ERROR,
+    "Core installation failed"
+    )
+MSG_HASH(
+    MENU_ENUM_LABEL_VALUE_SIDELOAD_CORE_SUCCESS,
+    "Core installation succesful"
+    )
+MSG_HASH(
+    MENU_ENUM_LABEL_VALUE_CORE_OPTIONS,
+    "Options"
+    )
+MSG_HASH(
+    MENU_ENUM_LABEL_VALUE_CORE_SETTINGS,
+    "Core"
+    )
+MSG_HASH(
+    MENU_ENUM_LABEL_VALUE_CORE_SET_SUPPORTS_NO_CONTENT_ENABLE,
+    "Start a Core Automatically"
+    )
+MSG_HASH(
+    MENU_ENUM_LABEL_VALUE_CORE_UPDATER_AUTO_EXTRACT_ARCHIVE,
+    "Automatically extract downloaded archive"
+    )
+MSG_HASH(
+    MENU_ENUM_LABEL_VALUE_CORE_UPDATER_BUILDBOT_URL,
+    "Buildbot Cores URL"
+    )
+MSG_HASH(
+    MENU_ENUM_LABEL_VALUE_CORE_UPDATER_LIST,
+    "Core Updater"
+    )
+MSG_HASH(
+    MENU_ENUM_LABEL_VALUE_CORE_UPDATER_SETTINGS,
+    "Updater"
+    )
+MSG_HASH(
+    MENU_ENUM_LABEL_VALUE_CPU_ARCHITECTURE,
+    "CPU Architecture:"
+    )
+MSG_HASH(
+    MENU_ENUM_LABEL_VALUE_CPU_CORES,
+    "CPU Cores:"
+    )
+MSG_HASH(
+    MENU_ENUM_LABEL_VALUE_CURSOR_DIRECTORY,
+    "Cursor"
+    )
+MSG_HASH(
+    MENU_ENUM_LABEL_VALUE_CURSOR_MANAGER,
+    "Cursor Manager"
+    )
+MSG_HASH(
+    MENU_ENUM_LABEL_VALUE_CUSTOM_RATIO,
+    "Custom Ratio"
+    )
+MSG_HASH(
+    MENU_ENUM_LABEL_VALUE_DATABASE_MANAGER,
+    "Database Manager"
+    )
+MSG_HASH(
+    MENU_ENUM_LABEL_VALUE_DATABASE_SELECTION,
+    "Database Selection"
+    )
+MSG_HASH(
+    MENU_ENUM_LABEL_VALUE_DELETE_ENTRY,
+    "Remove"
+    )
+MSG_HASH(
+    MENU_ENUM_LABEL_VALUE_FAVORITES,
+    "Start directory"
+    )
+MSG_HASH(
+    MENU_ENUM_LABEL_VALUE_DIRECTORY_CONTENT,
+    "<Content dir>"
+    )
+MSG_HASH(
+    MENU_ENUM_LABEL_VALUE_DIRECTORY_DEFAULT,
+    "<Default>"
+    )
+MSG_HASH(
+    MENU_ENUM_LABEL_VALUE_DIRECTORY_NONE,
+    "<None>"
+    )
+MSG_HASH(
+    MENU_ENUM_LABEL_VALUE_DIRECTORY_NOT_FOUND,
+    "Directory not found."
+    )
+MSG_HASH(
+    MENU_ENUM_LABEL_VALUE_DIRECTORY_SETTINGS,
+    "Directory"
+    )
+MSG_HASH(
+    MENU_ENUM_LABEL_VALUE_DISK_TRAY_EJECT,
+    "Eject Disk"
+    )
+MSG_HASH(
+    MENU_ENUM_SUBLABEL_DISK_TRAY_EJECT,
+    "Opens virtual disk tray and removes currently loaded disk. NOTE: If RetroArch is configured to pause while menu is active, some cores may not register changes unless content is resumed for a few seconds after each disk control action."
+    )
+MSG_HASH(
+    MENU_ENUM_LABEL_VALUE_DISK_TRAY_INSERT,
+    "Insert Disk"
+    )
+MSG_HASH(
+    MENU_ENUM_SUBLABEL_DISK_TRAY_INSERT,
+    "Inserts disk corresponding to 'Current Disk Index' and closes virtual disk tray. NOTE: If RetroArch is configured to pause while menu is active, some cores may not register changes unless content is resumed for a few seconds after each disk control action."
+    )
+MSG_HASH(
+    MENU_ENUM_LABEL_VALUE_DISK_INDEX,
+    "Current Disk Index"
+    )
+MSG_HASH(
+    MENU_ENUM_SUBLABEL_DISK_INDEX,
+    "Choose current disk from list of available images. Disk will be loaded when 'Insert Disk' is selected."
+    )
+MSG_HASH(
+    MENU_ENUM_LABEL_VALUE_DISK_IMAGE_APPEND,
+    "Load New Disk"
+    )
+MSG_HASH(
+    MENU_ENUM_SUBLABEL_DISK_IMAGE_APPEND,
+    "Eject current disk, select a new disk from the filesystem then insert it and close the virtual disk tray. NOTE: This is a legacy feature. It is instead recommended to load multi-disk titles via M3U playlists, which allow disk selection using the 'Eject/Insert Disk' and 'Current Disk Index' options."
+    )
+MSG_HASH(
+    MENU_ENUM_LABEL_VALUE_DISK_OPTIONS,
+    "Disk Control"
+    )
+MSG_HASH(
+    MENU_ENUM_LABEL_VALUE_NO_DISK,
+    "No disk selected"
+    )
+MSG_HASH(
+    MENU_ENUM_LABEL_VALUE_DONT_CARE,
+    "Don't care"
+    )
+MSG_HASH(
+    MENU_ENUM_LABEL_VALUE_DOWNLOADED_FILE_DETECT_CORE_LIST,
+    "Downloads"
+    )
+MSG_HASH(
+    MENU_ENUM_LABEL_VALUE_DOWNLOAD_CORE,
+    "Download a Core"
+    )
+MSG_HASH(
+    MENU_ENUM_LABEL_VALUE_DOWNLOAD_CORE_CONTENT,
+    "Content Downloader"
+    )
+MSG_HASH(
+    MENU_ENUM_LABEL_VALUE_UPDATE_INSTALLED_CORES,
+    "Update Installed Cores"
+    )
+MSG_HASH(
+    MENU_ENUM_SUBLABEL_UPDATE_INSTALLED_CORES,
+    "Update all installed cores to the latest version available."
+    )
+MSG_HASH(
+    MSG_FETCHING_CORE_LIST,
+    "Fetching core list..."
+    )
+MSG_HASH(
+    MSG_CORE_LIST_FAILED,
+    "Failed to retrieve core list!"
+    )
+MSG_HASH(
+    MSG_LATEST_CORE_INSTALLED,
+    "Latest version already installed: "
+    )
+MSG_HASH(
+    MSG_UPDATING_CORE,
+    "Updating core: "
+    )
+MSG_HASH(
+    MSG_DOWNLOADING_CORE,
+    "Downloading core: "
+    )
+MSG_HASH(
+    MSG_EXTRACTING_CORE,
+    "Extracting core: "
+    )
+MSG_HASH(
+    MSG_CORE_INSTALLED,
+    "Core installed: "
+    )
+MSG_HASH(
+    MSG_SCANNING_CORES,
+    "Scanning cores..."
+    )
+MSG_HASH(
+    MSG_CHECKING_CORE,
+    "Checking core: "
+    )
+MSG_HASH(
+    MSG_ALL_CORES_UPDATED,
+    "All installed cores at latest version"
+    )
+MSG_HASH(
+    MSG_NUM_CORES_UPDATED,
+    "cores updated: "
+    )
+MSG_HASH(
+    MENU_ENUM_LABEL_VALUE_MENU_SCALE_FACTOR,
+    "Menu Scale Factor"
+    )
+MSG_HASH(
+    MENU_ENUM_SUBLABEL_MENU_SCALE_FACTOR,
+    "Applies a global scaling factor when drawing the menu. Can be used to increase or decrease the size of the user interface."
+    )
+MSG_HASH(
+    MENU_ENUM_LABEL_VALUE_MENU_WIDGET_SCALE_AUTO,
+    "Auto Scale Graphics Widgets"
+    )
+MSG_HASH(
+    MENU_ENUM_SUBLABEL_MENU_WIDGET_SCALE_AUTO,
+    "Automatically resize decorated notifications, indicators and controls based on current menu scale."
+    )
+MSG_HASH(
+    MENU_ENUM_LABEL_VALUE_MENU_WIDGET_SCALE_FACTOR,
+    "Graphics Widgets Scale Override"
+    )
+MSG_HASH(
+    MENU_ENUM_SUBLABEL_MENU_WIDGET_SCALE_FACTOR,
+    "Applies a manual scaling factor override when drawing display widgets. Only applies when 'Auto Scale Graphics Widgets' is disabled. Can be used to increase or decrease the size of decorated notifications, indicators and controls independently from the menu itself."
+    )
+MSG_HASH(
+    MENU_ENUM_LABEL_VALUE_MENU_WIDGET_SCALE_FACTOR_FULLSCREEN,
+    "Graphics Widgets Scale Override (Fullscreen)"
+    )
+MSG_HASH(
+    MENU_ENUM_SUBLABEL_MENU_WIDGET_SCALE_FACTOR_FULLSCREEN,
+    "Applies a manual scaling factor override when drawing display widgets in fullscreen mode. Only applies when 'Auto Scale Graphics Widgets' is disabled. Can be used to increase or decrease the size of decorated notifications, indicators and controls independently from the menu itself."
+    )
+MSG_HASH(
+    MENU_ENUM_LABEL_VALUE_MENU_WIDGET_SCALE_FACTOR_WINDOWED,
+    "Graphics Widgets Scale Override (Windowed)"
+    )
+MSG_HASH(
+    MENU_ENUM_SUBLABEL_MENU_WIDGET_SCALE_FACTOR_WINDOWED,
+    "Applies a manual scaling factor override when drawing display widgets in windowed mode. Only applies when 'Auto Scale Graphics Widgets' is disabled. Can be used to increase or decrease the size of decorated notifications, indicators and controls independently from the menu itself."
+    )
+MSG_HASH(
+    MENU_ENUM_LABEL_VALUE_DRIVER_SETTINGS,
+    "Drivers"
+    )
+MSG_HASH(
+    MENU_ENUM_LABEL_VALUE_DUMMY_ON_CORE_SHUTDOWN,
+    "Load Dummy on Core Shutdown"
+    )
+MSG_HASH(
+    MENU_ENUM_LABEL_VALUE_CHECK_FOR_MISSING_FIRMWARE,
+    "Check for Missing Firmware Before Loading"
+    )
+MSG_HASH(
+    MENU_ENUM_LABEL_VALUE_DYNAMIC_WALLPAPER,
+    "Dynamic Background"
+    )
+MSG_HASH(
+    MENU_ENUM_LABEL_VALUE_DYNAMIC_WALLPAPERS_DIRECTORY,
+    "Dynamic Backgrounds"
+    )
+MSG_HASH(
+    MENU_ENUM_LABEL_VALUE_CHEEVOS_ENABLE,
+    "Achievements"
+    )
+MSG_HASH(
+    MENU_ENUM_LABEL_VALUE_FALSE,
+    "False"
+    )
+MSG_HASH(
+    MENU_ENUM_LABEL_VALUE_FASTFORWARD_RATIO,
+    "Maximum Run Speed"
+    )
+MSG_HASH(
+    MENU_ENUM_LABEL_VALUE_FAVORITES_TAB,
+    "Favorites"
+    )
+MSG_HASH(
+    MENU_ENUM_LABEL_VALUE_FPS_SHOW,
+    "Display Framerate"
+    )
+MSG_HASH(
+    MENU_ENUM_LABEL_VALUE_MEMORY_SHOW,
+    "Include Memory Details"
+    )
+MSG_HASH(
+    MENU_ENUM_LABEL_VALUE_FRAME_THROTTLE_ENABLE,
+    "Limit Maximum Run Speed"
+    )
+MSG_HASH(
+    MENU_ENUM_LABEL_VALUE_VRR_RUNLOOP_ENABLE,
+    "Sync to Exact Content Framerate (G-Sync, FreeSync)"
+    )
+MSG_HASH(
+    MENU_ENUM_LABEL_VALUE_FRAME_THROTTLE_SETTINGS,
+    "Frame Throttle"
+    )
+MSG_HASH(
+    MENU_ENUM_LABEL_VALUE_FRONTEND_COUNTERS,
+    "Frontend Counters"
+    )
+MSG_HASH(
+    MENU_ENUM_LABEL_VALUE_GAME_SPECIFIC_OPTIONS,
+    "Load Content-Specific Core Options Automatically"
+    )
+MSG_HASH(
+    MENU_ENUM_LABEL_VALUE_GAME_SPECIFIC_OPTIONS_CREATE,
+    "Create game-options file"
+    )
+MSG_HASH(
+    MENU_ENUM_LABEL_VALUE_GAME_SPECIFIC_OPTIONS_IN_USE,
+    "Save Game-options file"
+    )
+MSG_HASH(
+    MENU_ENUM_LABEL_VALUE_HELP,
+    "Help"
+    )
+MSG_HASH(
+    MENU_ENUM_LABEL_VALUE_HELP_AUDIO_VIDEO_TROUBLESHOOTING,
+    "Audio/Video Troubleshooting"
+    )
+MSG_HASH(
+    MENU_ENUM_LABEL_VALUE_HELP_CHANGE_VIRTUAL_GAMEPAD,
+    "Changing Virtual Gamepad Overlay"
+    )
+MSG_HASH(
+    MENU_ENUM_LABEL_VALUE_HELP_CONTROLS,
+    "Basic Menu Controls"
+    )
+MSG_HASH(
+    MENU_ENUM_LABEL_VALUE_HELP_LIST,
+    "Help"
+    )
+MSG_HASH(
+    MENU_ENUM_LABEL_VALUE_HELP_LOADING_CONTENT,
+    "Loading Content"
+    )
+MSG_HASH(
+    MENU_ENUM_LABEL_VALUE_HELP_SCANNING_CONTENT,
+    "Scanning For Content"
+    )
+MSG_HASH(
+    MENU_ENUM_LABEL_VALUE_HELP_WHAT_IS_A_CORE,
+    "What Is A Core?"
+    )
+MSG_HASH(
+    MENU_ENUM_LABEL_VALUE_HISTORY_LIST_ENABLE,
+    "History List"
+    )
+MSG_HASH(
+    MENU_ENUM_LABEL_VALUE_HISTORY_TAB,
+    "History"
+    )
+MSG_HASH(
+    MENU_ENUM_LABEL_VALUE_HORIZONTAL_MENU,
+    "Horizontal Menu"
+    )
+MSG_HASH(
+    MENU_ENUM_LABEL_VALUE_IMAGES_TAB,
+    "Image"
+    )
+MSG_HASH(
+    MENU_ENUM_LABEL_VALUE_INFORMATION,
+    "Information"
+    )
+MSG_HASH(
+    MENU_ENUM_LABEL_VALUE_INFORMATION_LIST,
+    "Information"
+    )
+MSG_HASH(
+    MENU_ENUM_LABEL_VALUE_INPUT_ADC_TYPE,
+    "Analog To Digital Type"
+    )
+MSG_HASH(
+    MENU_ENUM_LABEL_VALUE_INPUT_ALL_USERS_CONTROL_MENU,
+    "All Users Control Menu"
+    )
+MSG_HASH(
+    MENU_ENUM_LABEL_VALUE_INPUT_ANALOG_LEFT_X,
+    "Left Analog X"
+    )
+MSG_HASH(
+    MENU_ENUM_LABEL_VALUE_INPUT_ANALOG_LEFT_X_MINUS,
+    "Left analog X- (left)"
+    )
+MSG_HASH(
+    MENU_ENUM_LABEL_VALUE_INPUT_ANALOG_LEFT_X_PLUS,
+    "Left analog X+ (right)"
+    )
+MSG_HASH(
+    MENU_ENUM_LABEL_VALUE_INPUT_ANALOG_LEFT_Y,
+    "Left Analog Y"
+    )
+MSG_HASH(
+    MENU_ENUM_LABEL_VALUE_INPUT_ANALOG_LEFT_Y_MINUS,
+    "Left analog Y- (up)"
+    )
+MSG_HASH(
+    MENU_ENUM_LABEL_VALUE_INPUT_ANALOG_LEFT_Y_PLUS,
+    "Left analog Y+ (down)"
+    )
+MSG_HASH(
+    MENU_ENUM_LABEL_VALUE_INPUT_ANALOG_RIGHT_X,
+    "Right Analog X"
+    )
+MSG_HASH(
+    MENU_ENUM_LABEL_VALUE_INPUT_ANALOG_RIGHT_X_MINUS,
+    "Right analog X- (left)"
+    )
+MSG_HASH(
+    MENU_ENUM_LABEL_VALUE_INPUT_ANALOG_RIGHT_X_PLUS,
+    "Right analog X+ (right)"
+    )
+MSG_HASH(
+    MENU_ENUM_LABEL_VALUE_INPUT_ANALOG_RIGHT_Y,
+    "Right Analog Y"
+    )
+MSG_HASH(
+    MENU_ENUM_LABEL_VALUE_INPUT_ANALOG_RIGHT_Y_MINUS,
+    "Right analog Y- (up)"
+    )
+MSG_HASH(
+    MENU_ENUM_LABEL_VALUE_INPUT_ANALOG_RIGHT_Y_PLUS,
+    "Right analog Y+ (down)"
+    )
+MSG_HASH(
+    MENU_ENUM_LABEL_VALUE_INPUT_LIGHTGUN_TRIGGER,
+    "Gun Trigger"
+    )
+MSG_HASH(
+    MENU_ENUM_LABEL_VALUE_INPUT_LIGHTGUN_RELOAD,
+    "Gun Reload"
+    )
+MSG_HASH(
+    MENU_ENUM_LABEL_VALUE_INPUT_LIGHTGUN_AUX_A,
+    "Gun Aux A"
+    )
+MSG_HASH(
+    MENU_ENUM_LABEL_VALUE_INPUT_LIGHTGUN_AUX_B,
+    "Gun Aux B"
+    )
+MSG_HASH(
+    MENU_ENUM_LABEL_VALUE_INPUT_LIGHTGUN_AUX_C,
+    "Gun Aux C"
+    )
+MSG_HASH(
+    MENU_ENUM_LABEL_VALUE_INPUT_LIGHTGUN_START,
+    "Gun Start"
+    )
+MSG_HASH(
+    MENU_ENUM_LABEL_VALUE_INPUT_LIGHTGUN_SELECT,
+    "Gun Select"
+    )
+MSG_HASH(
+    MENU_ENUM_LABEL_VALUE_INPUT_LIGHTGUN_DPAD_UP,
+    "Gun D-pad Up"
+    )
+MSG_HASH(
+    MENU_ENUM_LABEL_VALUE_INPUT_LIGHTGUN_DPAD_DOWN,
+    "Gun D-pad Down"
+    )
+MSG_HASH(
+    MENU_ENUM_LABEL_VALUE_INPUT_LIGHTGUN_DPAD_LEFT,
+    "Gun D-pad Left"
+    )
+MSG_HASH(
+    MENU_ENUM_LABEL_VALUE_INPUT_LIGHTGUN_DPAD_RIGHT,
+    "Gun D-pad Right"
+    )
+MSG_HASH(
+    MENU_ENUM_LABEL_VALUE_INPUT_AUTODETECT_ENABLE,
+    "Autoconfig"
+    )
+MSG_HASH(
+    MENU_ENUM_LABEL_VALUE_INPUT_BUTTON_AXIS_THRESHOLD,
+    "Input Button Axis Threshold"
+    )
+MSG_HASH(
+    MENU_ENUM_LABEL_VALUE_INPUT_ANALOG_DEADZONE,
+    "Analog Deadzone"
+    )
+MSG_HASH(
+    MENU_ENUM_LABEL_VALUE_INPUT_ANALOG_SENSITIVITY,
+    "Analog Sensitivity"
+    )
+#ifdef GEKKO
+MSG_HASH(
+    MENU_ENUM_LABEL_VALUE_INPUT_MOUSE_SCALE,
+    "Mouse Scale"
+    )
+MSG_HASH(
+    MENU_ENUM_SUBLABEL_INPUT_MOUSE_SCALE,
+    "Adjust x/y scale for Wiimote lightgun speed."
+    )
+#endif
+MSG_HASH(
+    MENU_ENUM_LABEL_VALUE_MENU_INPUT_SWAP_OK_CANCEL,
+    "Menu Swap OK & Cancel Buttons"
+    )
+MSG_HASH(
+    MENU_ENUM_LABEL_VALUE_INPUT_BIND_ALL,
+    "Bind All"
+    )
+MSG_HASH(
+    MENU_ENUM_LABEL_VALUE_INPUT_BIND_DEFAULT_ALL,
+    "Bind Default All"
+    )
+MSG_HASH(
+    MENU_ENUM_LABEL_VALUE_INPUT_BIND_TIMEOUT,
+    "Bind Timeout"
+    )
+MSG_HASH(
+    MENU_ENUM_LABEL_VALUE_INPUT_BIND_HOLD,
+    "Bind Hold"
+    )
+MSG_HASH(
+    MENU_ENUM_LABEL_VALUE_INPUT_BLOCK_TIMEOUT,
+    "Input Block Timeout"
+    )
+MSG_HASH(
+    MENU_ENUM_LABEL_VALUE_INPUT_DESCRIPTOR_HIDE_UNBOUND,
+    "Hide Unbound Core Input Descriptors"
+    )
+MSG_HASH(
+    MENU_ENUM_LABEL_VALUE_INPUT_DESCRIPTOR_LABEL_SHOW,
+    "Display Input Descriptor Labels"
+    )
+MSG_HASH(
+    MENU_ENUM_LABEL_VALUE_INPUT_DEVICE_INDEX,
+    "Device Index"
+    )
+MSG_HASH(
+    MENU_ENUM_LABEL_VALUE_INPUT_DEVICE_TYPE,
+    "Device Type"
+    )
+MSG_HASH(
+    MENU_ENUM_LABEL_VALUE_INPUT_MOUSE_INDEX,
+    "Mouse Index"
+    )
+MSG_HASH(
+    MENU_ENUM_LABEL_VALUE_INPUT_DRIVER,
+    "Input"
+    )
+MSG_HASH(
+    MENU_ENUM_LABEL_VALUE_INPUT_DUTY_CYCLE,
+    "Duty Cycle"
+    )
+MSG_HASH(
+    MENU_ENUM_LABEL_VALUE_INPUT_HOTKEY_BINDS,
+    "Hotkey Binds"
+    )
+MSG_HASH(
+    MENU_ENUM_LABEL_VALUE_INPUT_ICADE_ENABLE,
+    "Keyboard Gamepad Mapping"
+    )
+MSG_HASH(
+    MENU_ENUM_LABEL_VALUE_INPUT_JOYPAD_A,
+    "A button (right)"
+    )
+MSG_HASH(
+    MENU_ENUM_LABEL_VALUE_INPUT_JOYPAD_B,
+    "B button (down)"
+    )
+MSG_HASH(
+    MENU_ENUM_LABEL_VALUE_INPUT_JOYPAD_DOWN,
+    "Down D-pad"
+    )
+MSG_HASH(
+    MENU_ENUM_LABEL_VALUE_INPUT_JOYPAD_L2,
+    "L2 button (trigger)"
+    )
+MSG_HASH(
+    MENU_ENUM_LABEL_VALUE_INPUT_JOYPAD_L3,
+    "L3 button (thumb)"
+    )
+MSG_HASH(
+    MENU_ENUM_LABEL_VALUE_INPUT_JOYPAD_L,
+    "L button (shoulder)"
+    )
+MSG_HASH(
+    MENU_ENUM_LABEL_VALUE_INPUT_JOYPAD_LEFT,
+    "Left D-pad"
+    )
+MSG_HASH(
+    MENU_ENUM_LABEL_VALUE_INPUT_JOYPAD_R2,
+    "R2 button (trigger)"
+    )
+MSG_HASH(
+    MENU_ENUM_LABEL_VALUE_INPUT_JOYPAD_R3,
+    "R3 button (thumb)"
+    )
+MSG_HASH(
+    MENU_ENUM_LABEL_VALUE_INPUT_JOYPAD_R,
+    "R button (shoulder)"
+    )
+MSG_HASH(
+    MENU_ENUM_LABEL_VALUE_INPUT_JOYPAD_RIGHT,
+    "Right D-pad"
+    )
+MSG_HASH(
+    MENU_ENUM_LABEL_VALUE_INPUT_JOYPAD_SELECT,
+    "Select button"
+    )
+MSG_HASH(
+    MENU_ENUM_LABEL_VALUE_INPUT_JOYPAD_START,
+    "Start button"
+    )
+MSG_HASH(
+    MENU_ENUM_LABEL_VALUE_INPUT_JOYPAD_UP,
+    "Up D-pad"
+    )
+MSG_HASH(
+    MENU_ENUM_LABEL_VALUE_INPUT_JOYPAD_X,
+    "X button (top)"
+    )
+MSG_HASH(
+    MENU_ENUM_LABEL_VALUE_INPUT_JOYPAD_Y,
+    "Y button (left)"
+    )
+MSG_HASH(
+    MENU_ENUM_LABEL_VALUE_INPUT_KEY,
+    "(Key: %s)"
+    )
+MSG_HASH(
+    MENU_ENUM_LABEL_VALUE_INPUT_MOUSE_LEFT,
+    "Mouse 1"
+    )
+MSG_HASH(
+    MENU_ENUM_LABEL_VALUE_INPUT_MOUSE_RIGHT,
+    "Mouse 2"
+    )
+MSG_HASH(
+    MENU_ENUM_LABEL_VALUE_INPUT_MOUSE_MIDDLE,
+    "Mouse 3"
+    )
+MSG_HASH(
+    MENU_ENUM_LABEL_VALUE_INPUT_MOUSE_BUTTON4,
+    "Mouse 4"
+    )
+MSG_HASH(
+    MENU_ENUM_LABEL_VALUE_INPUT_MOUSE_BUTTON5,
+    "Mouse 5"
+    )
+MSG_HASH(
+    MENU_ENUM_LABEL_VALUE_INPUT_MOUSE_WHEEL_UP,
+    "Wheel Up"
+    )
+MSG_HASH(
+    MENU_ENUM_LABEL_VALUE_INPUT_MOUSE_WHEEL_DOWN,
+    "Wheel Down"
+    )
+MSG_HASH(
+    MENU_ENUM_LABEL_VALUE_INPUT_MOUSE_HORIZ_WHEEL_UP,
+    "Wheel Left"
+    )
+MSG_HASH(
+    MENU_ENUM_LABEL_VALUE_INPUT_MOUSE_HORIZ_WHEEL_DOWN,
+    "Wheel Right"
+    )
+MSG_HASH(
+    MENU_ENUM_LABEL_VALUE_INPUT_KEYBOARD_GAMEPAD_MAPPING_TYPE,
+    "Keyboard Gamepad Mapping Type"
+    )
+MSG_HASH(
+    MENU_ENUM_LABEL_VALUE_INPUT_MAX_USERS,
+    "Max Users"
+    )
+MSG_HASH(
+    MENU_ENUM_LABEL_VALUE_INPUT_MENU_ENUM_TOGGLE_GAMEPAD_COMBO,
+    "Menu Toggle Gamepad Combo"
+    )
+MSG_HASH(
+    MENU_ENUM_LABEL_VALUE_INPUT_META_CHEAT_INDEX_MINUS,
+    "Cheat index -"
+    )
+MSG_HASH(
+    MENU_ENUM_LABEL_VALUE_INPUT_META_CHEAT_INDEX_PLUS,
+    "Cheat index +"
+    )
+MSG_HASH(
+    MENU_ENUM_LABEL_VALUE_INPUT_META_CHEAT_TOGGLE,
+    "Cheat toggle"
+    )
+MSG_HASH(
+    MENU_ENUM_LABEL_VALUE_INPUT_META_DISK_EJECT_TOGGLE,
+    "Disk eject toggle"
+    )
+MSG_HASH(
+    MENU_ENUM_LABEL_VALUE_INPUT_META_DISK_NEXT,
+    "Disk next"
+    )
+MSG_HASH(
+    MENU_ENUM_LABEL_VALUE_INPUT_META_DISK_PREV,
+    "Disk prev"
+    )
+MSG_HASH(
+    MENU_ENUM_LABEL_VALUE_INPUT_META_ENABLE_HOTKEY,
+    "Hotkeys"
+    )
+MSG_HASH(
+    MENU_ENUM_LABEL_VALUE_INPUT_META_FAST_FORWARD_HOLD_KEY,
+    "Fast forward hold"
+    )
+MSG_HASH(
+    MENU_ENUM_LABEL_VALUE_INPUT_META_FAST_FORWARD_KEY,
+    "Fast forward toggle"
+    )
+MSG_HASH(
+    MENU_ENUM_LABEL_VALUE_INPUT_META_FRAMEADVANCE,
+    "Frameadvance"
+    )
+MSG_HASH(
+    MENU_ENUM_LABEL_VALUE_INPUT_META_SEND_DEBUG_INFO,
+    "Send Debug Info"
+    )
+MSG_HASH(
+    MENU_ENUM_LABEL_VALUE_INPUT_META_FPS_TOGGLE,
+    "FPS toggle"
+    )
+MSG_HASH(
+    MENU_ENUM_LABEL_VALUE_INPUT_META_NETPLAY_HOST_TOGGLE,
+    "Netplay hosting toggle"
+    )
+MSG_HASH(
+    MENU_ENUM_LABEL_VALUE_INPUT_META_FULLSCREEN_TOGGLE_KEY,
+    "Fullscreen toggle"
+    )
+MSG_HASH(
+    MENU_ENUM_LABEL_VALUE_INPUT_META_GRAB_MOUSE_TOGGLE,
+    "Grab mouse toggle"
+    )
+MSG_HASH(
+    MENU_ENUM_LABEL_VALUE_INPUT_META_GAME_FOCUS_TOGGLE,
+    "Game focus toggle"
+    )
+MSG_HASH(
+    MENU_ENUM_LABEL_VALUE_INPUT_META_UI_COMPANION_TOGGLE,
+    "Desktop menu toggle"
+    )
+MSG_HASH(
+    MENU_ENUM_LABEL_VALUE_INPUT_META_LOAD_STATE_KEY,
+    "Load state"
+    )
+MSG_HASH(
+    MENU_ENUM_LABEL_VALUE_INPUT_META_MENU_TOGGLE,
+    "Menu toggle"
+    )
+MSG_HASH(
+    MENU_ENUM_LABEL_VALUE_INPUT_META_BSV_RECORD_TOGGLE,
+    "Input replay movie record toggle"
+    )
+MSG_HASH(
+    MENU_ENUM_LABEL_VALUE_INPUT_META_MUTE,
+    "Audio mute toggle"
+    )
+MSG_HASH(
+    MENU_ENUM_LABEL_VALUE_INPUT_META_NETPLAY_GAME_WATCH,
+    "Netplay toggle play/spectate mode"
+    )
+MSG_HASH(
+    MENU_ENUM_LABEL_VALUE_INPUT_META_OSK,
+    "On-screen keyboard toggle"
+    )
+MSG_HASH(
+    MENU_ENUM_LABEL_VALUE_INPUT_META_OVERLAY_NEXT,
+    "Overlay next"
+    )
+MSG_HASH(
+    MENU_ENUM_LABEL_VALUE_INPUT_META_PAUSE_TOGGLE,
+    "Pause toggle"
+    )
+MSG_HASH(
+    MENU_ENUM_LABEL_VALUE_INPUT_META_RESTART_KEY,
+    "Restart RetroArch"
+    )
+MSG_HASH(
+    MENU_ENUM_LABEL_VALUE_INPUT_META_QUIT_KEY,
+    "Quit RetroArch"
+    )
+MSG_HASH(
+    MENU_ENUM_LABEL_VALUE_INPUT_META_RESET,
+    "Reset game"
+    )
+MSG_HASH(
+    MENU_ENUM_LABEL_VALUE_INPUT_META_REWIND,
+    "Rewind"
+    )
+MSG_HASH(
+    MENU_ENUM_LABEL_VALUE_INPUT_META_CHEAT_DETAILS,
+    "Cheat Details"
+    )
+MSG_HASH(
+    MENU_ENUM_LABEL_VALUE_INPUT_META_CHEAT_SEARCH,
+    "Start or Continue Cheat Search"
+    )
+MSG_HASH(
+    MENU_ENUM_LABEL_VALUE_INPUT_META_SAVE_STATE_KEY,
+    "Save state"
+    )
+MSG_HASH(
+    MENU_ENUM_LABEL_VALUE_INPUT_META_SCREENSHOT,
+    "Take screenshot"
+    )
+MSG_HASH(
+    MENU_ENUM_LABEL_VALUE_INPUT_META_SHADER_NEXT,
+    "Next shader"
+    )
+MSG_HASH(
+    MENU_ENUM_LABEL_VALUE_INPUT_META_SHADER_PREV,
+    "Previous shader"
+    )
+MSG_HASH(
+    MENU_ENUM_LABEL_VALUE_INPUT_META_SLOWMOTION_HOLD_KEY,
+    "Slow motion hold"
+    )
+MSG_HASH(
+    MENU_ENUM_LABEL_VALUE_INPUT_META_SLOWMOTION_KEY,
+    "Slow motion toggle"
+    )
+MSG_HASH(
+    MENU_ENUM_LABEL_VALUE_INPUT_META_STATE_SLOT_MINUS,
+    "Savestate slot -"
+    )
+MSG_HASH(
+    MENU_ENUM_LABEL_VALUE_INPUT_META_STATE_SLOT_PLUS,
+    "Savestate slot +"
+    )
+MSG_HASH(
+    MENU_ENUM_LABEL_VALUE_INPUT_META_VOLUME_DOWN,
+    "Volume -"
+    )
+MSG_HASH(
+    MENU_ENUM_LABEL_VALUE_INPUT_META_VOLUME_UP,
+    "Volume +"
+    )
+MSG_HASH(
+    MENU_ENUM_LABEL_VALUE_INPUT_OVERLAY_ENABLE,
+    "Display Overlay"
+    )
+MSG_HASH(
+    MENU_ENUM_LABEL_VALUE_INPUT_OVERLAY_HIDE_IN_MENU,
+    "Hide Overlay In Menu"
+    )
+MSG_HASH(
+    MENU_ENUM_LABEL_VALUE_INPUT_OVERLAY_SHOW_PHYSICAL_INPUTS,
+    "Show Inputs On Overlay"
+    )
+MSG_HASH(
+    MENU_ENUM_LABEL_VALUE_INPUT_OVERLAY_SHOW_MOUSE_CURSOR,
+    "Show Mouse Cursor With Overlay"
+    )
+MSG_HASH(
+    MENU_ENUM_LABEL_VALUE_INPUT_OVERLAY_AUTO_ROTATE,
+    "Auto-Rotate Overlay"
+    )
+MSG_HASH(
+    MENU_ENUM_SUBLABEL_INPUT_OVERLAY_AUTO_ROTATE,
+    "If supported by current overlay, automatically rotate layout to match screen orientation/aspect ratio."
+    )
+MSG_HASH(
+    MENU_ENUM_LABEL_VALUE_INPUT_OVERLAY_SHOW_PHYSICAL_INPUTS_PORT,
+    "Show Inputs Listen Port"
+    )
+MSG_HASH(
+    MENU_ENUM_LABEL_VALUE_INPUT_POLL_TYPE_BEHAVIOR,
+    "Poll Type Behavior"
+    )
+MSG_HASH(
+    MENU_ENUM_LABEL_VALUE_INPUT_POLL_TYPE_BEHAVIOR_EARLY,
+    "Early"
+    )
+MSG_HASH(
+    MENU_ENUM_LABEL_VALUE_INPUT_POLL_TYPE_BEHAVIOR_LATE,
+    "Late"
+    )
+MSG_HASH(
+    MENU_ENUM_LABEL_VALUE_INPUT_POLL_TYPE_BEHAVIOR_NORMAL,
+    "Normal"
+    )
+MSG_HASH(
+    MENU_ENUM_LABEL_VALUE_INPUT_PREFER_FRONT_TOUCH,
+    "Prefer Front Touch"
+    )
+MSG_HASH(
+    MENU_ENUM_LABEL_VALUE_INPUT_REMAPPING_DIRECTORY,
+    "Input Remapping"
+    )
+MSG_HASH(
+    MENU_ENUM_LABEL_VALUE_INPUT_REMAP_BINDS_ENABLE,
+    "Remap Binds for this core"
+    )
+MSG_HASH(
+    MENU_ENUM_LABEL_VALUE_INPUT_SAVE_AUTOCONFIG,
+    "Save Autoconfig"
+    )
+MSG_HASH(
+    MENU_ENUM_LABEL_VALUE_INPUT_SETTINGS,
+    "Input"
+    )
+MSG_HASH(
+    MENU_ENUM_LABEL_VALUE_INPUT_SMALL_KEYBOARD_ENABLE,
+    "Small Keyboard"
+    )
+MSG_HASH(
+    MENU_ENUM_LABEL_VALUE_INPUT_TOUCH_ENABLE,
+    "Touch"
+    )
+MSG_HASH(
+    MENU_ENUM_LABEL_VALUE_INPUT_TURBO_ENABLE,
+    "Turbo"
+    )
+MSG_HASH(
+    MENU_ENUM_LABEL_VALUE_INPUT_TURBO_PERIOD,
+    "Turbo Period"
+    )
+MSG_HASH(
+    MENU_ENUM_LABEL_VALUE_INPUT_TURBO_MODE,
+    "Turbo Mode"
+    )
+MSG_HASH(
+    MENU_ENUM_LABEL_VALUE_INPUT_TURBO_DEFAULT_BUTTON,
+    "Turbo Default Button"
+    )
+MSG_HASH(
+    MENU_ENUM_LABEL_VALUE_INPUT_USER_BINDS,
+    "Port %u Binds"
+    )
+MSG_HASH(
+    MENU_ENUM_LABEL_VALUE_LATENCY_SETTINGS,
+    "Latency"
+    )
+MSG_HASH(
+    MENU_ENUM_LABEL_VALUE_INTERNAL_STORAGE_STATUS,
+    "Internal storage status"
+    )
+MSG_HASH(
+    MENU_ENUM_LABEL_VALUE_JOYPAD_AUTOCONFIG_DIR,
+    "Input Autoconfig"
+    )
+MSG_HASH(
+    MENU_ENUM_LABEL_VALUE_JOYPAD_DRIVER,
+    "Joypad"
+    )
+#ifdef HAVE_LAKKA
+MSG_HASH(
+    MENU_ENUM_LABEL_VALUE_LAKKA_SERVICES,
+    "Services"
+    )
+#endif
+MSG_HASH(
+    MENU_ENUM_LABEL_VALUE_LANG_CHINESE_SIMPLIFIED,
+    "Chinese (Simplified)"
+    )
+MSG_HASH(
+    MENU_ENUM_LABEL_VALUE_LANG_CHINESE_TRADITIONAL,
+    "Chinese (Traditional)"
+    )
+MSG_HASH(
+    MENU_ENUM_LABEL_VALUE_LANG_DUTCH,
+    "Dutch"
+    )
+MSG_HASH(
+    MENU_ENUM_LABEL_VALUE_LANG_ENGLISH,
+    "English"
+    )
+MSG_HASH(
+    MENU_ENUM_LABEL_VALUE_LANG_ESPERANTO,
+    "Esperanto"
+    )
+MSG_HASH(
+    MENU_ENUM_LABEL_VALUE_LANG_FRENCH,
+    "French"
+    )
+MSG_HASH(
+    MENU_ENUM_LABEL_VALUE_LANG_GERMAN,
+    "German"
+    )
+MSG_HASH(
+    MENU_ENUM_LABEL_VALUE_LANG_ITALIAN,
+    "Italian"
+    )
+MSG_HASH(
+    MENU_ENUM_LABEL_VALUE_LANG_JAPANESE,
+    "Japanese"
+    )
+MSG_HASH(
+    MENU_ENUM_LABEL_VALUE_LANG_KOREAN,
+    "Korean"
+    )
+MSG_HASH(
+    MENU_ENUM_LABEL_VALUE_LANG_POLISH,
+    "Polish"
+    )
+MSG_HASH(
+    MENU_ENUM_LABEL_VALUE_LANG_PORTUGUESE_BRAZIL,
+    "Portuguese (Brazil)"
+    )
+MSG_HASH(
+    MENU_ENUM_LABEL_VALUE_LANG_PORTUGUESE_PORTUGAL,
+    "Portuguese (Portugal)"
+    )
+MSG_HASH(
+    MENU_ENUM_LABEL_VALUE_LANG_RUSSIAN,
+    "Russian"
+    )
+MSG_HASH(
+    MENU_ENUM_LABEL_VALUE_LANG_SPANISH,
+    "Spanish"
+    )
+MSG_HASH(
+    MENU_ENUM_LABEL_VALUE_LANG_VIETNAMESE,
+    "Vietnamese"
+    )
+MSG_HASH(
+    MENU_ENUM_LABEL_VALUE_LANG_ARABIC,
+    "Arabic"
+    )
+MSG_HASH(
+    MENU_ENUM_LABEL_VALUE_LANG_GREEK,
+    "Greek"
+    )
+MSG_HASH(
+    MENU_ENUM_LABEL_VALUE_LANG_TURKISH,
+    "Turkish"
+    )
+MSG_HASH(
+    MENU_ENUM_LABEL_VALUE_LEFT_ANALOG,
+    "Left Analog"
+    )
+MSG_HASH(
+    MENU_ENUM_LABEL_VALUE_LIBRETRO_DIR_PATH,
+    "Core"
+    )
+MSG_HASH(
+    MENU_ENUM_LABEL_VALUE_LIBRETRO_INFO_PATH,
+    "Core Info"
+    )
+MSG_HASH(
+    MENU_ENUM_LABEL_VALUE_LIBRETRO_LOG_LEVEL,
+    "Core Logging Level"
+    )
+MSG_HASH(
+    MENU_ENUM_LABEL_VALUE_LINEAR,
+    "Linear"
+    )
+MSG_HASH(
+    MENU_ENUM_LABEL_VALUE_LOAD_ARCHIVE,
+    "Load Archive"
+    )
+MSG_HASH(
+    MENU_ENUM_LABEL_VALUE_LOAD_CONTENT_HISTORY,
+    "Load Recent"
+    )
+MSG_HASH(
+    MENU_ENUM_SUBLABEL_LOAD_CONTENT_HISTORY,
+    "Select content from recent history playlist."
+    )
+MSG_HASH(
+    MENU_ENUM_LABEL_VALUE_LOAD_CONTENT_LIST,
+    "Load Content"
+    )
+MSG_HASH(
+    MENU_ENUM_LABEL_VALUE_LOAD_DISC,
+    "Load Disc"
+    )
+MSG_HASH(
+    MENU_ENUM_LABEL_VALUE_DUMP_DISC,
+    "Dump Disc"
+    )
+MSG_HASH(
+    MENU_ENUM_LABEL_VALUE_LOAD_STATE,
+    "Load State"
+    )
+MSG_HASH(
+    MENU_ENUM_LABEL_VALUE_LOCATION_ALLOW,
+    "Allow Location"
+    )
+MSG_HASH(
+    MENU_ENUM_LABEL_VALUE_LOCATION_DRIVER,
+    "Location"
+    )
+MSG_HASH(
+    MENU_ENUM_LABEL_VALUE_LOGGING_SETTINGS,
+    "Logging"
+    )
+MSG_HASH(
+    MENU_ENUM_LABEL_VALUE_LOG_VERBOSITY,
+    "Logging Verbosity"
+    )
+MSG_HASH(
+    MENU_ENUM_LABEL_VALUE_LOG_TO_FILE,
+    "Log To File"
+    )
+MSG_HASH(
+    MENU_ENUM_SUBLABEL_LOG_TO_FILE,
+    "Redirects system event log messages to file. Requires 'Logging Verbosity' to be enabled."
+    )
+MSG_HASH(
+    MENU_ENUM_LABEL_VALUE_LOG_TO_FILE_TIMESTAMP,
+    "Timestamped Log Files"
+    )
+MSG_HASH(
+    MENU_ENUM_SUBLABEL_LOG_TO_FILE_TIMESTAMP,
+    "When logging to file, redirects the output from each RetroArch session to a new timestamped file. If disabled, log is overwritten each time RetroArch is restarted."
+    )
+MSG_HASH(
+    MENU_ENUM_LABEL_VALUE_MAIN_MENU,
+    "Main Menu"
+    )
+MSG_HASH(
+    MENU_ENUM_LABEL_VALUE_MANAGEMENT,
+    "Database Settings"
+    )
+MSG_HASH(
+    MENU_ENUM_LABEL_VALUE_MATERIALUI_MENU_COLOR_THEME,
+    "Menu Color Theme"
+    )
+MSG_HASH(
+    MENU_ENUM_LABEL_VALUE_MATERIALUI_MENU_COLOR_THEME_BLUE,
+    "Blue"
+    )
+MSG_HASH(
+    MENU_ENUM_LABEL_VALUE_MATERIALUI_MENU_COLOR_THEME_BLUE_GREY,
+    "Blue Grey"
+    )
+MSG_HASH(
+    MENU_ENUM_LABEL_VALUE_MATERIALUI_MENU_COLOR_THEME_DARK_BLUE,
+    "Dark Blue"
+    )
+MSG_HASH(
+    MENU_ENUM_LABEL_VALUE_MATERIALUI_MENU_COLOR_THEME_GREEN,
+    "Green"
+    )
+MSG_HASH(
+    MENU_ENUM_LABEL_VALUE_MATERIALUI_MENU_COLOR_THEME_NVIDIA_SHIELD,
+    "Shield"
+    )
+MSG_HASH(
+    MENU_ENUM_LABEL_VALUE_MATERIALUI_MENU_COLOR_THEME_RED,
+    "Red"
+    )
+MSG_HASH(
+    MENU_ENUM_LABEL_VALUE_MATERIALUI_MENU_COLOR_THEME_YELLOW,
+    "Yellow"
+    )
+MSG_HASH(
+    MENU_ENUM_LABEL_VALUE_MATERIALUI_MENU_COLOR_THEME_MATERIALUI,
+    "Material UI"
+    )
+MSG_HASH(
+    MENU_ENUM_LABEL_VALUE_MATERIALUI_MENU_COLOR_THEME_MATERIALUI_DARK,
+    "Material UI Dark"
+    )
+MSG_HASH(
+    MENU_ENUM_LABEL_VALUE_MATERIALUI_MENU_COLOR_THEME_OZONE_DARK,
+    "Ozone Dark"
+    )
+MSG_HASH(
+    MENU_ENUM_LABEL_VALUE_MATERIALUI_MENU_COLOR_THEME_NORD,
+    "Nord"
+    )
+MSG_HASH(
+    MENU_ENUM_LABEL_VALUE_MATERIALUI_MENU_COLOR_THEME_GRUVBOX_DARK,
+    "Gruvbox Dark"
+    )
+MSG_HASH(
+    MENU_ENUM_LABEL_VALUE_MATERIALUI_MENU_COLOR_THEME_SOLARIZED_DARK,
+    "Solarized Dark"
+    )
+MSG_HASH(
+    MENU_ENUM_LABEL_VALUE_MATERIALUI_MENU_COLOR_THEME_CUTIE_BLUE,
+    "Cutie Blue"
+    )
+MSG_HASH(
     MENU_ENUM_LABEL_VALUE_MATERIALUI_MENU_COLOR_THEME_CUTIE_CYAN,
     "Cutie Cyan"
     )
@@ -2025,546 +1924,515 @@
     MENU_ENUM_LABEL_VALUE_MATERIALUI_MENU_COLOR_THEME_VIRTUAL_BOY,
     "Virtual Boy"
     )
->>>>>>> 8988e2d3
-MSG_HASH(
-   MENU_ENUM_SUBLABEL_INPUT_HAPTIC_FEEDBACK_SETTINGS,
-   "Change haptic feedback and vibration settings."
-   )
-MSG_HASH(
-   MENU_ENUM_LABEL_VALUE_INPUT_MENU_SETTINGS,
-   "Menu Controls"
-   )
-MSG_HASH(
-   MENU_ENUM_SUBLABEL_INPUT_MENU_SETTINGS,
-   "Change menu control settings."
-   )
-MSG_HASH(
-   MENU_ENUM_LABEL_VALUE_INPUT_HOTKEY_BINDS,
-   "Hotkey Binds"
-   )
-MSG_HASH(
-   MENU_ENUM_SUBLABEL_INPUT_HOTKEY_BINDS,
-   "Configure hotkey settings."
-   )
-MSG_HASH(
-   MENU_ENUM_LABEL_VALUE_INPUT_USER_BINDS,
-   "Port %u Binds"
-   )
-MSG_HASH(
-   MENU_ENUM_SUBLABEL_INPUT_USER_BINDS,
-   "Configure controls for this port."
-   )
-
-/* Settings > Input > Haptic Feedback/Vibration */
-
-MSG_HASH(
-   MENU_ENUM_LABEL_VALUE_VIBRATE_ON_KEYPRESS,
-   "Vibrate on key press"
-   )
-MSG_HASH(
-   MENU_ENUM_LABEL_VALUE_ENABLE_DEVICE_VIBRATION,
-   "Enable device vibration (for supported cores)"
-   )
-
-/* Settings > Input > Menu Controls */
-
-MSG_HASH(
-   MENU_ENUM_LABEL_VALUE_INPUT_UNIFIED_MENU_CONTROLS,
-   "Unified Menu Controls"
-   )
-MSG_HASH(
-   MENU_ENUM_SUBLABEL_INPUT_UNIFIED_MENU_CONTROLS,
-   "Use the same controls for both the menu and the game. Applies to the keyboard."
-   )
-MSG_HASH(
-   MENU_ENUM_LABEL_VALUE_MENU_INPUT_SWAP_OK_CANCEL,
-   "Menu Swap OK & Cancel Buttons"
-   )
-MSG_HASH(
-   MENU_ENUM_SUBLABEL_MENU_INPUT_SWAP_OK_CANCEL,
-   "Swap buttons for OK/Cancel. Disabled is the Japanese button orientation, enabled is the western orientation."
-   )
-MSG_HASH(
-   MENU_ENUM_LABEL_VALUE_INPUT_ALL_USERS_CONTROL_MENU,
-   "All Users Control Menu"
-   )
-MSG_HASH(
-   MENU_ENUM_SUBLABEL_INPUT_ALL_USERS_CONTROL_MENU,
-   "Allows any user to control the menu. If disabled, only User 1 can control the menu."
-   )
-
-/* Settings > Input > Hotkey Binds */
-
-MSG_HASH(
-   MENU_ENUM_LABEL_VALUE_QUIT_PRESS_TWICE,
-   "Press quit twice"
-   )
-MSG_HASH(
-   MENU_ENUM_SUBLABEL_QUIT_PRESS_TWICE,
-   "Press the quit hotkey twice to exit RetroArch."
-   )
-MSG_HASH(
-   MENU_ENUM_LABEL_VALUE_INPUT_MENU_ENUM_TOGGLE_GAMEPAD_COMBO,
-   "Menu Toggle Gamepad Combo"
-   )
-MSG_HASH(
-   MENU_ENUM_SUBLABEL_INPUT_MENU_ENUM_TOGGLE_GAMEPAD_COMBO,
-   "Gamepad button combination to toggle menu."
-   )
-MSG_HASH(
-   MENU_ENUM_LABEL_VALUE_INPUT_META_FAST_FORWARD_KEY,
-   "Fast forward toggle"
-   )
-MSG_HASH(
-   MENU_ENUM_LABEL_VALUE_INPUT_META_FAST_FORWARD_HOLD_KEY,
-   "Fast forward hold"
-   )
-MSG_HASH(
-   MENU_ENUM_LABEL_VALUE_INPUT_META_SLOWMOTION_KEY,
-   "Slow motion toggle"
-   )
-MSG_HASH(
-   MENU_ENUM_LABEL_VALUE_INPUT_META_SLOWMOTION_HOLD_KEY,
-   "Slow motion hold"
-   )
-MSG_HASH(
-   MENU_ENUM_LABEL_VALUE_INPUT_META_LOAD_STATE_KEY,
-   "Load state"
-   )
-MSG_HASH(
-   MENU_ENUM_LABEL_VALUE_INPUT_META_SAVE_STATE_KEY,
-   "Save state"
-   )
-MSG_HASH(
-   MENU_ENUM_LABEL_VALUE_INPUT_META_FULLSCREEN_TOGGLE_KEY,
-   "Fullscreen toggle"
-   )
-MSG_HASH(
-   MENU_ENUM_LABEL_VALUE_INPUT_META_QUIT_KEY,
-   "Quit RetroArch"
-   )
-MSG_HASH(
-   MENU_ENUM_LABEL_VALUE_INPUT_META_STATE_SLOT_PLUS,
-   "Savestate slot +"
-   )
-MSG_HASH(
-   MENU_ENUM_LABEL_VALUE_INPUT_META_STATE_SLOT_MINUS,
-   "Savestate slot -"
-   )
-MSG_HASH(
-   MENU_ENUM_LABEL_VALUE_INPUT_META_REWIND,
-   "Rewind"
-   )
-MSG_HASH(
-   MENU_ENUM_LABEL_VALUE_INPUT_META_BSV_RECORD_TOGGLE,
-   "Input replay movie record toggle"
-   )
-MSG_HASH(
-   MENU_ENUM_LABEL_VALUE_INPUT_META_PAUSE_TOGGLE,
-   "Pause toggle"
-   )
-MSG_HASH(
-   MENU_ENUM_LABEL_VALUE_INPUT_META_FRAMEADVANCE,
-   "Frameadvance"
-   )
-MSG_HASH(
-   MENU_ENUM_LABEL_VALUE_INPUT_META_RESET,
-   "Reset game"
-   )
-MSG_HASH(
-   MENU_ENUM_LABEL_VALUE_INPUT_META_SHADER_NEXT,
-   "Next shader"
-   )
-MSG_HASH(
-   MENU_ENUM_LABEL_VALUE_INPUT_META_SHADER_PREV,
-   "Previous shader"
-   )
-MSG_HASH(
-   MENU_ENUM_LABEL_VALUE_INPUT_META_CHEAT_INDEX_PLUS,
-   "Cheat index +"
-   )
-MSG_HASH(
-   MENU_ENUM_LABEL_VALUE_INPUT_META_CHEAT_INDEX_MINUS,
-   "Cheat index -"
-   )
-MSG_HASH(
-   MENU_ENUM_LABEL_VALUE_INPUT_META_CHEAT_TOGGLE,
-   "Cheat toggle"
-   )
-MSG_HASH(
-   MENU_ENUM_LABEL_VALUE_INPUT_META_SCREENSHOT,
-   "Take screenshot"
-   )
-MSG_HASH(
-   MENU_ENUM_LABEL_VALUE_INPUT_META_MUTE,
-   "Audio mute toggle"
-   )
-MSG_HASH(
-   MENU_ENUM_LABEL_VALUE_INPUT_META_OSK,
-   "On-screen keyboard toggle"
-   )
-MSG_HASH(
-   MENU_ENUM_LABEL_VALUE_INPUT_META_FPS_TOGGLE,
-   "FPS toggle"
-   )
-MSG_HASH(
-   MENU_ENUM_LABEL_VALUE_INPUT_META_SEND_DEBUG_INFO,
-   "Send Debug Info"
-   )
-MSG_HASH(
-   MENU_ENUM_LABEL_VALUE_INPUT_META_NETPLAY_HOST_TOGGLE,
-   "Netplay hosting toggle"
-   )
-MSG_HASH(
-   MENU_ENUM_LABEL_VALUE_INPUT_META_NETPLAY_GAME_WATCH,
-   "Netplay toggle play/spectate mode"
-   )
-MSG_HASH(
-   MENU_ENUM_LABEL_VALUE_INPUT_META_ENABLE_HOTKEY,
-   "Hotkeys"
-   )
-MSG_HASH(
-   MENU_ENUM_LABEL_VALUE_INPUT_META_VOLUME_UP,
-   "Volume +"
-   )
-MSG_HASH(
-   MENU_ENUM_LABEL_VALUE_INPUT_META_VOLUME_DOWN,
-   "Volume -"
-   )
-MSG_HASH(
-   MENU_ENUM_LABEL_VALUE_INPUT_META_OVERLAY_NEXT,
-   "Overlay next"
-   )
-MSG_HASH(
-   MENU_ENUM_LABEL_VALUE_INPUT_META_DISK_EJECT_TOGGLE,
-   "Disk eject toggle"
-   )
-MSG_HASH(
-   MENU_ENUM_LABEL_VALUE_INPUT_META_DISK_NEXT,
-   "Disk next"
-   )
-MSG_HASH(
-   MENU_ENUM_LABEL_VALUE_INPUT_META_DISK_PREV,
-   "Disk prev"
-   )
-MSG_HASH(
-   MENU_ENUM_LABEL_VALUE_INPUT_META_GRAB_MOUSE_TOGGLE,
-   "Grab mouse toggle"
-   )
-MSG_HASH(
-   MENU_ENUM_LABEL_VALUE_INPUT_META_GAME_FOCUS_TOGGLE,
-   "Game focus toggle"
-   )
-MSG_HASH(
-   MENU_ENUM_LABEL_VALUE_INPUT_META_UI_COMPANION_TOGGLE,
-   "Desktop menu toggle"
-   )
-MSG_HASH(
-   MENU_ENUM_LABEL_VALUE_INPUT_META_MENU_TOGGLE,
-   "Menu toggle"
-   )
-MSG_HASH(
-   MENU_ENUM_LABEL_VALUE_INPUT_META_RECORDING_TOGGLE,
-   "Recording toggle"
-   )
-MSG_HASH(
-   MENU_ENUM_LABEL_VALUE_INPUT_META_STREAMING_TOGGLE,
-   "Streaming toggle"
-   )
-MSG_HASH(
-   MENU_ENUM_LABEL_VALUE_INPUT_META_AI_SERVICE,
-   "AI Service"
-   )
-
-/* Settings > Input > Port # Binds */
-
-MSG_HASH(
-   MENU_ENUM_LABEL_VALUE_INPUT_DEVICE_TYPE,
-   "Device Type"
-   )
-MSG_HASH(
-   MENU_ENUM_LABEL_VALUE_INPUT_ADC_TYPE,
-   "Analog To Digital Type"
-   )
-MSG_HASH(
-   MENU_ENUM_LABEL_VALUE_INPUT_DEVICE_INDEX,
-   "Device Index"
-   )
-MSG_HASH(
-   MENU_ENUM_LABEL_VALUE_INPUT_BIND_ALL,
-   "Bind All"
-   )
-MSG_HASH(
-   MENU_ENUM_LABEL_VALUE_INPUT_BIND_DEFAULT_ALL,
-   "Bind Default All"
-   )
-MSG_HASH(
-   MENU_ENUM_LABEL_VALUE_INPUT_SAVE_AUTOCONFIG,
-   "Save Autoconfig"
-   )
-MSG_HASH(
-   MENU_ENUM_LABEL_VALUE_INPUT_MOUSE_INDEX,
-   "Mouse Index"
-   )
-MSG_HASH(
-   MENU_ENUM_LABEL_VALUE_INPUT_JOYPAD_B,
-   "B button (down)"
-   )
-MSG_HASH(
-   MENU_ENUM_LABEL_VALUE_INPUT_JOYPAD_Y,
-   "Y button (left)"
-   )
-MSG_HASH(
-   MENU_ENUM_LABEL_VALUE_INPUT_JOYPAD_SELECT,
-   "Select button"
-   )
-MSG_HASH(
-   MENU_ENUM_LABEL_VALUE_INPUT_JOYPAD_START,
-   "Start button"
-   )
-MSG_HASH(
-   MENU_ENUM_LABEL_VALUE_INPUT_JOYPAD_UP,
-   "Up D-pad"
-   )
-MSG_HASH(
-   MENU_ENUM_LABEL_VALUE_INPUT_JOYPAD_DOWN,
-   "Down D-pad"
-   )
-MSG_HASH(
-   MENU_ENUM_LABEL_VALUE_INPUT_JOYPAD_LEFT,
-   "Left D-pad"
-   )
-MSG_HASH(
-   MENU_ENUM_LABEL_VALUE_INPUT_JOYPAD_RIGHT,
-   "Right D-pad"
-   )
-MSG_HASH(
-   MENU_ENUM_LABEL_VALUE_INPUT_JOYPAD_A,
-   "A button (right)"
-   )
-MSG_HASH(
-   MENU_ENUM_LABEL_VALUE_INPUT_JOYPAD_X,
-   "X button (top)"
-   )
-MSG_HASH(
-   MENU_ENUM_LABEL_VALUE_INPUT_JOYPAD_L,
-   "L button (shoulder)"
-   )
-MSG_HASH(
-   MENU_ENUM_LABEL_VALUE_INPUT_JOYPAD_R,
-   "R button (shoulder)"
-   )
-MSG_HASH(
-   MENU_ENUM_LABEL_VALUE_INPUT_JOYPAD_L2,
-   "L2 button (trigger)"
-   )
-MSG_HASH(
-   MENU_ENUM_LABEL_VALUE_INPUT_JOYPAD_R2,
-   "R2 button (trigger)"
-   )
-MSG_HASH(
-   MENU_ENUM_LABEL_VALUE_INPUT_JOYPAD_L3,
-   "L3 button (thumb)"
-   )
-MSG_HASH(
-   MENU_ENUM_LABEL_VALUE_INPUT_JOYPAD_R3,
-   "R3 button (thumb)"
-   )
-MSG_HASH(
-   MENU_ENUM_LABEL_VALUE_INPUT_ANALOG_LEFT_X_PLUS,
-   "Left analog X+ (right)"
-   )
-MSG_HASH(
-   MENU_ENUM_LABEL_VALUE_INPUT_ANALOG_LEFT_X_MINUS,
-   "Left analog X- (left)"
-   )
-MSG_HASH(
-   MENU_ENUM_LABEL_VALUE_INPUT_ANALOG_LEFT_Y_PLUS,
-   "Left analog Y+ (down)"
-   )
-MSG_HASH(
-   MENU_ENUM_LABEL_VALUE_INPUT_ANALOG_LEFT_Y_MINUS,
-   "Left analog Y- (up)"
-   )
-MSG_HASH(
-   MENU_ENUM_LABEL_VALUE_INPUT_ANALOG_RIGHT_X_PLUS,
-   "Right analog X+ (right)"
-   )
-MSG_HASH(
-   MENU_ENUM_LABEL_VALUE_INPUT_ANALOG_RIGHT_X_MINUS,
-   "Right analog X- (left)"
-   )
-MSG_HASH(
-   MENU_ENUM_LABEL_VALUE_INPUT_ANALOG_RIGHT_Y_PLUS,
-   "Right analog Y+ (down)"
-   )
-MSG_HASH(
-   MENU_ENUM_LABEL_VALUE_INPUT_ANALOG_RIGHT_Y_MINUS,
-   "Right analog Y- (up)"
-   )
-MSG_HASH(
-   MENU_ENUM_LABEL_VALUE_INPUT_LIGHTGUN_TRIGGER,
-   "Gun Trigger"
-   )
-MSG_HASH(
-   MENU_ENUM_LABEL_VALUE_INPUT_LIGHTGUN_RELOAD,
-   "Gun Reload"
-   )
-MSG_HASH(
-   MENU_ENUM_LABEL_VALUE_INPUT_LIGHTGUN_AUX_A,
-   "Gun Aux A"
-   )
-MSG_HASH(
-   MENU_ENUM_LABEL_VALUE_INPUT_LIGHTGUN_AUX_B,
-   "Gun Aux B"
-   )
-MSG_HASH(
-   MENU_ENUM_LABEL_VALUE_INPUT_LIGHTGUN_AUX_C,
-   "Gun Aux C"
-   )
-MSG_HASH(
-   MENU_ENUM_LABEL_VALUE_INPUT_LIGHTGUN_START,
-   "Gun Start"
-   )
-MSG_HASH(
-   MENU_ENUM_LABEL_VALUE_INPUT_LIGHTGUN_SELECT,
-   "Gun Select"
-   )
-MSG_HASH(
-   MENU_ENUM_LABEL_VALUE_INPUT_LIGHTGUN_DPAD_UP,
-   "Gun D-pad Up"
-   )
-MSG_HASH(
-   MENU_ENUM_LABEL_VALUE_INPUT_LIGHTGUN_DPAD_DOWN,
-   "Gun D-pad Down"
-   )
-MSG_HASH(
-   MENU_ENUM_LABEL_VALUE_INPUT_LIGHTGUN_DPAD_LEFT,
-   "Gun D-pad Left"
-   )
-MSG_HASH(
-   MENU_ENUM_LABEL_VALUE_INPUT_LIGHTGUN_DPAD_RIGHT,
-   "Gun D-pad Right"
-   )
-MSG_HASH(
-   MENU_ENUM_LABEL_VALUE_INPUT_TURBO_ENABLE,
-   "Turbo"
-   )
-
-/* Settings > Latency */
-
-MSG_HASH(
-   MENU_ENUM_LABEL_VALUE_RUN_AHEAD_ENABLED,
-   "Run-Ahead to Reduce Latency"
-   )
-MSG_HASH(
-   MENU_ENUM_SUBLABEL_RUN_AHEAD_ENABLED,
-   "Run core logic one or more frames ahead then load the state back to reduce perceived input lag."
-   )
-MSG_HASH(
-   MENU_ENUM_LABEL_VALUE_RUN_AHEAD_FRAMES,
-   "Number of Frames to Run Ahead"
-   )
-MSG_HASH(
-   MENU_ENUM_SUBLABEL_RUN_AHEAD_FRAMES,
-   "The number of frames to run ahead. Causes gameplay issues such as jitter if you exceed the number of lag frames internal to the game."
-   )
-MSG_HASH(
-   MENU_ENUM_LABEL_VALUE_RUN_AHEAD_SECONDARY_INSTANCE,
-   "RunAhead Use Second Instance"
-   )
-MSG_HASH(
-   MENU_ENUM_SUBLABEL_RUN_AHEAD_SECONDARY_INSTANCE,
-   "Use a second instance of the RetroArch core to run ahead. Prevents audio problems due to loading state."
-   )
-MSG_HASH(
-   MENU_ENUM_LABEL_VALUE_RUN_AHEAD_HIDE_WARNINGS,
-   "RunAhead Hide Warnings"
-   )
-MSG_HASH(
-   MENU_ENUM_SUBLABEL_RUN_AHEAD_HIDE_WARNINGS,
-   "Hides the warning message that appears when using RunAhead and the core does not support savestates."
-   )
-
-/* Settings > Core */
-
-MSG_HASH(
-   MENU_ENUM_LABEL_VALUE_VIDEO_SHARED_CONTEXT,
-   "Hardware Shared Context"
-   )
-MSG_HASH(
-   MENU_ENUM_SUBLABEL_VIDEO_SHARED_CONTEXT,
-   "Give hardware-rendered cores their own private context. Avoids having to assume hardware state changes inbetween frames."
-   )
-MSG_HASH(
-   MENU_ENUM_LABEL_VALUE_DRIVER_SWITCH_ENABLE,
-   "Allow cores to switch the video driver"
-   )
-MSG_HASH(
-   MENU_ENUM_SUBLABEL_DRIVER_SWITCH_ENABLE,
-   "Allow cores to force switch to a different video driver than is currently loaded."
-   )
-MSG_HASH(
-   MENU_ENUM_LABEL_VALUE_DUMMY_ON_CORE_SHUTDOWN,
-   "Load Dummy on Core Shutdown"
-   )
-MSG_HASH(
-   MENU_ENUM_SUBLABEL_DUMMY_ON_CORE_SHUTDOWN,
-   "Some cores might have a shutdown feature. If enabled, it will prevent the core from shutting RetroArch down. Instead, it loads a dummy core."
-   )
-MSG_HASH(
-   MENU_ENUM_LABEL_VALUE_CORE_SET_SUPPORTS_NO_CONTENT_ENABLE,
-   "Start a Core Automatically"
-   )
-MSG_HASH(
-   MENU_ENUM_LABEL_VALUE_CHECK_FOR_MISSING_FIRMWARE,
-   "Check for Missing Firmware Before Loading"
-   )
-MSG_HASH(
-   MENU_ENUM_SUBLABEL_CHECK_FOR_MISSING_FIRMWARE,
-   "Check if all the required firmware is present before attempting to load content."
-   )
-MSG_HASH(
-   MENU_ENUM_LABEL_VALUE_VIDEO_ALLOW_ROTATE,
-   "Allow rotation"
-   )
-MSG_HASH(
-   MENU_ENUM_SUBLABEL_VIDEO_ALLOW_ROTATE,
-   "Allow cores to set rotation. When disabled, rotation requests are ignored. Useful for setups where one manually rotates the screen."
-   )
-
-/* Settings > Configuration */
-
-MSG_HASH(
-   MENU_ENUM_LABEL_VALUE_CONFIG_SAVE_ON_EXIT,
-   "Save Configuration on Exit"
-   )
-MSG_HASH(
-   MENU_ENUM_SUBLABEL_CONFIG_SAVE_ON_EXIT,
-   "Saves changes to the configuration file on exit."
-   )
-MSG_HASH(
-   MENU_ENUM_LABEL_VALUE_GAME_SPECIFIC_OPTIONS,
-   "Load Content-Specific Core Options Automatically"
-   )
-MSG_HASH(
-   MENU_ENUM_SUBLABEL_GAME_SPECIFIC_OPTIONS,
-   "Load customized core options by default at startup."
-   )
-MSG_HASH(
-   MENU_ENUM_LABEL_VALUE_AUTO_OVERRIDES_ENABLE,
-   "Load Override Files Automatically"
-   )
-MSG_HASH(
-<<<<<<< HEAD
-   MENU_ENUM_SUBLABEL_AUTO_OVERRIDES_ENABLE,
-   "Load customized configuration at startup."
-   )
-MSG_HASH(
-   MENU_ENUM_LABEL_VALUE_AUTO_REMAPS_ENABLE,
-   "Load Remap Files Automatically"
-   )
-=======
+MSG_HASH(
+    MENU_ENUM_LABEL_VALUE_MATERIALUI_MENU_TRANSITION_ANIMATION,
+    "Menu Transition Animation"
+    )
+MSG_HASH(
+    MENU_ENUM_SUBLABEL_MATERIALUI_MENU_TRANSITION_ANIMATION,
+    "Enable smooth animation effects when navigating between different levels of the menu."
+    )
+MSG_HASH(
+    MENU_ENUM_LABEL_VALUE_MATERIALUI_MENU_TRANSITION_ANIM_AUTO,
+    "Auto"
+    )
+MSG_HASH(
+    MENU_ENUM_LABEL_VALUE_MATERIALUI_MENU_TRANSITION_ANIM_FADE,
+    "Fade"
+    )
+MSG_HASH(
+    MENU_ENUM_LABEL_VALUE_MATERIALUI_MENU_TRANSITION_ANIM_SLIDE,
+    "Slide"
+    )
+MSG_HASH(
+    MENU_ENUM_LABEL_VALUE_MATERIALUI_MENU_TRANSITION_ANIM_NONE,
+    "OFF"
+    )
+MSG_HASH(
+    MENU_ENUM_LABEL_VALUE_MATERIALUI_MENU_THUMBNAIL_VIEW_PORTRAIT,
+    "Portrait Thumbnail View"
+    )
+MSG_HASH(
+    MENU_ENUM_SUBLABEL_MATERIALUI_MENU_THUMBNAIL_VIEW_PORTRAIT,
+    "Specify playlist thumbnail view mode when using portrait display orientations."
+    )
+MSG_HASH(
+    MENU_ENUM_LABEL_VALUE_MATERIALUI_MENU_THUMBNAIL_VIEW_LANDSCAPE,
+    "Landscape Thumbnail View"
+    )
+MSG_HASH(
+    MENU_ENUM_SUBLABEL_MATERIALUI_MENU_THUMBNAIL_VIEW_LANDSCAPE,
+    "Specify playlist thumbnail view mode when using landscape display orientations."
+    )
+MSG_HASH(
+    MENU_ENUM_LABEL_VALUE_MATERIALUI_THUMBNAIL_VIEW_PORTRAIT_DISABLED,
+    "OFF"
+    )
+MSG_HASH(
+    MENU_ENUM_LABEL_VALUE_MATERIALUI_THUMBNAIL_VIEW_PORTRAIT_LIST_SMALL,
+    "List (Small)"
+    )
+MSG_HASH(
+    MENU_ENUM_LABEL_VALUE_MATERIALUI_THUMBNAIL_VIEW_PORTRAIT_LIST_MEDIUM,
+    "List (Medium)"
+    )
+MSG_HASH(
+    MENU_ENUM_LABEL_VALUE_MATERIALUI_THUMBNAIL_VIEW_PORTRAIT_DUAL_ICON,
+    "Dual Icon"
+    )
+MSG_HASH(
+    MENU_ENUM_LABEL_VALUE_MATERIALUI_THUMBNAIL_VIEW_LANDSCAPE_DISABLED,
+    "OFF"
+    )
+MSG_HASH(
+    MENU_ENUM_LABEL_VALUE_MATERIALUI_THUMBNAIL_VIEW_LANDSCAPE_LIST_SMALL,
+    "List (Small)"
+    )
+MSG_HASH(
+    MENU_ENUM_LABEL_VALUE_MATERIALUI_THUMBNAIL_VIEW_LANDSCAPE_LIST_MEDIUM,
+    "List (Medium)"
+    )
+MSG_HASH(
+    MENU_ENUM_LABEL_VALUE_MATERIALUI_THUMBNAIL_VIEW_LANDSCAPE_LIST_LARGE,
+    "List (Large)"
+    )
+MSG_HASH(
+    MENU_ENUM_LABEL_VALUE_MATERIALUI_MENU_FOOTER_OPACITY,
+    "Footer Opacity"
+    )
+MSG_HASH(
+    MENU_ENUM_LABEL_VALUE_MATERIALUI_MENU_HEADER_OPACITY,
+    "Header Opacity"
+    )
+MSG_HASH(
+    MENU_ENUM_LABEL_VALUE_MENU_DRIVER,
+    "Menu"
+    )
+MSG_HASH(
+    MENU_ENUM_LABEL_VALUE_MENU_ENUM_THROTTLE_FRAMERATE,
+    "Throttle Menu Framerate"
+    )
+MSG_HASH(
+    MENU_ENUM_LABEL_VALUE_MENU_FILE_BROWSER_SETTINGS,
+    "File Browser"
+    )
+MSG_HASH(
+    MENU_ENUM_LABEL_VALUE_MENU_LINEAR_FILTER,
+    "Menu Linear Filter"
+    )
+MSG_HASH(
+    MENU_ENUM_SUBLABEL_MENU_LINEAR_FILTER,
+    "Adds a slight blur to the menu to take the edge off hard pixel edges."
+    )
+MSG_HASH(
+    MENU_ENUM_LABEL_VALUE_MENU_HORIZONTAL_ANIMATION,
+    "Horizontal Animation"
+    )
+MSG_HASH(
+    MENU_ENUM_LABEL_VALUE_MENU_SETTINGS,
+    "Appearance"
+    )
+MSG_HASH(
+    MENU_ENUM_LABEL_VALUE_MENU_WALLPAPER,
+    "Background"
+    )
+MSG_HASH(
+    MENU_ENUM_LABEL_VALUE_MENU_WALLPAPER_OPACITY,
+    "Background opacity"
+    )
+MSG_HASH(
+    MENU_ENUM_LABEL_VALUE_MISSING,
+    "Missing"
+    )
+MSG_HASH(
+    MENU_ENUM_LABEL_VALUE_MORE,
+    "..."
+    )
+MSG_HASH(
+    MENU_ENUM_LABEL_VALUE_MOUSE_ENABLE,
+    "Mouse Support"
+    )
+MSG_HASH(
+    MENU_ENUM_LABEL_VALUE_MULTIMEDIA_SETTINGS,
+    "Multimedia"
+    )
+MSG_HASH(
+    MENU_ENUM_LABEL_VALUE_MUSIC_TAB,
+    "Music"
+    )
+MSG_HASH(
+    MENU_ENUM_LABEL_VALUE_NAVIGATION_BROWSER_FILTER_SUPPORTED_EXTENSIONS_ENABLE,
+    "Filter unknown extensions"
+    )
+MSG_HASH(
+    MENU_ENUM_LABEL_VALUE_NAVIGATION_WRAPAROUND,
+    "Navigation Wrap-Around"
+    )
+MSG_HASH(
+    MENU_ENUM_LABEL_VALUE_NEAREST,
+    "Nearest"
+    )
+MSG_HASH(
+    MENU_ENUM_LABEL_VALUE_NETPLAY,
+    "Netplay"
+    )
+MSG_HASH(
+    MENU_ENUM_LABEL_VALUE_NETPLAY_ALLOW_SLAVES,
+    "Allow Slave-Mode Clients"
+    )
+MSG_HASH(
+    MENU_ENUM_LABEL_VALUE_NETPLAY_CHECK_FRAMES,
+    "Netplay Check Frames"
+    )
+MSG_HASH(
+    MENU_ENUM_LABEL_VALUE_NETPLAY_INPUT_LATENCY_FRAMES_MIN,
+    "Input Latency Frames"
+    )
+MSG_HASH(
+    MENU_ENUM_LABEL_VALUE_NETPLAY_INPUT_LATENCY_FRAMES_RANGE,
+    "Input Latency Frames Range"
+    )
+MSG_HASH(
+    MENU_ENUM_LABEL_VALUE_NETPLAY_DELAY_FRAMES,
+    "Netplay Delay Frames"
+    )
+MSG_HASH(
+    MENU_ENUM_LABEL_VALUE_NETPLAY_DISCONNECT,
+    "Disconnect from netplay host"
+    )
+MSG_HASH(
+    MENU_ENUM_LABEL_VALUE_NETPLAY_ENABLE,
+    "Netplay"
+    )
+MSG_HASH(
+    MENU_ENUM_LABEL_VALUE_NETPLAY_ENABLE_CLIENT,
+    "Connect to netplay host"
+    )
+MSG_HASH(
+    MENU_ENUM_LABEL_VALUE_NETPLAY_ENABLE_HOST,
+    "Start netplay host"
+    )
+MSG_HASH(
+    MENU_ENUM_LABEL_VALUE_NETPLAY_DISABLE_HOST,
+    "Stop netplay host"
+    )
+MSG_HASH(
+    MENU_ENUM_LABEL_VALUE_NETPLAY_IP_ADDRESS,
+    "Server Address"
+    )
+MSG_HASH(
+    MENU_ENUM_LABEL_VALUE_NETPLAY_LAN_SCAN_SETTINGS,
+    "Scan local network"
+    )
+MSG_HASH(
+    MENU_ENUM_LABEL_VALUE_NETPLAY_MODE,
+    "Netplay Client"
+    )
+MSG_HASH(
+    MENU_ENUM_LABEL_VALUE_NETPLAY_NICKNAME,
+    "Username"
+    )
+MSG_HASH(
+    MENU_ENUM_LABEL_VALUE_NETPLAY_PASSWORD,
+    "Server Password"
+    )
+MSG_HASH(
+    MENU_ENUM_LABEL_VALUE_NETPLAY_PUBLIC_ANNOUNCE,
+    "Publicly Announce Netplay"
+    )
+MSG_HASH(
+    MENU_ENUM_LABEL_VALUE_NETPLAY_REQUEST_DEVICE_I,
+    "Request Device %u"
+    )
+MSG_HASH(
+    MENU_ENUM_LABEL_VALUE_NETPLAY_REQUIRE_SLAVES,
+    "Disallow Non-Slave-Mode Clients"
+    )
+MSG_HASH(
+    MENU_ENUM_LABEL_VALUE_NETPLAY_SETTINGS,
+    "Netplay settings"
+    )
+MSG_HASH(
+    MENU_ENUM_LABEL_VALUE_NETPLAY_SHARE_ANALOG,
+    "Analog Input Sharing"
+    )
+MSG_HASH(
+    MENU_ENUM_LABEL_VALUE_NETPLAY_SHARE_ANALOG_MAX,
+    "Max"
+    )
+MSG_HASH(
+    MENU_ENUM_LABEL_VALUE_NETPLAY_SHARE_ANALOG_AVERAGE,
+    "Average"
+    )
+MSG_HASH(
+    MENU_ENUM_LABEL_VALUE_NETPLAY_SHARE_DIGITAL,
+    "Digital Input Sharing"
+    )
+MSG_HASH(
+    MENU_ENUM_LABEL_VALUE_NETPLAY_SHARE_DIGITAL_OR,
+    "Share"
+    )
+MSG_HASH(
+    MENU_ENUM_LABEL_VALUE_NETPLAY_SHARE_DIGITAL_XOR,
+    "Grapple"
+    )
+MSG_HASH(
+    MENU_ENUM_LABEL_VALUE_NETPLAY_SHARE_DIGITAL_VOTE,
+    "Vote"
+    )
+MSG_HASH(
+    MENU_ENUM_LABEL_VALUE_NETPLAY_SHARE_NONE,
+    "None"
+    )
+MSG_HASH(
+    MENU_ENUM_LABEL_VALUE_NETPLAY_SHARE_NO_PREFERENCE,
+    "No preference"
+    )
+MSG_HASH(
+    MENU_ENUM_LABEL_VALUE_NETPLAY_START_AS_SPECTATOR,
+    "Netplay Spectator Mode"
+    )
+MSG_HASH(
+    MENU_ENUM_LABEL_VALUE_NETPLAY_STATELESS_MODE,
+    "Netplay Stateless Mode"
+    )
+MSG_HASH(
+    MENU_ENUM_LABEL_VALUE_NETPLAY_SPECTATE_PASSWORD,
+    "Server Spectate-Only Password"
+    )
+MSG_HASH(
+    MENU_ENUM_LABEL_VALUE_NETPLAY_SPECTATOR_MODE_ENABLE,
+    "Netplay Spectator"
+    )
+MSG_HASH(
+    MENU_ENUM_LABEL_VALUE_NETPLAY_TCP_UDP_PORT,
+    "Netplay TCP Port"
+    )
+MSG_HASH(
+    MENU_ENUM_LABEL_VALUE_NETPLAY_NAT_TRAVERSAL,
+    "Netplay NAT Traversal"
+    )
+MSG_HASH(
+    MENU_ENUM_LABEL_VALUE_NETWORK_CMD_ENABLE,
+    "Network Commands"
+    )
+MSG_HASH(
+    MENU_ENUM_LABEL_VALUE_NETWORK_CMD_PORT,
+    "Network Command Port"
+    )
+MSG_HASH(
+    MENU_ENUM_LABEL_VALUE_NETWORK_INFORMATION,
+    "Network Information"
+    )
+MSG_HASH(
+    MENU_ENUM_LABEL_VALUE_NETWORK_REMOTE_ENABLE,
+    "Network Gamepad"
+    )
+MSG_HASH(
+    MENU_ENUM_LABEL_VALUE_NETWORK_REMOTE_PORT,
+    "Network Remote Base Port"
+    )
+MSG_HASH(
+    MENU_ENUM_LABEL_VALUE_NETWORK_ON_DEMAND_THUMBNAILS,
+    "On-Demand Thumbnail Downloads"
+    )
+MSG_HASH(
+    MENU_ENUM_SUBLABEL_NETWORK_ON_DEMAND_THUMBNAILS,
+    "Automatically download missing thumbnail images while browsing playlists. Has a severe performance impact."
+    )
+MSG_HASH(
+    MENU_ENUM_LABEL_VALUE_NETWORK_HOSTING_SETTINGS,
+    "Host"
+    )
+MSG_HASH(
+    MENU_ENUM_LABEL_VALUE_SUBSYSTEM_SETTINGS,
+    "Subsystems"
+    )
+MSG_HASH(
+    MENU_ENUM_LABEL_VALUE_NETWORK_SETTINGS,
+    "Network"
+    )
+MSG_HASH(
+    MENU_ENUM_LABEL_VALUE_NO,
+    "No"
+    )
+MSG_HASH(
+    MENU_ENUM_LABEL_VALUE_NONE,
+    "None"
+    )
+MSG_HASH(
+    MENU_ENUM_LABEL_VALUE_NOT_AVAILABLE,
+    "N/A"
+    )
+MSG_HASH(
+    MENU_ENUM_LABEL_VALUE_NO_ACHIEVEMENTS_TO_DISPLAY,
+    "No achievements to display."
+    )
+MSG_HASH(
+    MENU_ENUM_LABEL_VALUE_NO_CORE,
+    "No Core"
+    )
+MSG_HASH(
+    MENU_ENUM_LABEL_VALUE_NO_CORES_AVAILABLE,
+    "No cores available."
+    )
+MSG_HASH(
+    MENU_ENUM_LABEL_VALUE_NO_CORE_INFORMATION_AVAILABLE,
+    "No core information available."
+    )
+MSG_HASH(
+    MENU_ENUM_LABEL_VALUE_NO_CORE_OPTIONS_AVAILABLE,
+    "No core options available."
+    )
+MSG_HASH(
+    MENU_ENUM_LABEL_VALUE_NO_ENTRIES_TO_DISPLAY,
+    "No entries to display."
+    )
+MSG_HASH(
+    MENU_ENUM_LABEL_VALUE_NO_HISTORY_AVAILABLE,
+    "No history available."
+    )
+MSG_HASH(
+    MENU_ENUM_LABEL_VALUE_NO_INFORMATION_AVAILABLE,
+    "No information is available."
+    )
+MSG_HASH(
+    MENU_ENUM_LABEL_VALUE_NO_ITEMS,
+    "No items."
+    )
+MSG_HASH(
+    MENU_ENUM_LABEL_VALUE_NO_NETPLAY_HOSTS_FOUND,
+    "No netplay hosts found."
+    )
+MSG_HASH(
+    MENU_ENUM_LABEL_VALUE_NO_NETWORKS_FOUND,
+    "No networks found."
+    )
+MSG_HASH(
+    MENU_ENUM_LABEL_VALUE_NO_PERFORMANCE_COUNTERS,
+    "No performance counters."
+    )
+MSG_HASH(
+    MENU_ENUM_LABEL_VALUE_NO_PLAYLISTS,
+    "No playlists."
+    )
+MSG_HASH(
+    MENU_ENUM_LABEL_VALUE_NO_PLAYLIST_ENTRIES_AVAILABLE,
+    "No playlist entries available."
+    )
+MSG_HASH(
+    MENU_ENUM_LABEL_VALUE_NO_SETTINGS_FOUND,
+    "No settings found."
+    )
+MSG_HASH(
+    MENU_ENUM_LABEL_VALUE_NO_PRESETS_FOUND,
+    "No automatic shader presets found."
+    )
+MSG_HASH(
+    MENU_ENUM_LABEL_VALUE_NO_SHADER_PARAMETERS,
+    "No shader parameters."
+    )
+MSG_HASH(
+    MENU_ENUM_LABEL_VALUE_OFF,
+    "OFF"
+    )
+MSG_HASH(
+    MENU_ENUM_LABEL_VALUE_ON,
+    "ON"
+    )
+MSG_HASH(
+    MENU_ENUM_LABEL_VALUE_ONLINE,
+    "Online"
+    )
+MSG_HASH(
+    MENU_ENUM_LABEL_VALUE_ONLINE_UPDATER,
+    "Online Updater"
+    )
+MSG_HASH(
+    MENU_ENUM_LABEL_VALUE_ONSCREEN_DISPLAY_SETTINGS,
+    "Onscreen Display"
+    )
+MSG_HASH(
+    MENU_ENUM_LABEL_VALUE_ONSCREEN_OVERLAY_SETTINGS,
+    "Onscreen Overlay"
+    )
+MSG_HASH(
+    MENU_ENUM_SUBLABEL_ONSCREEN_OVERLAY_SETTINGS,
+    "Adjust Bezels and Onscreen controls"
+    )
+MSG_HASH(
+    MENU_ENUM_LABEL_VALUE_ONSCREEN_VIDEO_LAYOUT_SETTINGS,
+    "Video Layout"
+    )
+MSG_HASH(
+    MENU_ENUM_SUBLABEL_ONSCREEN_VIDEO_LAYOUT_SETTINGS,
+    "Adjust Video Layout"
+    )
+MSG_HASH(
+    MENU_ENUM_LABEL_VALUE_ONSCREEN_NOTIFICATIONS_SETTINGS,
+    "Onscreen Notifications"
+    )
+MSG_HASH(
+    MENU_ENUM_SUBLABEL_ONSCREEN_NOTIFICATIONS_SETTINGS,
+    "Adjust the Onscreen Notifications"
+    )
+MSG_HASH(
+    MENU_ENUM_LABEL_VALUE_OPEN_ARCHIVE,
+    "Browse Archive"
+    )
+MSG_HASH(
+    MENU_ENUM_LABEL_VALUE_OPTIONAL,
+    "Optional"
+    )
+MSG_HASH(
+    MENU_ENUM_LABEL_VALUE_OVERLAY,
+    "Overlay"
+    )
+MSG_HASH(
+    MENU_ENUM_LABEL_VALUE_OVERLAY_AUTOLOAD_PREFERRED,
+    "Autoload Preferred Overlay"
+    )
+MSG_HASH(
+    MENU_ENUM_LABEL_VALUE_OVERLAY_DIRECTORY,
+    "Overlay"
+    )
+MSG_HASH(
+    MENU_ENUM_LABEL_VALUE_VIDEO_LAYOUT_DIRECTORY,
+    "Video Layout"
+    )
+MSG_HASH(
+    MENU_ENUM_LABEL_VALUE_OVERLAY_OPACITY,
+    "Overlay Opacity"
+    )
+MSG_HASH(
+    MENU_ENUM_LABEL_VALUE_OVERLAY_PRESET,
+    "Overlay Preset"
+    )
+MSG_HASH(
+    MENU_ENUM_LABEL_VALUE_OVERLAY_SCALE,
+    "Overlay Scale"
+    )
+MSG_HASH(
+    MENU_ENUM_LABEL_VALUE_OVERLAY_SETTINGS,
+    "Onscreen Overlay"
+    )
+MSG_HASH(
+    MENU_ENUM_LABEL_VALUE_PAL60_ENABLE,
+    "Use PAL60 Mode"
+    )
+MSG_HASH(
+    MENU_ENUM_LABEL_VALUE_PARENT_DIRECTORY,
+    "Parent directory"
+    )
+MSG_HASH(
+    MENU_ENUM_LABEL_VALUE_FILE_BROWSER_OPEN_UWP_PERMISSIONS,
+    "Enable external file access"
+    )
+MSG_HASH(
+    MENU_ENUM_SUBLABEL_FILE_BROWSER_OPEN_UWP_PERMISSIONS,
+    "Open Windows file access permissions settings"
+    )
+MSG_HASH(
     MENU_ENUM_LABEL_VALUE_FILE_BROWSER_OPEN_PICKER,
     "Open..."
     )
@@ -2572,5621 +2440,5438 @@
     MENU_ENUM_SUBLABEL_FILE_BROWSER_OPEN_PICKER,
     "Open another directory using the system file picker"
     )
->>>>>>> 8988e2d3
-MSG_HASH(
-   MENU_ENUM_SUBLABEL_AUTO_REMAPS_ENABLE,
-   "Load customized controls at startup."
-   )
-MSG_HASH(
-   MENU_ENUM_LABEL_VALUE_AUTO_SHADERS_ENABLE,
-   "Load Shader Presets Automatically"
-   )
-MSG_HASH(
-   MENU_ENUM_LABEL_VALUE_GLOBAL_CORE_OPTIONS,
-   "Use Global Core Options File"
-   )
-MSG_HASH(
-   MENU_ENUM_SUBLABEL_GLOBAL_CORE_OPTIONS,
-   "Save all core options to a common settings file (retroarch-core-options.cfg). When disabled, options for each core will be saved to a separate core-specific folder/file in RetroArch's 'Config' directory."
-   )
-
-/* Settings > Saving */
-
-MSG_HASH(
-   MENU_ENUM_LABEL_VALUE_SORT_SAVEFILES_ENABLE,
-   "Sort Saves In Folders"
-   )
-MSG_HASH(
-   MENU_ENUM_SUBLABEL_SORT_SAVEFILES_ENABLE,
-   "Sort save files in folders named after the core used."
-   )
-MSG_HASH(
-   MENU_ENUM_LABEL_VALUE_SORT_SAVESTATES_ENABLE,
-   "Sort Savestates In Folders"
-   )
-MSG_HASH(
-   MENU_ENUM_SUBLABEL_SORT_SAVESTATES_ENABLE,
-   "Sort save states in folders named after the core used."
-   )
-MSG_HASH(
-   MENU_ENUM_LABEL_VALUE_BLOCK_SRAM_OVERWRITE,
-   "Don't overwrite SaveRAM on loading savestate"
-   )
-MSG_HASH(
-   MENU_ENUM_SUBLABEL_BLOCK_SRAM_OVERWRITE,
-   "Block Save RAM from being overwritten when loading save states. Might potentially lead to buggy games."
-   )
-MSG_HASH(
-   MENU_ENUM_LABEL_VALUE_AUTOSAVE_INTERVAL,
-   "SaveRAM Autosave Interval"
-   )
-MSG_HASH(
-   MENU_ENUM_SUBLABEL_AUTOSAVE_INTERVAL,
-   "Autosaves the non-volatile Save RAM at a regular interval. This is disabled by default unless set otherwise. The interval is measured in seconds. A value of 0 disables autosave."
-   )
-MSG_HASH(
-   MENU_ENUM_LABEL_VALUE_SAVESTATE_AUTO_INDEX,
-   "Save State Auto Index"
-   )
-MSG_HASH(
-   MENU_ENUM_SUBLABEL_SAVESTATE_AUTO_INDEX,
-   "When making a savestate, save state index is automatically increased before it is saved. When loading content, the index will be set to the highest existing index."
-   )
-MSG_HASH(
-   MENU_ENUM_LABEL_VALUE_SAVESTATE_AUTO_SAVE,
-   "Auto Save State"
-   )
-MSG_HASH(
-   MENU_ENUM_SUBLABEL_SAVESTATE_AUTO_SAVE,
-   "Automatically makes a savestate at the end of RetroArch's runtime. RetroArch will automatically load this savestate if 'Auto Load State' is enabled."
-   )
-MSG_HASH(
-   MENU_ENUM_LABEL_VALUE_SAVESTATE_AUTO_LOAD,
-   "Auto Load State"
-   )
-MSG_HASH(
-   MENU_ENUM_SUBLABEL_SAVESTATE_AUTO_LOAD,
-   "Automatically load the auto save state on startup."
-   )
-MSG_HASH(
-   MENU_ENUM_LABEL_VALUE_SAVESTATE_THUMBNAIL_ENABLE,
-   "Savestate Thumbnails"
-   )
-MSG_HASH(
-   MENU_ENUM_SUBLABEL_SAVESTATE_THUMBNAIL_ENABLE,
-   "Show thumbnails of save states inside the menu."
-   )
-MSG_HASH(
-   MENU_ENUM_LABEL_VALUE_SAVESTATE_FILE_COMPRESSION,
-   "Savestate Compression"
-   )
-MSG_HASH(
-   MENU_ENUM_SUBLABEL_SAVESTATE_FILE_COMPRESSION,
-   "Write save state files in an archived format. Dramatically reduces file size at the expense of increased saving/loading times."
-   )
-MSG_HASH(
-   MENU_ENUM_LABEL_VALUE_SAVEFILES_IN_CONTENT_DIR_ENABLE,
-   "Write Saves to Content Dir"
-   )
-MSG_HASH(
-   MENU_ENUM_LABEL_VALUE_SAVESTATES_IN_CONTENT_DIR_ENABLE,
-   "Write Savestates to Content Dir"
-   )
-MSG_HASH(
-   MENU_ENUM_LABEL_VALUE_SYSTEMFILES_IN_CONTENT_DIR_ENABLE,
-   "System Files are in Content Dir"
-   )
-MSG_HASH(
-   MENU_ENUM_LABEL_VALUE_SCREENSHOTS_IN_CONTENT_DIR_ENABLE,
-   "Write Screenshots to Content Dir"
-   )
-MSG_HASH(
-   MENU_ENUM_LABEL_VALUE_CONTENT_RUNTIME_LOG,
-   "Save runtime log (per core)"
-   )
-MSG_HASH(
-   MENU_ENUM_SUBLABEL_CONTENT_RUNTIME_LOG,
-   "Keeps track of how long each item of content has run for, with records separated by core."
-   )
-MSG_HASH(
-   MENU_ENUM_LABEL_VALUE_CONTENT_RUNTIME_LOG_AGGREGATE,
-   "Save runtime log (aggregate)"
-   )
-MSG_HASH(
-   MENU_ENUM_SUBLABEL_CONTENT_RUNTIME_LOG_AGGREGATE,
-   "Keeps track of how long each item of content has run for, recorded as the aggregate total across all cores."
-   )
-
-/* Settings > Logging */
-
-MSG_HASH(
-   MENU_ENUM_LABEL_VALUE_LOG_VERBOSITY,
-   "Logging Verbosity"
-   )
-MSG_HASH(
-   MENU_ENUM_SUBLABEL_LOG_VERBOSITY,
-   "Log events to a terminal or file."
-   )
-MSG_HASH(
-   MENU_ENUM_LABEL_VALUE_FRONTEND_LOG_LEVEL,
-   "Frontend Logging Level"
-   )
-MSG_HASH(
-   MENU_ENUM_SUBLABEL_FRONTEND_LOG_LEVEL,
-   "Sets log level for the frontend. If a log level issued by the frontend is below this value, it is ignored."
-   )
-MSG_HASH(
-   MENU_ENUM_LABEL_VALUE_LIBRETRO_LOG_LEVEL,
-   "Core Logging Level"
-   )
-MSG_HASH(
-   MENU_ENUM_SUBLABEL_LIBRETRO_LOG_LEVEL,
-   "Sets log level for cores. If a log level issued by a core is below this value, it is ignored."
-   )
-MSG_HASH(
-   MENU_ENUM_LABEL_VALUE_LOG_TO_FILE,
-   "Log To File"
-   )
-MSG_HASH(
-   MENU_ENUM_SUBLABEL_LOG_TO_FILE,
-   "Redirects system event log messages to file. Requires 'Logging Verbosity' to be enabled."
-   )
-MSG_HASH(
-   MENU_ENUM_LABEL_VALUE_LOG_TO_FILE_TIMESTAMP,
-   "Timestamped Log Files"
-   )
-MSG_HASH(
-   MENU_ENUM_SUBLABEL_LOG_TO_FILE_TIMESTAMP,
-   "When logging to file, redirects the output from each RetroArch session to a new timestamped file. If disabled, log is overwritten each time RetroArch is restarted."
-   )
-MSG_HASH(
-   MENU_ENUM_LABEL_VALUE_PERFCNT_ENABLE,
-   "Performance Counters"
-   )
-MSG_HASH(
-   MENU_ENUM_SUBLABEL_PERFCNT_ENABLE,
-   "Performance counters for RetroArch (and cores).\n"
-   "The counter data can help determine system bottlenecks and fine-tune system and application performance"
-   )
-
-/* Settings > File Browser */
-
-MSG_HASH(
-   MENU_ENUM_LABEL_VALUE_SHOW_HIDDEN_FILES,
-   "Show Hidden Files and Folders"
-   )
-MSG_HASH(
-   MENU_ENUM_SUBLABEL_SHOW_HIDDEN_FILES,
-   "Show hidden files/directories inside the file browser."
-   )
-MSG_HASH(
-   MENU_ENUM_LABEL_VALUE_NAVIGATION_BROWSER_FILTER_SUPPORTED_EXTENSIONS_ENABLE,
-   "Filter unknown extensions"
-   )
-MSG_HASH(
-   MENU_ENUM_SUBLABEL_NAVIGATION_BROWSER_FILTER_SUPPORTED_EXTENSIONS_ENABLE,
-   "Filter files being shown in filebrowser by supported extensions."
-   )
-MSG_HASH(
-   MENU_ENUM_LABEL_VALUE_USE_BUILTIN_PLAYER,
-   "Use Builtin Media Player"
-   )
-MSG_HASH(
-   MENU_ENUM_LABEL_VALUE_FILTER_BY_CURRENT_CORE,
-   "Filter by current core"
-   )
-
-/* Settings > Frame Throttle */
-
-MSG_HASH(
-   MENU_ENUM_LABEL_VALUE_REWIND_SETTINGS,
-   "Rewind"
-   )
-MSG_HASH(
-   MENU_ENUM_SUBLABEL_INPUT_META_REWIND,
-   "Manages rewind settings."
-   )
-MSG_HASH(
-   MENU_ENUM_LABEL_VALUE_FRAME_TIME_COUNTER_SETTINGS,
-   "Frame Time Counter"
-   )
-MSG_HASH(
-   MENU_ENUM_SUBLABEL_FRAME_TIME_COUNTER_SETTINGS,
-   "Adjust settings influencing the frame time counter (only active when threaded video is disabled)."
-   )
-MSG_HASH(
-   MENU_ENUM_LABEL_VALUE_FASTFORWARD_RATIO,
-   "Maximum Run Speed"
-   )
-MSG_HASH(
-   MENU_ENUM_SUBLABEL_FASTFORWARD_RATIO,
-   "The maximum rate at which content will be run when using fast forward (e.g., 5.0x for 60 fps content = 300 fps cap). If set to 0.0x, fastforward ratio is unlimited (no FPS cap)."
-   )
-MSG_HASH(
-   MENU_ENUM_LABEL_VALUE_SLOWMOTION_RATIO,
-   "Slow-Motion Ratio"
-   )
-MSG_HASH(
-   MENU_ENUM_SUBLABEL_SLOWMOTION_RATIO,
-   "When in slow motion, content will slow down by the factor specified/set."
-   )
-MSG_HASH(
-   MENU_ENUM_LABEL_VALUE_MENU_ENUM_THROTTLE_FRAMERATE,
-   "Throttle Menu Framerate"
-   )
-MSG_HASH(
-   MENU_ENUM_SUBLABEL_MENU_ENUM_THROTTLE_FRAMERATE,
-   "Makes sure the framerate is capped while inside the menu."
-   )
-
-/* Settings > Frame Throttle > Rewind */
-
-MSG_HASH(
-   MENU_ENUM_LABEL_VALUE_REWIND_ENABLE,
-   "Rewind Support"
-   )
-MSG_HASH(
-   MENU_ENUM_SUBLABEL_REWIND_ENABLE,
-   "Made a mistake? Rewind and try again.\n"
-   "Beware that this causes a performance hit when playing."
-   )
-MSG_HASH(
-   MENU_ENUM_LABEL_VALUE_REWIND_GRANULARITY,
-   "Rewind Granularity"
-   )
-MSG_HASH(
-   MENU_ENUM_SUBLABEL_REWIND_GRANULARITY,
-   "When rewinding a defined number of frames, you can rewind several frames at a time, increasing the rewind speed."
-   )
-MSG_HASH(
-   MENU_ENUM_LABEL_VALUE_REWIND_BUFFER_SIZE,
-   "Rewind Buffer Size (MB)"
-   )
-MSG_HASH(
-   MENU_ENUM_SUBLABEL_REWIND_BUFFER_SIZE,
-   "The amount of memory (in MB) to reserve for the rewind buffer.  Increasing this will increase the amount of rewind history."
-   )
-MSG_HASH(
-   MENU_ENUM_LABEL_VALUE_REWIND_BUFFER_SIZE_STEP,
-   "Rewind Buffer Size Step (MB)"
-   )
-MSG_HASH(
-   MENU_ENUM_SUBLABEL_REWIND_BUFFER_SIZE_STEP,
-   "Each time you increase or decrease the rewind buffer size value via this UI it will change by this amount"
-   )
-
-/* Settings > Frame Throttle > Frame Time Counter */
-
-MSG_HASH(
-   MENU_ENUM_LABEL_VALUE_FRAME_TIME_COUNTER_RESET_AFTER_FASTFORWARDING,
-   "Reset After Fastforward"
-   )
-MSG_HASH(
-   MENU_ENUM_SUBLABEL_FRAME_TIME_COUNTER_RESET_AFTER_FASTFORWARDING,
-   "Reset the frame time counter after fastforwarding."
-   )
-MSG_HASH(
-   MENU_ENUM_LABEL_VALUE_FRAME_TIME_COUNTER_RESET_AFTER_LOAD_STATE,
-   "Reset After Load State"
-   )
-MSG_HASH(
-   MENU_ENUM_SUBLABEL_FRAME_TIME_COUNTER_RESET_AFTER_LOAD_STATE,
-   "Reset the frame time counter after loading a state."
-   )
-MSG_HASH(
-   MENU_ENUM_LABEL_VALUE_FRAME_TIME_COUNTER_RESET_AFTER_SAVE_STATE,
-   "Reset After Save State"
-   )
-MSG_HASH(
-   MENU_ENUM_SUBLABEL_FRAME_TIME_COUNTER_RESET_AFTER_SAVE_STATE,
-   "Reset the frame time counter after saving a state."
-   )
-
-/* Settings > Recording */
-
-MSG_HASH(
-   MENU_ENUM_LABEL_VALUE_VIDEO_RECORD_QUALITY,
-   "Record Quality"
-   )
-MSG_HASH(
-   MENU_ENUM_LABEL_VALUE_RECORD_CONFIG,
-   "Custom Record Config"
-   )
-MSG_HASH(
-   MENU_ENUM_LABEL_VALUE_VIDEO_RECORD_THREADS,
-   "Recording Threads"
-   )
-MSG_HASH(
-   MENU_ENUM_LABEL_VALUE_VIDEO_POST_FILTER_RECORD,
-   "Use Post Filter Recording"
-   )
-MSG_HASH(
-   MENU_ENUM_SUBLABEL_VIDEO_POST_FILTER_RECORD,
-   "Capture the image after filters (but not shaders) are applied. Your video will look as fancy as what you see on your screen."
-   )
-MSG_HASH(
-   MENU_ENUM_LABEL_VALUE_VIDEO_GPU_RECORD,
-   "Use GPU Recording"
-   )
-MSG_HASH(
-   MENU_ENUM_SUBLABEL_VIDEO_GPU_RECORD,
-   "Records output of GPU shaded material if available."
-   )
-MSG_HASH(
-<<<<<<< HEAD
-   MENU_ENUM_LABEL_VALUE_STREAMING_MODE,
-   "Streaming Mode"
-   )
-=======
+MSG_HASH(
+    MENU_ENUM_LABEL_VALUE_PAUSE_LIBRETRO,
+    "Pause when menu activated"
+    )
+MSG_HASH(
+    MENU_ENUM_LABEL_VALUE_MENU_SAVESTATE_RESUME,
+    "Resume content after using save states"
+    )
+MSG_HASH(
+    MENU_ENUM_SUBLABEL_MENU_SAVESTATE_RESUME,
+    "Automatically close menu and resume current content after selecting 'Save State' or 'Load State' from the Quick Menu. Disabling this can improve save state performance on very slow devices."
+    )
+MSG_HASH(
+    MENU_ENUM_LABEL_VALUE_MENU_INSERT_DISK_RESUME,
+    "Resume content after changing disks"
+    )
+MSG_HASH(
+    MENU_ENUM_SUBLABEL_MENU_INSERT_DISK_RESUME,
+    "Automatically close menu and resume current content after selecting 'Insert Disk' or 'Load New Disk' from the Disk Control menu."
+    )
+MSG_HASH(
+    MENU_ENUM_LABEL_VALUE_PAUSE_NONACTIVE,
+    "Don't run in background"
+    )
+MSG_HASH(
+    MENU_ENUM_LABEL_VALUE_PERFCNT_ENABLE,
+    "Performance Counters"
+    )
+MSG_HASH(
+    MENU_ENUM_LABEL_VALUE_PLAYLISTS_TAB,
+    "Playlists"
+    )
+MSG_HASH(
+    MENU_ENUM_LABEL_VALUE_PLAYLIST_DIRECTORY,
+    "Playlists"
+    )
+MSG_HASH(
+    MENU_ENUM_LABEL_VALUE_PLAYLIST_SETTINGS,
+    "Playlists"
+    )
+MSG_HASH(
+    MENU_ENUM_LABEL_VALUE_PLAYLIST_MANAGER_LIST,
+    "Playlist Management"
+    )
+MSG_HASH(
+    MENU_ENUM_SUBLABEL_PLAYLIST_MANAGER_LIST,
+    "Perform maintenance tasks on selected playlist (e.g. set/reset default core associations)."
+    )
+MSG_HASH(
+    MENU_ENUM_LABEL_VALUE_PLAYLIST_MANAGER_DEFAULT_CORE,
+    "Default Core"
+    )
+MSG_HASH(
+    MENU_ENUM_SUBLABEL_PLAYLIST_MANAGER_DEFAULT_CORE,
+    "Specify core to use when launching content via a playlist entry that does not have an existing core association."
+    )
+MSG_HASH(
+    MENU_ENUM_LABEL_VALUE_PLAYLIST_MANAGER_RESET_CORES,
+    "Reset Core Associations"
+    )
+MSG_HASH(
+    MENU_ENUM_SUBLABEL_PLAYLIST_MANAGER_RESET_CORES,
+    "Remove existing core associations for all playlist entries."
+    )
+MSG_HASH(
+    MSG_PLAYLIST_MANAGER_RESETTING_CORES,
+    "Resetting cores: "
+    )
+MSG_HASH(
+    MSG_PLAYLIST_MANAGER_CORES_RESET,
+    "Cores reset: "
+    )
+MSG_HASH(
+    MENU_ENUM_LABEL_VALUE_PLAYLIST_MANAGER_LABEL_DISPLAY_MODE,
+    "Label Display Mode"
+    )
+MSG_HASH(
+    MENU_ENUM_SUBLABEL_PLAYLIST_MANAGER_LABEL_DISPLAY_MODE,
+    "Change how the content labels are displayed in this playlist."
+    )
+MSG_HASH(
+    MENU_ENUM_LABEL_VALUE_PLAYLIST_MANAGER_LABEL_DISPLAY_MODE_DEFAULT,
+    "Show full labels"
+    )
+MSG_HASH(
+    MENU_ENUM_LABEL_VALUE_PLAYLIST_MANAGER_LABEL_DISPLAY_MODE_REMOVE_PARENS,
+    "Remove () content"
+    )
+MSG_HASH(
+    MENU_ENUM_LABEL_VALUE_PLAYLIST_MANAGER_LABEL_DISPLAY_MODE_REMOVE_BRACKETS,
+    "Remove [] content"
+    )
+MSG_HASH(
+    MENU_ENUM_LABEL_VALUE_PLAYLIST_MANAGER_LABEL_DISPLAY_MODE_REMOVE_PARENS_AND_BRACKETS,
+    "Remove () and []"
+    )
+MSG_HASH(
+    MENU_ENUM_LABEL_VALUE_PLAYLIST_MANAGER_LABEL_DISPLAY_MODE_KEEP_REGION,
+    "Keep region"
+    )
+MSG_HASH(
+    MENU_ENUM_LABEL_VALUE_PLAYLIST_MANAGER_LABEL_DISPLAY_MODE_KEEP_DISC_INDEX,
+    "Keep disc index"
+    )
+MSG_HASH(
+    MENU_ENUM_LABEL_VALUE_PLAYLIST_MANAGER_LABEL_DISPLAY_MODE_KEEP_REGION_AND_DISC_INDEX,
+    "Keep region and disc index"
+    )
+MSG_HASH(
+    MENU_ENUM_LABEL_VALUE_PLAYLIST_MANAGER_THUMBNAIL_MODE_DEFAULT,
+    "System Default"
+    )
+MSG_HASH(
+    MENU_ENUM_LABEL_VALUE_PLAYLIST_MANAGER_SORT_MODE,
+    "Sorting Method"
+    )
+MSG_HASH(
+    MENU_ENUM_SUBLABEL_PLAYLIST_MANAGER_SORT_MODE,
+    "Change how entries are sorted in this playlist."
+    )
+MSG_HASH(
+    MENU_ENUM_LABEL_VALUE_PLAYLIST_MANAGER_SORT_MODE_DEFAULT,
+    "System Default"
+    )
+MSG_HASH(
+    MENU_ENUM_LABEL_VALUE_PLAYLIST_MANAGER_SORT_MODE_ALPHABETICAL,
+    "Alphabetical"
+    )
+MSG_HASH(
+    MENU_ENUM_LABEL_VALUE_PLAYLIST_MANAGER_SORT_MODE_OFF,
+    "None"
+    )
+MSG_HASH(
+    MENU_ENUM_LABEL_VALUE_PLAYLIST_MANAGER_CLEAN_PLAYLIST,
+    "Clean Playlist"
+    )
+MSG_HASH(
+    MENU_ENUM_SUBLABEL_PLAYLIST_MANAGER_CLEAN_PLAYLIST,
+    "Remove invalid/duplicate entries and validate core associations."
+    )
+MSG_HASH(
+    MSG_PLAYLIST_MANAGER_CLEANING_PLAYLIST,
+    "Cleaning playlist: "
+    )
+MSG_HASH(
+    MSG_PLAYLIST_MANAGER_PLAYLIST_CLEANED,
+    "Playlist cleaned: "
+    )
+MSG_HASH(
+    MENU_ENUM_LABEL_VALUE_POINTER_ENABLE,
+    "Touch Support"
+    )
+MSG_HASH(
+    MENU_ENUM_LABEL_VALUE_PORT,
+    "Port"
+    )
+MSG_HASH(
+    MENU_ENUM_LABEL_VALUE_PRESENT,
+    "Present"
+    )
+MSG_HASH(
+    MENU_ENUM_LABEL_VALUE_PRIVACY_SETTINGS,
+    "Privacy"
+    )
+MSG_HASH(
+    MENU_ENUM_LABEL_VALUE_MIDI_SETTINGS,
+    "MIDI"
+    )
+MSG_HASH(
+    MENU_ENUM_LABEL_VALUE_QUIT_RETROARCH,
+    "Quit RetroArch"
+    )
+MSG_HASH(
+    MENU_ENUM_LABEL_VALUE_RESTART_RETROARCH,
+    "Restart RetroArch"
+    )
+MSG_HASH(
+    MENU_ENUM_LABEL_VALUE_RDB_ENTRY_DETAIL,
+    "Database Entry"
+    )
+MSG_HASH(
+    MENU_ENUM_SUBLABEL_RDB_ENTRY_DETAIL,
+    "Show database information for current content"
+    )
+MSG_HASH(
+    MENU_ENUM_LABEL_VALUE_RDB_ENTRY_ANALOG,
+    "Analog supported"
+    )
+MSG_HASH(
+    MENU_ENUM_LABEL_VALUE_RDB_ENTRY_BBFC_RATING,
+    "BBFC Rating"
+    )
+MSG_HASH(
+    MENU_ENUM_LABEL_VALUE_RDB_ENTRY_CERO_RATING,
+    "CERO Rating"
+    )
+MSG_HASH(
+    MENU_ENUM_LABEL_VALUE_RDB_ENTRY_COOP,
+    "Co-op supported"
+    )
+MSG_HASH(
+    MENU_ENUM_LABEL_VALUE_RDB_ENTRY_CRC32,
+    "CRC32"
+    )
+MSG_HASH(
+    MENU_ENUM_LABEL_VALUE_RDB_ENTRY_DESCRIPTION,
+    "Description"
+    )
+MSG_HASH(
+    MENU_ENUM_LABEL_VALUE_RDB_ENTRY_DEVELOPER,
+    "Developer"
+    )
+MSG_HASH(
+    MENU_ENUM_LABEL_VALUE_RDB_ENTRY_EDGE_MAGAZINE_ISSUE,
+    "Edge Magazine Issue"
+    )
+MSG_HASH(
+    MENU_ENUM_LABEL_VALUE_RDB_ENTRY_EDGE_MAGAZINE_RATING,
+    "Edge Magazine Rating"
+    )
+MSG_HASH(
+    MENU_ENUM_LABEL_VALUE_RDB_ENTRY_EDGE_MAGAZINE_REVIEW,
+    "Edge Magazine Review"
+    )
+MSG_HASH(
+    MENU_ENUM_LABEL_VALUE_RDB_ENTRY_ELSPA_RATING,
+    "ELSPA Rating"
+    )
+MSG_HASH(
+    MENU_ENUM_LABEL_VALUE_RDB_ENTRY_ENHANCEMENT_HW,
+    "Enhancement Hardware"
+    )
+MSG_HASH(
+    MENU_ENUM_LABEL_VALUE_RDB_ENTRY_ESRB_RATING,
+    "ESRB Rating"
+    )
+MSG_HASH(
+    MENU_ENUM_LABEL_VALUE_RDB_ENTRY_FAMITSU_MAGAZINE_RATING,
+    "Famitsu Magazine Rating"
+    )
+MSG_HASH(
+    MENU_ENUM_LABEL_VALUE_RDB_ENTRY_FRANCHISE,
+    "Franchise"
+    )
+MSG_HASH(
+    MENU_ENUM_LABEL_VALUE_RDB_ENTRY_GENRE,
+    "Genre"
+    )
+MSG_HASH(
+    MENU_ENUM_LABEL_VALUE_RDB_ENTRY_MD5,
+    "MD5"
+    )
+MSG_HASH(
+    MENU_ENUM_LABEL_VALUE_RDB_ENTRY_NAME,
+    "Name"
+    )
+MSG_HASH(
+    MENU_ENUM_LABEL_VALUE_RDB_ENTRY_ORIGIN,
+    "Origin"
+    )
+MSG_HASH(
+    MENU_ENUM_LABEL_VALUE_RDB_ENTRY_PEGI_RATING,
+    "PEGI Rating"
+    )
+MSG_HASH(
+    MENU_ENUM_LABEL_VALUE_RDB_ENTRY_PUBLISHER,
+    "Publisher"
+    )
+MSG_HASH(
+    MENU_ENUM_LABEL_VALUE_RDB_ENTRY_RELEASE_MONTH,
+    "Releasedate Month"
+    )
+MSG_HASH(
+    MENU_ENUM_LABEL_VALUE_RDB_ENTRY_RELEASE_YEAR,
+    "Releasedate Year"
+    )
+MSG_HASH(
+    MENU_ENUM_LABEL_VALUE_RDB_ENTRY_RUMBLE,
+    "Rumble supported"
+    )
+MSG_HASH(
+    MENU_ENUM_LABEL_VALUE_RDB_ENTRY_SERIAL,
+    "Serial"
+    )
+MSG_HASH(
+    MENU_ENUM_LABEL_VALUE_RDB_ENTRY_SHA1,
+    "SHA1"
+    )
+MSG_HASH(
+    MENU_ENUM_LABEL_VALUE_RDB_ENTRY_START_CONTENT,
+    "Start Content"
+    )
+MSG_HASH(
+    MENU_ENUM_LABEL_VALUE_RDB_ENTRY_TGDB_RATING,
+    "TGDB Rating"
+    )
+MSG_HASH(
+    MENU_ENUM_LABEL_VALUE_CONTENT_INFO_LABEL,
+    "Name"
+    )
+MSG_HASH(
+    MENU_ENUM_LABEL_VALUE_CONTENT_INFO_PATH,
+    "File Path"
+    )
+MSG_HASH(
+    MENU_ENUM_LABEL_VALUE_CONTENT_INFO_CORE_NAME,
+    "Core"
+    )
+MSG_HASH(
+    MENU_ENUM_LABEL_VALUE_CONTENT_INFO_DATABASE,
+    "Database"
+    )
+MSG_HASH(
+    MENU_ENUM_LABEL_VALUE_CONTENT_INFO_RUNTIME,
+    "Play Time"
+    )
+MSG_HASH(
+    MENU_ENUM_LABEL_VALUE_CONTENT_INFO_LAST_PLAYED,
+    "Last Played"
+    )
+MSG_HASH(
     MENU_ENUM_LABEL_VALUE_CONTENT_INFO_CHEEVOS_HASH,
     "RetroAchievements Hash"
     )
 #ifdef HAVE_LAKKA_SWITCH
->>>>>>> 8988e2d3
-MSG_HASH(
-   MENU_ENUM_LABEL_VALUE_VIDEO_STREAM_QUALITY,
-   "Stream Quality"
-   )
-MSG_HASH(
-   MENU_ENUM_LABEL_VALUE_STREAM_CONFIG,
-   "Custom Stream Config"
-   )
-MSG_HASH(
-   MENU_ENUM_LABEL_VALUE_STREAMING_TITLE,
-   "Title of Stream"
-   )
-MSG_HASH(
-   MENU_ENUM_LABEL_VALUE_STREAMING_URL,
-   "Streaming URL"
-   )
-MSG_HASH(
-   MENU_ENUM_LABEL_VALUE_UDP_STREAM_PORT,
-   "UDP Stream Port"
-   )
-
-/* Settings > Onscreen Display */
-
-MSG_HASH(
-   MENU_ENUM_LABEL_VALUE_ONSCREEN_OVERLAY_SETTINGS,
-   "Onscreen Overlay"
-   )
-MSG_HASH(
-   MENU_ENUM_SUBLABEL_ONSCREEN_OVERLAY_SETTINGS,
-   "Adjust Bezels and Onscreen controls"
-   )
-MSG_HASH(
-   MENU_ENUM_LABEL_VALUE_ONSCREEN_VIDEO_LAYOUT_SETTINGS,
-   "Video Layout"
-   )
-MSG_HASH(
-   MENU_ENUM_SUBLABEL_ONSCREEN_VIDEO_LAYOUT_SETTINGS,
-   "Adjust Video Layout"
-   )
-MSG_HASH(
-   MENU_ENUM_LABEL_VALUE_ONSCREEN_NOTIFICATIONS_SETTINGS,
-   "Onscreen Notifications"
-   )
-MSG_HASH(
-   MENU_ENUM_SUBLABEL_ONSCREEN_NOTIFICATIONS_SETTINGS,
-   "Adjust the Onscreen Notifications"
-   )
-
-/* Settings > Onscreen Display > Onscreen Overlay */
-
-MSG_HASH(
-   MENU_ENUM_LABEL_VALUE_INPUT_OVERLAY_ENABLE,
-   "Display Overlay"
-   )
-MSG_HASH(
-   MENU_ENUM_SUBLABEL_INPUT_OVERLAY_ENABLE,
-   "Overlays are used for borders and on-screen controls"
-   )
-MSG_HASH(
-   MENU_ENUM_LABEL_VALUE_INPUT_OVERLAY_HIDE_IN_MENU,
-   "Hide Overlay In Menu"
-   )
-MSG_HASH(
-   MENU_ENUM_SUBLABEL_INPUT_OVERLAY_HIDE_IN_MENU,
-   "Hide the overlay while inside the menu, and show it again when exiting the menu."
-   )
-MSG_HASH(
-   MENU_ENUM_LABEL_VALUE_INPUT_OVERLAY_SHOW_PHYSICAL_INPUTS,
-   "Show Inputs On Overlay"
-   )
-MSG_HASH(
-   MENU_ENUM_SUBLABEL_INPUT_OVERLAY_SHOW_PHYSICAL_INPUTS,
-   "Show keyboard/controller inputs on the onscreen overlay."
-   )
-MSG_HASH(
-   MENU_ENUM_LABEL_VALUE_INPUT_OVERLAY_SHOW_PHYSICAL_INPUTS_PORT,
-   "Show Inputs Listen Port"
-   )
-MSG_HASH(
-   MENU_ENUM_SUBLABEL_INPUT_OVERLAY_SHOW_PHYSICAL_INPUTS_PORT,
-   "Select the port for the overlay to listen to if Show Inputs On Overlay is enabled."
-   )
-MSG_HASH(
-   MENU_ENUM_LABEL_VALUE_INPUT_OVERLAY_SHOW_MOUSE_CURSOR,
-   "Show Mouse Cursor With Overlay"
-   )
-MSG_HASH(
-   MENU_ENUM_SUBLABEL_INPUT_OVERLAY_SHOW_MOUSE_CURSOR,
-   "Show the mouse cursor when using an onscreen overlay."
-   )
-MSG_HASH(
-   MENU_ENUM_LABEL_VALUE_INPUT_OVERLAY_AUTO_ROTATE,
-   "Auto-Rotate Overlay"
-   )
-MSG_HASH(
-   MENU_ENUM_SUBLABEL_INPUT_OVERLAY_AUTO_ROTATE,
-   "If supported by current overlay, automatically rotate layout to match screen orientation/aspect ratio."
-   )
-MSG_HASH(
-   MENU_ENUM_LABEL_VALUE_OVERLAY,
-   "Overlay"
-   )
-MSG_HASH(
-   MENU_ENUM_LABEL_VALUE_OVERLAY_AUTOLOAD_PREFERRED,
-   "Autoload Preferred Overlay"
-   )
-MSG_HASH(
-   MENU_ENUM_LABEL_VALUE_OVERLAY_OPACITY,
-   "Overlay Opacity"
-   )
-MSG_HASH(
-   MENU_ENUM_SUBLABEL_OVERLAY_OPACITY,
-   "Opacity of all UI elements of the overlay."
-   )
-MSG_HASH(
-   MENU_ENUM_LABEL_VALUE_OVERLAY_PRESET,
-   "Overlay Preset"
-   )
-MSG_HASH(
-   MENU_ENUM_SUBLABEL_OVERLAY_PRESET,
-   "Select an overlay from the file browser."
-   )
-MSG_HASH(
-   MENU_ENUM_LABEL_VALUE_OVERLAY_SCALE,
-   "Overlay Scale"
-   )
-MSG_HASH(
-   MENU_ENUM_SUBLABEL_OVERLAY_SCALE,
-   "Scale of all UI elements of the overlay."
-   )
-
-/* Settings > Onscreen Display > Video Layout */
-
-MSG_HASH(
-   MENU_ENUM_LABEL_VALUE_VIDEO_LAYOUT_ENABLE,
-   "Enable Video Layout"
-   )
-MSG_HASH(
-   MENU_ENUM_SUBLABEL_VIDEO_LAYOUT_ENABLE,
-   "Video layouts are used for bezels and other artwork."
-   )
-MSG_HASH(
-   MENU_ENUM_LABEL_VALUE_VIDEO_LAYOUT_PATH,
-   "Video Layout Path"
-   )
-MSG_HASH(
-   MENU_ENUM_SUBLABEL_VIDEO_LAYOUT_PATH,
-   "Select a video layout from the file browser."
-   )
-MSG_HASH(
-   MENU_ENUM_LABEL_VALUE_VIDEO_LAYOUT_SELECTED_VIEW,
-   "Selected View"
-   )
-MSG_HASH( /* FIXME Unused */
-   MENU_ENUM_SUBLABEL_VIDEO_LAYOUT_SELECTED_VIEW,
-   "Select a view within the loaded layout."
-   )
-
-/* Settings > Onscreen Display > Onscreen Notifications */
-
-MSG_HASH(
-   MENU_ENUM_LABEL_VALUE_VIDEO_FONT_ENABLE,
-   "Onscreen Notifications"
-   )
-MSG_HASH(
-   MENU_ENUM_SUBLABEL_VIDEO_FONT_ENABLE,
-   "Show onscreen messages."
-   )
-MSG_HASH(
-   MENU_ENUM_LABEL_VALUE_MENU_WIDGETS_ENABLE,
-   "Graphics Widgets"
-   )
-MSG_HASH(
-   MENU_ENUM_SUBLABEL_MENU_WIDGETS_ENABLE,
-   "Use modern decorated animations, notifications, indicators and controls instead of the old text only system."
-   )
-MSG_HASH(
-   MENU_ENUM_LABEL_VALUE_MENU_WIDGET_SCALE_AUTO,
-   "Auto Scale Graphics Widgets"
-   )
-MSG_HASH(
-   MENU_ENUM_SUBLABEL_MENU_WIDGET_SCALE_AUTO,
-   "Automatically resize decorated notifications, indicators and controls based on current menu scale."
-   )
-MSG_HASH(
-   MENU_ENUM_LABEL_VALUE_MENU_WIDGET_SCALE_FACTOR_FULLSCREEN,
-   "Graphics Widgets Scale Override (Fullscreen)"
-   )
-MSG_HASH(
-   MENU_ENUM_SUBLABEL_MENU_WIDGET_SCALE_FACTOR_FULLSCREEN,
-   "Applies a manual scaling factor override when drawing display widgets in fullscreen mode. Only applies when 'Auto Scale Graphics Widgets' is disabled. Can be used to increase or decrease the size of decorated notifications, indicators and controls independently from the menu itself."
-   )
-MSG_HASH(
-   MENU_ENUM_LABEL_VALUE_MENU_WIDGET_SCALE_FACTOR_WINDOWED,
-   "Graphics Widgets Scale Override (Windowed)"
-   )
-MSG_HASH(
-   MENU_ENUM_SUBLABEL_MENU_WIDGET_SCALE_FACTOR_WINDOWED,
-   "Applies a manual scaling factor override when drawing display widgets in windowed mode. Only applies when 'Auto Scale Graphics Widgets' is disabled. Can be used to increase or decrease the size of decorated notifications, indicators and controls independently from the menu itself."
-   )
-MSG_HASH(
-   MENU_ENUM_LABEL_VALUE_FPS_SHOW,
-   "Display Framerate"
-   )
-MSG_HASH(
-   MENU_ENUM_SUBLABEL_FPS_SHOW,
-   "Displays the current framerate per second onscreen."
-   )
-MSG_HASH(
-   MENU_ENUM_LABEL_VALUE_FPS_UPDATE_INTERVAL,
-   "Framerate Update Interval (in frames)"
-   )
-MSG_HASH(
-   MENU_ENUM_SUBLABEL_FPS_UPDATE_INTERVAL,
-   "Framerate display will be updated at the set interval (in frames)."
-   )
-MSG_HASH(
-   MENU_ENUM_LABEL_VALUE_FRAMECOUNT_SHOW,
-   "Display Frame Count"
-   )
-MSG_HASH(
-   MENU_ENUM_SUBLABEL_FRAMECOUNT_SHOW,
-   "Displays the current frame count onscreen."
-   )
-MSG_HASH(
-   MENU_ENUM_LABEL_VALUE_STATISTICS_SHOW,
-   "Display Statistics"
-   )
-MSG_HASH(
-   MENU_ENUM_SUBLABEL_STATISTICS_SHOW,
-   "Show onscreen technical statistics."
-   )
-MSG_HASH(
-   MENU_ENUM_LABEL_VALUE_MEMORY_SHOW,
-   "Include Memory Details"
-   )
-MSG_HASH(
-   MENU_ENUM_SUBLABEL_MEMORY_SHOW,
-   "Includes the current memory usage/total onscreen with FPS/Frames."
-   )
-MSG_HASH(
-   MENU_ENUM_LABEL_VALUE_VIDEO_FONT_PATH,
-   "Notification Font"
-   )
-MSG_HASH(
-   MENU_ENUM_SUBLABEL_VIDEO_FONT_PATH,
-   "Select a different font for onscreen notifications."
-   )
-MSG_HASH(
-   MENU_ENUM_LABEL_VALUE_VIDEO_FONT_SIZE,
-   "Notification Size"
-   )
-MSG_HASH(
-   MENU_ENUM_SUBLABEL_VIDEO_FONT_SIZE,
-   "Specify the font size in points."
-   )
-MSG_HASH(
-   MENU_ENUM_LABEL_VALUE_VIDEO_MESSAGE_POS_X,
-   "Notification X Position"
-   )
-MSG_HASH(
-   MENU_ENUM_SUBLABEL_VIDEO_MESSAGE_POS_X,
-   "Specify custom X axis position for onscreen text."
-   )
-MSG_HASH(
-   MENU_ENUM_LABEL_VALUE_VIDEO_MESSAGE_POS_Y,
-   "Notification Y Position"
-   )
-MSG_HASH(
-   MENU_ENUM_SUBLABEL_VIDEO_MESSAGE_POS_Y,
-   "Specify custom Y axis position for onscreen text."
-   )
-MSG_HASH(
-   MENU_ENUM_LABEL_VALUE_VIDEO_MESSAGE_COLOR_RED,
-   "Notification Red Color"
-   )
-MSG_HASH(
-   MENU_ENUM_LABEL_VALUE_VIDEO_MESSAGE_COLOR_GREEN,
-   "Notification Green Color"
-   )
-MSG_HASH(
-   MENU_ENUM_LABEL_VALUE_VIDEO_MESSAGE_COLOR_BLUE,
-   "Notification Blue Color"
-   )
-MSG_HASH(
-   MENU_ENUM_LABEL_VALUE_VIDEO_MESSAGE_BGCOLOR_ENABLE,
-   "Notification Background"
-   )
-MSG_HASH(
-   MENU_ENUM_LABEL_VALUE_VIDEO_MESSAGE_BGCOLOR_RED,
-   "Notification Background Red Color"
-   )
-MSG_HASH(
-   MENU_ENUM_LABEL_VALUE_VIDEO_MESSAGE_BGCOLOR_GREEN,
-   "Notification Background Green Color"
-   )
-MSG_HASH(
-   MENU_ENUM_LABEL_VALUE_VIDEO_MESSAGE_BGCOLOR_BLUE,
-   "Notification Background Blue Color"
-   )
-MSG_HASH(
-   MENU_ENUM_LABEL_VALUE_VIDEO_MESSAGE_BGCOLOR_OPACITY,
-   "Notification Background Opacity"
-   )
-
-/* Settings > User Interface */
-
-MSG_HASH(
-   MENU_ENUM_LABEL_VALUE_MENU_VIEWS_SETTINGS,
-   "Views"
-   )
-MSG_HASH(
-   MENU_ENUM_SUBLABEL_MENU_VIEWS_SETTINGS,
-   "Show or hide elements on the menu screen."
-   )
-MSG_HASH(
-   MENU_ENUM_LABEL_VALUE_MENU_SETTINGS,
-   "Appearance"
-   )
-MSG_HASH(
-   MENU_ENUM_SUBLABEL_MENU_SETTINGS,
-   "Adjusts menu screen appearance settings."
-   )
-MSG_HASH(
-   MENU_ENUM_LABEL_VALUE_SHOW_ADVANCED_SETTINGS,
-   "Show Advanced Settings"
-   )
-MSG_HASH(
-   MENU_ENUM_SUBLABEL_SHOW_ADVANCED_SETTINGS,
-   "Show advanced settings for power users (hidden by default)."
-   )
-MSG_HASH(
-   MENU_ENUM_LABEL_VALUE_MENU_ENABLE_KIOSK_MODE,
-   "Kiosk Mode"
-   )
-MSG_HASH(
-   MENU_ENUM_SUBLABEL_MENU_ENABLE_KIOSK_MODE,
-   "Protects the setup by hiding all configuration related settings."
-   )
-MSG_HASH(
-   MENU_ENUM_LABEL_VALUE_MENU_KIOSK_MODE_PASSWORD,
-   "Set Password For Disabling Kiosk Mode"
-   )
-MSG_HASH(
-   MENU_ENUM_SUBLABEL_MENU_KIOSK_MODE_PASSWORD,
-   "Supplying a password when enabling kiosk mode makes it possible to later disable it from the menu, by going to the Main Menu, selecting Disable Kiosk Mode and entering the password."
-   )
-MSG_HASH(
-   MENU_ENUM_LABEL_VALUE_NAVIGATION_WRAPAROUND,
-   "Navigation Wrap-Around"
-   )
-MSG_HASH(
-   MENU_ENUM_SUBLABEL_NAVIGATION_WRAPAROUND,
-   "Wrap-around to beginning and/or end if boundary of list is reached horizontally or vertically."
-   )
-MSG_HASH(
-   MENU_ENUM_LABEL_VALUE_PAUSE_LIBRETRO,
-   "Pause when menu activated"
-   )
-MSG_HASH(
-   MENU_ENUM_SUBLABEL_PAUSE_LIBRETRO,
-   "If disabled, the content will keep running in the background when RetroArch's menu is toggled."
-   )
-MSG_HASH(
-   MENU_ENUM_LABEL_VALUE_MENU_SAVESTATE_RESUME,
-   "Resume content after using save states"
-   )
-MSG_HASH(
-   MENU_ENUM_SUBLABEL_MENU_SAVESTATE_RESUME,
-   "Automatically close menu and resume current content after selecting 'Save State' or 'Load State' from the Quick Menu. Disabling this can improve save state performance on very slow devices."
-   )
-MSG_HASH(
-   MENU_ENUM_LABEL_VALUE_MENU_INSERT_DISK_RESUME,
-   "Resume content after changing disks"
-   )
-MSG_HASH(
-   MENU_ENUM_SUBLABEL_MENU_INSERT_DISK_RESUME,
-   "Automatically close menu and resume current content after selecting 'Insert Disk' or 'Load New Disk' from the Disk Control menu."
-   )
-MSG_HASH(
-   MENU_ENUM_LABEL_VALUE_MOUSE_ENABLE,
-   "Mouse Support"
-   )
-MSG_HASH(
-   MENU_ENUM_SUBLABEL_MOUSE_ENABLE,
-   "Allows the menu to be controlled with the mouse."
-   )
-MSG_HASH(
-   MENU_ENUM_LABEL_VALUE_POINTER_ENABLE,
-   "Touch Support"
-   )
-MSG_HASH(
-   MENU_ENUM_SUBLABEL_POINTER_ENABLE,
-   "Allows the menu to be controlled with screen touches."
-   )
-MSG_HASH(
-   MENU_ENUM_LABEL_VALUE_THREADED_DATA_RUNLOOP_ENABLE,
-   "Threaded tasks"
-   )
-MSG_HASH(
-   MENU_ENUM_SUBLABEL_THREADED_DATA_RUNLOOP_ENABLE,
-   "Perform tasks on a separate thread."
-   )
-MSG_HASH(
-   MENU_ENUM_LABEL_VALUE_PAUSE_NONACTIVE,
-   "Don't run in background"
-   )
-MSG_HASH(
-   MENU_ENUM_SUBLABEL_PAUSE_NONACTIVE,
-   "Pause gameplay when RetroArch is not the active window."
-   )
-MSG_HASH(
-   MENU_ENUM_LABEL_VALUE_VIDEO_DISABLE_COMPOSITION,
-   "Disable Desktop Composition"
-   )
-MSG_HASH(
-   MENU_ENUM_SUBLABEL_VIDEO_DISABLE_COMPOSITION,
-   "Window managers use composition to apply visual effects, detect unresponsive windows, amongst other things."
-   )
-MSG_HASH(
-   MENU_ENUM_LABEL_VALUE_MENU_SCROLL_FAST,
-   "Menu Scroll Acceleration"
-   )
-MSG_HASH(
-   MENU_ENUM_SUBLABEL_MENU_SCROLL_FAST,
-   "Maximum speed of the cursor when holding a direction to scroll."
-   )
-MSG_HASH(
-   MENU_ENUM_LABEL_VALUE_UI_COMPANION_ENABLE,
-   "UI Companion"
-   )
-MSG_HASH(
-   MENU_ENUM_LABEL_VALUE_UI_COMPANION_START_ON_BOOT,
-   "UI Companion Start On Boot"
-   )
-MSG_HASH(
-   MENU_ENUM_LABEL_VALUE_UI_MENUBAR_ENABLE,
-   "Menu Bar"
-   )
-MSG_HASH(
-   MENU_ENUM_LABEL_VALUE_DESKTOP_MENU_ENABLE,
-   "Desktop menu (restart)"
-   )
-MSG_HASH(
-   MENU_ENUM_LABEL_VALUE_UI_COMPANION_TOGGLE,
-   "Show desktop menu on startup"
-   )
-
-/* Settings > User Interface > Views */
-
-MSG_HASH(
-   MENU_ENUM_LABEL_VALUE_QUICK_MENU_VIEWS_SETTINGS,
-   "Quick Menu"
-   )
-MSG_HASH(
-   MENU_ENUM_SUBLABEL_QUICK_MENU_VIEWS_SETTINGS,
-   "Show or hide elements on the Quick Menu screen."
-   )
-MSG_HASH(
-   MENU_ENUM_LABEL_VALUE_SETTINGS_VIEWS_SETTINGS,
-   "Settings"
-   )
-MSG_HASH(
-   MENU_ENUM_SUBLABEL_SETTINGS_VIEWS_SETTINGS,
-   "Show or hide elements on the Settings screen."
-   )
-MSG_HASH(
-   MENU_ENUM_LABEL_VALUE_MENU_SHOW_LOAD_CORE,
-   "Show Load Core"
-   )
-MSG_HASH(
-   MENU_ENUM_SUBLABEL_MENU_SHOW_LOAD_CORE,
-   "Show/hide the 'Load Core' option."
-   )
-MSG_HASH(
-   MENU_ENUM_LABEL_VALUE_MENU_SHOW_LOAD_CONTENT,
-   "Show Load Content"
-   )
-MSG_HASH(
-   MENU_ENUM_SUBLABEL_MENU_SHOW_LOAD_CONTENT,
-   "Show/hide the 'Load Content' option."
-   )
-MSG_HASH(
-   MENU_ENUM_LABEL_VALUE_MENU_SHOW_LOAD_DISC,
-   "Show Load Disc"
-   )
-MSG_HASH(
-   MENU_ENUM_SUBLABEL_MENU_SHOW_LOAD_DISC,
-   "Show/hide the 'Load Disc' option."
-   )
-MSG_HASH(
-   MENU_ENUM_LABEL_VALUE_MENU_SHOW_DUMP_DISC,
-   "Show Dump Disc"
-   )
-MSG_HASH(
-   MENU_ENUM_SUBLABEL_MENU_SHOW_DUMP_DISC,
-   "Show/hide the 'Dump Disc' option."
-   )
-MSG_HASH(
-   MENU_ENUM_LABEL_VALUE_MENU_SHOW_ONLINE_UPDATER,
-   "Show Online Updater"
-   )
-MSG_HASH(
-   MENU_ENUM_SUBLABEL_MENU_SHOW_ONLINE_UPDATER,
-   "Show/hide the 'Online Updater' option."
-   )
-MSG_HASH(
-   MENU_ENUM_LABEL_VALUE_MENU_SHOW_CORE_UPDATER,
-   "Show Core Updater"
-   )
-MSG_HASH(
-   MENU_ENUM_SUBLABEL_MENU_SHOW_CORE_UPDATER,
-   "Show/hide the ability to update cores (and core info files)."
-   )
-MSG_HASH(
-   MENU_ENUM_LABEL_VALUE_MENU_SHOW_LEGACY_THUMBNAIL_UPDATER,
-   "Show Legacy Thumbnails Updater"
-   )
-MSG_HASH(
-   MENU_ENUM_SUBLABEL_MENU_SHOW_LEGACY_THUMBNAIL_UPDATER,
-   "Show/hide the ability to download legacy thumbnail packages."
-   )
-MSG_HASH(
-   MENU_ENUM_LABEL_VALUE_MENU_SHOW_INFORMATION,
-   "Show Information"
-   )
-MSG_HASH(
-   MENU_ENUM_SUBLABEL_MENU_SHOW_INFORMATION,
-   "Show/hide the 'Information' option."
-   )
-MSG_HASH(
-   MENU_ENUM_LABEL_VALUE_MENU_SHOW_CONFIGURATIONS,
-   "Show Configuration File"
-   )
-MSG_HASH(
-   MENU_ENUM_SUBLABEL_MENU_SHOW_CONFIGURATIONS,
-   "Show/hide the 'Configuration File' option."
-   )
-MSG_HASH(
-   MENU_ENUM_LABEL_VALUE_MENU_SHOW_HELP,
-   "Show Help"
-   )
-MSG_HASH(
-   MENU_ENUM_SUBLABEL_MENU_SHOW_HELP,
-   "Show/hide the 'Help' option."
-   )
-MSG_HASH(
-   MENU_ENUM_LABEL_VALUE_MENU_SHOW_QUIT_RETROARCH,
-   "Show Quit RetroArch"
-   )
-MSG_HASH(
-   MENU_ENUM_SUBLABEL_MENU_SHOW_QUIT_RETROARCH,
-   "Show/hide the 'Quit RetroArch' option."
-   )
-MSG_HASH(
-   MENU_ENUM_LABEL_VALUE_MENU_SHOW_RESTART_RETROARCH,
-   "Show Restart RetroArch"
-   )
-MSG_HASH(
-   MENU_ENUM_SUBLABEL_MENU_SHOW_RESTART_RETROARCH,
-   "Show/hide the 'Restart RetroArch' option."
-   )
-MSG_HASH(
-   MENU_ENUM_LABEL_VALUE_CONTENT_SHOW_SETTINGS,
-   "Show Settings Tab"
-   )
-MSG_HASH(
-   MENU_ENUM_SUBLABEL_CONTENT_SHOW_SETTINGS,
-   "Show the settings tab inside the main menu."
-   )
-MSG_HASH(
-   MENU_ENUM_LABEL_VALUE_CONTENT_SHOW_SETTINGS_PASSWORD,
-   "Set Password For Enabling Settings Tab"
-   )
-MSG_HASH(
-   MENU_ENUM_SUBLABEL_CONTENT_SHOW_SETTINGS_PASSWORD,
-   "Supplying a password when hiding the settings tab makes it possible to later restore it from the menu, by going to the Main Menu tab, selecting Enable Settings Tab and entering the password."
-   )
-MSG_HASH(
-   MENU_ENUM_LABEL_VALUE_CONTENT_SHOW_FAVORITES,
-   "Show Favorites Tab"
-   )
-MSG_HASH(
-   MENU_ENUM_SUBLABEL_CONTENT_SHOW_FAVORITES,
-   "Show the favorites tab inside the main menu."
-   )
-MSG_HASH(
-   MENU_ENUM_LABEL_VALUE_CONTENT_SHOW_IMAGES,
-   "Show Image Tab"
-   )
-MSG_HASH(
-   MENU_ENUM_SUBLABEL_CONTENT_SHOW_IMAGES,
-   "Show the image tab inside the main menu."
-   )
-MSG_HASH(
-   MENU_ENUM_LABEL_VALUE_CONTENT_SHOW_MUSIC,
-   "Show Music Tab"
-   )
-MSG_HASH(
-   MENU_ENUM_SUBLABEL_CONTENT_SHOW_MUSIC,
-   "Show the music tab inside the main menu."
-   )
-MSG_HASH(
-   MENU_ENUM_LABEL_VALUE_CONTENT_SHOW_VIDEO,
-   "Show Video Tab"
-   )
-MSG_HASH(
-   MENU_ENUM_SUBLABEL_CONTENT_SHOW_VIDEO,
-   "Show the video tab inside the main menu."
-   )
-MSG_HASH(
-   MENU_ENUM_LABEL_VALUE_CONTENT_SHOW_NETPLAY,
-   "Show Netplay Tab"
-   )
-MSG_HASH(
-   MENU_ENUM_SUBLABEL_CONTENT_SHOW_NETPLAY,
-   "Show the netplay tab inside the main menu."
-   )
-MSG_HASH(
-   MENU_ENUM_LABEL_VALUE_CONTENT_SHOW_HISTORY,
-   "Show History Tab"
-   )
-MSG_HASH(
-   MENU_ENUM_SUBLABEL_CONTENT_SHOW_HISTORY,
-   "Show the recent history tab inside the main menu."
-   )
-MSG_HASH(
-   MENU_ENUM_LABEL_VALUE_CONTENT_SHOW_ADD,
-   "Show Import content Tab"
-   )
-MSG_HASH(
-   MENU_ENUM_SUBLABEL_CONTENT_SHOW_ADD,
-   "Show the import content tab inside the main menu."
-   )
-MSG_HASH(
-   MENU_ENUM_LABEL_VALUE_CONTENT_SHOW_PLAYLISTS,
-   "Show Playlist Tabs"
-   )
-MSG_HASH(
-   MENU_ENUM_SUBLABEL_CONTENT_SHOW_PLAYLISTS,
-   "Show playlist tabs inside the main menu."
-   )
-MSG_HASH(
-   MENU_ENUM_LABEL_VALUE_TIMEDATE_ENABLE,
-   "Show date / time"
-   )
-MSG_HASH(
-   MENU_ENUM_SUBLABEL_TIMEDATE_ENABLE,
-   "Shows current date and/or time inside the menu."
-   )
-MSG_HASH(
-   MENU_ENUM_LABEL_VALUE_TIMEDATE_STYLE,
-   "Style of date / time"
-   )
-MSG_HASH(
-   MENU_ENUM_SUBLABEL_TIMEDATE_STYLE,
-   "Changes the style current date and/or time is shown inside the menu."
-   )
-MSG_HASH(
-   MENU_ENUM_LABEL_VALUE_BATTERY_LEVEL_ENABLE,
-   "Show battery level"
-   )
-MSG_HASH(
-   MENU_ENUM_SUBLABEL_BATTERY_LEVEL_ENABLE,
-   "Shows current battery level inside the menu."
-   )
-MSG_HASH(
-   MENU_ENUM_LABEL_VALUE_CORE_ENABLE,
-   "Show core name"
-   )
-MSG_HASH(
-   MENU_ENUM_SUBLABEL_CORE_ENABLE,
-   "Shows current core name inside menu."
-   )
-MSG_HASH(
-   MENU_ENUM_LABEL_VALUE_MENU_SHOW_SUBLABELS,
-   "Show menu sublabels"
-   )
-MSG_HASH(
-   MENU_ENUM_SUBLABEL_MENU_SHOW_SUBLABELS,
-   "Shows additional information for the currently selected menu entry."
-   )
-MSG_HASH( /* FIXME Not RGUI specific */
-   MENU_ENUM_LABEL_VALUE_RGUI_SHOW_START_SCREEN,
-   "Display Start Screen"
-   )
-MSG_HASH( /* FIXME Not RGUI specific */
-   MENU_ENUM_SUBLABEL_RGUI_SHOW_START_SCREEN,
-   "Show startup screen in menu. This is automatically set to false after the program starts for the first time."
-   )
-
-/* Settings > User Interface > Views > Quick Menu */
-
-MSG_HASH(
-   MENU_ENUM_LABEL_VALUE_QUICK_MENU_SHOW_RESUME_CONTENT,
-   "Show Resume Content"
-   )
-MSG_HASH(
-   MENU_ENUM_SUBLABEL_QUICK_MENU_SHOW_RESUME_CONTENT,
-   "Show/hide the 'Resume Content' option."
-   )
-MSG_HASH(
-   MENU_ENUM_LABEL_VALUE_QUICK_MENU_SHOW_RESTART_CONTENT,
-   "Show Restart Content"
-   )
-MSG_HASH(
-   MENU_ENUM_SUBLABEL_QUICK_MENU_SHOW_RESTART_CONTENT,
-   "Show/hide the 'Restart Content' option."
-   )
-MSG_HASH(
-   MENU_ENUM_LABEL_VALUE_QUICK_MENU_SHOW_CLOSE_CONTENT,
-   "Show Close Content"
-   )
-MSG_HASH(
-   MENU_ENUM_SUBLABEL_QUICK_MENU_SHOW_CLOSE_CONTENT,
-   "Show/hide the 'Close Content' option."
-   )
-MSG_HASH(
-   MENU_ENUM_LABEL_VALUE_QUICK_MENU_SHOW_TAKE_SCREENSHOT,
-   "Show Take Screenshot"
-   )
-MSG_HASH(
-   MENU_ENUM_SUBLABEL_QUICK_MENU_SHOW_TAKE_SCREENSHOT,
-   "Show/hide the 'Take Screenshot' option."
-   )
-MSG_HASH(
-   MENU_ENUM_LABEL_VALUE_QUICK_MENU_SHOW_SAVE_LOAD_STATE,
-   "Show Save/Load State"
-   )
-MSG_HASH(
-   MENU_ENUM_SUBLABEL_QUICK_MENU_SHOW_SAVE_LOAD_STATE,
-   "Show/hide the options for saving/loading state."
-   )
-MSG_HASH(
-   MENU_ENUM_LABEL_VALUE_QUICK_MENU_SHOW_UNDO_SAVE_LOAD_STATE,
-   "Show Undo Save/Load State"
-   )
-MSG_HASH(
-   MENU_ENUM_SUBLABEL_QUICK_MENU_SHOW_UNDO_SAVE_LOAD_STATE,
-   "Show/hide the options for undoing save/load state."
-   )
-MSG_HASH(
-   MENU_ENUM_LABEL_VALUE_QUICK_MENU_SHOW_ADD_TO_FAVORITES,
-   "Show Add to Favorites"
-   )
-MSG_HASH(
-   MENU_ENUM_SUBLABEL_QUICK_MENU_SHOW_ADD_TO_FAVORITES,
-   "Show/hide the 'Add to Favorites' option."
-   )
-MSG_HASH(
-   MENU_ENUM_LABEL_VALUE_QUICK_MENU_SHOW_START_RECORDING,
-   "Show Start Recording"
-   )
-MSG_HASH(
-   MENU_ENUM_SUBLABEL_QUICK_MENU_SHOW_START_RECORDING,
-   "Show/hide the 'Start Recording' option."
-   )
-MSG_HASH(
-   MENU_ENUM_LABEL_VALUE_QUICK_MENU_SHOW_START_STREAMING,
-   "Show Start Streaming"
-   )
-MSG_HASH(
-   MENU_ENUM_SUBLABEL_QUICK_MENU_SHOW_START_STREAMING,
-   "Show/hide the 'Start Streaming' option."
-   )
-MSG_HASH(
-   MENU_ENUM_LABEL_VALUE_QUICK_MENU_SHOW_SET_CORE_ASSOCIATION,
-   "Show Set Core Association"
-   )
-MSG_HASH(
-   MENU_ENUM_SUBLABEL_QUICK_MENU_SHOW_SET_CORE_ASSOCIATION,
-   "Show/hide the 'Set Core Association' option."
-   )
-MSG_HASH(
-   MENU_ENUM_LABEL_VALUE_QUICK_MENU_SHOW_RESET_CORE_ASSOCIATION,
-   "Show Reset Core Association"
-   )
-MSG_HASH(
-   MENU_ENUM_SUBLABEL_QUICK_MENU_SHOW_RESET_CORE_ASSOCIATION,
-   "Show/hide the 'Reset Core Association' option."
-   )
-MSG_HASH(
-   MENU_ENUM_LABEL_VALUE_QUICK_MENU_SHOW_OPTIONS,
-   "Show Options"
-   )
-MSG_HASH(
-   MENU_ENUM_SUBLABEL_QUICK_MENU_SHOW_OPTIONS,
-   "Show/hide the 'Options' option."
-   )
-MSG_HASH(
-   MENU_ENUM_LABEL_VALUE_QUICK_MENU_SHOW_CONTROLS,
-   "Show Controls"
-   )
-MSG_HASH(
-   MENU_ENUM_SUBLABEL_QUICK_MENU_SHOW_CONTROLS,
-   "Show/hide the 'Controls' option."
-   )
-MSG_HASH(
-   MENU_ENUM_LABEL_VALUE_QUICK_MENU_SHOW_CHEATS,
-   "Show Cheats"
-   )
-MSG_HASH(
-   MENU_ENUM_SUBLABEL_QUICK_MENU_SHOW_CHEATS,
-   "Show/hide the 'Cheats' option."
-   )
-MSG_HASH(
-   MENU_ENUM_LABEL_VALUE_QUICK_MENU_SHOW_SHADERS,
-   "Show Shaders"
-   )
-MSG_HASH(
-   MENU_ENUM_SUBLABEL_QUICK_MENU_SHOW_SHADERS,
-   "Show/hide the 'Shaders' option."
-   )
-MSG_HASH(
-   MENU_ENUM_LABEL_VALUE_CONTENT_SHOW_REWIND,
-   "Show Rewind Settings"
-   )
-MSG_HASH(
-   MENU_ENUM_SUBLABEL_CONTENT_SHOW_REWIND,
-   "Show/hide the Rewind options."
-   )
-MSG_HASH(
-   MENU_ENUM_SUBLABEL_CONTENT_SHOW_LATENCY,
-   "Show/hide the Latency options."
-   )
-MSG_HASH(
-   MENU_ENUM_LABEL_VALUE_CONTENT_SHOW_LATENCY,
-   "Show Latency Settings"
-   )
-MSG_HASH(
-   MENU_ENUM_SUBLABEL_CONTENT_SHOW_OVERLAYS,
-   "Show/hide the Overlay options."
-   )
-MSG_HASH(
-   MENU_ENUM_LABEL_VALUE_CONTENT_SHOW_OVERLAYS,
-   "Show Overlay Settings"
-   )
-MSG_HASH(
-   MENU_ENUM_LABEL_VALUE_CONTENT_SHOW_VIDEO_LAYOUT,
-   "Show Video Layout Settings"
-   )
-MSG_HASH(
-   MENU_ENUM_SUBLABEL_CONTENT_SHOW_VIDEO_LAYOUT,
-   "Show/hide Video Layout options."
-   )
-MSG_HASH(
-   MENU_ENUM_LABEL_VALUE_QUICK_MENU_SHOW_SAVE_CORE_OVERRIDES,
-   "Show Save Core Overrides"
-   )
-MSG_HASH(
-   MENU_ENUM_SUBLABEL_QUICK_MENU_SHOW_SAVE_CORE_OVERRIDES,
-   "Show/hide the 'Save Core Overrides' option."
-   )
-MSG_HASH(
-   MENU_ENUM_LABEL_VALUE_QUICK_MENU_SHOW_SAVE_GAME_OVERRIDES,
-   "Show Save Game Overrides"
-   )
-MSG_HASH(
-   MENU_ENUM_SUBLABEL_QUICK_MENU_SHOW_SAVE_GAME_OVERRIDES,
-   "Show/hide the 'Save Game Overrides' option."
-   )
-MSG_HASH(
-   MENU_ENUM_LABEL_VALUE_QUICK_MENU_SHOW_INFORMATION,
-   "Show Information"
-   )
-MSG_HASH(
-   MENU_ENUM_SUBLABEL_QUICK_MENU_SHOW_INFORMATION,
-   "Show/hide the 'Information' option."
-   )
-MSG_HASH(
-   MENU_ENUM_LABEL_VALUE_QUICK_MENU_SHOW_DOWNLOAD_THUMBNAILS,
-   "Show Download Thumbnails"
-   )
-MSG_HASH(
-   MENU_ENUM_SUBLABEL_QUICK_MENU_SHOW_DOWNLOAD_THUMBNAILS,
-   "Show/hide the 'Download Thumbnails' option."
-   )
-
-/* Settings > User Interface > Views > Settings */
-
-MSG_HASH(
-   MENU_ENUM_LABEL_VALUE_SETTINGS_SHOW_DRIVERS,
-   "Show Drivers"
-   )
-MSG_HASH(
-   MENU_ENUM_SUBLABEL_SETTINGS_SHOW_DRIVERS,
-   "Show or hide 'Driver Settings' on the Settings screen."
-   )
-MSG_HASH(
-   MENU_ENUM_LABEL_VALUE_SETTINGS_SHOW_VIDEO,
-   "Show Video"
-   )
-MSG_HASH(
-   MENU_ENUM_SUBLABEL_SETTINGS_SHOW_VIDEO,
-   "Show or hide 'Video Settings' on the Settings screen."
-   )
-MSG_HASH(
-   MENU_ENUM_LABEL_VALUE_SETTINGS_SHOW_AUDIO,
-   "Show Audio"
-   )
-MSG_HASH(
-   MENU_ENUM_SUBLABEL_SETTINGS_SHOW_AUDIO,
-   "Show or hide 'Audio Settings' on the Settings screen."
-   )
-MSG_HASH(
-   MENU_ENUM_LABEL_VALUE_SETTINGS_SHOW_INPUT,
-   "Show Input"
-   )
-MSG_HASH(
-   MENU_ENUM_SUBLABEL_SETTINGS_SHOW_INPUT,
-   "Show or hide 'Input Settings' on the Settings screen."
-   )
-MSG_HASH(
-   MENU_ENUM_LABEL_VALUE_SETTINGS_SHOW_LATENCY,
-   "Show Latency"
-   )
-MSG_HASH(
-   MENU_ENUM_SUBLABEL_SETTINGS_SHOW_LATENCY,
-   "Show or hide 'Latency Settings' on the Settings screen."
-   )
-MSG_HASH(
-   MENU_ENUM_LABEL_VALUE_SETTINGS_SHOW_CORE,
-   "Show Core"
-   )
-MSG_HASH(
-   MENU_ENUM_SUBLABEL_SETTINGS_SHOW_CORE,
-   "Show or hide 'Core Settings' on the Settings screen."
-   )
-MSG_HASH(
-   MENU_ENUM_LABEL_VALUE_SETTINGS_SHOW_CONFIGURATION,
-   "Show Configuration"
-   )
-MSG_HASH(
-   MENU_ENUM_SUBLABEL_SETTINGS_SHOW_CONFIGURATION,
-   "Show or hide 'Configuration Settings' on the Settings screen."
-   )
-MSG_HASH(
-   MENU_ENUM_LABEL_VALUE_SETTINGS_SHOW_SAVING,
-   "Show Saving"
-   )
-MSG_HASH(
-   MENU_ENUM_SUBLABEL_SETTINGS_SHOW_SAVING,
-   "Show or hide 'Saving Settings' on the Settings screen."
-   )
-MSG_HASH(
-   MENU_ENUM_LABEL_VALUE_SETTINGS_SHOW_LOGGING,
-   "Show Logging"
-   )
-MSG_HASH(
-   MENU_ENUM_SUBLABEL_SETTINGS_SHOW_LOGGING,
-   "Show or hide 'Logging Settings' on the Settings screen."
-   )
-MSG_HASH(
-   MENU_ENUM_LABEL_VALUE_SETTINGS_SHOW_FRAME_THROTTLE,
-   "Show Frame Throttle"
-   )
-MSG_HASH(
-   MENU_ENUM_SUBLABEL_SETTINGS_SHOW_FRAME_THROTTLE,
-   "Show or hide 'Frame Throttle Settings' on the Settings screen."
-   )
-MSG_HASH(
-   MENU_ENUM_LABEL_VALUE_SETTINGS_SHOW_RECORDING,
-   "Show Recording"
-   )
-MSG_HASH(
-   MENU_ENUM_SUBLABEL_SETTINGS_SHOW_RECORDING,
-   "Show or hide 'Recording Settings' on the Settings screen."
-   )
-MSG_HASH(
-   MENU_ENUM_LABEL_VALUE_SETTINGS_SHOW_ONSCREEN_DISPLAY,
-   "Show Onscreen Display"
-   )
-MSG_HASH(
-   MENU_ENUM_SUBLABEL_SETTINGS_SHOW_ONSCREEN_DISPLAY,
-   "Show or hide 'Onscreen Display Settings' on the Settings screen."
-   )
-MSG_HASH(
-   MENU_ENUM_LABEL_VALUE_SETTINGS_SHOW_USER_INTERFACE,
-   "Show User Interface"
-   )
-MSG_HASH(
-   MENU_ENUM_SUBLABEL_SETTINGS_SHOW_USER_INTERFACE,
-   "Show or hide 'User Interface Settings' on the Settings screen."
-   )
-MSG_HASH(
-   MENU_ENUM_LABEL_VALUE_SETTINGS_SHOW_AI_SERVICE,
-   "Show AI Service"
-   )
-MSG_HASH(
-   MENU_ENUM_SUBLABEL_SETTINGS_SHOW_AI_SERVICE,
-   "Show or hide 'AI Service Settings' on the Settings screen."
-   )
-MSG_HASH(
-   MENU_ENUM_LABEL_VALUE_SETTINGS_SHOW_POWER_MANAGEMENT,
-   "Show Power Management"
-   )
-MSG_HASH(
-   MENU_ENUM_SUBLABEL_SETTINGS_SHOW_POWER_MANAGEMENT,
-   "Show or hide 'Power Management Settings' on the Settings screen."
-   )
-MSG_HASH(
-   MENU_ENUM_LABEL_VALUE_SETTINGS_SHOW_ACHIEVEMENTS,
-   "Show Achievements"
-   )
-MSG_HASH(
-   MENU_ENUM_SUBLABEL_SETTINGS_SHOW_ACHIEVEMENTS,
-   "Show or hide 'Achievements Settings' on the Settings screen."
-   )
-MSG_HASH(
-   MENU_ENUM_LABEL_VALUE_SETTINGS_SHOW_NETWORK,
-   "Show Network"
-   )
-MSG_HASH(
-   MENU_ENUM_SUBLABEL_SETTINGS_SHOW_NETWORK,
-   "Show or hide 'Network Settings' on the Settings screen."
-   )
-MSG_HASH(
-   MENU_ENUM_LABEL_VALUE_SETTINGS_SHOW_PLAYLISTS,
-   "Show Playlists"
-   )
-MSG_HASH(
-   MENU_ENUM_SUBLABEL_SETTINGS_SHOW_PLAYLISTS,
-   "Show or hide 'Playlists Settings' on the Settings screen."
-   )
-MSG_HASH(
-   MENU_ENUM_LABEL_VALUE_SETTINGS_SHOW_USER,
-   "Show User"
-   )
-MSG_HASH(
-   MENU_ENUM_SUBLABEL_SETTINGS_SHOW_USER,
-   "Show or hide 'User Settings' on the Settings screen."
-   )
-MSG_HASH(
-   MENU_ENUM_LABEL_VALUE_SETTINGS_SHOW_DIRECTORY,
-   "Show Directory"
-   )
-MSG_HASH(
-   MENU_ENUM_SUBLABEL_SETTINGS_SHOW_DIRECTORY,
-   "Show or hide 'Directory Settings' on the Settings screen."
-   )
-
-/* Settings > User Interface > Appearance */
-
-MSG_HASH(
-   MENU_ENUM_LABEL_VALUE_MENU_SCALE_FACTOR,
-   "Menu Scale Factor"
-   )
-MSG_HASH(
-   MENU_ENUM_SUBLABEL_MENU_SCALE_FACTOR,
-   "Applies a global scaling factor when drawing the menu. Can be used to increase or decrease the size of the user interface."
-   )
-MSG_HASH(
-   MENU_ENUM_LABEL_VALUE_MENU_WALLPAPER,
-   "Background"
-   )
-MSG_HASH(
-   MENU_ENUM_SUBLABEL_MENU_WALLPAPER,
-   "Select an image to set as menu wallpaper."
-   )
-MSG_HASH(
-   MENU_ENUM_LABEL_VALUE_MENU_WALLPAPER_OPACITY,
-   "Background opacity"
-   )
-MSG_HASH(
-   MENU_ENUM_SUBLABEL_MENU_WALLPAPER_OPACITY,
-   "Modify the opacity of the background wallpaper."
-   )
-MSG_HASH(
-   MENU_ENUM_LABEL_VALUE_MENU_FRAMEBUFFER_OPACITY,
-   "Framebuffer Opacity"
-   )
-MSG_HASH(
-   MENU_ENUM_SUBLABEL_MENU_FRAMEBUFFER_OPACITY,
-   "Modify the opacity of the framebuffer."
-   )
-MSG_HASH(
-   MENU_ENUM_LABEL_VALUE_MENU_USE_PREFERRED_SYSTEM_COLOR_THEME,
-   "Use preferred system color theme"
-   )
-MSG_HASH(
-   MENU_ENUM_SUBLABEL_MENU_USE_PREFERRED_SYSTEM_COLOR_THEME,
-   "Use your operating system's color theme (if any) - overrides theme settings."
-   )
-MSG_HASH(
-   MENU_ENUM_LABEL_VALUE_THUMBNAILS,
-   "Thumbnails"
-   )
-MSG_HASH(
-   MENU_ENUM_SUBLABEL_THUMBNAILS,
-   "Type of thumbnail to display."
-   )
-MSG_HASH(
-   MENU_ENUM_LABEL_VALUE_MENU_THUMBNAIL_UPSCALE_THRESHOLD,
-   "Thumbnail Upscaling Threshold"
-   )
-MSG_HASH(
-   MENU_ENUM_SUBLABEL_MENU_THUMBNAIL_UPSCALE_THRESHOLD,
-   "Automatically upscale thumbnail images with a width/height smaller than the specified value. Improves picture quality. Has a moderate performance impact."
-   )
-MSG_HASH(
-   MENU_ENUM_LABEL_VALUE_MENU_TICKER_TYPE,
-   "Ticker Text Animation"
-   )
-MSG_HASH(
-   MENU_ENUM_SUBLABEL_MENU_TICKER_TYPE,
-   "Select horizontal scrolling method used to display long menu text strings."
-   )
-MSG_HASH(
-   MENU_ENUM_LABEL_VALUE_MENU_TICKER_SPEED,
-   "Ticker Text Speed"
-   )
-MSG_HASH(
-   MENU_ENUM_SUBLABEL_MENU_TICKER_SPEED,
-   "Animation speed when scrolling long menu text strings."
-   )
-MSG_HASH(
-   MENU_ENUM_LABEL_VALUE_MENU_TICKER_SMOOTH,
-   "Smooth Ticker Text"
-   )
-MSG_HASH(
-   MENU_ENUM_SUBLABEL_MENU_TICKER_SMOOTH,
-   "Use smooth scrolling animation when displaying long menu text strings. Has a small performance impact."
-   )
-
-/* Settings > AI Service */
-
-MSG_HASH(
-   MENU_ENUM_LABEL_VALUE_AI_SERVICE_MODE,
-   "AI Service Output"
-   )
-MSG_HASH(
-   MENU_ENUM_SUBLABEL_AI_SERVICE_MODE,
-   "Show translation as a text overlay (Image mode), or play as Text-To-Speech (Speech mode)"
-   )
-MSG_HASH(
-   MENU_ENUM_LABEL_VALUE_AI_SERVICE_URL,
-   "AI Service URL"
-   )
-MSG_HASH(
-   MENU_ENUM_SUBLABEL_AI_SERVICE_URL,
-   "A http:// url pointing to the translation service to use."
-   )
-MSG_HASH(
-   MENU_ENUM_LABEL_VALUE_AI_SERVICE_ENABLE,
-   "AI Service Enabled"
-   )
-MSG_HASH(
-   MENU_ENUM_SUBLABEL_AI_SERVICE_ENABLE,
-   "Enable AI Service to run when the AI Service hotkey is pressed."
-   )
-MSG_HASH(
-   MENU_ENUM_LABEL_VALUE_AI_SERVICE_PAUSE,
-   "AI Service Pause Toggle"
-   )
-MSG_HASH(
-   MENU_ENUM_SUBLABEL_AI_SERVICE_PAUSE,
-   "Pauses core while screen is translated."
-   )
-MSG_HASH(
-   MENU_ENUM_LABEL_VALUE_AI_SERVICE_SOURCE_LANG,
-   "Source Language"
-   )
-MSG_HASH(
-   MENU_ENUM_SUBLABEL_AI_SERVICE_SOURCE_LANG,
-   "The language the service will translate from. If set to 'Don't Care', it will attempt to auto-detect the language. Setting it to a specific language will make the translation more accurate."
-   )
-MSG_HASH(
-   MENU_ENUM_LABEL_VALUE_AI_SERVICE_TARGET_LANG,
-   "Target Language"
-   )
-MSG_HASH(
-   MENU_ENUM_SUBLABEL_AI_SERVICE_TARGET_LANG,
-   "The language the service will translate to. If set to 'Don't Care', it will default to English."
-   )
-
-/* Settings > Accessibility */
-
-MSG_HASH(
-   MENU_ENUM_LABEL_VALUE_ACCESSIBILITY_ENABLED,
-   "Accessibility Enable"
-   )
-MSG_HASH(
-   MENU_ENUM_SUBLABEL_ACCESSIBILITY_ENABLED,
-   "Turn on/off accessibility narrator for menu navigation"
-   )
-MSG_HASH(
-   MENU_ENUM_LABEL_VALUE_ACCESSIBILITY_NARRATOR_SPEECH_SPEED,
-   "Narrator Speech Speed"
-   )
-MSG_HASH(
-   MENU_ENUM_SUBLABEL_ACCESSIBILITY_NARRATOR_SPEECH_SPEED,
-   "Set speech speed for the narrator, from fast to slow"
-   )
-
-/* Settings > Power Management */
-
-/* Settings > Achievements */
-
-MSG_HASH(
-   MENU_ENUM_LABEL_VALUE_CHEEVOS_ENABLE,
-   "Achievements"
-   )
-MSG_HASH(
-   MENU_ENUM_SUBLABEL_CHEEVOS_ENABLE,
-   "Compete to earn custom-made achievements in classic games.\n"
-   "For more information, visit http://retroachievements.org"
-   )
-MSG_HASH(
-   MENU_ENUM_LABEL_VALUE_CHEEVOS_HARDCORE_MODE_ENABLE,
-   "Hardcore Mode"
-   )
-MSG_HASH(
-   MENU_ENUM_SUBLABEL_CHEEVOS_HARDCORE_MODE_ENABLE,
-   "Double the amount of points earned.\n"
-   "Disables savestates, cheats, rewind, pause, and slow-motion for all games.\n"
-   "Toggling this setting at runtime will restart your game."
-   )
-MSG_HASH(
-   MENU_ENUM_LABEL_VALUE_CHEEVOS_LEADERBOARDS_ENABLE,
-   "Leaderboards"
-   )
-MSG_HASH(
-   MENU_ENUM_SUBLABEL_CHEEVOS_LEADERBOARDS_ENABLE,
-   "Game specific leaderboards.\n"
-   "Has no effect if Hardcore Mode is disabled."
-   )
-MSG_HASH(
-   MENU_ENUM_LABEL_VALUE_CHEEVOS_RICHPRESENCE_ENABLE,
-   "Rich Presence"
-   )
-MSG_HASH(
-   MENU_ENUM_SUBLABEL_CHEEVOS_RICHPRESENCE_ENABLE,
-   "Sends detailed play status to the RetroAchievements website."
-   )
-MSG_HASH(
-   MENU_ENUM_LABEL_VALUE_CHEEVOS_BADGES_ENABLE,
-   "Achievement Badges"
-   )
-MSG_HASH(
-   MENU_ENUM_SUBLABEL_CHEEVOS_BADGES_ENABLE,
-   "Display badges in the Achievement List."
-   )
-MSG_HASH(
-   MENU_ENUM_LABEL_VALUE_CHEEVOS_TEST_UNOFFICIAL,
-   "Test Unofficial Achievements"
-   )
-MSG_HASH(
-   MENU_ENUM_SUBLABEL_CHEEVOS_TEST_UNOFFICIAL,
-   "Use unofficial achievements and/or beta features for testing purposes."
-   )
-MSG_HASH(
-   MENU_ENUM_LABEL_VALUE_CHEEVOS_VERBOSE_ENABLE,
-   "Verbose Mode"
-   )
-MSG_HASH(
-   MENU_ENUM_SUBLABEL_CHEEVOS_VERBOSE_ENABLE,
-   "Show more information in the notifications."
-   )
-MSG_HASH(
-   MENU_ENUM_LABEL_VALUE_CHEEVOS_AUTO_SCREENSHOT,
-   "Automatic Screenshot"
-   )
-MSG_HASH(
-   MENU_ENUM_SUBLABEL_CHEEVOS_AUTO_SCREENSHOT,
-   "Automatically take a screenshot when an achievement is triggered."
-   )
-
-/* Settings > Network */
-
-MSG_HASH(
-   MENU_ENUM_LABEL_VALUE_NETPLAY_PUBLIC_ANNOUNCE,
-   "Publicly Announce Netplay"
-   )
-MSG_HASH(
-   MENU_ENUM_SUBLABEL_NETPLAY_PUBLIC_ANNOUNCE,
-   "Whether to announce netplay games publicly. If unset, clients must manually connect rather than using the public lobby."
-   )
-MSG_HASH(
-   MENU_ENUM_LABEL_VALUE_NETPLAY_USE_MITM_SERVER,
-   "Use Relay Server"
-   )
-MSG_HASH(
-   MENU_ENUM_SUBLABEL_NETPLAY_USE_MITM_SERVER,
-   "Forward netplay connections through a man-in-the-middle server. Useful if the host is behind a firewall or has NAT/UPnP problems."
-   )
-MSG_HASH(
-   MENU_ENUM_LABEL_VALUE_NETPLAY_MITM_SERVER,
-   "Relay Server Location"
-   )
-MSG_HASH(
-   MENU_ENUM_SUBLABEL_NETPLAY_MITM_SERVER,
-   "Choose a specific relay server to use. Geographically closer locations tend to have lower latency."
-   )
-MSG_HASH(
-   MENU_ENUM_LABEL_VALUE_NETPLAY_IP_ADDRESS,
-   "Server Address"
-   )
-MSG_HASH(
-   MENU_ENUM_SUBLABEL_NETPLAY_IP_ADDRESS,
-   "The address of the host to connect to."
-   )
-MSG_HASH(
-   MENU_ENUM_LABEL_VALUE_NETPLAY_TCP_UDP_PORT,
-   "Netplay TCP Port"
-   )
-MSG_HASH(
-   MENU_ENUM_SUBLABEL_NETPLAY_TCP_UDP_PORT,
-   "The port of the host IP address. Can be either a TCP or UDP port."
-   )
-MSG_HASH(
-   MENU_ENUM_LABEL_VALUE_NETPLAY_PASSWORD,
-   "Server Password"
-   )
-MSG_HASH(
-   MENU_ENUM_SUBLABEL_NETPLAY_PASSWORD,
-   "The password for connecting to the netplay host. Used only in host mode."
-   )
-MSG_HASH(
-   MENU_ENUM_LABEL_VALUE_NETPLAY_SPECTATE_PASSWORD,
-   "Server Spectate-Only Password"
-   )
-MSG_HASH(
-   MENU_ENUM_SUBLABEL_NETPLAY_SPECTATE_PASSWORD,
-   "The password for connecting to the netplay host with only spectator privileges. Used only in host mode."
-   )
-MSG_HASH(
-   MENU_ENUM_LABEL_VALUE_NETPLAY_START_AS_SPECTATOR,
-   "Netplay Spectator Mode"
-   )
-MSG_HASH(
-   MENU_ENUM_SUBLABEL_NETPLAY_START_AS_SPECTATOR,
-   "Whether to start netplay in spectator mode."
-   )
-MSG_HASH(
-   MENU_ENUM_LABEL_VALUE_NETPLAY_ALLOW_SLAVES,
-   "Allow Slave-Mode Clients"
-   )
-MSG_HASH(
-   MENU_ENUM_SUBLABEL_NETPLAY_ALLOW_SLAVES,
-   "Whether to allow connections in slave mode. Slave-mode clients require very little processing power on either side, but will suffer significantly from network latency."
-   )
-MSG_HASH(
-   MENU_ENUM_LABEL_VALUE_NETPLAY_REQUIRE_SLAVES,
-   "Disallow Non-Slave-Mode Clients"
-   )
-MSG_HASH(
-   MENU_ENUM_SUBLABEL_NETPLAY_REQUIRE_SLAVES,
-   "Whether to disallow connections not in slave mode. Not recommended except for very fast networks with very weak machines."
-   )
-MSG_HASH(
-   MENU_ENUM_LABEL_VALUE_NETPLAY_STATELESS_MODE,
-   "Netplay Stateless Mode"
-   )
-MSG_HASH(
-   MENU_ENUM_SUBLABEL_NETPLAY_STATELESS_MODE,
-   "Whether to run netplay in a mode not requiring save states. If set to true, a very fast network is required, but no rewinding is performed, so there will be no netplay jitter."
-   )
-MSG_HASH(
-   MENU_ENUM_LABEL_VALUE_NETPLAY_CHECK_FRAMES,
-   "Netplay Check Frames"
-   )
-MSG_HASH(
-   MENU_ENUM_SUBLABEL_NETPLAY_CHECK_FRAMES,
-   "The frequency in frames with which netplay will verify that the host and client are in sync."
-   )
-MSG_HASH(
-   MENU_ENUM_LABEL_VALUE_NETPLAY_INPUT_LATENCY_FRAMES_MIN,
-   "Input Latency Frames"
-   )
-MSG_HASH(
-   MENU_ENUM_SUBLABEL_NETPLAY_INPUT_LATENCY_FRAMES_MIN,
-   "The number of frames of input latency for netplay to use to hide network latency. Reduces jitter and makes netplay less CPU-intensive, at the expense of noticeable input lag."
-   )
-MSG_HASH(
-   MENU_ENUM_LABEL_VALUE_NETPLAY_INPUT_LATENCY_FRAMES_RANGE,
-   "Input Latency Frames Range"
-   )
-MSG_HASH(
-   MENU_ENUM_SUBLABEL_NETPLAY_INPUT_LATENCY_FRAMES_RANGE,
-   "The range of frames of input latency that may be used to hide network latency. Reduces jitter and makes netplay less CPU-intensive, at the expense of unpredictable input lag."
-   )
-MSG_HASH(
-   MENU_ENUM_LABEL_VALUE_NETPLAY_NAT_TRAVERSAL,
-   "Netplay NAT Traversal"
-   )
-MSG_HASH(
-   MENU_ENUM_SUBLABEL_NETPLAY_NAT_TRAVERSAL,
-   "When hosting, attempt to listen for connections from the public Internet, using UPnP or similar technologies to escape LANs."
-   )
-MSG_HASH(
-   MENU_ENUM_LABEL_VALUE_NETPLAY_SHARE_DIGITAL,
-   "Digital Input Sharing"
-   )
-MSG_HASH(
-   MENU_ENUM_LABEL_VALUE_NETPLAY_REQUEST_DEVICE_I,
-   "Request Device %u"
-   )
-MSG_HASH(
-   MENU_ENUM_SUBLABEL_NETPLAY_REQUEST_DEVICE_I,
-   "Request to play with the given input device."
-   )
-MSG_HASH(
-   MENU_ENUM_LABEL_VALUE_NETWORK_CMD_ENABLE,
-   "Network Commands"
-   )
-MSG_HASH(
-   MENU_ENUM_LABEL_VALUE_NETWORK_CMD_PORT,
-   "Network Command Port"
-   )
-MSG_HASH(
-   MENU_ENUM_LABEL_VALUE_NETWORK_REMOTE_ENABLE,
-   "Network Gamepad"
-   )
-MSG_HASH(
-   MENU_ENUM_LABEL_VALUE_NETWORK_REMOTE_PORT,
-   "Network Remote Base Port"
-   )
-MSG_HASH(
-   MENU_ENUM_LABEL_VALUE_NETWORK_USER_REMOTE_ENABLE,
-   "User %d Remote"
-   )
-MSG_HASH(
-   MENU_ENUM_LABEL_VALUE_STDIN_CMD_ENABLE,
-   "stdin Commands"
-   )
-MSG_HASH(
-   MENU_ENUM_SUBLABEL_STDIN_CMD_ENABLE,
-   "stdin command interface."
-   )
-MSG_HASH(
-   MENU_ENUM_LABEL_VALUE_NETWORK_ON_DEMAND_THUMBNAILS,
-   "On-Demand Thumbnail Downloads"
-   )
-MSG_HASH(
-   MENU_ENUM_SUBLABEL_NETWORK_ON_DEMAND_THUMBNAILS,
-   "Automatically download missing thumbnail images while browsing playlists. Has a severe performance impact."
-   )
-MSG_HASH(
-   MENU_ENUM_LABEL_VALUE_UPDATER_SETTINGS,
-   "Updater"
-   )
-
-/* Settings > Network > Updater */
-
-MSG_HASH(
-   MENU_ENUM_LABEL_VALUE_CORE_UPDATER_BUILDBOT_URL,
-   "Buildbot Cores URL"
-   )
-MSG_HASH(
-   MENU_ENUM_SUBLABEL_CORE_UPDATER_BUILDBOT_URL,
-   "URL to core updater directory on the Libretro buildbot."
-   )
-MSG_HASH(
-   MENU_ENUM_LABEL_VALUE_BUILDBOT_ASSETS_URL,
-   "Buildbot Assets URL"
-   )
-MSG_HASH(
-   MENU_ENUM_SUBLABEL_BUILDBOT_ASSETS_URL,
-   "URL to assets updater directory on the Libretro buildbot."
-   )
-MSG_HASH(
-   MENU_ENUM_LABEL_VALUE_CORE_UPDATER_AUTO_EXTRACT_ARCHIVE,
-   "Automatically extract downloaded archive"
-   )
-MSG_HASH(
-   MENU_ENUM_SUBLABEL_CORE_UPDATER_AUTO_EXTRACT_ARCHIVE,
-   "After downloading, automatically extract files contained in the downloaded archives."
-   )
-
-/* Settings > Playlists */
-
-MSG_HASH(
-   MENU_ENUM_LABEL_VALUE_HISTORY_LIST_ENABLE,
-   "History List"
-   )
-MSG_HASH(
-   MENU_ENUM_SUBLABEL_HISTORY_LIST_ENABLE,
-   "Maintain a playlist of recently used games, images, music, and videos."
-   )
-MSG_HASH(
-   MENU_ENUM_LABEL_VALUE_CONTENT_HISTORY_SIZE,
-   "History List Size"
-   )
-MSG_HASH(
-   MENU_ENUM_SUBLABEL_CONTENT_HISTORY_SIZE,
-   "Limit the number of entries in recent playlist for games, images, music, and videos."
-   )
-MSG_HASH(
-   MENU_ENUM_LABEL_VALUE_CONTENT_FAVORITES_SIZE,
-   "Favorites List Size"
-   )
-MSG_HASH(
-   MENU_ENUM_SUBLABEL_CONTENT_FAVORITES_SIZE,
-   "Limit the number of entries in the favorites playlist. Once limit is reached, new additions will be prevented until old entries are removed. Setting a value of -1 allows 'unlimited' (99999) entries. WARNING: Reducing the value will delete existing entries!"
-   )
-MSG_HASH(
-   MENU_ENUM_LABEL_VALUE_PLAYLIST_ENTRY_RENAME,
-   "Allow to rename entries"
-   )
-MSG_HASH(
-   MENU_ENUM_SUBLABEL_PLAYLIST_ENTRY_RENAME,
-   "Allow the user to rename entries in playlists."
-   )
-MSG_HASH(
-   MENU_ENUM_LABEL_VALUE_PLAYLIST_ENTRY_REMOVE,
-   "Allow to remove entries"
-   )
-MSG_HASH(
-   MENU_ENUM_SUBLABEL_PLAYLIST_ENTRY_REMOVE,
-   "Allow the user to remove entries from playlists."
-   )
-MSG_HASH(
-   MENU_ENUM_LABEL_VALUE_PLAYLIST_SORT_ALPHABETICAL,
-   "Sort playlists alphabetically"
-   )
-MSG_HASH(
-   MENU_ENUM_SUBLABEL_PLAYLIST_SORT_ALPHABETICAL,
-   "Sorts content playlists in alphabetical order. Note that 'history' playlists of recently used games, images, music and videos are excluded."
-   )
-MSG_HASH(
-   MENU_ENUM_LABEL_VALUE_PLAYLIST_USE_OLD_FORMAT,
-   "Save playlists using old format"
-   )
-MSG_HASH(
-   MENU_ENUM_LABEL_VALUE_PLAYLIST_SHOW_INLINE_CORE_NAME,
-   "Show associated cores in playlists"
-   )
-MSG_HASH(
-   MENU_ENUM_SUBLABEL_PLAYLIST_SHOW_INLINE_CORE_NAME,
-   "Specify when to tag playlist entries with the currently associated core (if any). NOTE: This setting is ignored when playlist sublabels are enabled."
-   )
-MSG_HASH(
-   MENU_ENUM_LABEL_VALUE_PLAYLIST_SHOW_SUBLABELS,
-   "Show playlist sublabels"
-   )
-MSG_HASH(
-   MENU_ENUM_SUBLABEL_PLAYLIST_SHOW_SUBLABELS,
-   "Shows additional information for each playlist entry, such as current core association and runtime (if available). Has a variable performance impact."
-   )
-MSG_HASH(
-   MENU_ENUM_LABEL_VALUE_PLAYLIST_SUBLABEL_CORE,
-   "Core:"
-   )
-MSG_HASH(
-   MENU_ENUM_LABEL_VALUE_PLAYLIST_SUBLABEL_RUNTIME,
-   "Play Time:"
-   )
-MSG_HASH(
-   MENU_ENUM_LABEL_VALUE_PLAYLIST_SUBLABEL_LAST_PLAYED,
-   "Last Played:"
-   )
-MSG_HASH(
-   MENU_ENUM_LABEL_VALUE_PLAYLIST_SUBLABEL_RUNTIME_TYPE,
-   "Playlist sublabel runtime"
-   )
-MSG_HASH(
-   MENU_ENUM_SUBLABEL_PLAYLIST_SUBLABEL_RUNTIME_TYPE,
-   "Selects which type of runtime log record to display on playlist sublabels. (Note that the corresponding runtime log must be enabled via the 'Saving' options menu)"
-   )
-MSG_HASH(
-   MENU_ENUM_LABEL_VALUE_PLAYLIST_SUBLABEL_LAST_PLAYED_STYLE,
-   "Playlist sublabel runtime 'last played' format"
-   )
-MSG_HASH(
-   MENU_ENUM_SUBLABEL_PLAYLIST_SUBLABEL_LAST_PLAYED_STYLE,
-   "Selects date/time formatting style used when displaying runtime log record 'last played' timestamp information. Note: '(AM/PM)' options will have a small performance impact on some platforms."
-   )
-MSG_HASH(
-   MENU_ENUM_LABEL_VALUE_PLAYLIST_FUZZY_ARCHIVE_MATCH,
-   "Fuzzy archive matching"
-   )
-MSG_HASH(
-   MENU_ENUM_SUBLABEL_PLAYLIST_FUZZY_ARCHIVE_MATCH,
-   "When searching playlists for entries associated with compressed files, match only the archive file name instead of [file name]+[content]. Enable this to avoid duplicate content history entries when loading compressed files."
-   )
-MSG_HASH(
-   MENU_ENUM_LABEL_VALUE_SCAN_WITHOUT_CORE_MATCH,
-   "Scan without core match"
-   )
-MSG_HASH(
-   MENU_ENUM_SUBLABEL_SCAN_WITHOUT_CORE_MATCH,
-   "When disabled, content is only added to playlists if you have a core installed that supports its extension. By enabling this, it will add to playlist regardless. This way, you can install the core you need later on after scanning."
-   )
-MSG_HASH(
-   MENU_ENUM_LABEL_VALUE_PLAYLIST_MANAGER_LIST,
-   "Playlist Management"
-   )
-MSG_HASH(
-   MENU_ENUM_SUBLABEL_PLAYLIST_MANAGER_LIST,
-   "Perform maintenance tasks on selected playlist (e.g. set/reset default core associations)."
-   )
-
-/* Settings > Playlists > Playlist Management */
-
-MSG_HASH(
-   MENU_ENUM_LABEL_VALUE_PLAYLIST_MANAGER_DEFAULT_CORE,
-   "Default Core"
-   )
-MSG_HASH(
-   MENU_ENUM_SUBLABEL_PLAYLIST_MANAGER_DEFAULT_CORE,
-   "Specify core to use when launching content via a playlist entry that does not have an existing core association."
-   )
-MSG_HASH(
-   MENU_ENUM_LABEL_VALUE_PLAYLIST_MANAGER_RESET_CORES,
-   "Reset Core Associations"
-   )
-MSG_HASH(
-   MENU_ENUM_SUBLABEL_PLAYLIST_MANAGER_RESET_CORES,
-   "Remove existing core associations for all playlist entries."
-   )
-MSG_HASH(
-   MENU_ENUM_LABEL_VALUE_PLAYLIST_MANAGER_LABEL_DISPLAY_MODE,
-   "Label Display Mode"
-   )
-MSG_HASH(
-   MENU_ENUM_SUBLABEL_PLAYLIST_MANAGER_LABEL_DISPLAY_MODE,
-   "Change how the content labels are displayed in this playlist."
-   )
-MSG_HASH(
-   MENU_ENUM_LABEL_VALUE_PLAYLIST_MANAGER_SORT_MODE,
-   "Sorting Method"
-   )
-MSG_HASH(
-   MENU_ENUM_SUBLABEL_PLAYLIST_MANAGER_SORT_MODE,
-   "Change how entries are sorted in this playlist."
-   )
-MSG_HASH(
-   MENU_ENUM_LABEL_VALUE_PLAYLIST_MANAGER_CLEAN_PLAYLIST,
-   "Clean Playlist"
-   )
-MSG_HASH(
-   MENU_ENUM_SUBLABEL_PLAYLIST_MANAGER_CLEAN_PLAYLIST,
-   "Remove invalid/duplicate entries and validate core associations."
-   )
-MSG_HASH(
-   MENU_ENUM_LABEL_VALUE_DELETE_PLAYLIST,
-   "Delete Playlist"
-   )
-MSG_HASH(
-   MENU_ENUM_SUBLABEL_DELETE_PLAYLIST,
-   "Remove playlist from filesystem."
-   )
-
-/* Settings > User */
-
-MSG_HASH(
-   MENU_ENUM_LABEL_VALUE_PRIVACY_SETTINGS,
-   "Privacy"
-   )
-MSG_HASH(
-   MENU_ENUM_SUBLABEL_PRIVACY_SETTINGS,
-   "Change your privacy settings."
-   )
-MSG_HASH(
-   MENU_ENUM_LABEL_VALUE_ACCOUNTS_LIST,
-   "Accounts"
-   )
-MSG_HASH(
-   MENU_ENUM_SUBLABEL_ACCOUNTS_LIST,
-   "Manages currently configured accounts."
-   )
-MSG_HASH(
-   MENU_ENUM_LABEL_VALUE_NETPLAY_NICKNAME,
-   "Username"
-   )
-MSG_HASH(
-   MENU_ENUM_SUBLABEL_NETPLAY_NICKNAME,
-   "Input your user name here. This will be used for netplay sessions, among other things."
-   )
-MSG_HASH(
-   MENU_ENUM_LABEL_VALUE_USER_LANGUAGE,
-   "Language"
-   )
-MSG_HASH(
-   MENU_ENUM_SUBLABEL_USER_LANGUAGE,
-   "Sets the language of the interface."
-   )
-
-/* Settings > User > Privacy */
-
-MSG_HASH(
-   MENU_ENUM_LABEL_VALUE_CAMERA_ALLOW,
-   "Allow Camera"
-   )
-MSG_HASH(
-   MENU_ENUM_SUBLABEL_CAMERA_ALLOW,
-   "Allow or disallow camera access by cores."
-   )
-MSG_HASH(
-   MENU_ENUM_LABEL_VALUE_DISCORD_ALLOW,
-   "Discord Rich Presence"
-   )
-MSG_HASH(
-   MENU_ENUM_SUBLABEL_DISCORD_ALLOW,
-   "Allows the discord app to show more data about the content played.\n"
-   "NOTE: It will not work with the browser version, only with the native desktop client."
-   )
-MSG_HASH(
-   MENU_ENUM_LABEL_VALUE_LOCATION_ALLOW,
-   "Allow Location"
-   )
-MSG_HASH(
-   MENU_ENUM_SUBLABEL_LOCATION_ALLOW,
-   "Allow or disallow location services access by cores."
-   )
-
-/* Settings > User > Accounts */
-
-MSG_HASH(
-   MENU_ENUM_LABEL_VALUE_ACCOUNTS_RETRO_ACHIEVEMENTS,
-   "RetroAchievements"
-   )
-MSG_HASH(
-   MENU_ENUM_SUBLABEL_ACCOUNTS_RETRO_ACHIEVEMENTS,
-   "RetroAchievements service. For more information, visit http://retroachievements.org"
-   )
-MSG_HASH(
-   MENU_ENUM_LABEL_VALUE_ACCOUNTS_YOUTUBE,
-   "YouTube"
-   )
-MSG_HASH(
-   MENU_ENUM_LABEL_VALUE_ACCOUNTS_TWITCH,
-   "Twitch"
-   )
-
-/* Settings > User > Accounts > RetroAchievements */
-
-MSG_HASH(
-   MENU_ENUM_LABEL_VALUE_ACCOUNTS_CHEEVOS_USERNAME,
-   "Username"
-   )
-MSG_HASH(
-   MENU_ENUM_SUBLABEL_CHEEVOS_USERNAME,
-   "Input the username of your RetroAchievements account."
-   )
-MSG_HASH(
-   MENU_ENUM_LABEL_VALUE_ACCOUNTS_CHEEVOS_PASSWORD,
-   "Password"
-   )
-MSG_HASH(
-   MENU_ENUM_SUBLABEL_CHEEVOS_PASSWORD,
-   "Input the password of your RetroAchievements account."
-   )
-
-/* Settings > User > Accounts > YouTube */
-
-MSG_HASH(
-   MENU_ENUM_LABEL_VALUE_YOUTUBE_STREAM_KEY,
-   "YouTube Stream Key"
-   )
-
-/* Settings > User > Accounts > Twitch */
-
-MSG_HASH(
-   MENU_ENUM_LABEL_VALUE_TWITCH_STREAM_KEY,
-   "Twitch Stream Key"
-   )
-
-/* Settings > Directory */
-
-MSG_HASH(
-   MENU_ENUM_LABEL_VALUE_SYSTEM_DIRECTORY,
-   "System/BIOS"
-   )
-MSG_HASH(
-   MENU_ENUM_SUBLABEL_SYSTEM_DIRECTORY,
-   "Sets the System directory. Cores can query for this directory to load BIOSes, system-specific configs, etc."
-   )
-MSG_HASH(
-   MENU_ENUM_LABEL_VALUE_CORE_ASSETS_DIRECTORY,
-   "Downloads"
-   )
-MSG_HASH(
-   MENU_ENUM_SUBLABEL_CORE_ASSETS_DIRECTORY,
-   "Save all downloaded files to this directory."
-   )
-MSG_HASH(
-   MENU_ENUM_LABEL_VALUE_ASSETS_DIRECTORY,
-   "Assets"
-   )
-MSG_HASH(
-   MENU_ENUM_SUBLABEL_ASSETS_DIRECTORY,
-   "This location is queried by default when menu interfaces try to look for loadable assets, etc."
-   )
-MSG_HASH(
-   MENU_ENUM_LABEL_VALUE_DYNAMIC_WALLPAPERS_DIRECTORY,
-   "Dynamic Backgrounds"
-   )
-MSG_HASH(
-   MENU_ENUM_SUBLABEL_DYNAMIC_WALLPAPERS_DIRECTORY,
-   "Directory to store wallpapers dynamically loaded by the menu depending on context."
-   )
-MSG_HASH(
-   MENU_ENUM_LABEL_VALUE_THUMBNAILS_DIRECTORY,
-   "Thumbnails"
-   )
-MSG_HASH(
-   MENU_ENUM_SUBLABEL_THUMBNAILS_DIRECTORY,
-   "Supplementary thumbnails (boxarts/misc. images, etc.) are stored here."
-   )
-MSG_HASH( /* FIXME Not RGUI specific */
-   MENU_ENUM_LABEL_VALUE_RGUI_BROWSER_DIRECTORY,
-   "File Browser"
-   )
-MSG_HASH( /* FIXME Not RGUI specific */
-   MENU_ENUM_SUBLABEL_RGUI_BROWSER_DIRECTORY,
-   "Sets start directory for the filebrowser."
-   )
-MSG_HASH( /* FIXME Not RGUI specific */
-   MENU_ENUM_LABEL_VALUE_RGUI_CONFIG_DIRECTORY,
-   "Config"
-   )
-MSG_HASH( /* FIXME Not RGUI specific */
-   MENU_ENUM_SUBLABEL_RGUI_CONFIG_DIRECTORY,
-   "Sets start directory for menu configuration browser."
-   )
-MSG_HASH(
-   MENU_ENUM_LABEL_VALUE_LIBRETRO_DIR_PATH,
-   "Core"
-   )
-MSG_HASH(
-   MENU_ENUM_SUBLABEL_LIBRETRO_DIR_PATH,
-   "Directory where the program searches for content/cores."
-   )
-MSG_HASH(
-   MENU_ENUM_LABEL_VALUE_LIBRETRO_INFO_PATH,
-   "Core Info"
-   )
-MSG_HASH(
-   MENU_ENUM_SUBLABEL_LIBRETRO_INFO_PATH,
-   "Application/core information files are stored here."
-   )
-MSG_HASH(
-   MENU_ENUM_LABEL_VALUE_CONTENT_DATABASE_DIRECTORY,
-   "Database"
-   )
-MSG_HASH(
-   MENU_ENUM_SUBLABEL_CONTENT_DATABASE_DIRECTORY,
-   "Databases are stored to this directory."
-   )
-MSG_HASH(
-   MENU_ENUM_LABEL_VALUE_CURSOR_DIRECTORY,
-   "Cursor"
-   )
-MSG_HASH(
-   MENU_ENUM_SUBLABEL_CURSOR_DIRECTORY,
-   "Saved queries are stored to this directory."
-   )
-MSG_HASH(
-   MENU_ENUM_LABEL_VALUE_CHEAT_DATABASE_PATH,
-   "Cheat File"
-   )
-MSG_HASH(
-   MENU_ENUM_SUBLABEL_CHEAT_DATABASE_PATH,
-   "Cheat files are kept here."
-   )
-MSG_HASH(
-   MENU_ENUM_LABEL_VALUE_VIDEO_FILTER_DIR,
-   "Video Filter"
-   )
-MSG_HASH(
-   MENU_ENUM_SUBLABEL_VIDEO_FILTER_DIR,
-   "Directory where CPU-based video filter files are kept."
-   )
-MSG_HASH(
-   MENU_ENUM_LABEL_VALUE_AUDIO_FILTER_DIR,
-   "Audio Filter"
-   )
-MSG_HASH(
-   MENU_ENUM_SUBLABEL_AUDIO_FILTER_DIR,
-   "Directory where audio DSP filter files are kept."
-   )
-MSG_HASH(
-   MENU_ENUM_LABEL_VALUE_VIDEO_SHADER_DIR,
-   "Video Shader"
-   )
-MSG_HASH(
-   MENU_ENUM_SUBLABEL_VIDEO_SHADER_DIR,
-   "Defines a directory where GPU-based video shader files are kept for easy access."
-   )
-MSG_HASH(
-   MENU_ENUM_LABEL_VALUE_RECORDING_OUTPUT_DIRECTORY,
-   "Recording Output"
-   )
-MSG_HASH(
-   MENU_ENUM_SUBLABEL_RECORDING_OUTPUT_DIRECTORY,
-   "Recordings will be dumped to this directory."
-   )
-MSG_HASH(
-   MENU_ENUM_LABEL_VALUE_RECORDING_CONFIG_DIRECTORY,
-   "Recording Config"
-   )
-MSG_HASH(
-   MENU_ENUM_SUBLABEL_RECORDING_CONFIG_DIRECTORY,
-   "Recording configurations will be kept here."
-   )
-MSG_HASH(
-   MENU_ENUM_LABEL_VALUE_OVERLAY_DIRECTORY,
-   "Overlay"
-   )
-MSG_HASH(
-   MENU_ENUM_SUBLABEL_OVERLAY_DIRECTORY,
-   "Defines a directory where overlays are kept for easy access."
-   )
-MSG_HASH(
-   MENU_ENUM_LABEL_VALUE_VIDEO_LAYOUT_DIRECTORY,
-   "Video Layout"
-   )
-MSG_HASH(
-   MENU_ENUM_SUBLABEL_VIDEO_LAYOUT_DIRECTORY,
-   "Defines a directory where video layouts are kept for easy access."
-   )
-MSG_HASH(
-   MENU_ENUM_LABEL_VALUE_SCREENSHOT_DIRECTORY,
-   "Screenshot"
-   )
-MSG_HASH(
-   MENU_ENUM_SUBLABEL_SCREENSHOT_DIRECTORY,
-   "Directory to dump screenshots to."
-   )
-MSG_HASH(
-   MENU_ENUM_LABEL_VALUE_JOYPAD_AUTOCONFIG_DIR,
-   "Input Autoconfig"
-   )
-MSG_HASH(
-   MENU_ENUM_SUBLABEL_JOYPAD_AUTOCONFIG_DIR,
-   "If a joypad is plugged in, that joypad will be autoconfigured if a config file corresponding to it is present inside this directory."
-   )
-MSG_HASH(
-   MENU_ENUM_LABEL_VALUE_INPUT_REMAPPING_DIRECTORY,
-   "Input Remapping"
-   )
-MSG_HASH(
-   MENU_ENUM_SUBLABEL_INPUT_REMAPPING_DIRECTORY,
-   "Save all remapped controls to this directory."
-   )
-MSG_HASH(
-   MENU_ENUM_LABEL_VALUE_PLAYLIST_DIRECTORY,
-   "Playlists"
-   )
-MSG_HASH(
-   MENU_ENUM_SUBLABEL_PLAYLIST_DIRECTORY,
-   "Save all playlists to this directory."
-   )
-MSG_HASH(
-   MENU_ENUM_LABEL_VALUE_RUNTIME_LOG_DIRECTORY,
-   "Runtime Logs"
-   )
-MSG_HASH(
-   MENU_ENUM_SUBLABEL_RUNTIME_LOG_DIRECTORY,
-   "Save runtime log files to this directory."
-   )
-MSG_HASH(
-   MENU_ENUM_LABEL_VALUE_SAVEFILE_DIRECTORY,
-   "Savefile"
-   )
-MSG_HASH(
-   MENU_ENUM_SUBLABEL_SAVEFILE_DIRECTORY,
-   "Save all save files to this directory. If not set, will try to save inside the content file's working directory."
-   )
-MSG_HASH(
-   MENU_ENUM_LABEL_VALUE_SAVESTATE_DIRECTORY,
-   "Savestate"
-   )
-MSG_HASH(
-   MENU_ENUM_SUBLABEL_SAVESTATE_DIRECTORY,
-   "Save all save states to this directory. If not set, will try to save inside the content file's working directory."
-   )
-MSG_HASH(
-   MENU_ENUM_LABEL_VALUE_CACHE_DIRECTORY,
-   "Cache"
-   )
-MSG_HASH(
-   MENU_ENUM_SUBLABEL_CACHE_DIRECTORY,
-   "If set to a directory, content which is temporarily extracted (e.g. from archives) will be extracted to this directory."
-   )
-MSG_HASH(
-   MENU_ENUM_LABEL_VALUE_LOG_DIR,
-   "System Event Logs"
-   )
-MSG_HASH(
-   MENU_ENUM_SUBLABEL_LOG_DIR,
-   "Save system event log files to this directory."
-   )
-
-/* Music */
-
-/* Music > Quick Menu */
-
-MSG_HASH(
-   MENU_ENUM_LABEL_VALUE_ADD_TO_MIXER,
-   "Add to mixer"
-   )
-MSG_HASH(
-   MENU_ENUM_SUBLABEL_ADD_TO_MIXER,
-   "Add this audio track to an available audio stream slot. If no slots are currently available, it will be ignored."
-   )
-MSG_HASH(
-   MENU_ENUM_LABEL_VALUE_ADD_TO_MIXER_AND_PLAY,
-   "Add to mixer and play"
-   )
-MSG_HASH(
-   MENU_ENUM_SUBLABEL_ADD_TO_MIXER_AND_PLAY,
-   "Add this audio track to an available audio stream slot and play it. If no slots are currently available, it will be ignored."
-   )
-
-/* Netplay */
-
-MSG_HASH(
-   MENU_ENUM_LABEL_VALUE_NETWORK_HOSTING_SETTINGS,
-   "Host"
-   )
-MSG_HASH(
-   MENU_ENUM_LABEL_VALUE_NETPLAY_ENABLE_CLIENT,
-   "Connect to netplay host"
-   )
-MSG_HASH(
-   MENU_ENUM_SUBLABEL_NETPLAY_ENABLE_CLIENT,
-   "Enter netplay server address and connect in client mode."
-   )
-MSG_HASH(
-   MENU_ENUM_LABEL_VALUE_NETPLAY_DISCONNECT,
-   "Disconnect from netplay host"
-   )
-MSG_HASH(
-   MENU_ENUM_SUBLABEL_NETPLAY_DISCONNECT,
-   "Disconnects an active Netplay connection."
-   )
-MSG_HASH(
-   MENU_ENUM_LABEL_VALUE_NETPLAY_REFRESH_ROOMS,
-   "Refresh Room List"
-   )
-MSG_HASH(
-   MENU_ENUM_SUBLABEL_NETPLAY_REFRESH_ROOMS,
-   "Scan for new rooms."
-   )
-
-/* Netplay > Host */
-
-MSG_HASH(
-   MENU_ENUM_LABEL_VALUE_NETPLAY_ENABLE_HOST,
-   "Start netplay host"
-   )
-MSG_HASH(
-   MENU_ENUM_SUBLABEL_NETPLAY_ENABLE_HOST,
-   "Enables netplay in host (server) mode."
-   )
-MSG_HASH(
-   MENU_ENUM_LABEL_VALUE_NETPLAY_DISABLE_HOST,
-   "Stop netplay host"
-   )
-
-/* Import content */
-
-MSG_HASH(
-   MENU_ENUM_LABEL_VALUE_SCAN_DIRECTORY,
-   "Scan Directory"
-   )
-MSG_HASH(
-   MENU_ENUM_SUBLABEL_SCAN_DIRECTORY,
-   "Scans a directory for content that matches the database."
-   )
-MSG_HASH(
-   MENU_ENUM_LABEL_VALUE_SCAN_THIS_DIRECTORY,
-   "<Scan This Directory>"
-   )
-MSG_HASH(
-   MENU_ENUM_LABEL_VALUE_SCAN_FILE,
-   "Scan File"
-   )
-MSG_HASH(
-   MENU_ENUM_SUBLABEL_SCAN_FILE,
-   "Scans a file for content that matches the database."
-   )
-MSG_HASH(
-   MENU_ENUM_LABEL_VALUE_MANUAL_CONTENT_SCAN_LIST,
-   "Manual Scan"
-   )
-MSG_HASH(
-   MENU_ENUM_SUBLABEL_MANUAL_CONTENT_SCAN_LIST,
-   "Configurable scan based on content file names. Does not require content to match the database."
-   )
-
-/* Import content > Scan File */
-
-MSG_HASH(
-   MENU_ENUM_LABEL_VALUE_ADD_TO_MIXER_AND_COLLECTION,
-   "Add to mixer"
-   )
-MSG_HASH(
-   MENU_ENUM_LABEL_VALUE_ADD_TO_MIXER_AND_COLLECTION_AND_PLAY,
-   "Add to mixer and play"
-   )
-
-/* Import content > Manual Scan */
-
-MSG_HASH(
-   MENU_ENUM_LABEL_VALUE_MANUAL_CONTENT_SCAN_DIR,
-   "Content Directory"
-   )
-MSG_HASH(
-   MENU_ENUM_SUBLABEL_MANUAL_CONTENT_SCAN_DIR,
-   "Selects a directory to scan for content."
-   )
-MSG_HASH(
-   MENU_ENUM_LABEL_VALUE_MANUAL_CONTENT_SCAN_SYSTEM_NAME,
-   "System Name"
-   )
-MSG_HASH(
-   MENU_ENUM_SUBLABEL_MANUAL_CONTENT_SCAN_SYSTEM_NAME,
-   "Specify a 'system name' with which to associate scanned content. Used to name to the generated playlist file and to identify playlist thumbnails."
-   )
-MSG_HASH(
-   MENU_ENUM_LABEL_VALUE_MANUAL_CONTENT_SCAN_SYSTEM_NAME_CUSTOM,
-   "Custom System Name"
-   )
-MSG_HASH(
-   MENU_ENUM_SUBLABEL_MANUAL_CONTENT_SCAN_SYSTEM_NAME_CUSTOM,
-   "Manually specify a 'system name' for scanned content. Only used when 'System Name' is set to '<Custom>'."
-   )
-MSG_HASH(
-   MENU_ENUM_LABEL_VALUE_MANUAL_CONTENT_SCAN_CORE_NAME,
-   "Core"
-   )
-MSG_HASH(
-   MENU_ENUM_SUBLABEL_MANUAL_CONTENT_SCAN_CORE_NAME,
-   "Select a default core to use when launching scanned content."
-   )
-MSG_HASH(
-   MENU_ENUM_LABEL_VALUE_MANUAL_CONTENT_SCAN_FILE_EXTS,
-   "File Extensions"
-   )
-MSG_HASH(
-   MENU_ENUM_SUBLABEL_MANUAL_CONTENT_SCAN_FILE_EXTS,
-   "Space-delimited list of file types to include in the scan. If empty, includes all files - or if a core is specified, all files supported by the core."
-   )
-MSG_HASH(
-   MENU_ENUM_LABEL_VALUE_MANUAL_CONTENT_SCAN_SEARCH_ARCHIVES,
-   "Scan Inside Archives"
-   )
-MSG_HASH(
-   MENU_ENUM_SUBLABEL_MANUAL_CONTENT_SCAN_SEARCH_ARCHIVES,
-   "When enabled, archive files (.zip, .7z, etc.) will be searched for valid/supported content. May have a significant impact on scan performance."
-   )
-MSG_HASH(
-   MENU_ENUM_LABEL_VALUE_MANUAL_CONTENT_SCAN_DAT_FILE,
-   "Arcade DAT File"
-   )
-MSG_HASH(
-   MENU_ENUM_SUBLABEL_MANUAL_CONTENT_SCAN_DAT_FILE,
-   "Select a Logiqx or MAME List XML DAT file to enable automatic naming of scanned arcade content (MAME, FinalBurn Neo, etc.)."
-   )
-MSG_HASH(
-   MENU_ENUM_LABEL_VALUE_MANUAL_CONTENT_SCAN_DAT_FILE_FILTER,
-   "Arcade DAT Filter"
-   )
-MSG_HASH(
-   MENU_ENUM_SUBLABEL_MANUAL_CONTENT_SCAN_DAT_FILE_FILTER,
-   "When using an arcade DAT file, only add content to playlist if a matching DAT file entry is found."
-   )
-MSG_HASH(
-   MENU_ENUM_LABEL_VALUE_MANUAL_CONTENT_SCAN_OVERWRITE,
-   "Overwrite Existing Playlist"
-   )
-MSG_HASH(
-   MENU_ENUM_SUBLABEL_MANUAL_CONTENT_SCAN_OVERWRITE,
-   "When enabled, any existing playlist will be deleted before scanning content. When disabled, existing playlist entries are preserved and only content currently missing from the playlist will be added."
-   )
-MSG_HASH(
-   MENU_ENUM_LABEL_VALUE_MANUAL_CONTENT_SCAN_START,
-   "Start Scan"
-   )
-MSG_HASH(
-   MENU_ENUM_SUBLABEL_MANUAL_CONTENT_SCAN_START,
-   "Scan selected content."
-   )
-
-/* Playlist > Playlist Item */
-
-MSG_HASH(
-   MENU_ENUM_LABEL_VALUE_RUN,
-   "Run"
-   )
-MSG_HASH(
-   MENU_ENUM_SUBLABEL_RUN,
-   "Start the content."
-   )
-MSG_HASH(
-   MENU_ENUM_LABEL_VALUE_RENAME_ENTRY,
-   "Rename"
-   )
-MSG_HASH(
-   MENU_ENUM_SUBLABEL_RENAME_ENTRY,
-   "Rename the title of the entry."
-   )
-MSG_HASH(
-   MENU_ENUM_LABEL_VALUE_DELETE_ENTRY,
-   "Remove"
-   )
-MSG_HASH(
-   MENU_ENUM_SUBLABEL_DELETE_ENTRY,
-   "Remove this entry from the playlist."
-   )
-MSG_HASH(
-   MENU_ENUM_LABEL_VALUE_ADD_TO_FAVORITES_PLAYLIST,
-   "Add to Favorites"
-   )
-MSG_HASH(
-   MENU_ENUM_SUBLABEL_ADD_TO_FAVORITES_PLAYLIST,
-   "Add the entry to your favorites."
-   )
-MSG_HASH(
-   MENU_ENUM_LABEL_VALUE_SET_CORE_ASSOCIATION,
-   "Set Core Association"
-   )
-MSG_HASH(
-   MENU_ENUM_LABEL_VALUE_RESET_CORE_ASSOCIATION,
-   "Reset Core Association"
-   )
-MSG_HASH(
-   MENU_ENUM_LABEL_VALUE_INFORMATION,
-   "Information"
-   )
-MSG_HASH(
-   MENU_ENUM_SUBLABEL_INFORMATION,
-   "View more information about the content."
-   )
-MSG_HASH(
-   MENU_ENUM_LABEL_VALUE_DOWNLOAD_PL_ENTRY_THUMBNAILS,
-   "Download Thumbnails"
-   )
-MSG_HASH(
-   MENU_ENUM_SUBLABEL_DOWNLOAD_PL_ENTRY_THUMBNAILS,
-   "Download screenshot/box art/title screen thumbnail images for current content. Updates any existing thumbnails."
-   )
-
-/* Playlist Item > Set Core Association */
-
-MSG_HASH(
-   MENU_ENUM_LABEL_VALUE_DETECT_CORE_LIST_OK_CURRENT_CORE,
-   "Current core"
-   )
-
-/* Playlist Item > Information */
-
-MSG_HASH(
-   MENU_ENUM_LABEL_VALUE_CONTENT_INFO_LABEL,
-   "Name"
-   )
-MSG_HASH(
-   MENU_ENUM_LABEL_VALUE_CONTENT_INFO_PATH,
-   "File Path"
-   )
-MSG_HASH(
-   MENU_ENUM_LABEL_VALUE_CONTENT_INFO_CORE_NAME,
-   "Core"
-   )
-MSG_HASH(
-   MENU_ENUM_LABEL_VALUE_CONTENT_INFO_RUNTIME,
-   "Play Time"
-   )
-MSG_HASH(
-   MENU_ENUM_LABEL_VALUE_CONTENT_INFO_LAST_PLAYED,
-   "Last Played"
-   )
-MSG_HASH(
-   MENU_ENUM_LABEL_VALUE_CONTENT_INFO_DATABASE,
-   "Database"
-   )
-
-/* Quick Menu */
-
-MSG_HASH(
-   MENU_ENUM_LABEL_VALUE_RESUME_CONTENT,
-   "Resume"
-   )
-MSG_HASH(
-   MENU_ENUM_SUBLABEL_RESUME_CONTENT,
-   "Resume the currently running content and leave the Quick Menu."
-   )
-MSG_HASH(
-   MENU_ENUM_LABEL_VALUE_RESTART_CONTENT,
-   "Restart"
-   )
-MSG_HASH(
-   MENU_ENUM_SUBLABEL_RESTART_CONTENT,
-   "Restarts the content from the beginning."
-   )
-MSG_HASH(
-   MENU_ENUM_LABEL_VALUE_CLOSE_CONTENT,
-   "Close Content"
-   )
-MSG_HASH(
-   MENU_ENUM_SUBLABEL_CLOSE_CONTENT,
-   "Closes the current content. Any unsaved changes might be lost."
-   )
-MSG_HASH(
-   MENU_ENUM_LABEL_VALUE_TAKE_SCREENSHOT,
-   "Take Screenshot"
-   )
-MSG_HASH(
-   MENU_ENUM_SUBLABEL_TAKE_SCREENSHOT,
-   "Captures an image of the screen."
-   )
-MSG_HASH(
-   MENU_ENUM_LABEL_VALUE_STATE_SLOT,
-   "State Slot"
-   )
-MSG_HASH(
-   MENU_ENUM_SUBLABEL_STATE_SLOT,
-   "Changes the currently selected state slot."
-   )
-MSG_HASH(
-   MENU_ENUM_LABEL_VALUE_SAVE_STATE,
-   "Save State"
-   )
-MSG_HASH(
-   MENU_ENUM_SUBLABEL_SAVE_STATE,
-   "Save a state to the currently selected slot."
-   )
-MSG_HASH(
-   MENU_ENUM_LABEL_VALUE_LOAD_STATE,
-   "Load State"
-   )
-MSG_HASH(
-   MENU_ENUM_SUBLABEL_LOAD_STATE,
-   "Load a saved state from the currently selected slot."
-   )
-MSG_HASH(
-   MENU_ENUM_LABEL_VALUE_UNDO_LOAD_STATE,
-   "Undo Load State"
-   )
-MSG_HASH(
-   MENU_ENUM_SUBLABEL_UNDO_LOAD_STATE,
-   "If a state was loaded, content will go back to the state prior to loading."
-   )
-MSG_HASH(
-   MENU_ENUM_LABEL_VALUE_UNDO_SAVE_STATE,
-   "Undo Save State"
-   )
-MSG_HASH(
-   MENU_ENUM_SUBLABEL_UNDO_SAVE_STATE,
-   "If a state was overwritten, it will roll back to the previous save state."
-   )
-MSG_HASH(
-   MENU_ENUM_LABEL_VALUE_ADD_TO_FAVORITES,
-   "Add to Favorites"
-   )
-MSG_HASH(
-   MENU_ENUM_SUBLABEL_ADD_TO_FAVORITES,
-   "Add the entry to your favorites."
-   )
-MSG_HASH(
-   MENU_ENUM_LABEL_VALUE_QUICK_MENU_START_RECORDING,
-   "Start Recording"
-   )
-MSG_HASH(
-   MENU_ENUM_SUBLABEL_QUICK_MENU_START_RECORDING,
-   "Starts recording."
-   )
-MSG_HASH(
-   MENU_ENUM_LABEL_VALUE_QUICK_MENU_STOP_RECORDING,
-   "Stop Recording"
-   )
-MSG_HASH(
-   MENU_ENUM_SUBLABEL_QUICK_MENU_STOP_RECORDING,
-   "Stops recording."
-   )
-MSG_HASH(
-   MENU_ENUM_LABEL_VALUE_QUICK_MENU_START_STREAMING,
-   "Start Streaming"
-   )
-MSG_HASH(
-   MENU_ENUM_SUBLABEL_QUICK_MENU_START_STREAMING,
-   "Starts streaming."
-   )
-MSG_HASH(
-   MENU_ENUM_LABEL_VALUE_QUICK_MENU_STOP_STREAMING,
-   "Stop Streaming"
-   )
-MSG_HASH(
-   MENU_ENUM_SUBLABEL_QUICK_MENU_STOP_STREAMING,
-   "Stops streaming."
-   )
-MSG_HASH(
-<<<<<<< HEAD
-   MENU_ENUM_LABEL_VALUE_CORE_OPTIONS,
-   "Options"
-   )
-=======
+MSG_HASH(
+    MENU_ENUM_LABEL_VALUE_REBOOT_RCM,
+    "Reboot into RCM"
+    )
+#endif
+MSG_HASH(
+    MENU_ENUM_LABEL_VALUE_REBOOT,
+    "Reboot"
+    )
+MSG_HASH(
+    MENU_ENUM_LABEL_VALUE_RECORDING_CONFIG_DIRECTORY,
+    "Recording Config"
+    )
+MSG_HASH(
+    MENU_ENUM_LABEL_VALUE_RECORDING_OUTPUT_DIRECTORY,
+    "Recording Output"
+    )
+MSG_HASH(
+    MENU_ENUM_LABEL_VALUE_RECORDING_SETTINGS,
+    "Recording"
+    )
+MSG_HASH(
+    MENU_ENUM_LABEL_VALUE_RECORD_CONFIG,
+    "Custom Record Config"
+    )
+MSG_HASH(
+    MENU_ENUM_LABEL_VALUE_STREAM_CONFIG,
+    "Custom Stream Config"
+    )
+MSG_HASH(
+    MENU_ENUM_LABEL_VALUE_RECORD_DRIVER,
+    "Record"
+    )
+MSG_HASH(
+    MENU_ENUM_LABEL_VALUE_MIDI_DRIVER,
+    "MIDI"
+    )
+MSG_HASH(
+    MENU_ENUM_LABEL_VALUE_RECORD_ENABLE,
+    "Recording Support"
+    )
+MSG_HASH(
+    MENU_ENUM_LABEL_VALUE_RECORD_PATH,
+    "Save Output Recording as..."
+    )
+MSG_HASH(
+    MENU_ENUM_LABEL_VALUE_RECORD_USE_OUTPUT_DIRECTORY,
+    "Save Recordings in Output Dir"
+    )
+MSG_HASH(
+    MENU_ENUM_LABEL_VALUE_REMAP_FILE,
+    "Remap File"
+    )
+MSG_HASH(
+    MENU_ENUM_LABEL_VALUE_REMAP_FILE_LOAD,
+    "Load Remap File"
+    )
+MSG_HASH(
+    MENU_ENUM_LABEL_VALUE_REMAP_FILE_SAVE_CORE,
+    "Save Core Remap File"
+    )
+MSG_HASH(
+    MENU_ENUM_LABEL_VALUE_REMAP_FILE_SAVE_CONTENT_DIR,
+    "Save Content Directory Remap File"
+    )
+MSG_HASH(
+    MENU_ENUM_LABEL_VALUE_REMAP_FILE_SAVE_GAME,
+    "Save Game Remap File"
+    )
+MSG_HASH(
+    MENU_ENUM_LABEL_VALUE_REMAP_FILE_REMOVE_CORE,
+    "Delete Core Remap File"
+    )
+MSG_HASH(
+    MENU_ENUM_LABEL_VALUE_REMAP_FILE_REMOVE_GAME,
+    "Delete Game Remap File"
+    )
+MSG_HASH(
+    MENU_ENUM_LABEL_VALUE_REMAP_FILE_REMOVE_CONTENT_DIR,
+    "Delete Game Content Directory Remap File"
+    )
+MSG_HASH(
+    MENU_ENUM_LABEL_VALUE_REQUIRED,
+    "Required"
+    )
+MSG_HASH(
+    MENU_ENUM_LABEL_VALUE_RESTART_CONTENT,
+    "Restart"
+    )
+MSG_HASH(
+    MENU_ENUM_LABEL_VALUE_RESUME,
+    "Resume"
+    )
+MSG_HASH(
+    MENU_ENUM_LABEL_VALUE_RESUME_CONTENT,
+    "Resume"
+    )
+MSG_HASH(
+    MENU_ENUM_LABEL_VALUE_RETROKEYBOARD,
+    "RetroKeyboard"
+    )
+MSG_HASH(
+    MENU_ENUM_LABEL_VALUE_RETROPAD,
+    "RetroPad"
+    )
+MSG_HASH(
+    MENU_ENUM_LABEL_VALUE_RETROPAD_WITH_ANALOG,
+    "RetroPad w/ Analog"
+    )
+MSG_HASH(
+    MENU_ENUM_LABEL_VALUE_RETRO_ACHIEVEMENTS_SETTINGS,
+    "Achievements"
+    )
+MSG_HASH(
+    MENU_ENUM_LABEL_VALUE_REWIND_ENABLE,
+    "Rewind Support"
+    )
+MSG_HASH(
+    MENU_ENUM_LABEL_VALUE_CHEAT_APPLY_AFTER_TOGGLE,
+    "Apply After Toggle"
+    )
+MSG_HASH(
+    MENU_ENUM_LABEL_VALUE_CHEAT_APPLY_AFTER_LOAD,
+    "Auto-Apply Cheats During Game Load"
+    )
+MSG_HASH(
+    MENU_ENUM_LABEL_VALUE_REWIND_GRANULARITY,
+    "Rewind Granularity"
+    )
+MSG_HASH(
+    MENU_ENUM_LABEL_VALUE_REWIND_BUFFER_SIZE,
+    "Rewind Buffer Size (MB)"
+    )
+MSG_HASH(
+    MENU_ENUM_LABEL_VALUE_REWIND_BUFFER_SIZE_STEP,
+    "Rewind Buffer Size Step (MB)"
+    )
+MSG_HASH(
+    MENU_ENUM_LABEL_VALUE_REWIND_SETTINGS,
+    "Rewind"
+    )
+MSG_HASH(
+    MENU_ENUM_LABEL_VALUE_CHEAT_SETTINGS,
+    "Cheat Settings"
+    )
+MSG_HASH(
+    MENU_ENUM_LABEL_VALUE_CHEAT_DETAILS_SETTINGS,
+    "Cheat Details"
+    )
+MSG_HASH(
+    MENU_ENUM_LABEL_VALUE_CHEAT_SEARCH_SETTINGS,
+    "Start or Continue Cheat Search"
+    )
+MSG_HASH(
+    MENU_ENUM_LABEL_VALUE_RGUI_BROWSER_DIRECTORY,
+    "File Browser"
+    )
+MSG_HASH(
+    MENU_ENUM_LABEL_VALUE_RGUI_CONFIG_DIRECTORY,
+    "Config"
+    )
+MSG_HASH(
+    MENU_ENUM_LABEL_VALUE_RGUI_SHOW_START_SCREEN,
+    "Display Start Screen"
+    )
+MSG_HASH(
+    MENU_ENUM_LABEL_VALUE_RIGHT_ANALOG,
+    "Right Analog"
+    )
+MSG_HASH(
+    MENU_ENUM_LABEL_VALUE_ADD_TO_FAVORITES,
+    "Add to Favorites"
+    )
+MSG_HASH(
+    MENU_ENUM_LABEL_VALUE_ADD_TO_FAVORITES_PLAYLIST,
+    "Add to Favorites"
+    )
+MSG_HASH(
+    MENU_ENUM_LABEL_VALUE_DOWNLOAD_PL_ENTRY_THUMBNAILS,
+    "Download Thumbnails"
+    )
+MSG_HASH(
+    MENU_ENUM_SUBLABEL_DOWNLOAD_PL_ENTRY_THUMBNAILS,
+    "Download screenshot/box art/title screen thumbnail images for current content. Updates any existing thumbnails."
+    )
+MSG_HASH(
+    MENU_ENUM_LABEL_VALUE_SET_CORE_ASSOCIATION,
+    "Set Core Association"
+    )
+MSG_HASH(
+    MENU_ENUM_LABEL_VALUE_RESET_CORE_ASSOCIATION,
+    "Reset Core Association"
+    )
+MSG_HASH(
+    MENU_ENUM_LABEL_VALUE_RUN,
+    "Run"
+    )
+MSG_HASH(
+    MENU_ENUM_LABEL_VALUE_RUN_MUSIC,
+    "Run"
+    )
+#ifdef HAVE_LAKKA
+MSG_HASH(
+    MENU_ENUM_LABEL_VALUE_SAMBA_ENABLE,
+    "SAMBA"
+    )
+#endif
+MSG_HASH(
+    MENU_ENUM_LABEL_VALUE_SAVEFILE_DIRECTORY,
+    "Savefile"
+    )
+MSG_HASH(
+    MENU_ENUM_LABEL_VALUE_SAVESTATE_AUTO_INDEX,
+    "Save State Auto Index"
+    )
+MSG_HASH(
+    MENU_ENUM_LABEL_VALUE_SAVESTATE_AUTO_LOAD,
+    "Auto Load State"
+    )
+MSG_HASH(
+    MENU_ENUM_LABEL_VALUE_SAVESTATE_AUTO_SAVE,
+    "Auto Save State"
+    )
+MSG_HASH(
+    MENU_ENUM_LABEL_VALUE_SAVESTATE_DIRECTORY,
+    "Savestate"
+    )
+MSG_HASH(
+    MENU_ENUM_LABEL_VALUE_SAVESTATE_THUMBNAIL_ENABLE,
+    "Savestate Thumbnails"
+    )
+MSG_HASH(
+    MENU_ENUM_LABEL_VALUE_SAVESTATE_FILE_COMPRESSION,
+    "Savestate Compression"
+    )
+MSG_HASH(
+    MENU_ENUM_SUBLABEL_SAVESTATE_FILE_COMPRESSION,
+    "Write save state files in an archived format. Dramatically reduces file size at the expense of increased saving/loading times."
+    )
+MSG_HASH(
+    MENU_ENUM_LABEL_VALUE_SAVE_CURRENT_CONFIG,
+    "Save Current Configuration"
+    )
+MSG_HASH(
+    MENU_ENUM_LABEL_VALUE_SAVE_CURRENT_CONFIG_OVERRIDE_CORE,
+    "Save Core Overrides"
+    )
+MSG_HASH(
+    MENU_ENUM_LABEL_VALUE_SAVE_CURRENT_CONFIG_OVERRIDE_CONTENT_DIR,
+    "Save Content Directory Overrides"
+    )
+MSG_HASH(
+    MENU_ENUM_LABEL_VALUE_SAVE_CURRENT_CONFIG_OVERRIDE_GAME,
+    "Save Game Overrides"
+    )
+MSG_HASH(
+    MENU_ENUM_LABEL_VALUE_SAVE_NEW_CONFIG,
+    "Save New Configuration"
+    )
+MSG_HASH(
+    MENU_ENUM_LABEL_VALUE_SAVE_STATE,
+    "Save State"
+    )
+MSG_HASH(
+    MENU_ENUM_LABEL_VALUE_SAVING_SETTINGS,
+    "Saving"
+    )
+MSG_HASH(
+    MENU_ENUM_LABEL_VALUE_SCAN_DIRECTORY,
+    "Scan Directory"
+    )
+MSG_HASH(
+    MENU_ENUM_LABEL_VALUE_SCAN_FILE,
+    "Scan File"
+    )
+MSG_HASH(
+    MENU_ENUM_LABEL_VALUE_SCAN_THIS_DIRECTORY,
+    "<Scan This Directory>"
+    )
+MSG_HASH(
+    MENU_ENUM_LABEL_VALUE_SCREENSHOT_DIRECTORY,
+    "Screenshot"
+    )
+MSG_HASH(
+    MENU_ENUM_LABEL_VALUE_SCREEN_RESOLUTION,
+    "Screen Resolution"
+    )
+MSG_HASH(
+    MENU_ENUM_LABEL_VALUE_SEARCH,
+    "Search"
+    )
+MSG_HASH(
+    MENU_ENUM_LABEL_VALUE_SECONDS,
+    "seconds"
+    )
+MSG_HASH(
+    MENU_ENUM_LABEL_VALUE_SETTINGS,
+    "Settings"
+    )
+MSG_HASH(
+    MENU_ENUM_SUBLABEL_SETTINGS,
+    "Configure the program."
+    )
+MSG_HASH(
+    MENU_ENUM_LABEL_VALUE_SETTINGS_TAB,
+    "Settings"
+    )
+MSG_HASH(
+    MENU_ENUM_LABEL_VALUE_SHADER,
+    "Shader"
+    )
+MSG_HASH(
+    MENU_ENUM_LABEL_VALUE_SHADER_APPLY_CHANGES,
+    "Apply Changes"
+    )
+MSG_HASH(
+    MENU_ENUM_LABEL_VALUE_SHADER_OPTIONS,
+    "Shaders"
+    )
+MSG_HASH(
+    MENU_ENUM_LABEL_VALUE_SHADER_PIPELINE_RIBBON,
+    "Ribbon"
+    )
+MSG_HASH(
+    MENU_ENUM_LABEL_VALUE_SHADER_PIPELINE_RIBBON_SIMPLIFIED,
+    "Ribbon (simplified)"
+    )
+MSG_HASH(
+    MENU_ENUM_LABEL_VALUE_SHADER_PIPELINE_SIMPLE_SNOW,
+    "Simple Snow"
+    )
+MSG_HASH(
+    MENU_ENUM_LABEL_VALUE_SHADER_PIPELINE_SNOW,
+    "Snow"
+    )
+MSG_HASH(
+    MENU_ENUM_LABEL_VALUE_SHOW_ADVANCED_SETTINGS,
+    "Show Advanced Settings"
+    )
+MSG_HASH(
+    MENU_ENUM_LABEL_VALUE_SHOW_HIDDEN_FILES,
+    "Show Hidden Files and Folders"
+    )
+MSG_HASH(
+    MENU_ENUM_LABEL_VALUE_SHUTDOWN,
+    "Shutdown"
+    )
+MSG_HASH(
+    MENU_ENUM_LABEL_VALUE_SLOWMOTION_RATIO,
+    "Slow-Motion Ratio"
+    )
+MSG_HASH(
+    MENU_ENUM_LABEL_VALUE_RUN_AHEAD_ENABLED,
+    "Run-Ahead to Reduce Latency"
+    )
+MSG_HASH(
+    MENU_ENUM_LABEL_VALUE_RUN_AHEAD_FRAMES,
+    "Number of Frames to Run Ahead"
+    )
+MSG_HASH(
+    MENU_ENUM_LABEL_VALUE_RUN_AHEAD_SECONDARY_INSTANCE,
+    "RunAhead Use Second Instance"
+    )
+MSG_HASH(
+    MENU_ENUM_LABEL_VALUE_RUN_AHEAD_HIDE_WARNINGS,
+    "RunAhead Hide Warnings"
+    )
+MSG_HASH(
+    MENU_ENUM_LABEL_VALUE_SORT_SAVEFILES_ENABLE,
+    "Sort Saves In Folders"
+    )
+MSG_HASH(
+    MENU_ENUM_LABEL_VALUE_SORT_SAVESTATES_ENABLE,
+    "Sort Savestates In Folders"
+    )
+MSG_HASH(
+    MENU_ENUM_LABEL_VALUE_SAVESTATES_IN_CONTENT_DIR_ENABLE,
+    "Write Savestates to Content Dir"
+    )
+MSG_HASH(
+    MENU_ENUM_LABEL_VALUE_SAVEFILES_IN_CONTENT_DIR_ENABLE,
+    "Write Saves to Content Dir"
+    )
+MSG_HASH(
+    MENU_ENUM_LABEL_VALUE_SYSTEMFILES_IN_CONTENT_DIR_ENABLE,
+    "System Files are in Content Dir"
+    )
+MSG_HASH(
+    MENU_ENUM_LABEL_VALUE_SCREENSHOTS_IN_CONTENT_DIR_ENABLE,
+    "Write Screenshots to Content Dir"
+    )
+#ifdef HAVE_LAKKA
+MSG_HASH(
+    MENU_ENUM_LABEL_VALUE_SSH_ENABLE,
+    "SSH"
+    )
+#endif
+MSG_HASH(
+    MENU_ENUM_LABEL_VALUE_START_CORE,
+    "Start Core"
+    )
+MSG_HASH(
+    MENU_ENUM_LABEL_VALUE_START_NET_RETROPAD,
+    "Start Remote RetroPad"
+    )
+MSG_HASH(
+    MENU_ENUM_LABEL_VALUE_START_VIDEO_PROCESSOR,
+    "Start Video Processor"
+    )
+MSG_HASH(
+    MENU_ENUM_LABEL_VALUE_STATE_SLOT,
+    "State Slot"
+    )
+MSG_HASH(
+    MENU_ENUM_LABEL_VALUE_STATUS,
+    "Status"
+    )
+MSG_HASH(
+    MENU_ENUM_LABEL_VALUE_STDIN_CMD_ENABLE,
+    "stdin Commands"
+    )
+MSG_HASH(
+    MENU_ENUM_LABEL_VALUE_SUPPORTED_CORES,
+    "Suggested cores"
+    )
+MSG_HASH(
+    MENU_ENUM_LABEL_VALUE_SUSPEND_SCREENSAVER_ENABLE,
+    "Suspend Screensaver"
+    )
+MSG_HASH(
+    MENU_ENUM_LABEL_VALUE_SYSTEM_BGM_ENABLE,
+    "System BGM"
+    )
+MSG_HASH(
+    MENU_ENUM_LABEL_VALUE_SYSTEM_DIRECTORY,
+    "System/BIOS"
+    )
+MSG_HASH(
+    MENU_ENUM_LABEL_VALUE_SYSTEM_INFORMATION,
+    "System Information"
+    )
+MSG_HASH(
+    MENU_ENUM_LABEL_VALUE_SYSTEM_INFO_7ZIP_SUPPORT,
+    "7zip support"
+    )
+MSG_HASH(
+    MENU_ENUM_LABEL_VALUE_SYSTEM_INFO_ALSA_SUPPORT,
+    "ALSA support"
+    )
+MSG_HASH(
+    MENU_ENUM_LABEL_VALUE_SYSTEM_INFO_BUILD_DATE,
+    "Build date"
+    )
+MSG_HASH(
+    MENU_ENUM_LABEL_VALUE_SYSTEM_INFO_CG_SUPPORT,
+    "Cg support"
+    )
+MSG_HASH(
+    MENU_ENUM_LABEL_VALUE_SYSTEM_INFO_COCOA_SUPPORT,
+    "Cocoa support"
+    )
+MSG_HASH(
+    MENU_ENUM_LABEL_VALUE_SYSTEM_INFO_COMMAND_IFACE_SUPPORT,
+    "Command interface support"
+    )
+MSG_HASH(
+    MENU_ENUM_LABEL_VALUE_SYSTEM_INFO_CORETEXT_SUPPORT,
+    "CoreText support"
+    )
+MSG_HASH(
+    MENU_ENUM_LABEL_VALUE_SYSTEM_INFO_CPU_MODEL,
+    "CPU Model"
+    )
+MSG_HASH(
+    MENU_ENUM_LABEL_VALUE_SYSTEM_INFO_CPU_FEATURES,
+    "CPU Features"
+    )
+MSG_HASH(
+    MENU_ENUM_LABEL_VALUE_SYSTEM_INFO_DISPLAY_METRIC_DPI,
+    "Display metric DPI"
+    )
+MSG_HASH(
+    MENU_ENUM_LABEL_VALUE_SYSTEM_INFO_DISPLAY_METRIC_MM_HEIGHT,
+    "Display metric height (mm)"
+    )
+MSG_HASH(
+    MENU_ENUM_LABEL_VALUE_SYSTEM_INFO_DISPLAY_METRIC_MM_WIDTH,
+    "Display metric width (mm)"
+    )
+MSG_HASH(
+    MENU_ENUM_LABEL_VALUE_SYSTEM_INFO_DSOUND_SUPPORT,
+    "DirectSound support"
+    )
+MSG_HASH(
+    MENU_ENUM_LABEL_VALUE_SYSTEM_INFO_WASAPI_SUPPORT,
+    "WASAPI support"
+    )
+MSG_HASH(
+    MENU_ENUM_LABEL_VALUE_SYSTEM_INFO_DYLIB_SUPPORT,
+    "Dynamic library support"
+    )
+MSG_HASH(
+    MENU_ENUM_LABEL_VALUE_SYSTEM_INFO_DYNAMIC_SUPPORT,
+    "Dynamic run-time loading of libretro library"
+    )
+MSG_HASH(
+    MENU_ENUM_LABEL_VALUE_SYSTEM_INFO_EGL_SUPPORT,
+    "EGL support"
+    )
+MSG_HASH(
+    MENU_ENUM_LABEL_VALUE_SYSTEM_INFO_FBO_SUPPORT,
+    "OpenGL/Direct3D render-to-texture (multi-pass shaders) support"
+    )
+MSG_HASH(
+    MENU_ENUM_LABEL_VALUE_SYSTEM_INFO_FFMPEG_SUPPORT,
+    "FFmpeg support"
+    )
+MSG_HASH(
+    MENU_ENUM_LABEL_VALUE_SYSTEM_INFO_FREETYPE_SUPPORT,
+    "FreeType support"
+    )
+MSG_HASH(
+    MENU_ENUM_LABEL_VALUE_SYSTEM_INFO_STB_TRUETYPE_SUPPORT,
+    "STB TrueType support"
+    )
+MSG_HASH(
+    MENU_ENUM_LABEL_VALUE_SYSTEM_INFO_FRONTEND_IDENTIFIER,
+    "Frontend identifier"
+    )
+MSG_HASH(
+    MENU_ENUM_LABEL_VALUE_SYSTEM_INFO_FRONTEND_NAME,
+    "Frontend name"
+    )
+MSG_HASH(
+    MENU_ENUM_LABEL_VALUE_SYSTEM_INFO_FRONTEND_OS,
+    "Frontend OS"
+    )
+MSG_HASH(
+    MENU_ENUM_LABEL_VALUE_SYSTEM_INFO_GIT_VERSION,
+    "Git version"
+    )
+MSG_HASH(
+    MENU_ENUM_LABEL_VALUE_SYSTEM_INFO_GLSL_SUPPORT,
+    "GLSL support"
+    )
+MSG_HASH(
+    MENU_ENUM_LABEL_VALUE_SYSTEM_INFO_HLSL_SUPPORT,
+    "HLSL support"
+    )
+MSG_HASH(
+    MENU_ENUM_LABEL_VALUE_SYSTEM_INFO_JACK_SUPPORT,
+    "JACK support"
+    )
+MSG_HASH(
+    MENU_ENUM_LABEL_VALUE_SYSTEM_INFO_KMS_SUPPORT,
+    "KMS/EGL support"
+    )
+MSG_HASH(
+    MENU_ENUM_LABEL_VALUE_SYSTEM_INFO_LAKKA_VERSION,
+    "Lakka Version"
+    )
+MSG_HASH(
+    MENU_ENUM_LABEL_VALUE_SYSTEM_INFO_LIBRETRODB_SUPPORT,
+    "LibretroDB support"
+    )
+MSG_HASH(
+    MENU_ENUM_LABEL_VALUE_SYSTEM_INFO_LIBUSB_SUPPORT,
+    "Libusb support"
+    )
+MSG_HASH(
+    MENU_ENUM_LABEL_VALUE_SYSTEM_INFO_NETPLAY_SUPPORT,
+    "Netplay (peer-to-peer) support"
+    )
+MSG_HASH(
+    MENU_ENUM_LABEL_VALUE_SYSTEM_INFO_NETWORK_COMMAND_IFACE_SUPPORT,
+    "Network Command interface support"
+    )
+MSG_HASH(
+    MENU_ENUM_LABEL_VALUE_SYSTEM_INFO_NETWORK_REMOTE_SUPPORT,
+    "Network Gamepad support"
+    )
+MSG_HASH(
+    MENU_ENUM_LABEL_VALUE_SYSTEM_INFO_OPENAL_SUPPORT,
+    "OpenAL support"
+    )
+MSG_HASH(
+    MENU_ENUM_LABEL_VALUE_SYSTEM_INFO_OPENGLES_SUPPORT,
+    "OpenGL ES support"
+    )
+MSG_HASH(
+    MENU_ENUM_LABEL_VALUE_SYSTEM_INFO_OPENGL_SUPPORT,
+    "OpenGL support"
+    )
+MSG_HASH(
+    MENU_ENUM_LABEL_VALUE_SYSTEM_INFO_OPENSL_SUPPORT,
+    "OpenSL support"
+    )
+MSG_HASH(
+    MENU_ENUM_LABEL_VALUE_SYSTEM_INFO_OPENVG_SUPPORT,
+    "OpenVG support"
+    )
+MSG_HASH(
+    MENU_ENUM_LABEL_VALUE_SYSTEM_INFO_OSS_SUPPORT,
+    "OSS support"
+    )
+MSG_HASH(
+    MENU_ENUM_LABEL_VALUE_SYSTEM_INFO_OVERLAY_SUPPORT,
+    "Overlay support"
+    )
+MSG_HASH(
+    MENU_ENUM_LABEL_VALUE_SYSTEM_INFO_POWER_SOURCE,
+    "Power source"
+    )
+MSG_HASH(
+    MENU_ENUM_LABEL_VALUE_SYSTEM_INFO_POWER_SOURCE_CHARGED,
+    "Charged"
+    )
+MSG_HASH(
+    MENU_ENUM_LABEL_VALUE_SYSTEM_INFO_POWER_SOURCE_CHARGING,
+    "Charging"
+    )
+MSG_HASH(
+    MENU_ENUM_LABEL_VALUE_SYSTEM_INFO_POWER_SOURCE_DISCHARGING,
+    "Discharging"
+    )
+MSG_HASH(
+    MENU_ENUM_LABEL_VALUE_SYSTEM_INFO_POWER_SOURCE_NO_SOURCE,
+    "No source"
+    )
+MSG_HASH(
+    MENU_ENUM_LABEL_VALUE_SYSTEM_INFO_PULSEAUDIO_SUPPORT,
+    "PulseAudio support"
+    )
+MSG_HASH(
+    MENU_ENUM_LABEL_VALUE_SYSTEM_INFO_PYTHON_SUPPORT,
+    "Python (script support in shaders) support"
+    )
+MSG_HASH(
+    MENU_ENUM_LABEL_VALUE_SYSTEM_INFO_RBMP_SUPPORT,
+    "BMP support (RBMP)"
+    )
+MSG_HASH(
+    MENU_ENUM_LABEL_VALUE_SYSTEM_INFO_RETRORATING_LEVEL,
+    "RetroRating level"
+    )
+MSG_HASH(
+    MENU_ENUM_LABEL_VALUE_SYSTEM_INFO_RJPEG_SUPPORT,
+    "JPEG support (RJPEG)"
+    )
+MSG_HASH(
+    MENU_ENUM_LABEL_VALUE_SYSTEM_INFO_ROARAUDIO_SUPPORT,
+    "RoarAudio support"
+    )
+MSG_HASH(
+    MENU_ENUM_LABEL_VALUE_SYSTEM_INFO_RPNG_SUPPORT,
+    "PNG support (RPNG)"
+    )
+MSG_HASH(
+    MENU_ENUM_LABEL_VALUE_SYSTEM_INFO_RSOUND_SUPPORT,
+    "RSound support"
+    )
+MSG_HASH(
+    MENU_ENUM_LABEL_VALUE_SYSTEM_INFO_RTGA_SUPPORT,
+    "TGA support (RTGA)"
+    )
+MSG_HASH(
+    MENU_ENUM_LABEL_VALUE_SYSTEM_INFO_SDL2_SUPPORT,
+    "SDL2 support"
+    )
+MSG_HASH(
+    MENU_ENUM_LABEL_VALUE_SYSTEM_INFO_SDL_IMAGE_SUPPORT,
+    "SDL image support"
+    )
+MSG_HASH(
+    MENU_ENUM_LABEL_VALUE_SYSTEM_INFO_SDL_SUPPORT,
+    "SDL1.2 support"
+    )
+MSG_HASH(
+    MENU_ENUM_LABEL_VALUE_SYSTEM_INFO_SLANG_SUPPORT,
+    "Slang support"
+    )
+MSG_HASH(
+    MENU_ENUM_LABEL_VALUE_SYSTEM_INFO_THREADING_SUPPORT,
+    "Threading support"
+    )
+MSG_HASH(
+    MENU_ENUM_LABEL_VALUE_SYSTEM_INFO_UDEV_SUPPORT,
+    "Udev support"
+    )
+MSG_HASH(
+    MENU_ENUM_LABEL_VALUE_SYSTEM_INFO_V4L2_SUPPORT,
+    "Video4Linux2 support"
+    )
+MSG_HASH(
+    MENU_ENUM_LABEL_VALUE_SYSTEM_INFO_VIDEO_CONTEXT_DRIVER,
+    "Video context driver"
+    )
+MSG_HASH(
+    MENU_ENUM_LABEL_VALUE_SYSTEM_INFO_VULKAN_SUPPORT,
+    "Vulkan support"
+    )
+MSG_HASH(
+    MENU_ENUM_LABEL_VALUE_SYSTEM_INFO_METAL_SUPPORT,
+    "Metal support"
+    )
+MSG_HASH(
+    MENU_ENUM_LABEL_VALUE_SYSTEM_INFO_WAYLAND_SUPPORT,
+    "Wayland support"
+    )
+MSG_HASH(
+    MENU_ENUM_LABEL_VALUE_SYSTEM_INFO_X11_SUPPORT,
+    "X11 support"
+    )
+MSG_HASH(
+    MENU_ENUM_LABEL_VALUE_SYSTEM_INFO_XAUDIO2_SUPPORT,
+    "XAudio2 support"
+    )
+MSG_HASH(
+    MENU_ENUM_LABEL_VALUE_SYSTEM_INFO_XVIDEO_SUPPORT,
+    "XVideo support"
+    )
+MSG_HASH(
+    MENU_ENUM_LABEL_VALUE_SYSTEM_INFO_ZLIB_SUPPORT,
+    "Zlib support"
+    )
+MSG_HASH(
+    MENU_ENUM_LABEL_VALUE_TAKE_SCREENSHOT,
+    "Take Screenshot"
+    )
+MSG_HASH(
+    MENU_ENUM_LABEL_VALUE_THREADED_DATA_RUNLOOP_ENABLE,
+    "Threaded tasks"
+    )
+MSG_HASH(
+    MENU_ENUM_LABEL_VALUE_THUMBNAILS,
+    "Thumbnails"
+    )
+MSG_HASH(
+    MENU_ENUM_LABEL_VALUE_THUMBNAILS_RGUI,
+    "Top Thumbnail"
+    )
+MSG_HASH(
+    MENU_ENUM_LABEL_VALUE_THUMBNAILS_MATERIALUI,
+    "Primary Thumbnail"
+    )
+MSG_HASH(
+    MENU_ENUM_LABEL_VALUE_LEFT_THUMBNAILS,
+    "Left Thumbnails"
+    )
+MSG_HASH(
+    MENU_ENUM_LABEL_VALUE_LEFT_THUMBNAILS_RGUI,
+    "Bottom Thumbnail"
+    )
+MSG_HASH(
+    MENU_ENUM_LABEL_VALUE_LEFT_THUMBNAILS_OZONE,
+    "Second Thumbnail"
+    )
+MSG_HASH(
+    MENU_ENUM_LABEL_VALUE_LEFT_THUMBNAILS_MATERIALUI,
+    "Secondary Thumbnail"
+    )
+MSG_HASH(
+    MENU_ENUM_LABEL_VALUE_XMB_VERTICAL_THUMBNAILS,
+    "Thumbnails Vertical Disposition"
+    )
+MSG_HASH(
+    MENU_ENUM_LABEL_VALUE_MENU_XMB_THUMBNAIL_SCALE_FACTOR,
+    "Thumbnail Scale Factor"
+    )
+MSG_HASH(
+    MENU_ENUM_SUBLABEL_MENU_XMB_THUMBNAIL_SCALE_FACTOR,
+    "Reduce thumbnail display size by scaling maximum allowed width."
+    )
+MSG_HASH(
+    MENU_ENUM_LABEL_VALUE_MENU_THUMBNAIL_UPSCALE_THRESHOLD,
+    "Thumbnail Upscaling Threshold"
+    )
+MSG_HASH(
+    MENU_ENUM_SUBLABEL_MENU_THUMBNAIL_UPSCALE_THRESHOLD,
+    "Automatically upscale thumbnail images with a width/height smaller than the specified value. Improves picture quality. Has a moderate performance impact."
+    )
+MSG_HASH(
+    MENU_ENUM_LABEL_VALUE_MENU_RGUI_INLINE_THUMBNAILS,
+    "Show Playlist Thumbnails"
+    )
+MSG_HASH(
+    MENU_ENUM_SUBLABEL_MENU_RGUI_INLINE_THUMBNAILS,
+    "Enable display of inline downscaled thumbnails while viewing playlists. When disabled, 'Top Thumbnail' may still be toggled fullscreen by pressing RetroPad Y."
+    )
+MSG_HASH(
+    MENU_ENUM_LABEL_VALUE_MENU_RGUI_SWAP_THUMBNAILS,
+    "Swap Thumbnails"
+    )
+MSG_HASH(
+    MENU_ENUM_SUBLABEL_MENU_RGUI_SWAP_THUMBNAILS,
+    "Swaps the display positions of 'Top Thumbnail' and 'Bottom Thumbnail'."
+    )
+MSG_HASH(
+    MENU_ENUM_LABEL_VALUE_MENU_RGUI_THUMBNAIL_DELAY,
+    "Thumbnail Delay (ms)"
+    )
+MSG_HASH(
+    MENU_ENUM_SUBLABEL_MENU_RGUI_THUMBNAIL_DELAY,
+    "Applies a time delay between selecting a playlist entry and loading its associated thumbnails. Setting this to a value of at least 256 ms enables fast lag-free scrolling on even the slowest devices."
+    )
+MSG_HASH(
+    MENU_ENUM_LABEL_VALUE_MENU_RGUI_THUMBNAIL_DOWNSCALER,
+    "Thumbnail Downscaling Method"
+    )
+MSG_HASH(
+    MENU_ENUM_SUBLABEL_MENU_RGUI_THUMBNAIL_DOWNSCALER,
+    "Resampling method used when shrinking large thumbnails to fit the display."
+    )
+MSG_HASH(
+    MENU_ENUM_LABEL_VALUE_RGUI_THUMB_SCALE_POINT,
+    "Nearest Neighbour (Fast)"
+    )
+MSG_HASH(
+    MENU_ENUM_LABEL_VALUE_RGUI_THUMB_SCALE_BILINEAR,
+    "Bilinear"
+    )
+MSG_HASH(
+    MENU_ENUM_LABEL_VALUE_RGUI_THUMB_SCALE_SINC,
+    "Sinc/Lanczos3 (Slow)"
+    )
+MSG_HASH(
+    MENU_ENUM_LABEL_VALUE_RGUI_UPSCALE_NONE,
+    "None"
+    )
+MSG_HASH(
+    MENU_ENUM_LABEL_VALUE_RGUI_UPSCALE_AUTO,
+    "Auto"
+    )
+MSG_HASH(
+    MENU_ENUM_LABEL_VALUE_RGUI_UPSCALE_X2,
+    "x2"
+    )
+MSG_HASH(
+    MENU_ENUM_LABEL_VALUE_RGUI_UPSCALE_X3,
+    "x3"
+    )
+MSG_HASH(
+    MENU_ENUM_LABEL_VALUE_RGUI_UPSCALE_X4,
+    "x4"
+    )
+MSG_HASH(
+    MENU_ENUM_LABEL_VALUE_RGUI_UPSCALE_X5,
+    "x5"
+    )
+MSG_HASH(
+    MENU_ENUM_LABEL_VALUE_RGUI_UPSCALE_X6,
+    "x6"
+    )
+MSG_HASH(
+    MENU_ENUM_LABEL_VALUE_RGUI_UPSCALE_X7,
+    "x7"
+    )
+MSG_HASH(
+    MENU_ENUM_LABEL_VALUE_RGUI_UPSCALE_X8,
+    "x8"
+    )
+MSG_HASH(
+    MENU_ENUM_LABEL_VALUE_RGUI_UPSCALE_X9,
+    "x9"
+    )
+MSG_HASH(
+    MENU_ENUM_LABEL_VALUE_RGUI_ASPECT_RATIO_4_3,
+    "4:3"
+    )
+MSG_HASH(
+    MENU_ENUM_LABEL_VALUE_RGUI_ASPECT_RATIO_16_9,
+    "16:9"
+    )
+MSG_HASH(
+    MENU_ENUM_LABEL_VALUE_RGUI_ASPECT_RATIO_16_9_CENTRE,
+    "16:9 (Centered)"
+    )
+MSG_HASH(
+    MENU_ENUM_LABEL_VALUE_RGUI_ASPECT_RATIO_16_10,
+    "16:10"
+    )
+MSG_HASH(
+    MENU_ENUM_LABEL_VALUE_RGUI_ASPECT_RATIO_16_10_CENTRE,
+    "16:10 (Centered)"
+    )
+MSG_HASH(
+    MENU_ENUM_LABEL_VALUE_RGUI_ASPECT_RATIO_LOCK_NONE,
+    "OFF"
+    )
+MSG_HASH(
+    MENU_ENUM_LABEL_VALUE_RGUI_ASPECT_RATIO_LOCK_FIT_SCREEN,
+    "Fit Screen"
+    )
+MSG_HASH(
+    MENU_ENUM_LABEL_VALUE_RGUI_ASPECT_RATIO_LOCK_INTEGER,
+    "Integer Scale"
+    )
+MSG_HASH(
+    MENU_ENUM_LABEL_VALUE_THUMBNAILS_DIRECTORY,
+    "Thumbnails"
+    )
+MSG_HASH(
+    MENU_ENUM_LABEL_VALUE_THUMBNAILS_UPDATER_LIST,
+    "Thumbnails Updater"
+    )
+MSG_HASH(
+    MENU_ENUM_SUBLABEL_THUMBNAILS_UPDATER_LIST,
+    "Download complete thumbnail package for selected system."
+    )
+MSG_HASH(
+    MENU_ENUM_LABEL_VALUE_PL_THUMBNAILS_UPDATER_LIST,
+    "Playlist Thumbnails Updater"
+    )
+MSG_HASH(
+    MENU_ENUM_SUBLABEL_PL_THUMBNAILS_UPDATER_LIST,
+    "Download individual thumbnails for each entry of selected playlist."
+    )
+MSG_HASH(
+    MENU_ENUM_LABEL_VALUE_THUMBNAIL_MODE_BOXARTS,
+    "Boxarts"
+    )
+MSG_HASH(
+    MENU_ENUM_LABEL_VALUE_THUMBNAIL_MODE_SCREENSHOTS,
+    "Screenshots"
+    )
+MSG_HASH(
+    MENU_ENUM_LABEL_VALUE_THUMBNAIL_MODE_TITLE_SCREENS,
+    "Title Screens"
+    )
+MSG_HASH(
+    MENU_ENUM_LABEL_VALUE_TIMEDATE_ENABLE,
+    "Show date / time"
+    )
+MSG_HASH(
+    MENU_ENUM_LABEL_VALUE_TIMEDATE_STYLE,
+    "Style of date / time"
+    )
+MSG_HASH(
+    MENU_ENUM_SUBLABEL_TIMEDATE_STYLE,
+    "Changes the style current date and/or time is shown inside the menu."
+    )
+MSG_HASH(
+    MENU_ENUM_LABEL_VALUE_TIMEDATE_STYLE_YMD_HMS,
+    "YYYY-MM-DD HH:MM:SS"
+    )
+MSG_HASH(
+    MENU_ENUM_LABEL_VALUE_TIMEDATE_STYLE_YMD_HM,
+    "YYYY-MM-DD HH:MM"
+    )
+MSG_HASH(
+    MENU_ENUM_LABEL_VALUE_TIMEDATE_STYLE_YMD,
+    "YYYY-MM-DD"
+    )
+MSG_HASH(
+    MENU_ENUM_LABEL_VALUE_TIMEDATE_STYLE_YM,
+    "YYYY-MM"
+    )
+MSG_HASH(
+    MENU_ENUM_LABEL_VALUE_TIMEDATE_STYLE_MDYYYY_HMS,
+    "MM-DD-YYYY HH:MM:SS"
+    )
+MSG_HASH(
+    MENU_ENUM_LABEL_VALUE_TIMEDATE_STYLE_MDYYYY_HM,
+    "MM-DD-YYYY HH:MM"
+    )
+MSG_HASH(
+    MENU_ENUM_LABEL_VALUE_TIMEDATE_STYLE_MD_HM,
+    "MM-DD HH:MM"
+    )
+MSG_HASH(
+    MENU_ENUM_LABEL_VALUE_TIMEDATE_STYLE_MDYYYY,
+    "MM-DD-YYYY"
+    )
+MSG_HASH(
+    MENU_ENUM_LABEL_VALUE_TIMEDATE_STYLE_MD,
+    "MM-DD"
+    )
+MSG_HASH(
+    MENU_ENUM_LABEL_VALUE_TIMEDATE_STYLE_DDMMYYYY_HMS,
+    "DD/MM/YYYY HH:MM:SS"
+    )
+MSG_HASH(
+    MENU_ENUM_LABEL_VALUE_TIMEDATE_STYLE_DDMMYYYY_HM,
+    "DD/MM/YYYY HH:MM"
+    )
+MSG_HASH(
+    MENU_ENUM_LABEL_VALUE_TIMEDATE_STYLE_DDMM_HM,
+    "DD/MM HH:MM"
+    )
+MSG_HASH(
+    MENU_ENUM_LABEL_VALUE_TIMEDATE_STYLE_DDMMYYYY,
+    "DD/MM/YYYY"
+    )
+MSG_HASH(
+    MENU_ENUM_LABEL_VALUE_TIMEDATE_STYLE_DDMM,
+    "DD/MM"
+    )
+MSG_HASH(
+    MENU_ENUM_LABEL_VALUE_TIMEDATE_STYLE_HMS,
+    "HH:MM:SS"
+    )
+MSG_HASH(
+    MENU_ENUM_LABEL_VALUE_TIMEDATE_STYLE_HM,
+    "HH:MM"
+    )
+MSG_HASH(
+    MENU_ENUM_LABEL_VALUE_TIMEDATE_STYLE_YMD_HMS_AM_PM,
+    "YYYY-MM-DD HH:MM:SS (AM/PM)"
+    )
+MSG_HASH(
+    MENU_ENUM_LABEL_VALUE_TIMEDATE_STYLE_YMD_HM_AM_PM,
+    "YYYY-MM-DD HH:MM (AM/PM)"
+    )
+MSG_HASH(
+    MENU_ENUM_LABEL_VALUE_TIMEDATE_STYLE_MDYYYY_HMS_AM_PM,
+    "MM-DD-YYYY HH:MM:SS (AM/PM)"
+    )
+MSG_HASH(
+    MENU_ENUM_LABEL_VALUE_TIMEDATE_STYLE_MDYYYY_HM_AM_PM,
+    "MM-DD-YYYY HH:MM (AM/PM)"
+    )
+MSG_HASH(
+    MENU_ENUM_LABEL_VALUE_TIMEDATE_STYLE_MD_HM_AM_PM,
+    "MM/DD HH:MM (AM/PM)"
+    )
+MSG_HASH(
+    MENU_ENUM_LABEL_VALUE_TIMEDATE_STYLE_DDMMYYYY_HMS_AM_PM,
+    "DD/MM/YYYY HH:MM:SS (AM/PM)"
+    )
+MSG_HASH(
+    MENU_ENUM_LABEL_VALUE_TIMEDATE_STYLE_DDMMYYYY_HM_AM_PM,
+    "DD/MM/YYYY HH:MM (AM/PM)"
+    )
+MSG_HASH(
+    MENU_ENUM_LABEL_VALUE_TIMEDATE_STYLE_DDMM_HM_AM_PM,
+    "DD/MM HH:MM (AM/PM)"
+    )
+MSG_HASH(
+    MENU_ENUM_LABEL_VALUE_TIMEDATE_STYLE_HMS_AM_PM,
+    "HH:MM:SS (AM/PM)"
+    )
+MSG_HASH(
+    MENU_ENUM_LABEL_VALUE_TIMEDATE_STYLE_HM_AM_PM,
+    "HH:MM (AM/PM)"
+    )
+MSG_HASH(
+    MENU_ENUM_LABEL_VALUE_MENU_TICKER_TYPE,
+    "Ticker Text Animation"
+    )
+MSG_HASH(
+    MENU_ENUM_SUBLABEL_MENU_TICKER_TYPE,
+    "Select horizontal scrolling method used to display long menu text strings."
+    )
+MSG_HASH(
+    MENU_ENUM_LABEL_VALUE_MENU_TICKER_TYPE_BOUNCE,
+    "Bounce Left/Right"
+    )
+MSG_HASH(
+    MENU_ENUM_LABEL_VALUE_MENU_TICKER_TYPE_LOOP,
+    "Scroll Left"
+    )
+MSG_HASH(
+    MENU_ENUM_LABEL_VALUE_MENU_TICKER_SPEED,
+    "Ticker Text Speed"
+    )
+MSG_HASH(
+    MENU_ENUM_SUBLABEL_MENU_TICKER_SPEED,
+    "Animation speed when scrolling long menu text strings."
+    )
+MSG_HASH(
+    MENU_ENUM_LABEL_VALUE_MENU_TICKER_SMOOTH,
+    "Smooth Ticker Text"
+    )
+MSG_HASH(
+    MENU_ENUM_SUBLABEL_MENU_TICKER_SMOOTH,
+    "Use smooth scrolling animation when displaying long menu text strings. Has a small performance impact."
+    )
+MSG_HASH(
+    MENU_ENUM_LABEL_VALUE_RGUI_MENU_COLOR_THEME,
+    "Menu Color Theme"
+    )
+MSG_HASH(
+    MENU_ENUM_SUBLABEL_RGUI_MENU_COLOR_THEME,
+    "Select a different color theme. Choosing 'Custom' enables the use of menu theme preset files."
+    )
+MSG_HASH(
+    MENU_ENUM_LABEL_VALUE_RGUI_MENU_THEME_PRESET,
+    "Custom Menu Theme Preset"
+    )
+MSG_HASH(
+    MENU_ENUM_SUBLABEL_RGUI_MENU_THEME_PRESET,
+    "Select a menu theme preset from the file browser."
+    )
+MSG_HASH(
+    MENU_ENUM_LABEL_VALUE_RGUI_MENU_COLOR_THEME_CUSTOM,
+    "Custom"
+    )
+MSG_HASH(
+    MENU_ENUM_LABEL_VALUE_RGUI_MENU_COLOR_THEME_CLASSIC_RED,
+    "Classic Red"
+    )
+MSG_HASH(
+    MENU_ENUM_LABEL_VALUE_RGUI_MENU_COLOR_THEME_CLASSIC_ORANGE,
+    "Classic Orange"
+    )
+MSG_HASH(
+    MENU_ENUM_LABEL_VALUE_RGUI_MENU_COLOR_THEME_CLASSIC_YELLOW,
+    "Classic Yellow"
+    )
+MSG_HASH(
+    MENU_ENUM_LABEL_VALUE_RGUI_MENU_COLOR_THEME_CLASSIC_GREEN,
+    "Classic Green"
+    )
+MSG_HASH(
+    MENU_ENUM_LABEL_VALUE_RGUI_MENU_COLOR_THEME_CLASSIC_BLUE,
+    "Classic Blue"
+    )
+MSG_HASH(
+    MENU_ENUM_LABEL_VALUE_RGUI_MENU_COLOR_THEME_CLASSIC_VIOLET,
+    "Classic Violet"
+    )
+MSG_HASH(
+    MENU_ENUM_LABEL_VALUE_RGUI_MENU_COLOR_THEME_CLASSIC_GREY,
+    "Classic Grey"
+    )
+MSG_HASH(
+    MENU_ENUM_LABEL_VALUE_RGUI_MENU_COLOR_THEME_LEGACY_RED,
+    "Legacy Red"
+    )
+MSG_HASH(
+    MENU_ENUM_LABEL_VALUE_RGUI_MENU_COLOR_THEME_DARK_PURPLE,
+    "Dark Purple"
+    )
+MSG_HASH(
+    MENU_ENUM_LABEL_VALUE_RGUI_MENU_COLOR_THEME_MIDNIGHT_BLUE,
+    "Midnight Blue"
+    )
+MSG_HASH(
+    MENU_ENUM_LABEL_VALUE_RGUI_MENU_COLOR_THEME_GOLDEN,
+    "Golden"
+    )
+MSG_HASH(
+    MENU_ENUM_LABEL_VALUE_RGUI_MENU_COLOR_THEME_ELECTRIC_BLUE,
+    "Electric Blue"
+    )
+MSG_HASH(
+    MENU_ENUM_LABEL_VALUE_RGUI_MENU_COLOR_THEME_APPLE_GREEN,
+    "Apple Green"
+    )
+MSG_HASH(
+    MENU_ENUM_LABEL_VALUE_RGUI_MENU_COLOR_THEME_VOLCANIC_RED,
+    "Volcanic Red"
+    )
+MSG_HASH(
+    MENU_ENUM_LABEL_VALUE_RGUI_MENU_COLOR_THEME_LAGOON,
+    "Lagoon"
+    )
+MSG_HASH(
+    MENU_ENUM_LABEL_VALUE_RGUI_MENU_COLOR_THEME_BROGRAMMER,
+    "Brogrammer"
+    )
+MSG_HASH(
+    MENU_ENUM_LABEL_VALUE_RGUI_MENU_COLOR_THEME_DRACULA,
+    "Dracula"
+    )
+MSG_HASH(
+    MENU_ENUM_LABEL_VALUE_RGUI_MENU_COLOR_THEME_FAIRYFLOSS,
+    "Fairy Floss"
+    )
+MSG_HASH(
+    MENU_ENUM_LABEL_VALUE_RGUI_MENU_COLOR_THEME_FLATUI,
+    "Flat UI"
+    )
+MSG_HASH(
+    MENU_ENUM_LABEL_VALUE_RGUI_MENU_COLOR_THEME_GRUVBOX_DARK,
+    "Gruvbox Dark"
+    )
+MSG_HASH(
+    MENU_ENUM_LABEL_VALUE_RGUI_MENU_COLOR_THEME_GRUVBOX_LIGHT,
+    "Gruvbox Light"
+    )
+MSG_HASH(
+    MENU_ENUM_LABEL_VALUE_RGUI_MENU_COLOR_THEME_HACKING_THE_KERNEL,
+    "Hacking the Kernel"
+    )
+MSG_HASH(
+    MENU_ENUM_LABEL_VALUE_RGUI_MENU_COLOR_THEME_NORD,
+    "Nord"
+    )
+MSG_HASH(
+    MENU_ENUM_LABEL_VALUE_RGUI_MENU_COLOR_THEME_NOVA,
+    "Nova"
+    )
+MSG_HASH(
+    MENU_ENUM_LABEL_VALUE_RGUI_MENU_COLOR_THEME_ONE_DARK,
+    "One Dark"
+    )
+MSG_HASH(
+    MENU_ENUM_LABEL_VALUE_RGUI_MENU_COLOR_THEME_PALENIGHT,
+    "Palenight"
+    )
+MSG_HASH(
+    MENU_ENUM_LABEL_VALUE_RGUI_MENU_COLOR_THEME_SOLARIZED_DARK,
+    "Solarized Dark"
+    )
+MSG_HASH(
+    MENU_ENUM_LABEL_VALUE_RGUI_MENU_COLOR_THEME_SOLARIZED_LIGHT,
+    "Solarized Light"
+    )
+MSG_HASH(
+    MENU_ENUM_LABEL_VALUE_RGUI_MENU_COLOR_THEME_TANGO_DARK,
+    "Tango Dark"
+    )
+MSG_HASH(
+    MENU_ENUM_LABEL_VALUE_RGUI_MENU_COLOR_THEME_TANGO_LIGHT,
+    "Tango Light"
+    )
+MSG_HASH(
+    MENU_ENUM_LABEL_VALUE_RGUI_MENU_COLOR_THEME_ZENBURN,
+    "Zenburn"
+    )
+MSG_HASH(
+    MENU_ENUM_LABEL_VALUE_RGUI_MENU_COLOR_THEME_ANTI_ZENBURN,
+    "Anti-Zenburn"
+    )
+MSG_HASH(
+    MENU_ENUM_LABEL_VALUE_RGUI_MENU_COLOR_THEME_FLUX,
+    "Flux"
+    )
+MSG_HASH(
+    MENU_ENUM_LABEL_VALUE_TRUE,
+    "True"
+    )
+MSG_HASH(
+    MENU_ENUM_LABEL_VALUE_UI_COMPANION_ENABLE,
+    "UI Companion"
+    )
+MSG_HASH(
+    MENU_ENUM_LABEL_VALUE_UI_COMPANION_START_ON_BOOT,
+    "UI Companion Start On Boot"
+    )
+MSG_HASH(
+    MENU_ENUM_LABEL_VALUE_UI_COMPANION_TOGGLE,
+    "Show desktop menu on startup"
+    )
+MSG_HASH(
+    MENU_ENUM_LABEL_VALUE_DESKTOP_MENU_ENABLE,
+    "Desktop menu (restart)"
+    )
+MSG_HASH(
+    MENU_ENUM_LABEL_VALUE_UI_MENUBAR_ENABLE,
+    "Menu Bar"
+    )
+MSG_HASH(
+    MENU_ENUM_LABEL_VALUE_UNABLE_TO_READ_COMPRESSED_FILE,
+    "Unable to read compressed file."
+    )
+MSG_HASH(
+    MENU_ENUM_LABEL_VALUE_UNDO_LOAD_STATE,
+    "Undo Load State"
+    )
+MSG_HASH(
+    MENU_ENUM_LABEL_VALUE_UNDO_SAVE_STATE,
+    "Undo Save State"
+    )
+MSG_HASH(
+    MENU_ENUM_LABEL_VALUE_UNKNOWN,
+    "Unknown"
+    )
+MSG_HASH(
+    MENU_ENUM_LABEL_VALUE_UPDATER_SETTINGS,
+    "Updater"
+    )
+MSG_HASH(
+    MENU_ENUM_LABEL_VALUE_UPDATE_ASSETS,
+    "Update Assets"
+    )
+MSG_HASH(
+    MENU_ENUM_LABEL_VALUE_UPDATE_AUTOCONFIG_PROFILES,
+    "Update Joypad Profiles"
+    )
+MSG_HASH(
+    MENU_ENUM_LABEL_VALUE_UPDATE_CG_SHADERS,
+    "Update Cg Shaders"
+    )
+MSG_HASH(
+    MENU_ENUM_LABEL_VALUE_UPDATE_CHEATS,
+    "Update Cheats"
+    )
+MSG_HASH(
+    MENU_ENUM_LABEL_VALUE_UPDATE_CORE_INFO_FILES,
+    "Update Core Info Files"
+    )
+MSG_HASH(
+    MENU_ENUM_LABEL_VALUE_UPDATE_DATABASES,
+    "Update Databases"
+    )
+MSG_HASH(
+    MENU_ENUM_LABEL_VALUE_UPDATE_GLSL_SHADERS,
+    "Update GLSL Shaders"
+    )
+MSG_HASH(
+    MENU_ENUM_LABEL_VALUE_UPDATE_LAKKA,
+    "Update Lakka"
+    )
+MSG_HASH(
+    MENU_ENUM_LABEL_VALUE_UPDATE_OVERLAYS,
+    "Update Overlays"
+    )
+MSG_HASH(
+    MENU_ENUM_LABEL_VALUE_UPDATE_SLANG_SHADERS,
+    "Update Slang Shaders"
+    )
+MSG_HASH(
+    MENU_ENUM_LABEL_VALUE_USER,
+    "User"
+    )
+MSG_HASH(
+    MENU_ENUM_LABEL_VALUE_KEYBOARD,
+    "Kbd"
+    )
+MSG_HASH(
+    MENU_ENUM_LABEL_VALUE_USER_INTERFACE_SETTINGS,
+    "User Interface"
+    )
+MSG_HASH(
+    MENU_ENUM_LABEL_VALUE_USER_LANGUAGE,
+    "Language"
+    )
+MSG_HASH(
+    MENU_ENUM_LABEL_VALUE_USER_SETTINGS,
+    "User"
+    )
+MSG_HASH(
+    MENU_ENUM_LABEL_VALUE_USE_BUILTIN_IMAGE_VIEWER,
+    "Use Builtin Image Viewer"
+    )
+MSG_HASH(
+    MENU_ENUM_LABEL_VALUE_USE_BUILTIN_PLAYER,
+    "Use Builtin Media Player"
+    )
+MSG_HASH(
+    MENU_ENUM_LABEL_VALUE_USE_THIS_DIRECTORY,
+    "<Use this directory>"
+    )
+MSG_HASH(
+    MENU_ENUM_LABEL_VALUE_VIDEO_ALLOW_ROTATE,
+    "Allow rotation"
+    )
+MSG_HASH(
+    MENU_ENUM_LABEL_VALUE_VIDEO_ASPECT_RATIO,
+    "Config Aspect Ratio"
+    )
+MSG_HASH(
+    MENU_ENUM_LABEL_VALUE_VIDEO_ASPECT_RATIO_AUTO,
+    "Auto Aspect Ratio"
+    )
+MSG_HASH(
+    MENU_ENUM_LABEL_VALUE_VIDEO_ASPECT_RATIO_INDEX,
+    "Aspect Ratio"
+    )
+MSG_HASH(
+    MENU_ENUM_LABEL_VALUE_VIDEO_BLACK_FRAME_INSERTION,
+    "Black Frame Insertion"
+    )
+MSG_HASH(
+    MENU_ENUM_LABEL_VALUE_VIDEO_CROP_OVERSCAN,
+    "Crop Overscan (Reload)"
+    )
+MSG_HASH(
+    MENU_ENUM_LABEL_VALUE_VIDEO_DISABLE_COMPOSITION,
+    "Disable Desktop Composition"
+    )
+#if defined(_3DS)
+MSG_HASH(
+    MENU_ENUM_LABEL_VALUE_VIDEO_3DS_LCD_BOTTOM,
+    "3DS Bottom Screen"
+    )
+MSG_HASH(
+    MENU_ENUM_SUBLABEL_VIDEO_3DS_LCD_BOTTOM,
+    "Enable display of status information on bottom screen. Disable to increase battery life and improve performance."
+    )
+MSG_HASH(
+    MENU_ENUM_LABEL_VALUE_VIDEO_3DS_DISPLAY_MODE,
+    "3DS Display Mode"
+    )
+MSG_HASH(
+    MENU_ENUM_SUBLABEL_VIDEO_3DS_DISPLAY_MODE,
+    "Selects between 3D and 2D display modes. In '3D' mode, pixels are square and a depth effect is applied when viewing the Quick Menu. '2D' mode provides the best performance."
+    )
+MSG_HASH(
+    MENU_ENUM_LABEL_VALUE_CTR_VIDEO_MODE_3D,
+    "3D"
+    )
+MSG_HASH(
+    MENU_ENUM_LABEL_VALUE_CTR_VIDEO_MODE_2D,
+    "2D"
+    )
+MSG_HASH(
+    MENU_ENUM_LABEL_VALUE_CTR_VIDEO_MODE_2D_400x240,
+    "2D (Pixel Grid Effect)"
+    )
+MSG_HASH(
+    MENU_ENUM_LABEL_VALUE_CTR_VIDEO_MODE_2D_800x240,
+    "2D (High Resolution)"
+    )
+#endif
+MSG_HASH(
+    MENU_ENUM_LABEL_VALUE_VIDEO_DRIVER,
+    "Video"
+    )
+MSG_HASH(
+    MENU_ENUM_LABEL_VALUE_VIDEO_FILTER,
+    "Video Filter"
+    )
+MSG_HASH(
+    MENU_ENUM_LABEL_VALUE_VIDEO_FILTER_DIR,
+    "Video Filter"
+    )
+MSG_HASH(
+    MENU_ENUM_LABEL_VALUE_VIDEO_FILTER_FLICKER,
+    "Flicker filter"
+    )
+MSG_HASH(
+    MENU_ENUM_LABEL_VALUE_VIDEO_FONT_ENABLE,
+    "Onscreen Notifications"
+    )
+MSG_HASH(
+    MENU_ENUM_LABEL_VALUE_VIDEO_FONT_PATH,
+    "Notification Font"
+    )
+MSG_HASH(
+    MENU_ENUM_LABEL_VALUE_VIDEO_FONT_SIZE,
+    "Notification Size"
+    )
+MSG_HASH(
+    MENU_ENUM_LABEL_VALUE_VIDEO_FORCE_ASPECT,
+    "Force aspect ratio"
+    )
+MSG_HASH(
+    MENU_ENUM_LABEL_VALUE_VIDEO_FORCE_SRGB_DISABLE,
+    "Force-disable sRGB FBO"
+    )
+MSG_HASH(
+    MENU_ENUM_LABEL_VALUE_VIDEO_FRAME_DELAY,
+    "Frame Delay"
+    )
+MSG_HASH(
+    MENU_ENUM_LABEL_VALUE_VIDEO_SHADER_DELAY,
+    "Auto-Shader Delay"
+    )
+MSG_HASH(
+    MENU_ENUM_LABEL_VALUE_VIDEO_FULLSCREEN,
+    "Start in Fullscreen Mode"
+    )
+MSG_HASH(
+    MENU_ENUM_LABEL_VALUE_VIDEO_GAMMA,
+    "Video Gamma"
+    )
+MSG_HASH(
+    MENU_ENUM_LABEL_VALUE_VIDEO_GPU_RECORD,
+    "Use GPU Recording"
+    )
+MSG_HASH(
+    MENU_ENUM_LABEL_VALUE_VIDEO_GPU_SCREENSHOT,
+    "GPU Screenshot"
+    )
+MSG_HASH(
+    MENU_ENUM_LABEL_VALUE_VIDEO_HARD_SYNC,
+    "Hard GPU Sync"
+    )
+MSG_HASH(
+    MENU_ENUM_LABEL_VALUE_VIDEO_HARD_SYNC_FRAMES,
+    "Hard GPU Sync Frames"
+    )
+MSG_HASH(
+    MENU_ENUM_LABEL_VALUE_VIDEO_MAX_SWAPCHAIN_IMAGES,
+    "Max swapchain images"
+    )
+MSG_HASH(
+    MENU_ENUM_LABEL_VALUE_VIDEO_MESSAGE_POS_X,
+    "Notification X Position"
+    )
+MSG_HASH(
+    MENU_ENUM_LABEL_VALUE_VIDEO_MESSAGE_POS_Y,
+    "Notification Y Position"
+    )
+MSG_HASH(
+    MENU_ENUM_LABEL_VALUE_VIDEO_MONITOR_INDEX,
+    "Monitor Index"
+    )
+MSG_HASH(
+    MENU_ENUM_LABEL_VALUE_VIDEO_POST_FILTER_RECORD,
+    "Use Post Filter Recording"
+    )
+MSG_HASH(
+    MENU_ENUM_LABEL_VALUE_VIDEO_REFRESH_RATE,
+    "Vertical Refresh Rate"
+    )
+MSG_HASH(
+    MENU_ENUM_LABEL_VALUE_VIDEO_REFRESH_RATE_AUTO,
+    "Estimated Screen Framerate"
+    )
+MSG_HASH(
+    MENU_ENUM_LABEL_VALUE_VIDEO_REFRESH_RATE_POLLED,
+    "Set Display-Reported Refresh Rate"
+    )
+MSG_HASH(
+    MENU_ENUM_LABEL_VALUE_VIDEO_ROTATION,
+    "Video Rotation"
+    )
+MSG_HASH(
+    MENU_ENUM_LABEL_VALUE_SCREEN_ORIENTATION,
+    "Screen Orientation"
+    )
+MSG_HASH(
+    MENU_ENUM_LABEL_VALUE_VIDEO_SCALE,
+    "Windowed Scale"
+    )
+MSG_HASH(
+    MENU_ENUM_LABEL_VALUE_VIDEO_RECORD_THREADS,
+    "Recording Threads"
+    )
+MSG_HASH(
+    MENU_ENUM_LABEL_VALUE_VIDEO_SCALE_INTEGER,
+    "Integer Scale"
+    )
+MSG_HASH(
+    MENU_ENUM_LABEL_VALUE_VIDEO_SETTINGS,
+    "Video"
+    )
+MSG_HASH(
+    MENU_ENUM_LABEL_VALUE_VIDEO_SHADER_DIR,
+    "Video Shader"
+    )
+MSG_HASH(
+    MENU_ENUM_LABEL_VALUE_VIDEO_SHADER_NUM_PASSES,
+    "Shader Passes"
+    )
+MSG_HASH(
+    MENU_ENUM_LABEL_VALUE_VIDEO_SHADER_PARAMETERS,
+    "Shader Parameters"
+    )
+MSG_HASH(
+    MENU_ENUM_LABEL_VALUE_VIDEO_SHADER_PRESET,
+    "Load Shader Preset"
+    )
+MSG_HASH(
+    MENU_ENUM_LABEL_VALUE_VIDEO_SHADER_PRESET_SAVE,
+    "Save"
+    )
+MSG_HASH(
+    MENU_ENUM_LABEL_VALUE_VIDEO_SHADER_PRESET_SAVE_AS,
+    "Save Shader Preset As"
+    )
+MSG_HASH(
+    MENU_ENUM_LABEL_VALUE_VIDEO_SHADER_PRESET_SAVE_GLOBAL,
+    "Save Global Preset"
+    )
+MSG_HASH(
+    MENU_ENUM_LABEL_VALUE_VIDEO_SHADER_PRESET_SAVE_CORE,
+    "Save Core Preset"
+    )
+MSG_HASH(
+    MENU_ENUM_LABEL_VALUE_VIDEO_SHADER_PRESET_SAVE_PARENT,
+    "Save Content Directory Preset"
+    )
+MSG_HASH(
+    MENU_ENUM_LABEL_VALUE_VIDEO_SHADER_PRESET_SAVE_GAME,
+    "Save Game Preset"
+    )
+MSG_HASH(
+    MENU_ENUM_LABEL_VALUE_VIDEO_SHARED_CONTEXT,
+    "Hardware Shared Context"
+    )
+MSG_HASH(
+    MENU_ENUM_LABEL_VALUE_VIDEO_SMOOTH,
+    "Bilinear Filtering"
+    )
+#ifdef HAVE_ODROIDGO2
+MSG_HASH(
+    MENU_ENUM_LABEL_VALUE_VIDEO_CTX_SCALING,
+    "RGA Scaling"
+    )
+#else
+MSG_HASH(
+    MENU_ENUM_LABEL_VALUE_VIDEO_CTX_SCALING,
+    "Context Specific Scaling"
+    )
+#endif
+MSG_HASH(
+    MENU_ENUM_LABEL_VALUE_VIDEO_SOFT_FILTER,
+    "Soft Filter"
+    )
+MSG_HASH(
+    MENU_ENUM_LABEL_VALUE_VIDEO_SWAP_INTERVAL,
+    "Vertical Sync (Vsync) Swap Interval"
+    )
+MSG_HASH(
+    MENU_ENUM_LABEL_VALUE_VIDEO_TAB,
+    "Video"
+    )
+MSG_HASH(
+    MENU_ENUM_LABEL_VALUE_VIDEO_THREADED,
+    "Threaded Video"
+    )
+MSG_HASH(
+    MENU_ENUM_LABEL_VALUE_VIDEO_VFILTER,
+    "Deflicker"
+    )
+MSG_HASH(
+    MENU_ENUM_LABEL_VALUE_VIDEO_VIEWPORT_CUSTOM_HEIGHT,
+    "Custom Aspect Ratio Height"
+    )
+MSG_HASH(
+    MENU_ENUM_LABEL_VALUE_VIDEO_VIEWPORT_CUSTOM_WIDTH,
+    "Custom Aspect Ratio Width"
+    )
+MSG_HASH(
+    MENU_ENUM_LABEL_VALUE_VIDEO_VIEWPORT_CUSTOM_X,
+    "Custom Aspect Ratio X Pos."
+    )
+MSG_HASH(
+    MENU_ENUM_LABEL_VALUE_VIDEO_VIEWPORT_CUSTOM_Y,
+    "Custom Aspect Ratio Y Pos."
+    )
+MSG_HASH(
+    MENU_ENUM_LABEL_VALUE_VIDEO_VI_WIDTH,
+    "Set VI Screen Width"
+    )
+MSG_HASH(
+    MENU_ENUM_LABEL_VALUE_VIDEO_OVERSCAN_CORRECTION_TOP,
+    "Overscan Correction (Top)"
+    )
+MSG_HASH(
+    MENU_ENUM_SUBLABEL_VIDEO_OVERSCAN_CORRECTION_TOP,
+    "Adjust display overscan cropping by reducing image size by specified number of scanlines (taken from top of screen). Note: May introduce scaling artefacts."
+    )
+MSG_HASH(
+    MENU_ENUM_LABEL_VALUE_VIDEO_OVERSCAN_CORRECTION_BOTTOM,
+    "Overscan Correction (Bottom)"
+    )
+MSG_HASH(
+    MENU_ENUM_SUBLABEL_VIDEO_OVERSCAN_CORRECTION_BOTTOM,
+    "Adjust display overscan cropping by reducing image size by specified number of scanlines (taken from bottom of screen). Note: May introduce scaling artefacts."
+    )
+MSG_HASH(
+    MENU_ENUM_LABEL_VALUE_VIDEO_VSYNC,
+    "Vertical Sync (Vsync)"
+    )
+MSG_HASH(
+    MENU_ENUM_LABEL_VALUE_VIDEO_WINDOWED_FULLSCREEN,
+    "Windowed Fullscreen Mode"
+    )
+MSG_HASH(
+    MENU_ENUM_LABEL_VALUE_VIDEO_WINDOW_WIDTH,
+    "Window Width"
+    )
+MSG_HASH(
+    MENU_ENUM_LABEL_VALUE_VIDEO_WINDOW_HEIGHT,
+    "Window Height"
+    )
+MSG_HASH(
+    MENU_ENUM_LABEL_VALUE_VIDEO_FULLSCREEN_X,
+    "Fullscreen Width"
+    )
+MSG_HASH(
+    MENU_ENUM_LABEL_VALUE_VIDEO_FULLSCREEN_Y,
+    "Fullscreen Height"
+    )
+MSG_HASH(
+    MENU_ENUM_LABEL_VALUE_VIDEO_LAYOUT_ENABLE,
+    "Enable Video Layout"
+    )
+MSG_HASH(
+    MENU_ENUM_SUBLABEL_VIDEO_LAYOUT_ENABLE,
+    "Video layouts are used for bezels and other artwork."
+    )
+MSG_HASH(
+    MENU_ENUM_LABEL_VALUE_VIDEO_LAYOUT_PATH,
+    "Video Layout Path"
+    )
+MSG_HASH(
+    MENU_ENUM_SUBLABEL_VIDEO_LAYOUT_PATH,
+    "Select a video layout from the file browser."
+    )
+MSG_HASH(
+    MENU_ENUM_LABEL_VALUE_VIDEO_LAYOUT_SELECTED_VIEW,
+    "Selected View"
+    )
+MSG_HASH(
+    MENU_ENUM_SUBLABEL_VIDEO_LAYOUT_SELECTED_VIEW,
+    "Select a view within the loaded layout."
+    )
+MSG_HASH(
+    MENU_ENUM_LABEL_VALUE_WIFI_DRIVER,
+    "Wi-Fi"
+    )
+MSG_HASH(
+    MENU_ENUM_LABEL_VALUE_WIFI_SETTINGS,
+    "Wi-Fi"
+    )
+MSG_HASH(
+    MENU_ENUM_LABEL_VALUE_XMB_ALPHA_FACTOR,
+    "Menu Alpha Factor"
+    )
+MSG_HASH(
+    MENU_ENUM_LABEL_VALUE_MENU_FONT_COLOR_RED,
+    "Menu Font Red Color"
+    )
+MSG_HASH(
+    MENU_ENUM_LABEL_VALUE_MENU_FONT_COLOR_GREEN,
+    "Menu Font Green Color"
+    )
+MSG_HASH(
+    MENU_ENUM_LABEL_VALUE_MENU_FONT_COLOR_BLUE,
+    "Menu Font Blue Color"
+    )
+MSG_HASH(
+    MENU_ENUM_LABEL_VALUE_XMB_FONT,
+    "Menu Font"
+    )
+MSG_HASH(
+    MENU_ENUM_LABEL_VALUE_XMB_ICON_THEME_CUSTOM,
+    "Custom"
+    )
+MSG_HASH(
+    MENU_ENUM_LABEL_VALUE_XMB_ICON_THEME_FLATUI,
+    "FlatUI"
+    )
+MSG_HASH(
+    MENU_ENUM_LABEL_VALUE_XMB_ICON_THEME_MONOCHROME,
+    "Monochrome"
+    )
+MSG_HASH(
+    MENU_ENUM_LABEL_VALUE_XMB_ICON_THEME_MONOCHROME_INVERTED,
+    "Monochrome Inverted"
+    )
+MSG_HASH(
+    MENU_ENUM_LABEL_VALUE_XMB_ICON_THEME_SYSTEMATIC,
+    "Systematic"
+    )
+MSG_HASH(
+    MENU_ENUM_LABEL_VALUE_XMB_ICON_THEME_NEOACTIVE,
+    "NeoActive"
+    )
+MSG_HASH(
+    MENU_ENUM_LABEL_VALUE_XMB_ICON_THEME_PIXEL,
+    "Pixel"
+    )
+MSG_HASH(
+    MENU_ENUM_LABEL_VALUE_XMB_ICON_THEME_RETROACTIVE,
+    "RetroActive"
+    )
+MSG_HASH(
+    MENU_ENUM_LABEL_VALUE_XMB_ICON_THEME_RETROSYSTEM,
+    "Retrosystem"
+    )
+MSG_HASH(
+    MENU_ENUM_LABEL_VALUE_XMB_ICON_THEME_DOTART,
+    "Dot-Art"
+    )
+MSG_HASH(
+    MENU_ENUM_LABEL_VALUE_XMB_ICON_THEME_AUTOMATIC,
+    "Automatic"
+    )
+MSG_HASH(
+    MENU_ENUM_LABEL_VALUE_XMB_ICON_THEME_AUTOMATIC_INVERTED,
+    "Automatic Inverted"
+    )
+MSG_HASH(
+    MENU_ENUM_LABEL_VALUE_XMB_MENU_COLOR_THEME,
+    "Menu Color Theme"
+    )
+MSG_HASH(
+    MENU_ENUM_LABEL_VALUE_XMB_MENU_COLOR_THEME_APPLE_GREEN,
+    "Apple Green"
+    )
+MSG_HASH(
+    MENU_ENUM_LABEL_VALUE_XMB_MENU_COLOR_THEME_DARK,
+    "Dark"
+    )
+MSG_HASH(
+    MENU_ENUM_LABEL_VALUE_XMB_MENU_COLOR_THEME_LIGHT,
+    "Light"
+    )
+MSG_HASH(
+    MENU_ENUM_LABEL_VALUE_XMB_MENU_COLOR_THEME_MORNING_BLUE,
+    "Morning Blue"
+    )
+MSG_HASH(
+    MENU_ENUM_LABEL_VALUE_XMB_MENU_COLOR_THEME_SUNBEAM,
+    "Sunbeam"
+    )
+MSG_HASH(
+    MENU_ENUM_LABEL_VALUE_XMB_MENU_COLOR_THEME_DARK_PURPLE,
+    "Dark Purple"
+    )
+MSG_HASH(
+    MENU_ENUM_LABEL_VALUE_XMB_MENU_COLOR_THEME_ELECTRIC_BLUE,
+    "Electric Blue"
+    )
+MSG_HASH(
+    MENU_ENUM_LABEL_VALUE_XMB_MENU_COLOR_THEME_GOLDEN,
+    "Golden"
+    )
+MSG_HASH(
+    MENU_ENUM_LABEL_VALUE_XMB_MENU_COLOR_THEME_LEGACY_RED,
+    "Legacy Red"
+    )
+MSG_HASH(
+    MENU_ENUM_LABEL_VALUE_XMB_MENU_COLOR_THEME_MIDNIGHT_BLUE,
+    "Midnight Blue"
+    )
+MSG_HASH(
+    MENU_ENUM_LABEL_VALUE_XMB_MENU_COLOR_THEME_PLAIN,
+    "Plain"
+    )
+MSG_HASH(
+    MENU_ENUM_LABEL_VALUE_XMB_MENU_COLOR_THEME_UNDERSEA,
+    "Undersea"
+    )
+MSG_HASH(
+    MENU_ENUM_LABEL_VALUE_XMB_MENU_COLOR_THEME_VOLCANIC_RED,
+    "Volcanic Red"
+    )
+MSG_HASH(
+    MENU_ENUM_LABEL_VALUE_XMB_MENU_COLOR_THEME_LIME,
+    "Lime Green"
+    )
+MSG_HASH(
+    MENU_ENUM_LABEL_VALUE_XMB_MENU_COLOR_THEME_PIKACHU_YELLOW,
+    "Pikachu Yellow"
+    )
+MSG_HASH(
+    MENU_ENUM_LABEL_VALUE_XMB_MENU_COLOR_THEME_GAMECUBE_PURPLE,
+    "Cube Purple"
+    )
+MSG_HASH(
+    MENU_ENUM_LABEL_VALUE_XMB_MENU_COLOR_THEME_FAMICOM_RED,
+    "Family Red"
+    )
+MSG_HASH(
+    MENU_ENUM_LABEL_VALUE_XMB_MENU_COLOR_THEME_FLAMING_HOT,
+    "Flaming Hot"
+    )
+MSG_HASH(
+    MENU_ENUM_LABEL_VALUE_XMB_MENU_COLOR_THEME_ICE_COLD,
+    "Ice Cold"
+    )
+MSG_HASH(
+    MENU_ENUM_LABEL_VALUE_XMB_MENU_COLOR_THEME_MIDGAR,
+    "Midgar"
+    )
+MSG_HASH(
+    MENU_ENUM_LABEL_VALUE_XMB_RIBBON_ENABLE,
+    "Menu Shader Pipeline"
+    )
+MSG_HASH(
+    MENU_ENUM_LABEL_VALUE_XMB_SHADOWS_ENABLE,
+    "Icon Shadows"
+    )
+MSG_HASH(
+    MENU_ENUM_LABEL_VALUE_CONTENT_SHOW_HISTORY,
+    "Show History Tab"
+    )
+MSG_HASH(
+    MENU_ENUM_LABEL_VALUE_CONTENT_SHOW_ADD,
+    "Show Import content Tab"
+    )
+MSG_HASH(
+    MENU_ENUM_LABEL_VALUE_CONTENT_SHOW_PLAYLISTS,
+    "Show Playlist Tabs"
+    )
+MSG_HASH(
+    MENU_ENUM_LABEL_VALUE_CONTENT_SHOW_FAVORITES,
+    "Show Favorites Tab"
+    )
+MSG_HASH(
+    MENU_ENUM_LABEL_VALUE_CONTENT_SHOW_IMAGES,
+    "Show Image Tab"
+    )
+MSG_HASH(
+    MENU_ENUM_LABEL_VALUE_CONTENT_SHOW_MUSIC,
+    "Show Music Tab"
+    )
+MSG_HASH(
+    MENU_ENUM_LABEL_VALUE_CONTENT_SHOW_SETTINGS,
+    "Show Settings Tab"
+    )
+MSG_HASH(
+    MENU_ENUM_LABEL_VALUE_CONTENT_SHOW_VIDEO,
+    "Show Video Tab"
+    )
+MSG_HASH(
+    MENU_ENUM_LABEL_VALUE_CONTENT_SHOW_NETPLAY,
+    "Show Netplay Tab"
+    )
+MSG_HASH(
+    MENU_ENUM_LABEL_VALUE_XMB_LAYOUT,
+    "Menu Layout"
+    )
+MSG_HASH(
+    MENU_ENUM_LABEL_VALUE_XMB_THEME,
+    "Menu Icon Theme"
+    )
+MSG_HASH(
+    MENU_ENUM_LABEL_VALUE_YES,
+    "Yes"
+    )
+MSG_HASH(
+    MENU_ENUM_LABEL_VIDEO_SHADER_PRESET_TWO,
+    "Shader Preset"
+    )
+MSG_HASH(
+    MENU_ENUM_SUBLABEL_CHEEVOS_ENABLE,
+    "Compete to earn custom-made achievements in classic games.\n"
+    "For more information, visit http://retroachievements.org"
+    )
+MSG_HASH(
+    MENU_ENUM_SUBLABEL_CHEEVOS_TEST_UNOFFICIAL,
+    "Use unofficial achievements and/or beta features for testing purposes."
+    )
+MSG_HASH(
+    MENU_ENUM_SUBLABEL_CHEEVOS_HARDCORE_MODE_ENABLE,
+    "Double the amount of points earned.\n"
+    "Disables savestates, cheats, rewind, pause, and slow-motion for all games.\n"
+    "Toggling this setting at runtime will restart your game."
+    )
+MSG_HASH(
+    MENU_ENUM_SUBLABEL_CHEEVOS_LEADERBOARDS_ENABLE,
+    "Game specific leaderboards.\n"
+    "Has no effect if Hardcore Mode is disabled."
+    )
+MSG_HASH(
+    MENU_ENUM_SUBLABEL_CHEEVOS_RICHPRESENCE_ENABLE,
+    "Sends detailed play status to the RetroAchievements website."
+    )
+MSG_HASH(
+    MENU_ENUM_SUBLABEL_CHEEVOS_BADGES_ENABLE,
+    "Display badges in the Achievement List."
+    )
+MSG_HASH(
+    MENU_ENUM_SUBLABEL_CHEEVOS_VERBOSE_ENABLE,
+    "Show more information in the notifications."
+    )
+MSG_HASH(
+    MENU_ENUM_SUBLABEL_CHEEVOS_AUTO_SCREENSHOT,
+    "Automatically take a screenshot when an achievement is triggered."
+    )
+MSG_HASH(
+    MENU_ENUM_SUBLABEL_DRIVER_SETTINGS,
+    "Change drivers used by the system."
+    )
+MSG_HASH(
+    MENU_ENUM_SUBLABEL_RETRO_ACHIEVEMENTS_SETTINGS,
+    "Change achievement settings."
+    )
+MSG_HASH(
+    MENU_ENUM_SUBLABEL_CORE_SETTINGS,
+    "Change core settings."
+    )
+MSG_HASH(
+    MENU_ENUM_SUBLABEL_RECORDING_SETTINGS,
+    "Change recording settings."
+    )
+MSG_HASH(
+    MENU_ENUM_SUBLABEL_ONSCREEN_DISPLAY_SETTINGS,
+    "Change display overlay and keyboard overlay, and onscreen notification settings."
+    )
+MSG_HASH(
+    MENU_ENUM_SUBLABEL_FRAME_THROTTLE_SETTINGS,
+    "Change rewind, fast-forward, and slow-motion settings."
+    )
+MSG_HASH(
+    MENU_ENUM_SUBLABEL_SAVING_SETTINGS,
+    "Change saving settings."
+    )
+MSG_HASH(
+    MENU_ENUM_SUBLABEL_LOGGING_SETTINGS,
+    "Change logging settings."
+    )
+MSG_HASH(
+    MENU_ENUM_SUBLABEL_USER_INTERFACE_SETTINGS,
+    "Change user interface settings."
+    )
+MSG_HASH(
+    MENU_ENUM_SUBLABEL_USER_SETTINGS,
+    "Change account, username, and language settings."
+    )
+MSG_HASH(
+    MENU_ENUM_SUBLABEL_PRIVACY_SETTINGS,
+    "Change your privacy settings."
+    )
+MSG_HASH(
+    MENU_ENUM_SUBLABEL_MIDI_SETTINGS,
+    "Change MIDI settings."
+    )
+MSG_HASH(
+    MENU_ENUM_SUBLABEL_DIRECTORY_SETTINGS,
+    "Change default directories where files are located."
+    )
+MSG_HASH(
+    MENU_ENUM_SUBLABEL_PLAYLIST_SETTINGS,
+    "Change playlist settings."
+    )
+MSG_HASH(
+    MENU_ENUM_SUBLABEL_NETWORK_SETTINGS,
+    "Configure server and network settings."
+    )
+MSG_HASH(
+    MENU_ENUM_SUBLABEL_ADD_CONTENT_LIST,
+    "Scan content and add to the database."
+    )
+MSG_HASH(
+    MENU_ENUM_SUBLABEL_AUDIO_SETTINGS,
+    "Change audio output settings."
+    )
+#ifdef HAVE_LAKKA
+MSG_HASH(
+    MENU_ENUM_SUBLABEL_BLUETOOTH_ENABLE,
+    "Determines the state of Bluetooth."
+    )
+#endif
+MSG_HASH(
+    MENU_ENUM_SUBLABEL_CONFIG_SAVE_ON_EXIT,
+    "Saves changes to the configuration file on exit."
+    )
+MSG_HASH(
+    MENU_ENUM_SUBLABEL_CONFIGURATION_SETTINGS,
+    "Change default settings for configuration files."
+    )
+MSG_HASH(
+    MENU_ENUM_SUBLABEL_CONFIGURATIONS_LIST,
+    "Manage and create configuration files."
+    )
+MSG_HASH(
+    MENU_ENUM_SUBLABEL_CPU_CORES,
+    "Amount of cores that the CPU has."
+    )
+MSG_HASH(
+    MENU_ENUM_SUBLABEL_FPS_SHOW,
+    "Displays the current framerate per second onscreen."
+    )
+MSG_HASH(
+    MENU_ENUM_SUBLABEL_FRAMECOUNT_SHOW,
+    "Displays the current frame count onscreen."
+    )
+MSG_HASH(
+    MENU_ENUM_SUBLABEL_MEMORY_SHOW,
+    "Includes the current memory usage/total onscreen with FPS/Frames."
+    )
+MSG_HASH(
+    MENU_ENUM_SUBLABEL_INPUT_HOTKEY_BINDS,
+    "Configure hotkey settings."
+    )
+MSG_HASH(
+    MENU_ENUM_SUBLABEL_INPUT_MENU_ENUM_TOGGLE_GAMEPAD_COMBO,
+    "Gamepad button combination to toggle menu."
+    )
+MSG_HASH(
+    MENU_ENUM_SUBLABEL_INPUT_SETTINGS,
+    "Change joypad, keyboard, and mouse settings."
+    )
+MSG_HASH(
+    MENU_ENUM_SUBLABEL_INPUT_USER_BINDS,
+    "Configure controls for this port."
+    )
+MSG_HASH(
+    MENU_ENUM_SUBLABEL_LATENCY_SETTINGS,
+    "Change settings related to video, audio and input latency."
+    )
+MSG_HASH(
+    MENU_ENUM_SUBLABEL_LOG_VERBOSITY,
+    "Log events to a terminal or file."
+    )
+MSG_HASH(
+    MENU_ENUM_SUBLABEL_NETPLAY,
+    "Join or host a netplay session."
+    )
+MSG_HASH(
+    MENU_ENUM_SUBLABEL_NETPLAY_LAN_SCAN_SETTINGS,
+    "Search for and connect to netplay hosts on the local network."
+    )
+MSG_HASH(
+    MENU_ENUM_SUBLABEL_INFORMATION_LIST_LIST,
+    "Display system information."
+    )
+MSG_HASH(
+    MENU_ENUM_SUBLABEL_ONLINE_UPDATER,
+    "Download add-ons, components, and content for RetroArch."
+    )
+#ifdef HAVE_LAKKA
+MSG_HASH(
+    MENU_ENUM_SUBLABEL_SAMBA_ENABLE,
+    "Share network folders through the SMB protocol."
+    )
+MSG_HASH(
+    MENU_ENUM_SUBLABEL_SERVICES_SETTINGS,
+    "Manage operating system level services."
+    )
+#endif
+MSG_HASH(
+    MENU_ENUM_SUBLABEL_SHOW_HIDDEN_FILES,
+    "Show hidden files/directories inside the file browser."
+    )
+#ifdef HAVE_LAKKA
+MSG_HASH(
+    MENU_ENUM_SUBLABEL_SSH_ENABLE,
+    "Use SSH to access the command line remotely."
+    )
+#endif
+MSG_HASH(
+    MENU_ENUM_SUBLABEL_SUSPEND_SCREENSAVER_ENABLE,
+    "Prevents your system's screensaver from becoming active."
+    )
+MSG_HASH(
+    MENU_ENUM_SUBLABEL_VIDEO_WINDOW_SCALE,
+    "Sets the window size relative to the core viewport size. Alternatively, you can set a window width and height below for a fixed window size."
+    )
+MSG_HASH(
+    MENU_ENUM_SUBLABEL_USER_LANGUAGE,
+    "Sets the language of the interface."
+    )
+MSG_HASH(
+    MENU_ENUM_SUBLABEL_VIDEO_BLACK_FRAME_INSERTION,
+    "Inserts a black frame inbetween frames. Useful for users with 120Hz screens who want to play 60Hz content to eliminate ghosting."
+    )
+MSG_HASH(
+    MENU_ENUM_SUBLABEL_VIDEO_FRAME_DELAY,
+    "Reduces latency at the cost of a higher risk of video stuttering. Adds a delay after V-Sync (in ms)."
+    )
+MSG_HASH(
+    MENU_ENUM_SUBLABEL_VIDEO_SHADER_DELAY,
+    "Delays auto-loading shaders (in ms). Can work around graphical glitches when using 'screen grabbing' software."
+    )
+MSG_HASH(
+    MENU_ENUM_SUBLABEL_VIDEO_HARD_SYNC_FRAMES,
+    "Sets how many frames the CPU can run ahead of the GPU when using 'Hard GPU Sync'."
+    )
+MSG_HASH(
+    MENU_ENUM_SUBLABEL_VIDEO_MAX_SWAPCHAIN_IMAGES,
+    "Tells the video driver to explicitly use a specified buffering mode."
+    )
+MSG_HASH(
+    MENU_ENUM_SUBLABEL_VIDEO_MONITOR_INDEX,
+    "Selects which display screen to use."
+    )
+MSG_HASH(
+    MENU_ENUM_SUBLABEL_VIDEO_REFRESH_RATE_AUTO,
+    "The accurate estimated refresh rate of the screen in Hz."
+    )
+MSG_HASH(
+    MENU_ENUM_SUBLABEL_VIDEO_REFRESH_RATE_POLLED,
+    "The refresh rate as reported by the display driver."
+    )
+MSG_HASH(
+    MENU_ENUM_SUBLABEL_VIDEO_SETTINGS,
+    "Change video output settings."
+    )
+MSG_HASH(
+    MENU_ENUM_SUBLABEL_WIFI_SETTINGS,
+    "Scans for wireless networks and establishes connection."
+    )
+MSG_HASH(
+    MENU_ENUM_SUBLABEL_HELP_LIST,
+    "Learn more about how the program works."
+    )
+MSG_HASH(
+    MSG_ADDED_TO_FAVORITES,
+    "Added to favorites"
+    )
+MSG_HASH(
+    MSG_ADD_TO_FAVORITES_FAILED,
+    "Failed to add favorite: playlist full"
+    )
+MSG_HASH(
+    MSG_SET_CORE_ASSOCIATION,
+    "Core set: "
+    )
+MSG_HASH(
+    MSG_RESET_CORE_ASSOCIATION,
+    "Playlist entry core association has been reset."
+    )
+MSG_HASH(
+    MSG_APPENDED_DISK,
+    "Appended disk"
+    )
+MSG_HASH(
+    MSG_FAILED_TO_APPEND_DISK,
+    "Failed to append disk"
+    )
+MSG_HASH(
+    MSG_APPLICATION_DIR,
+    "Application Dir"
+    )
+MSG_HASH(
+    MSG_APPLYING_CHEAT,
+    "Applying cheat changes."
+    )
+MSG_HASH(
+    MSG_APPLYING_SHADER,
+    "Applying shader"
+    )
+MSG_HASH(
+    MSG_AUDIO_MUTED,
+    "Audio muted."
+    )
+MSG_HASH(
+    MSG_AUDIO_UNMUTED,
+    "Audio unmuted."
+    )
+MSG_HASH(
+    MSG_AUTOCONFIG_FILE_ERROR_SAVING,
+    "Error saving autoconf file."
+    )
+MSG_HASH(
+    MSG_AUTOCONFIG_FILE_SAVED_SUCCESSFULLY,
+    "Autoconfig file saved successfully."
+    )
+MSG_HASH(
+    MSG_AUTOSAVE_FAILED,
+    "Could not initialize autosave."
+    )
+MSG_HASH(
+    MSG_AUTO_SAVE_STATE_TO,
+    "Auto save state to"
+    )
+MSG_HASH(
+    MSG_BLOCKING_SRAM_OVERWRITE,
+    "Blocking SRAM Overwrite"
+    )
+MSG_HASH(
+    MSG_BRINGING_UP_COMMAND_INTERFACE_ON_PORT,
+    "Bringing up command interface on port"
+    )
+MSG_HASH(
+    MSG_BYTES,
+    "bytes"
+    )
+MSG_HASH(
+    MSG_CANNOT_INFER_NEW_CONFIG_PATH,
+    "Cannot infer new config path. Use current time."
+    )
+MSG_HASH(
+    MSG_CHEEVOS_HARDCORE_MODE_ENABLE,
+    "Achievements Hardcore Mode Enabled, savestate & rewind were disabled."
+    )
+MSG_HASH(
+    MSG_COMPARING_WITH_KNOWN_MAGIC_NUMBERS,
+    "Comparing with known magic numbers..."
+    )
+MSG_HASH(
+    MSG_COMPILED_AGAINST_API,
+    "Compiled against API"
+    )
+MSG_HASH(
+    MSG_CONFIG_DIRECTORY_NOT_SET,
+    "Config directory not set. Cannot save new config."
+    )
+MSG_HASH(
+    MSG_CONNECTED_TO,
+    "Connected to"
+    )
+MSG_HASH(
+    MSG_CONTENT_CRC32S_DIFFER,
+    "Content CRC32s differ. Cannot use different games."
+    )
+MSG_HASH(
+    MSG_CONTENT_LOADING_SKIPPED_IMPLEMENTATION_WILL_DO_IT,
+    "Content loading skipped. Implementation will load it on its own."
+    )
+MSG_HASH(
+    MSG_CORE_DOES_NOT_SUPPORT_SAVESTATES,
+    "Core does not support save states."
+    )
+MSG_HASH(
+    MSG_CORE_OPTIONS_FILE_CREATED_SUCCESSFULLY,
+    "Core options file created successfully."
+    )
+MSG_HASH(
+    MSG_COULD_NOT_FIND_ANY_NEXT_DRIVER,
+    "Could not find any next driver"
+    )
+MSG_HASH(
+    MSG_COULD_NOT_FIND_COMPATIBLE_SYSTEM,
+    "Could not find compatible system."
+    )
+MSG_HASH(
+    MSG_COULD_NOT_FIND_VALID_DATA_TRACK,
+    "Could not find valid data track"
+    )
+MSG_HASH(
+    MSG_COULD_NOT_OPEN_DATA_TRACK,
+    "could not open data track"
+    )
+MSG_HASH(
+    MSG_COULD_NOT_READ_CONTENT_FILE,
+    "Could not read content file"
+    )
+MSG_HASH(
+    MSG_COULD_NOT_READ_MOVIE_HEADER,
+    "Could not read movie header."
+    )
+MSG_HASH(
+    MSG_COULD_NOT_READ_STATE_FROM_MOVIE,
+    "Could not read state from movie."
+    )
+MSG_HASH(
+    MSG_CRC32_CHECKSUM_MISMATCH,
+    "CRC32 checksum mismatch between content file and saved content checksum in replay file header. Replay highly likely to desync on playback."
+    )
+MSG_HASH(
+    MSG_CUSTOM_TIMING_GIVEN,
+    "Custom timing given"
+    )
+MSG_HASH(
+    MSG_DECOMPRESSION_ALREADY_IN_PROGRESS,
+    "Decompression already in progress."
+    )
+MSG_HASH(
+    MSG_DECOMPRESSION_FAILED,
+    "Decompression failed."
+    )
+MSG_HASH(
+    MSG_DETECTED_VIEWPORT_OF,
+    "Detected viewport of"
+    )
+MSG_HASH(
+    MSG_DID_NOT_FIND_A_VALID_CONTENT_PATCH,
+    "Did not find a valid content patch."
+    )
+MSG_HASH(
+    MSG_DISCONNECT_DEVICE_FROM_A_VALID_PORT,
+    "Disconnect device from a valid port."
+    )
+MSG_HASH(
+    MSG_DISK_CLOSED,
+    "Closed"
+    )
+MSG_HASH(
+    MSG_DISK_EJECTED,
+    "Ejected"
+    )
+MSG_HASH(
+    MSG_DOWNLOADING,
+    "Downloading"
+    )
+MSG_HASH(
+    MSG_INDEX_FILE,
+    "index"
+    )
+MSG_HASH(
+    MSG_DOWNLOAD_FAILED,
+    "Download failed"
+    )
+MSG_HASH(
+    MSG_ERROR,
+    "Error"
+    )
+MSG_HASH(
+    MSG_ERROR_LIBRETRO_CORE_REQUIRES_CONTENT,
+    "Libretro core requires content, but nothing was provided."
+    )
+MSG_HASH(
+    MSG_ERROR_LIBRETRO_CORE_REQUIRES_SPECIAL_CONTENT,
+    "Libretro core requires special content, but none were provided."
+    )
+MSG_HASH(
     MSG_ERROR_LIBRETRO_CORE_REQUIRES_VFS,
     "Core does not support VFS, and loading from a local copy failed"
     )
->>>>>>> 8988e2d3
-MSG_HASH(
-   MENU_ENUM_SUBLABEL_CORE_OPTIONS,
-   "Change the options for the currently running content."
-   )
-MSG_HASH(
-   MENU_ENUM_LABEL_VALUE_CORE_INPUT_REMAPPING_OPTIONS,
-   "Controls"
-   )
-MSG_HASH(
-   MENU_ENUM_SUBLABEL_CORE_INPUT_REMAPPING_OPTIONS,
-   "Change the controls for the currently running content."
-   )
-MSG_HASH(
-   MENU_ENUM_LABEL_VALUE_CORE_CHEAT_OPTIONS,
-   "Cheats"
-   )
-MSG_HASH(
-   MENU_ENUM_SUBLABEL_CORE_CHEAT_OPTIONS,
-   "Set up cheat codes."
-   )
-MSG_HASH(
-   MENU_ENUM_LABEL_VALUE_DISK_OPTIONS,
-   "Disk Control"
-   )
-MSG_HASH(
-   MENU_ENUM_SUBLABEL_DISK_OPTIONS,
-   "Disk image management."
-   )
-MSG_HASH(
-   MENU_ENUM_LABEL_VALUE_SHADER_OPTIONS,
-   "Shaders"
-   )
-MSG_HASH(
-   MENU_ENUM_SUBLABEL_SHADER_OPTIONS,
-   "Set up shaders to visually augment the image."
-   )
-MSG_HASH(
-   MENU_ENUM_LABEL_VALUE_QUICK_MENU_OVERRIDE_OPTIONS,
-   "Overrides"
-   )
-MSG_HASH(
-   MENU_ENUM_SUBLABEL_QUICK_MENU_OVERRIDE_OPTIONS,
-   "Options for overriding the global configuration."
-   )
-MSG_HASH(
-   MENU_ENUM_LABEL_VALUE_ACHIEVEMENT_LIST,
-   "Achievements"
-   )
-
-/* Quick Menu > Options */
-
-MSG_HASH(
-   MENU_ENUM_LABEL_VALUE_GAME_SPECIFIC_OPTIONS_CREATE,
-   "Create game-options file"
-   )
-MSG_HASH(
-   MENU_ENUM_LABEL_VALUE_GAME_SPECIFIC_OPTIONS_IN_USE,
-   "Save Game-options file"
-   )
-
-/* Quick Menu > Controls */
-
-MSG_HASH(
-   MENU_ENUM_LABEL_VALUE_REMAP_FILE_LOAD,
-   "Load Remap File"
-   )
-MSG_HASH(
-   MENU_ENUM_LABEL_VALUE_REMAP_FILE_SAVE_CORE,
-   "Save Core Remap File"
-   )
-MSG_HASH(
-   MENU_ENUM_LABEL_VALUE_REMAP_FILE_REMOVE_CORE,
-   "Delete Core Remap File"
-   )
-MSG_HASH(
-   MENU_ENUM_LABEL_VALUE_REMAP_FILE_SAVE_CONTENT_DIR,
-   "Save Content Directory Remap File"
-   )
-MSG_HASH(
-   MENU_ENUM_LABEL_VALUE_REMAP_FILE_REMOVE_CONTENT_DIR,
-   "Delete Game Content Directory Remap File"
-   )
-MSG_HASH(
-   MENU_ENUM_LABEL_VALUE_REMAP_FILE_SAVE_GAME,
-   "Save Game Remap File"
-   )
-MSG_HASH(
-   MENU_ENUM_LABEL_VALUE_REMAP_FILE_REMOVE_GAME,
-   "Delete Game Remap File"
-   )
-
-/* Quick Menu > Controls > Load Remap File */
-
-MSG_HASH(
-   MENU_ENUM_LABEL_VALUE_REMAP_FILE,
-   "Remap File"
-   )
-
-/* Quick Menu > Cheats */
-
-MSG_HASH(
-   MENU_ENUM_LABEL_VALUE_CHEAT_START_OR_CONT,
-   "Start or Continue Cheat Search"
-   )
-MSG_HASH(
-   MENU_ENUM_SUBLABEL_CHEAT_START_OR_CONT,
-   ""
-   )
-MSG_HASH(
-   MENU_ENUM_LABEL_VALUE_CHEAT_FILE_LOAD,
-   "Load Cheat File (Replace)"
-   )
-MSG_HASH(
-   MENU_ENUM_SUBLABEL_CHEAT_FILE_LOAD,
-   "Load a cheat file and replace existing cheats."
-   )
-MSG_HASH(
-   MENU_ENUM_LABEL_VALUE_CHEAT_FILE_LOAD_APPEND,
-   "Load Cheat File (Append)"
-   )
-MSG_HASH(
-   MENU_ENUM_SUBLABEL_CHEAT_FILE_LOAD_APPEND,
-   "Load a cheat file and append to existing cheats."
-   )
-MSG_HASH(
-   MENU_ENUM_LABEL_VALUE_CHEAT_RELOAD_CHEATS,
-   "Reload Game-Specific Cheats"
-   )
-MSG_HASH(
-   MENU_ENUM_SUBLABEL_CHEAT_RELOAD_CHEATS,
-   ""
-   )
-MSG_HASH(
-   MENU_ENUM_LABEL_VALUE_CHEAT_FILE_SAVE_AS,
-   "Save Cheat File As"
-   )
-MSG_HASH(
-   MENU_ENUM_SUBLABEL_CHEAT_FILE_SAVE_AS,
-   "Save current cheats as a save file."
-   )
-MSG_HASH(
-   MENU_ENUM_LABEL_VALUE_CHEAT_ADD_NEW_TOP,
-   "Add New Code to Top"
-   )
-MSG_HASH(
-   MENU_ENUM_SUBLABEL_CHEAT_ADD_NEW_TOP,
-   ""
-   )
-MSG_HASH(
-   MENU_ENUM_LABEL_VALUE_CHEAT_ADD_NEW_BOTTOM,
-   "Add New Code to Bottom"
-   )
-MSG_HASH(
-   MENU_ENUM_SUBLABEL_CHEAT_ADD_NEW_BOTTOM,
-   ""
-   )
-MSG_HASH(
-   MENU_ENUM_LABEL_VALUE_CHEAT_DELETE_ALL,
-   "Delete All Codes"
-   )
-MSG_HASH(
-   MENU_ENUM_SUBLABEL_CHEAT_DELETE_ALL,
-   ""
-   )
-MSG_HASH(
-   MENU_ENUM_LABEL_VALUE_CHEAT_APPLY_AFTER_LOAD,
-   "Auto-Apply Cheats During Game Load"
-   )
-MSG_HASH(
-   MENU_ENUM_SUBLABEL_CHEAT_APPLY_AFTER_LOAD,
-   "Auto-apply cheats when game loads."
-   )
-MSG_HASH(
-   MENU_ENUM_LABEL_VALUE_CHEAT_APPLY_AFTER_TOGGLE,
-   "Apply After Toggle"
-   )
-MSG_HASH(
-   MENU_ENUM_SUBLABEL_CHEAT_APPLY_AFTER_TOGGLE,
-   "Apply cheat immediately after toggling."
-   )
-MSG_HASH(
-   MENU_ENUM_LABEL_VALUE_CHEAT_APPLY_CHANGES,
-   "Apply Changes"
-   )
-MSG_HASH(
-   MENU_ENUM_SUBLABEL_CHEAT_APPLY_CHANGES,
-   "Cheat changes will take effect immediately."
-   )
-MSG_HASH(
-   MENU_ENUM_LABEL_VALUE_CHEAT,
-   "Cheat"
-   )
-
-/* Quick Menu > Cheats > Start or Continue Cheat Search */
-
-MSG_HASH(
-   MENU_ENUM_LABEL_VALUE_CHEAT_START_OR_RESTART,
-   "Start or Restart Cheat Search"
-   )
-MSG_HASH(
-   MENU_ENUM_SUBLABEL_CHEAT_START_OR_RESTART,
-   "Left/Right to change bit-size"
-   )
-MSG_HASH(
-   MENU_ENUM_LABEL_VALUE_CHEAT_BIG_ENDIAN,
-   "Big Endian"
-   )
-MSG_HASH(
-   MENU_ENUM_SUBLABEL_CHEAT_BIG_ENDIAN,
-   "Big endian  : 258 = 0x0102,\n"
-   "Little endian : 258 = 0x0201"
-   )
-MSG_HASH(
-   MENU_ENUM_LABEL_VALUE_CHEAT_SEARCH_EXACT,
-   "Search Memory For Values"
-   )
-MSG_HASH(
-   MENU_ENUM_SUBLABEL_CHEAT_SEARCH_EXACT,
-   "Left/Right to change value"
-   )
-MSG_HASH(
-   MENU_ENUM_LABEL_CHEAT_SEARCH_EXACT_VAL,
-   "Equal to %u (%X)"
-   )
-MSG_HASH(
-   MENU_ENUM_LABEL_VALUE_CHEAT_SEARCH_LT,
-   "Search Memory For Values"
-   )
-MSG_HASH(
-   MENU_ENUM_SUBLABEL_CHEAT_SEARCH_LT,
-   ""
-   )
-MSG_HASH(
-   MENU_ENUM_LABEL_CHEAT_SEARCH_LT_VAL,
-   "Less Than Before"
-   )
-MSG_HASH(
-   MENU_ENUM_LABEL_VALUE_CHEAT_SEARCH_LTE,
-   "Search Memory For Values"
-   )
-MSG_HASH(
-   MENU_ENUM_SUBLABEL_CHEAT_SEARCH_LTE,
-   ""
-   )
-MSG_HASH(
-   MENU_ENUM_LABEL_CHEAT_SEARCH_LTE_VAL,
-   "Less Than or Equal To Before"
-   )
-MSG_HASH(
-   MENU_ENUM_LABEL_VALUE_CHEAT_SEARCH_GT,
-   "Search Memory For Values"
-   )
-MSG_HASH(
-   MENU_ENUM_SUBLABEL_CHEAT_SEARCH_GT,
-   ""
-   )
-MSG_HASH(
-   MENU_ENUM_LABEL_CHEAT_SEARCH_GT_VAL,
-   "Greater Than Before"
-   )
-MSG_HASH(
-   MENU_ENUM_LABEL_VALUE_CHEAT_SEARCH_GTE,
-   "Search Memory For Values"
-   )
-MSG_HASH(
-   MENU_ENUM_SUBLABEL_CHEAT_SEARCH_GTE,
-   ""
-   )
-MSG_HASH(
-   MENU_ENUM_LABEL_CHEAT_SEARCH_GTE_VAL,
-   "Greater Than or Equal To Before"
-   )
-MSG_HASH(
-   MENU_ENUM_LABEL_VALUE_CHEAT_SEARCH_EQ,
-   "Search Memory For Values"
-   )
-MSG_HASH(
-   MENU_ENUM_SUBLABEL_CHEAT_SEARCH_EQ,
-   ""
-   )
-MSG_HASH(
-   MENU_ENUM_LABEL_CHEAT_SEARCH_EQ_VAL,
-   "Equal to Before"
-   )
-MSG_HASH(
-   MENU_ENUM_LABEL_VALUE_CHEAT_SEARCH_NEQ,
-   "Search Memory For Values"
-   )
-MSG_HASH(
-   MENU_ENUM_SUBLABEL_CHEAT_SEARCH_NEQ,
-   ""
-   )
-MSG_HASH(
-   MENU_ENUM_LABEL_CHEAT_SEARCH_NEQ_VAL,
-   "Not Equal to Before"
-   )
-MSG_HASH(
-   MENU_ENUM_LABEL_VALUE_CHEAT_SEARCH_EQPLUS,
-   "Search Memory For Values"
-   )
-MSG_HASH(
-   MENU_ENUM_SUBLABEL_CHEAT_SEARCH_EQPLUS,
-   "Left/Right to change value"
-   )
-MSG_HASH(
-   MENU_ENUM_LABEL_CHEAT_SEARCH_EQPLUS_VAL,
-   "Equal to Before+%u (%X)"
-   )
-MSG_HASH(
-   MENU_ENUM_LABEL_VALUE_CHEAT_SEARCH_EQMINUS,
-   "Search Memory For Values"
-   )
-MSG_HASH(
-   MENU_ENUM_SUBLABEL_CHEAT_SEARCH_EQMINUS,
-   "Left/Right to change value"
-   )
-MSG_HASH(
-   MENU_ENUM_LABEL_CHEAT_SEARCH_EQMINUS_VAL,
-   "Equal to Before-%u (%X)"
-   )
-MSG_HASH(
-   MENU_ENUM_LABEL_VALUE_CHEAT_ADD_MATCHES,
-   "Add the %u Matches to Your List"
-   )
-MSG_HASH(
-   MENU_ENUM_SUBLABEL_CHEAT_ADD_MATCHES,
-   ""
-   )
-MSG_HASH(
-   MENU_ENUM_LABEL_VALUE_CHEAT_DELETE_MATCH,
-   "Delete Match #"
-   )
-MSG_HASH(
-   MENU_ENUM_LABEL_VALUE_CHEAT_COPY_MATCH,
-   "Create Code Match #"
-   )
-MSG_HASH(
-   MENU_ENUM_LABEL_VALUE_CHEAT_MATCH,
-   "Match Address: %08X Mask: %02X"
-   )
-
-/* Quick Menu > Cheats > Load Cheat File (Replace) */
-
-MSG_HASH(
-   MENU_ENUM_LABEL_VALUE_CHEAT_FILE,
-   "Cheat File"
-   )
-
-/* Quick Menu > Cheats > Load Cheat File (Append) */
-
-MSG_HASH(
-   MENU_ENUM_LABEL_VALUE_CHEAT_FILE_APPEND,
-   "Cheat File (Append)"
-   )
-
-/* Quick Menu > Cheats > Cheat Details */
-
-MSG_HASH(
-   MENU_ENUM_LABEL_VALUE_CHEAT_DETAILS_SETTINGS,
-   "Cheat Details"
-   )
-MSG_HASH(
-   MENU_ENUM_LABEL_VALUE_CHEAT_IDX,
-   "Index"
-   )
-MSG_HASH(
-   MENU_ENUM_SUBLABEL_CHEAT_IDX,
-   "Index position in list."
-   )
-MSG_HASH(
-   MENU_ENUM_LABEL_VALUE_CHEAT_STATE,
-   "Enabled"
-   )
-MSG_HASH(
-   MENU_ENUM_LABEL_VALUE_CHEAT_DESC,
-   "Description"
-   )
-MSG_HASH(
-   MENU_ENUM_LABEL_VALUE_CHEAT_HANDLER,
-   "Handler"
-   )
-MSG_HASH(
-   MENU_ENUM_LABEL_VALUE_CHEAT_MEMORY_SEARCH_SIZE,
-   "Memory Search Size"
-   )
-MSG_HASH(
-   MENU_ENUM_LABEL_VALUE_CHEAT_TYPE,
-   "Type"
-   )
-MSG_HASH(
-   MENU_ENUM_LABEL_VALUE_CHEAT_VALUE,
-   "Value"
-   )
-MSG_HASH(
-   MENU_ENUM_LABEL_VALUE_CHEAT_ADDRESS,
-   "Memory Address"
-   )
-MSG_HASH(
-   MENU_ENUM_LABEL_VALUE_CHEAT_BROWSE_MEMORY,
-   "Browse Address: %08X"
-   )
-MSG_HASH(
-   MENU_ENUM_LABEL_VALUE_CHEAT_ADDRESS_BIT_POSITION,
-   "Memory Address Mask"
-   )
-MSG_HASH(
-   MENU_ENUM_SUBLABEL_CHEAT_ADDRESS_BIT_POSITION,
-   "Address bitmask when Memory Search Size < 8-bit."
-   )
-MSG_HASH(
-   MENU_ENUM_LABEL_VALUE_CHEAT_REPEAT_COUNT,
-   "Number of Iterations"
-   )
-MSG_HASH(
-   MENU_ENUM_SUBLABEL_CHEAT_REPEAT_COUNT,
-   "The number of times the cheat will be applied.\n"
-   "Use with the other two Iteration options to affect large areas of memory."
-   )
-MSG_HASH(
-   MENU_ENUM_LABEL_VALUE_CHEAT_REPEAT_ADD_TO_ADDRESS,
-   "Address Increase Each Iteration"
-   )
-MSG_HASH(
-   MENU_ENUM_SUBLABEL_CHEAT_REPEAT_ADD_TO_ADDRESS,
-   "After each 'Number of Iterations' the Memory Address will be increased by this number times the 'Memory Search Size'."
-   )
-MSG_HASH(
-   MENU_ENUM_LABEL_VALUE_CHEAT_REPEAT_ADD_TO_VALUE,
-   "Value Increase Each Iteration"
-   )
-MSG_HASH(
-   MENU_ENUM_SUBLABEL_CHEAT_REPEAT_ADD_TO_VALUE,
-   "After each 'Number of Iterations' the Value will be increased by this amount."
-   )
-MSG_HASH(
-   MENU_ENUM_LABEL_VALUE_CHEAT_RUMBLE_TYPE,
-   "Rumble When Memory"
-   )
-MSG_HASH(
-   MENU_ENUM_LABEL_VALUE_CHEAT_RUMBLE_VALUE,
-   "Rumble Value"
-   )
-MSG_HASH(
-   MENU_ENUM_LABEL_VALUE_CHEAT_RUMBLE_PORT,
-   "Rumble Port"
-   )
-MSG_HASH(
-   MENU_ENUM_LABEL_VALUE_CHEAT_RUMBLE_PRIMARY_STRENGTH,
-   "Rumble Primary Strength"
-   )
-MSG_HASH(
-   MENU_ENUM_LABEL_VALUE_CHEAT_RUMBLE_PRIMARY_DURATION,
-   "Rumble Primary Duration (ms)"
-   )
-MSG_HASH(
-   MENU_ENUM_LABEL_VALUE_CHEAT_RUMBLE_SECONDARY_STRENGTH,
-   "Rumble Secondary Strength"
-   )
-MSG_HASH(
-   MENU_ENUM_LABEL_VALUE_CHEAT_RUMBLE_SECONDARY_DURATION,
-   "Rumble Secondary Duration (ms)"
-   )
-MSG_HASH(
-   MENU_ENUM_LABEL_VALUE_CHEAT_CODE,
-   "Code"
-   )
-MSG_HASH(
-   MENU_ENUM_LABEL_VALUE_CHEAT_ADD_NEW_AFTER,
-   "Add New Cheat After This One"
-   )
-MSG_HASH(
-   MENU_ENUM_LABEL_VALUE_CHEAT_ADD_NEW_BEFORE,
-   "Add New Cheat Before This One"
-   )
-MSG_HASH(
-   MENU_ENUM_LABEL_VALUE_CHEAT_COPY_AFTER,
-   "Copy This Cheat After"
-   )
-MSG_HASH(
-   MENU_ENUM_LABEL_VALUE_CHEAT_COPY_BEFORE,
-   "Copy This Cheat Before"
-   )
-MSG_HASH(
-   MENU_ENUM_LABEL_VALUE_CHEAT_DELETE,
-   "Delete This Cheat"
-   )
-
-/* Quick Menu > Disk Control */
-
-MSG_HASH(
-   MENU_ENUM_LABEL_VALUE_DISK_TRAY_EJECT,
-   "Eject Disk"
-   )
-MSG_HASH(
-   MENU_ENUM_SUBLABEL_DISK_TRAY_EJECT,
-   "Opens virtual disk tray and removes currently loaded disk. NOTE: If RetroArch is configured to pause while menu is active, some cores may not register changes unless content is resumed for a few seconds after each disk control action."
-   )
-MSG_HASH(
-   MENU_ENUM_LABEL_VALUE_DISK_TRAY_INSERT,
-   "Insert Disk"
-   )
-MSG_HASH(
-   MENU_ENUM_SUBLABEL_DISK_TRAY_INSERT,
-   "Inserts disk corresponding to 'Current Disk Index' and closes virtual disk tray. NOTE: If RetroArch is configured to pause while menu is active, some cores may not register changes unless content is resumed for a few seconds after each disk control action."
-   )
-MSG_HASH(
-   MENU_ENUM_LABEL_VALUE_DISK_IMAGE_APPEND,
-   "Load New Disk"
-   )
-MSG_HASH(
-   MENU_ENUM_SUBLABEL_DISK_IMAGE_APPEND,
-   "Eject current disk, select a new disk from the filesystem then insert it and close the virtual disk tray. NOTE: This is a legacy feature. It is instead recommended to load multi-disk titles via M3U playlists, which allow disk selection using the 'Eject/Insert Disk' and 'Current Disk Index' options."
-   )
-MSG_HASH(
-   MENU_ENUM_LABEL_VALUE_DISK_INDEX,
-   "Current Disk Index"
-   )
-MSG_HASH(
-   MENU_ENUM_SUBLABEL_DISK_INDEX,
-   "Choose current disk from list of available images. Disk will be loaded when 'Insert Disk' is selected."
-   )
-
-/* Quick Menu > Shaders */
-
-MSG_HASH(
-   MENU_ENUM_LABEL_VALUE_VIDEO_SHADERS_ENABLE,
-   "Video Shaders"
-   )
-MSG_HASH(
-   MENU_ENUM_LABEL_VALUE_SHADER_WATCH_FOR_CHANGES,
-   "Watch shader files for changes"
-   )
-MSG_HASH(
-   MENU_ENUM_SUBLABEL_SHADER_WATCH_FOR_CHANGES,
-   "Auto-apply changes made to shader files on disk."
-   )
-MSG_HASH(
-   MENU_ENUM_LABEL_VALUE_VIDEO_SHADER_PRESET,
-   "Load Shader Preset"
-   )
-MSG_HASH(
-   MENU_ENUM_SUBLABEL_VIDEO_SHADER_PRESET,
-   "Load a shader preset. The shader pipeline will be automatically set-up."
-   )
-MSG_HASH(
-   MENU_ENUM_LABEL_VALUE_VIDEO_SHADER_PRESET_SAVE,
-   "Save"
-   )
-MSG_HASH(
-   MENU_ENUM_SUBLABEL_VIDEO_SHADER_PRESET_SAVE,
-   "Save the current shader preset."
-   )
-MSG_HASH(
-   MENU_ENUM_LABEL_VALUE_VIDEO_SHADER_PRESET_REMOVE,
-   "Remove"
-   )
-MSG_HASH(
-   MENU_ENUM_SUBLABEL_VIDEO_SHADER_PRESET_REMOVE,
-   "Remove an automatic shader preset."
-   )
-MSG_HASH(
-   MENU_ENUM_LABEL_VALUE_SHADER_APPLY_CHANGES,
-   "Apply Changes"
-   )
-MSG_HASH(
-   MENU_ENUM_SUBLABEL_SHADER_APPLY_CHANGES,
-   "Changes to the shader configuration will take effect immediately. Use this if you changed the amount of shader passes, filtering, FBO scale, etc."
-   )
-MSG_HASH(
-   MENU_ENUM_LABEL_VALUE_VIDEO_SHADER_PARAMETERS,
-   "Shader Parameters"
-   )
-MSG_HASH(
-   MENU_ENUM_SUBLABEL_VIDEO_SHADER_PARAMETERS,
-   "Modifies the current shader directly. Changes will not be saved to the preset file."
-   )
-MSG_HASH(
-   MENU_ENUM_LABEL_VALUE_VIDEO_SHADER_NUM_PASSES,
-   "Shader Passes"
-   )
-MSG_HASH(
-   MENU_ENUM_SUBLABEL_VIDEO_SHADER_NUM_PASSES,
-   "Increase or decrease the amount of shader pipeline passes. You can bind a separate shader to each pipeline pass and configure its scale and filtering."
-   )
-MSG_HASH(
-   MENU_ENUM_LABEL_VALUE_SHADER,
-   "Shader"
-   )
-MSG_HASH(
-   MENU_ENUM_LABEL_VALUE_FILTER,
-   "Filter"
-   )
-MSG_HASH(
-   MENU_ENUM_LABEL_VALUE_SCALE,
-   "Scale"
-   )
-
-/* Quick Menu > Shaders > Save */
-
-MSG_HASH(
-   MENU_ENUM_LABEL_VALUE_VIDEO_SHADER_PRESET_SAVE_AS,
-   "Save Shader Preset As"
-   )
-MSG_HASH(
-   MENU_ENUM_SUBLABEL_VIDEO_SHADER_PRESET_SAVE_AS,
-   "Save the current shader settings as a new shader preset."
-   )
-MSG_HASH(
-   MENU_ENUM_LABEL_VALUE_VIDEO_SHADER_PRESET_SAVE_GLOBAL,
-   "Save Global Preset"
-   )
-MSG_HASH(
-   MENU_ENUM_SUBLABEL_VIDEO_SHADER_PRESET_SAVE_GLOBAL,
-   "Save the current shader settings as the default global setting."
-   )
-MSG_HASH(
-   MENU_ENUM_LABEL_VALUE_VIDEO_SHADER_PRESET_SAVE_CORE,
-   "Save Core Preset"
-   )
-MSG_HASH(
-   MENU_ENUM_SUBLABEL_VIDEO_SHADER_PRESET_SAVE_CORE,
-   "Save the current shader settings as the default settings for this application/core."
-   )
-MSG_HASH(
-   MENU_ENUM_LABEL_VALUE_VIDEO_SHADER_PRESET_SAVE_PARENT,
-   "Save Content Directory Preset"
-   )
-MSG_HASH(
-   MENU_ENUM_SUBLABEL_VIDEO_SHADER_PRESET_SAVE_PARENT,
-   "Save the current shader settings as the default settings for all files in the current content directory."
-   )
-MSG_HASH(
-   MENU_ENUM_LABEL_VALUE_VIDEO_SHADER_PRESET_SAVE_GAME,
-   "Save Game Preset"
-   )
-MSG_HASH(
-   MENU_ENUM_SUBLABEL_VIDEO_SHADER_PRESET_SAVE_GAME,
-   "Save the current shader settings as the default settings for the content."
-   )
-
-/* Quick Menu > Shaders > Remove */
-
-MSG_HASH(
-   MENU_ENUM_LABEL_VALUE_NO_PRESETS_FOUND,
-   "No automatic shader presets found."
-   )
-MSG_HASH(
-   MENU_ENUM_LABEL_VALUE_VIDEO_SHADER_PRESET_REMOVE_GLOBAL,
-   "Remove Global Preset"
-   )
-MSG_HASH(
-   MENU_ENUM_SUBLABEL_VIDEO_SHADER_PRESET_REMOVE_GLOBAL,
-   "Remove the Global Preset, used by all content and all cores."
-   )
-MSG_HASH(
-   MENU_ENUM_LABEL_VALUE_VIDEO_SHADER_PRESET_REMOVE_CORE,
-   "Remove Core Preset"
-   )
-MSG_HASH(
-   MENU_ENUM_SUBLABEL_VIDEO_SHADER_PRESET_REMOVE_CORE,
-   "Remove the Core Preset, used by all content ran with the currently loaded core."
-   )
-MSG_HASH(
-   MENU_ENUM_LABEL_VALUE_VIDEO_SHADER_PRESET_REMOVE_PARENT,
-   "Remove Content Directory Preset"
-   )
-MSG_HASH(
-   MENU_ENUM_SUBLABEL_VIDEO_SHADER_PRESET_REMOVE_PARENT,
-   "Remove the Content Directory Preset, used by all content inside the current working directory."
-   )
-MSG_HASH(
-   MENU_ENUM_LABEL_VALUE_VIDEO_SHADER_PRESET_REMOVE_GAME,
-   "Remove Game Preset"
-   )
-MSG_HASH(
-   MENU_ENUM_SUBLABEL_VIDEO_SHADER_PRESET_REMOVE_GAME,
-   "Remove the Game Preset, used only for the specific game in question."
-   )
-
-/* Quick Menu > Shaders > Shader Parameters */
-
-MSG_HASH(
-   MENU_ENUM_LABEL_VALUE_NO_SHADER_PARAMETERS,
-   "No shader parameters."
-   )
-
-/* Quick Menu > Overrides */
-
-MSG_HASH(
-   MENU_ENUM_LABEL_VALUE_SAVE_CURRENT_CONFIG_OVERRIDE_CORE,
-   "Save Core Overrides"
-   )
-MSG_HASH(
-   MENU_ENUM_SUBLABEL_SAVE_CURRENT_CONFIG_OVERRIDE_CORE,
-   "Saves an override configuration file which will apply for all content loaded with this core. Will take precedence over the main configuration."
-   )
-MSG_HASH(
-   MENU_ENUM_LABEL_VALUE_SAVE_CURRENT_CONFIG_OVERRIDE_CONTENT_DIR,
-   "Save Content Directory Overrides"
-   )
-MSG_HASH(
-   MENU_ENUM_SUBLABEL_SAVE_CURRENT_CONFIG_OVERRIDE_CONTENT_DIR,
-   "Saves an override configuration file which will apply for all content loaded from the same directory as the current file. Will take precedence over the main configuration."
-   )
-MSG_HASH(
-   MENU_ENUM_LABEL_VALUE_SAVE_CURRENT_CONFIG_OVERRIDE_GAME,
-   "Save Game Overrides"
-   )
-MSG_HASH(
-   MENU_ENUM_SUBLABEL_SAVE_CURRENT_CONFIG_OVERRIDE_GAME,
-   "Saves an override configuration file which will apply for the current content only. Will take precedence over the main configuration."
-   )
-
-/* Quick Menu > Achievements */
-
-MSG_HASH(
-   MENU_ENUM_LABEL_VALUE_NO_ACHIEVEMENTS_TO_DISPLAY,
-   "No achievements to display."
-   )
-MSG_HASH(
-   MENU_ENUM_LABEL_VALUE_ACHIEVEMENT_PAUSE,
-   "Pause Achievements Hardcore Mode"
-   )
-MSG_HASH(
-   MENU_ENUM_SUBLABEL_ACHIEVEMENT_PAUSE,
-   "Pause achievements for current session (This action will enable savestates, cheats, rewind, pause, and slow-motion)."
-   )
-MSG_HASH(
-   MENU_ENUM_LABEL_VALUE_ACHIEVEMENT_RESUME,
-   "Resume Achievements Hardcore Mode"
-   )
-MSG_HASH(
-   MENU_ENUM_SUBLABEL_ACHIEVEMENT_RESUME,
-   "Resume achievements for current session (This action will disable savestates, cheats, rewind, pause, and slow-motion and reset the current game)."
-   )
-
-/* Quick Menu > Information */
-
-MSG_HASH(
-   MENU_ENUM_LABEL_VALUE_CONTENT_INFO_CHEEVOS_HASH,
-   "RetroAchievements Hash"
-   )
-MSG_HASH(
-   MENU_ENUM_LABEL_VALUE_RDB_ENTRY_DETAIL,
-   "Database Entry"
-   )
-MSG_HASH(
-   MENU_ENUM_SUBLABEL_RDB_ENTRY_DETAIL,
-   "Show database information for current content"
-   )
-MSG_HASH(
-   MENU_ENUM_LABEL_VALUE_NO_ENTRIES_TO_DISPLAY,
-   "No entries to display."
-   )
-
-/* Miscellaneous UI Items */
-
-MSG_HASH(
-   MENU_ENUM_LABEL_VALUE_NO_CORES_AVAILABLE,
-   "No cores available."
-   )
-MSG_HASH(
-   MENU_ENUM_LABEL_VALUE_NO_CORE_OPTIONS_AVAILABLE,
-   "No core options available."
-   )
-MSG_HASH(
-   MENU_ENUM_LABEL_VALUE_NO_CORE_INFORMATION_AVAILABLE,
-   "No core information available."
-   )
-MSG_HASH(
-   MENU_ENUM_LABEL_VALUE_NO_FAVORITES_AVAILABLE,
-   "No favorites available."
-   )
-MSG_HASH(
-   MENU_ENUM_LABEL_VALUE_NO_HISTORY_AVAILABLE,
-   "No history available."
-   )
-MSG_HASH(
-   MENU_ENUM_LABEL_VALUE_NO_IMAGES_AVAILABLE,
-   "No images available."
-   )
-MSG_HASH(
-   MENU_ENUM_LABEL_VALUE_NO_MUSIC_AVAILABLE,
-   "No music available."
-   )
-MSG_HASH(
-   MENU_ENUM_LABEL_VALUE_NO_VIDEOS_AVAILABLE,
-   "No videos available."
-   )
-MSG_HASH(
-   MENU_ENUM_LABEL_VALUE_NO_INFORMATION_AVAILABLE,
-   "No information is available."
-   )
-MSG_HASH(
-   MENU_ENUM_LABEL_VALUE_NO_PLAYLIST_ENTRIES_AVAILABLE,
-   "No playlist entries available."
-   )
-MSG_HASH(
-   MENU_ENUM_LABEL_VALUE_NO_SETTINGS_FOUND,
-   "No settings found."
-   )
-MSG_HASH(
-   MENU_ENUM_LABEL_VALUE_NO_NETWORKS_FOUND,
-   "No networks found."
-   )
-MSG_HASH(
-   MENU_ENUM_LABEL_VALUE_NO_CORE,
-   "No Core"
-   )
-MSG_HASH(
-   MENU_ENUM_LABEL_VALUE_SEARCH,
-   "Search"
-   )
-MSG_HASH(
-   MENU_ENUM_LABEL_VALUE_BASIC_MENU_CONTROLS_BACK,
-   "Back"
-   )
-MSG_HASH(
-   MENU_ENUM_LABEL_VALUE_BASIC_MENU_CONTROLS_OK,
-   "OK"
-   )
-MSG_HASH(
-   MENU_ENUM_LABEL_VALUE_PARENT_DIRECTORY,
-   "Parent directory"
-   )
-MSG_HASH(
-   MENU_ENUM_LABEL_VALUE_DIRECTORY_NOT_FOUND,
-   "Directory not found."
-   )
-MSG_HASH(
-   MENU_ENUM_LABEL_VALUE_NO_ITEMS,
-   "No items."
-   )
-MSG_HASH(
-   MENU_ENUM_LABEL_VALUE_MORE,
-   "..."
-   )
-MSG_HASH(
-   MENU_ENUM_LABEL_VALUE_SELECT_FILE,
-   "Select File"
-   )
-
-/* Settings Options */
-
-MSG_HASH(
-   MENU_ENUM_LABEL_VALUE_LANG_AFRIKAANS,
-   "Afrikaans"
-   )
-MSG_HASH(
-   MENU_ENUM_LABEL_VALUE_LANG_ALBANIAN,
-   "Albanian"
-   )
-MSG_HASH(
-   MENU_ENUM_LABEL_VALUE_LANG_ARABIC,
-   "Arabic"
-   )
-MSG_HASH(
-   MENU_ENUM_LABEL_VALUE_LANG_AZERBAIJANI,
-   "Azerbaijani"
-   )
-MSG_HASH(
-   MENU_ENUM_LABEL_VALUE_LANG_BASQUE,
-   "Basque"
-   )
-MSG_HASH(
-   MENU_ENUM_LABEL_VALUE_LANG_BENGALI,
-   "Bengali"
-   )
-MSG_HASH(
-   MENU_ENUM_LABEL_VALUE_LANG_BULGARIAN,
-   "Bulgarian"
-   )
-MSG_HASH(
-   MENU_ENUM_LABEL_VALUE_LANG_CATALAN,
-   "Catalan"
-   )
-MSG_HASH(
-   MENU_ENUM_LABEL_VALUE_LANG_CHINESE_SIMPLIFIED,
-   "Chinese (Simplified)"
-   )
-MSG_HASH(
-   MENU_ENUM_LABEL_VALUE_LANG_CHINESE_TRADITIONAL,
-   "Chinese (Traditional)"
-   )
-MSG_HASH(
-   MENU_ENUM_LABEL_VALUE_LANG_CROATIAN,
-   "Croatian"
-   )
-MSG_HASH(
-   MENU_ENUM_LABEL_VALUE_LANG_CZECH,
-   "Czech"
-   )
-MSG_HASH(
-   MENU_ENUM_LABEL_VALUE_LANG_DANISH,
-   "Danish"
-   )
-MSG_HASH(
-   MENU_ENUM_LABEL_VALUE_LANG_DUTCH,
-   "Dutch"
-   )
-MSG_HASH(
-   MENU_ENUM_LABEL_VALUE_LANG_ENGLISH,
-   "English"
-   )
-MSG_HASH(
-   MENU_ENUM_LABEL_VALUE_LANG_ESPERANTO,
-   "Esperanto"
-   )
-MSG_HASH(
-   MENU_ENUM_LABEL_VALUE_LANG_ESTONIAN,
-   "Estonian"
-   )
-MSG_HASH(
-   MENU_ENUM_LABEL_VALUE_LANG_FILIPINO,
-   "Filipino"
-   )
-MSG_HASH(
-   MENU_ENUM_LABEL_VALUE_LANG_FINNISH,
-   "Finnish"
-   )
-MSG_HASH(
-   MENU_ENUM_LABEL_VALUE_LANG_FRENCH,
-   "French"
-   )
-MSG_HASH(
-   MENU_ENUM_LABEL_VALUE_LANG_GALICIAN,
-   "Galician"
-   )
-MSG_HASH(
-   MENU_ENUM_LABEL_VALUE_LANG_GEORGIAN,
-   "Georgian"
-   )
-MSG_HASH(
-   MENU_ENUM_LABEL_VALUE_LANG_GERMAN,
-   "German"
-   )
-MSG_HASH(
-   MENU_ENUM_LABEL_VALUE_LANG_GREEK,
-   "Greek"
-   )
-MSG_HASH(
-   MENU_ENUM_LABEL_VALUE_LANG_GUJARATI,
-   "Gujarati"
-   )
-MSG_HASH(
-   MENU_ENUM_LABEL_VALUE_LANG_HAITIAN_CREOLE,
-   "Haitian Creole"
-   )
-MSG_HASH(
-   MENU_ENUM_LABEL_VALUE_LANG_HEBREW,
-   "Hebrew"
-   )
-MSG_HASH(
-   MENU_ENUM_LABEL_VALUE_LANG_HINDI,
-   "Hindi"
-   )
-MSG_HASH(
-   MENU_ENUM_LABEL_VALUE_LANG_HUNGARIAN,
-   "Hungarian"
-   )
-MSG_HASH(
-   MENU_ENUM_LABEL_VALUE_LANG_ICELANDIC,
-   "Icelandic"
-   )
-MSG_HASH(
-   MENU_ENUM_LABEL_VALUE_LANG_INDONESIAN,
-   "Indonesian"
-   )
-MSG_HASH(
-   MENU_ENUM_LABEL_VALUE_LANG_IRISH,
-   "Irish"
-   )
-MSG_HASH(
-   MENU_ENUM_LABEL_VALUE_LANG_ITALIAN,
-   "Italian"
-   )
-MSG_HASH(
-   MENU_ENUM_LABEL_VALUE_LANG_JAPANESE,
-   "Japanese"
-   )
-MSG_HASH(
-   MENU_ENUM_LABEL_VALUE_LANG_KANNADA,
-   "Kannada"
-   )
-MSG_HASH(
-   MENU_ENUM_LABEL_VALUE_LANG_KOREAN,
-   "Korean"
-   )
-MSG_HASH(
-   MENU_ENUM_LABEL_VALUE_LANG_LATIN,
-   "Latin"
-   )
-MSG_HASH(
-   MENU_ENUM_LABEL_VALUE_LANG_LATVIAN,
-   "Latvian"
-   )
-MSG_HASH(
-   MENU_ENUM_LABEL_VALUE_LANG_LITHUANIAN,
-   "Lithuanian"
-   )
-MSG_HASH(
-   MENU_ENUM_LABEL_VALUE_LANG_MACEDONIAN,
-   "Macedonian"
-   )
-MSG_HASH(
-   MENU_ENUM_LABEL_VALUE_LANG_MALAY,
-   "Malay"
-   )
-MSG_HASH(
-   MENU_ENUM_LABEL_VALUE_LANG_MALTESE,
-   "Maltese"
-   )
-MSG_HASH(
-   MENU_ENUM_LABEL_VALUE_LANG_NORWEGIAN,
-   "Norwegian"
-   )
-MSG_HASH(
-   MENU_ENUM_LABEL_VALUE_LANG_PERSIAN,
-   "Persian"
-   )
-MSG_HASH(
-   MENU_ENUM_LABEL_VALUE_LANG_POLISH,
-   "Polish"
-   )
-MSG_HASH(
-   MENU_ENUM_LABEL_VALUE_LANG_PORTUGUESE_BRAZIL,
-   "Portuguese (Brazil)"
-   )
-MSG_HASH(
-   MENU_ENUM_LABEL_VALUE_LANG_PORTUGUESE_PORTUGAL,
-   "Portuguese (Portugal)"
-   )
-MSG_HASH(
-   MENU_ENUM_LABEL_VALUE_LANG_ROMANIAN,
-   "Romanian"
-   )
-MSG_HASH(
-   MENU_ENUM_LABEL_VALUE_LANG_RUSSIAN,
-   "Russian"
-   )
-MSG_HASH(
-   MENU_ENUM_LABEL_VALUE_LANG_SERBIAN,
-   "Serbian"
-   )
-MSG_HASH(
-   MENU_ENUM_LABEL_VALUE_LANG_SLOVAK,
-   "Slovak"
-   )
-MSG_HASH(
-   MENU_ENUM_LABEL_VALUE_LANG_SLOVENIAN,
-   "Slovenian"
-   )
-MSG_HASH(
-   MENU_ENUM_LABEL_VALUE_LANG_SPANISH,
-   "Spanish"
-   )
-MSG_HASH(
-   MENU_ENUM_LABEL_VALUE_LANG_SWAHILI,
-   "Swahili"
-   )
-MSG_HASH(
-   MENU_ENUM_LABEL_VALUE_LANG_SWEDISH,
-   "Swedish"
-   )
-MSG_HASH(
-   MENU_ENUM_LABEL_VALUE_LANG_TAMIL,
-   "Tamil"
-   )
-MSG_HASH(
-   MENU_ENUM_LABEL_VALUE_LANG_TELUGU,
-   "Telugu"
-   )
-MSG_HASH(
-   MENU_ENUM_LABEL_VALUE_LANG_THAI,
-   "Thai"
-   )
-MSG_HASH(
-   MENU_ENUM_LABEL_VALUE_LANG_TURKISH,
-   "Turkish"
-   )
-MSG_HASH(
-   MENU_ENUM_LABEL_VALUE_LANG_UKRAINIAN,
-   "Ukrainian"
-   )
-MSG_HASH(
-   MENU_ENUM_LABEL_VALUE_LANG_URDU,
-   "Urdu"
-   )
-MSG_HASH(
-   MENU_ENUM_LABEL_VALUE_LANG_VIETNAMESE,
-   "Vietnamese"
-   )
-MSG_HASH(
-   MENU_ENUM_LABEL_VALUE_LANG_WELSH,
-   "Welsh"
-   )
-MSG_HASH(
-   MENU_ENUM_LABEL_VALUE_LANG_YIDDISH,
-   "Yiddish"
-   )
-MSG_HASH(
-   MENU_ENUM_LABEL_VALUE_NETPLAY_SHARE_DIGITAL_OR,
-   "Share"
-   )
-MSG_HASH(
-   MENU_ENUM_LABEL_VALUE_NETPLAY_SHARE_DIGITAL_XOR,
-   "Grapple"
-   )
-MSG_HASH(
-   MENU_ENUM_LABEL_VALUE_NETPLAY_SHARE_DIGITAL_VOTE,
-   "Vote"
-   )
-MSG_HASH(
-   MENU_ENUM_LABEL_VALUE_NETPLAY_SHARE_ANALOG,
-   "Analog Input Sharing"
-   )
-MSG_HASH(
-   MENU_ENUM_LABEL_VALUE_NETPLAY_SHARE_ANALOG_MAX,
-   "Max"
-   )
-MSG_HASH(
-   MENU_ENUM_LABEL_VALUE_NETPLAY_SHARE_ANALOG_AVERAGE,
-   "Average"
-   )
-MSG_HASH(
-   MENU_ENUM_LABEL_VALUE_NETPLAY_SHARE_NONE,
-   "None"
-   )
-MSG_HASH(
-   MENU_ENUM_LABEL_VALUE_NETPLAY_SHARE_NO_PREFERENCE,
-   "No preference"
-   )
-MSG_HASH(
-   MENU_ENUM_LABEL_VALUE_MENU_TICKER_TYPE_BOUNCE,
-   "Bounce Left/Right"
-   )
-MSG_HASH(
-   MENU_ENUM_LABEL_VALUE_MENU_TICKER_TYPE_LOOP,
-   "Scroll Left"
-   )
-MSG_HASH(
-   MENU_ENUM_LABEL_VALUE_AI_SERVICE_IMAGE_MODE,
-   "Image Mode"
-   )
-MSG_HASH(
-   MENU_ENUM_LABEL_VALUE_AI_SERVICE_SPEECH_MODE,
-   "Speech Mode"
-   )
-MSG_HASH(
-   MENU_ENUM_LABEL_VALUE_AI_SERVICE_NARRATOR_MODE,
-   "Narrator Mode"
-   )
-MSG_HASH(
-   MENU_ENUM_LABEL_VALUE_PLAYLIST_ENTRY_REMOVE_ENABLE_HIST_FAV,
-   "History & Favorites"
-   )
-MSG_HASH(
-   MENU_ENUM_LABEL_VALUE_PLAYLIST_ENTRY_REMOVE_ENABLE_ALL,
-   "All Playlists"
-   )
-MSG_HASH(
-   MENU_ENUM_LABEL_VALUE_PLAYLIST_ENTRY_REMOVE_ENABLE_NONE,
-   "OFF"
-   )
-MSG_HASH(
-   MENU_ENUM_LABEL_VALUE_PLAYLIST_INLINE_CORE_DISPLAY_HIST_FAV,
-   "History & Favorites"
-   )
-MSG_HASH(
-   MENU_ENUM_LABEL_VALUE_PLAYLIST_INLINE_CORE_DISPLAY_ALWAYS,
-   "Always"
-   )
-MSG_HASH(
-   MENU_ENUM_LABEL_VALUE_PLAYLIST_INLINE_CORE_DISPLAY_NEVER,
-   "Never"
-   )
-MSG_HASH(
-   MENU_ENUM_LABEL_VALUE_PLAYLIST_RUNTIME_PER_CORE,
-   "Per Core"
-   )
-MSG_HASH(
-   MENU_ENUM_LABEL_VALUE_PLAYLIST_RUNTIME_AGGREGATE,
-   "Aggregate"
-   )
-MSG_HASH(
-   MENU_ENUM_LABEL_VALUE_SYSTEM_INFO_POWER_SOURCE_CHARGED,
-   "Charged"
-   )
-MSG_HASH(
-   MENU_ENUM_LABEL_VALUE_SYSTEM_INFO_POWER_SOURCE_CHARGING,
-   "Charging"
-   )
-MSG_HASH(
-   MENU_ENUM_LABEL_VALUE_SYSTEM_INFO_POWER_SOURCE_DISCHARGING,
-   "Discharging"
-   )
-MSG_HASH(
-   MENU_ENUM_LABEL_VALUE_SYSTEM_INFO_POWER_SOURCE_NO_SOURCE,
-   "No source"
-   )
-MSG_HASH(
-   MENU_ENUM_LABEL_VALUE_USE_THIS_DIRECTORY,
-   "<Use this directory>"
-   )
-MSG_HASH(
-   MENU_ENUM_LABEL_VALUE_DIRECTORY_CONTENT,
-   "<Content dir>"
-   )
-MSG_HASH(
-   MENU_ENUM_LABEL_VALUE_DIRECTORY_DEFAULT,
-   "<Default>"
-   )
-MSG_HASH(
-   MENU_ENUM_LABEL_VALUE_DIRECTORY_NONE,
-   "<None>"
-   )
-MSG_HASH( /* FIXME Unused? */
-   MENU_ENUM_LABEL_VALUE_RETROKEYBOARD,
-   "RetroKeyboard"
-   )
-MSG_HASH(
-   MENU_ENUM_LABEL_VALUE_RETROPAD,
-   "RetroPad"
-   )
-MSG_HASH(
-   MENU_ENUM_LABEL_VALUE_RETROPAD_WITH_ANALOG,
-   "RetroPad w/ Analog"
-   )
-MSG_HASH(
-   MENU_ENUM_LABEL_VALUE_NONE,
-   "None"
-   )
-MSG_HASH(
-   MENU_ENUM_LABEL_VALUE_UNKNOWN,
-   "Unknown"
-   )
-MSG_HASH(
-   MENU_ENUM_LABEL_VALUE_HOLD_START,
-   "Hold Start (2 seconds)"
-   )
-MSG_HASH(
-   MENU_ENUM_LABEL_VALUE_DOWN_SELECT,
-   "Down + Select"
-   )
-MSG_HASH(
-   MENU_ENUM_LABEL_RUMBLE_TYPE_DISABLED,
-   "<Disabled>"
-   )
-MSG_HASH(
-   MENU_ENUM_LABEL_RUMBLE_TYPE_CHANGES,
-   "Changes"
-   )
-MSG_HASH(
-   MENU_ENUM_LABEL_RUMBLE_TYPE_DOES_NOT_CHANGE,
-   "Does Not Change"
-   )
-MSG_HASH(
-   MENU_ENUM_LABEL_RUMBLE_TYPE_INCREASE,
-   "Increases"
-   )
-MSG_HASH(
-   MENU_ENUM_LABEL_RUMBLE_TYPE_DECREASE,
-   "Decreases"
-   )
-MSG_HASH(
-   MENU_ENUM_LABEL_RUMBLE_TYPE_EQ_VALUE,
-   "= Rumble Value"
-   )
-MSG_HASH(
-   MENU_ENUM_LABEL_RUMBLE_TYPE_NEQ_VALUE,
-   "!= Rumble Value"
-   )
-MSG_HASH(
-   MENU_ENUM_LABEL_RUMBLE_TYPE_LT_VALUE,
-   "< Rumble Value"
-   )
-MSG_HASH(
-   MENU_ENUM_LABEL_RUMBLE_TYPE_GT_VALUE,
-   "> Rumble Value"
-   )
-MSG_HASH(
-   MENU_ENUM_LABEL_RUMBLE_TYPE_INCREASE_BY_VALUE,
-   "Increases by Rumble Value"
-   )
-MSG_HASH(
-   MENU_ENUM_LABEL_RUMBLE_TYPE_DECREASE_BY_VALUE,
-   "Decreases by Rumble Value"
-   )
-MSG_HASH(
-   MENU_ENUM_LABEL_RUMBLE_PORT_0,
-   "1"
-   )
-MSG_HASH(
-   MENU_ENUM_LABEL_RUMBLE_PORT_1,
-   "2"
-   )
-MSG_HASH(
-   MENU_ENUM_LABEL_RUMBLE_PORT_2,
-   "3"
-   )
-MSG_HASH(
-   MENU_ENUM_LABEL_RUMBLE_PORT_3,
-   "4"
-   )
-MSG_HASH(
-   MENU_ENUM_LABEL_RUMBLE_PORT_4,
-   "5"
-   )
-MSG_HASH(
-   MENU_ENUM_LABEL_RUMBLE_PORT_5,
-   "6"
-   )
-MSG_HASH(
-   MENU_ENUM_LABEL_RUMBLE_PORT_6,
-   "7"
-   )
-MSG_HASH(
-   MENU_ENUM_LABEL_RUMBLE_PORT_7,
-   "8"
-   )
-MSG_HASH(
-   MENU_ENUM_LABEL_RUMBLE_PORT_8,
-   "9"
-   )
-MSG_HASH(
-   MENU_ENUM_LABEL_RUMBLE_PORT_9,
-   "10"
-   )
-MSG_HASH(
-   MENU_ENUM_LABEL_RUMBLE_PORT_10,
-   "11"
-   )
-MSG_HASH(
-   MENU_ENUM_LABEL_RUMBLE_PORT_11,
-   "12"
-   )
-MSG_HASH(
-   MENU_ENUM_LABEL_RUMBLE_PORT_12,
-   "13"
-   )
-MSG_HASH(
-   MENU_ENUM_LABEL_RUMBLE_PORT_13,
-   "14"
-   )
-MSG_HASH(
-   MENU_ENUM_LABEL_RUMBLE_PORT_14,
-   "15"
-   )
-MSG_HASH(
-   MENU_ENUM_LABEL_RUMBLE_PORT_15,
-   "16"
-   )
-MSG_HASH(
-   MENU_ENUM_LABEL_RUMBLE_PORT_16,
-   "All"
-   )
-MSG_HASH(
-   MENU_ENUM_LABEL_CHEAT_TYPE_DISABLED,
-   "<Disabled>"
-   )
-MSG_HASH(
-   MENU_ENUM_LABEL_CHEAT_TYPE_SET_TO_VALUE,
-   "Set To Value"
-   )
-MSG_HASH(
-   MENU_ENUM_LABEL_CHEAT_TYPE_INCREASE_VALUE,
-   "Increase By Value"
-   )
-MSG_HASH(
-   MENU_ENUM_LABEL_CHEAT_TYPE_DECREASE_VALUE,
-   "Decrease By Value"
-   )
-MSG_HASH(
-   MENU_ENUM_LABEL_CHEAT_TYPE_RUN_NEXT_IF_EQ,
-   "Run next cheat if value = memory"
-   )
-MSG_HASH(
-   MENU_ENUM_LABEL_CHEAT_TYPE_RUN_NEXT_IF_NEQ,
-   "Run next cheat if value != memory"
-   )
-MSG_HASH(
-   MENU_ENUM_LABEL_CHEAT_TYPE_RUN_NEXT_IF_LT,
-   "Run next cheat if value < memory"
-   )
-MSG_HASH(
-   MENU_ENUM_LABEL_CHEAT_TYPE_RUN_NEXT_IF_GT,
-   "Run next cheat if value > memory"
-   )
-MSG_HASH(
-   MENU_ENUM_LABEL_CHEAT_HANDLER_TYPE_EMU,
-   "Emulator"
-   )
-MSG_HASH(
-   MENU_ENUM_LABEL_CHEAT_HANDLER_TYPE_RETRO,
-   "RetroArch"
-   )
-MSG_HASH(
-   MENU_ENUM_LABEL_CHEAT_MEMORY_SIZE_1,
-   "1-bit, max value = 0x01"
-   )
-MSG_HASH(
-   MENU_ENUM_LABEL_CHEAT_MEMORY_SIZE_2,
-   "2-bit, max value = 0x03"
-   )
-MSG_HASH(
-   MENU_ENUM_LABEL_CHEAT_MEMORY_SIZE_4,
-   "4-bit, max value = 0x0F"
-   )
-MSG_HASH(
-   MENU_ENUM_LABEL_CHEAT_MEMORY_SIZE_8,
-   "8-bit, max value = 0xFF"
-   )
-MSG_HASH(
-   MENU_ENUM_LABEL_CHEAT_MEMORY_SIZE_16,
-   "16-bit, max value = 0xFFFF"
-   )
-MSG_HASH(
-   MENU_ENUM_LABEL_CHEAT_MEMORY_SIZE_32,
-   "32-bit, max value = 0xFFFFFFFF"
-   )
-MSG_HASH(
-   MENU_ENUM_LABEL_VALUE_PLAYLIST_MANAGER_SORT_MODE_DEFAULT,
-   "System Default"
-   )
-MSG_HASH(
-   MENU_ENUM_LABEL_VALUE_PLAYLIST_MANAGER_SORT_MODE_ALPHABETICAL,
-   "Alphabetical"
-   )
-MSG_HASH(
-   MENU_ENUM_LABEL_VALUE_PLAYLIST_MANAGER_SORT_MODE_OFF,
-   "None"
-   )
-MSG_HASH(
-   MENU_ENUM_LABEL_VALUE_PLAYLIST_MANAGER_LABEL_DISPLAY_MODE_DEFAULT,
-   "Show full labels"
-   )
-MSG_HASH(
-   MENU_ENUM_LABEL_VALUE_PLAYLIST_MANAGER_LABEL_DISPLAY_MODE_REMOVE_PARENS,
-   "Remove () content"
-   )
-MSG_HASH(
-   MENU_ENUM_LABEL_VALUE_PLAYLIST_MANAGER_LABEL_DISPLAY_MODE_REMOVE_BRACKETS,
-   "Remove [] content"
-   )
-MSG_HASH(
-   MENU_ENUM_LABEL_VALUE_PLAYLIST_MANAGER_LABEL_DISPLAY_MODE_REMOVE_PARENS_AND_BRACKETS,
-   "Remove () and []"
-   )
-MSG_HASH(
-   MENU_ENUM_LABEL_VALUE_PLAYLIST_MANAGER_LABEL_DISPLAY_MODE_KEEP_REGION,
-   "Keep region"
-   )
-MSG_HASH(
-   MENU_ENUM_LABEL_VALUE_PLAYLIST_MANAGER_LABEL_DISPLAY_MODE_KEEP_DISC_INDEX,
-   "Keep disc index"
-   )
-MSG_HASH(
-   MENU_ENUM_LABEL_VALUE_PLAYLIST_MANAGER_LABEL_DISPLAY_MODE_KEEP_REGION_AND_DISC_INDEX,
-   "Keep region and disc index"
-   )
-MSG_HASH(
-   MENU_ENUM_LABEL_VALUE_PLAYLIST_MANAGER_THUMBNAIL_MODE_DEFAULT,
-   "System Default"
-   )
-MSG_HASH(
-   MENU_ENUM_LABEL_VALUE_THUMBNAIL_MODE_BOXARTS,
-   "Boxarts"
-   )
-MSG_HASH(
-   MENU_ENUM_LABEL_VALUE_THUMBNAIL_MODE_SCREENSHOTS,
-   "Screenshots"
-   )
-MSG_HASH(
-   MENU_ENUM_LABEL_VALUE_THUMBNAIL_MODE_TITLE_SCREENS,
-   "Title Screens"
-   )
-MSG_HASH(
-   MENU_ENUM_LABEL_VALUE_SCROLL_NORMAL,
-   "Normal"
-   )
-MSG_HASH(
-   MENU_ENUM_LABEL_VALUE_SCROLL_FAST,
-   "Fast"
-   )
-MSG_HASH(
-   MENU_ENUM_LABEL_VALUE_ON,
-   "ON"
-   )
-MSG_HASH(
-   MENU_ENUM_LABEL_VALUE_OFF,
-   "OFF"
-   )
-MSG_HASH(
-   MENU_ENUM_LABEL_VALUE_YES,
-   "Yes"
-   )
-MSG_HASH(
-   MENU_ENUM_LABEL_VALUE_NO,
-   "No"
-   )
-MSG_HASH(
-   MENU_ENUM_LABEL_VALUE_TRUE,
-   "True"
-   )
-MSG_HASH(
-   MENU_ENUM_LABEL_VALUE_FALSE,
-   "False"
-   )
-MSG_HASH(
-   MENU_ENUM_LABEL_VALUE_ENABLED,
-   "Enabled"
-   )
-MSG_HASH(
-   MENU_ENUM_LABEL_VALUE_DISABLED,
-   "Disabled"
-   )
-MSG_HASH(
-   MENU_ENUM_LABEL_VALUE_NOT_AVAILABLE,
-   "N/A"
-   )
-MSG_HASH(
-   MENU_ENUM_LABEL_VALUE_CHEEVOS_LOCKED_ENTRY,
-   "Locked"
-   )
-MSG_HASH(
-   MENU_ENUM_LABEL_VALUE_CHEEVOS_UNLOCKED_ENTRY,
-   "Unlocked"
-   )
-MSG_HASH(
-   MENU_ENUM_LABEL_VALUE_CHEEVOS_UNLOCKED_ENTRY_HARDCORE,
-   "Hardcore"
-   )
-MSG_HASH(
-   MENU_ENUM_LABEL_VALUE_CHEEVOS_UNOFFICIAL_ENTRY,
-   "Unofficial"
-   )
-MSG_HASH(
-   MENU_ENUM_LABEL_VALUE_CHEEVOS_UNSUPPORTED_ENTRY,
-   "Unsupported"
-   )
-MSG_HASH(
-   MENU_ENUM_LABEL_VALUE_DONT_CARE,
-   "Don't care"
-   )
-MSG_HASH(
-   MENU_ENUM_LABEL_VALUE_LINEAR,
-   "Linear"
-   )
-MSG_HASH(
-   MENU_ENUM_LABEL_VALUE_NEAREST,
-   "Nearest"
-   )
-MSG_HASH(
-   MENU_ENUM_LABEL_VALUE_MANUAL_CONTENT_SCAN_SYSTEM_NAME_USE_CONTENT_DIR,
-   "<Content Directory>"
-   )
-MSG_HASH(
-   MENU_ENUM_LABEL_VALUE_MANUAL_CONTENT_SCAN_SYSTEM_NAME_USE_CUSTOM,
-   "<Custom>"
-   )
-MSG_HASH(
-   MENU_ENUM_LABEL_VALUE_MANUAL_CONTENT_SCAN_CORE_NAME_DETECT,
-   "<Unspecified>"
-   )
-MSG_HASH(
-   MENU_ENUM_LABEL_VALUE_LEFT_ANALOG,
-   "Left Analog"
-   )
-MSG_HASH(
-   MENU_ENUM_LABEL_VALUE_RIGHT_ANALOG,
-   "Right Analog"
-   )
-MSG_HASH(
-   MENU_ENUM_LABEL_VALUE_INPUT_KEY,
-   "(Key: %s)"
-   )
-MSG_HASH(
-   MENU_ENUM_LABEL_VALUE_INPUT_MOUSE_LEFT,
-   "Mouse 1"
-   )
-MSG_HASH(
-   MENU_ENUM_LABEL_VALUE_INPUT_MOUSE_RIGHT,
-   "Mouse 2"
-   )
-MSG_HASH(
-   MENU_ENUM_LABEL_VALUE_INPUT_MOUSE_MIDDLE,
-   "Mouse 3"
-   )
-MSG_HASH(
-   MENU_ENUM_LABEL_VALUE_INPUT_MOUSE_BUTTON4,
-   "Mouse 4"
-   )
-MSG_HASH(
-   MENU_ENUM_LABEL_VALUE_INPUT_MOUSE_BUTTON5,
-   "Mouse 5"
-   )
-MSG_HASH(
-   MENU_ENUM_LABEL_VALUE_INPUT_MOUSE_WHEEL_UP,
-   "Wheel Up"
-   )
-MSG_HASH(
-   MENU_ENUM_LABEL_VALUE_INPUT_MOUSE_WHEEL_DOWN,
-   "Wheel Down"
-   )
-MSG_HASH(
-   MENU_ENUM_LABEL_VALUE_INPUT_MOUSE_HORIZ_WHEEL_UP,
-   "Wheel Left"
-   )
-MSG_HASH(
-   MENU_ENUM_LABEL_VALUE_INPUT_MOUSE_HORIZ_WHEEL_DOWN,
-   "Wheel Right"
-   )
-MSG_HASH(
-   MENU_ENUM_LABEL_VALUE_INPUT_POLL_TYPE_BEHAVIOR_EARLY,
-   "Early"
-   )
-MSG_HASH(
-   MENU_ENUM_LABEL_VALUE_INPUT_POLL_TYPE_BEHAVIOR_NORMAL,
-   "Normal"
-   )
-MSG_HASH(
-   MENU_ENUM_LABEL_VALUE_INPUT_POLL_TYPE_BEHAVIOR_LATE,
-   "Late"
-   )
-MSG_HASH(
-   MENU_ENUM_LABEL_VALUE_TIMEDATE_STYLE_YMD_HMS,
-   "YYYY-MM-DD HH:MM:SS"
-   )
-MSG_HASH(
-   MENU_ENUM_LABEL_VALUE_TIMEDATE_STYLE_YMD_HM,
-   "YYYY-MM-DD HH:MM"
-   )
-MSG_HASH(
-   MENU_ENUM_LABEL_VALUE_TIMEDATE_STYLE_YMD,
-   "YYYY-MM-DD"
-   )
-MSG_HASH(
-   MENU_ENUM_LABEL_VALUE_TIMEDATE_STYLE_YM,
-   "YYYY-MM"
-   )
-MSG_HASH(
-   MENU_ENUM_LABEL_VALUE_TIMEDATE_STYLE_MDYYYY_HMS,
-   "MM-DD-YYYY HH:MM:SS"
-   )
-MSG_HASH(
-   MENU_ENUM_LABEL_VALUE_TIMEDATE_STYLE_MDYYYY_HM,
-   "MM-DD-YYYY HH:MM"
-   )
-MSG_HASH(
-   MENU_ENUM_LABEL_VALUE_TIMEDATE_STYLE_MD_HM,
-   "MM-DD HH:MM"
-   )
-MSG_HASH(
-   MENU_ENUM_LABEL_VALUE_TIMEDATE_STYLE_MDYYYY,
-   "MM-DD-YYYY"
-   )
-MSG_HASH(
-   MENU_ENUM_LABEL_VALUE_TIMEDATE_STYLE_MD,
-   "MM-DD"
-   )
-MSG_HASH(
-   MENU_ENUM_LABEL_VALUE_TIMEDATE_STYLE_DDMMYYYY_HMS,
-   "DD/MM/YYYY HH:MM:SS"
-   )
-MSG_HASH(
-   MENU_ENUM_LABEL_VALUE_TIMEDATE_STYLE_DDMMYYYY_HM,
-   "DD/MM/YYYY HH:MM"
-   )
-MSG_HASH(
-   MENU_ENUM_LABEL_VALUE_TIMEDATE_STYLE_DDMM_HM,
-   "DD/MM HH:MM"
-   )
-MSG_HASH(
-   MENU_ENUM_LABEL_VALUE_TIMEDATE_STYLE_DDMMYYYY,
-   "DD/MM/YYYY"
-   )
-MSG_HASH(
-   MENU_ENUM_LABEL_VALUE_TIMEDATE_STYLE_DDMM,
-   "DD/MM"
-   )
-MSG_HASH(
-   MENU_ENUM_LABEL_VALUE_TIMEDATE_STYLE_HMS,
-   "HH:MM:SS"
-   )
-MSG_HASH(
-   MENU_ENUM_LABEL_VALUE_TIMEDATE_STYLE_HM,
-   "HH:MM"
-   )
-MSG_HASH(
-   MENU_ENUM_LABEL_VALUE_TIMEDATE_STYLE_YMD_HMS_AM_PM,
-   "YYYY-MM-DD HH:MM:SS (AM/PM)"
-   )
-MSG_HASH(
-   MENU_ENUM_LABEL_VALUE_TIMEDATE_STYLE_YMD_HM_AM_PM,
-   "YYYY-MM-DD HH:MM (AM/PM)"
-   )
-MSG_HASH(
-   MENU_ENUM_LABEL_VALUE_TIMEDATE_STYLE_MDYYYY_HMS_AM_PM,
-   "MM-DD-YYYY HH:MM:SS (AM/PM)"
-   )
-MSG_HASH(
-   MENU_ENUM_LABEL_VALUE_TIMEDATE_STYLE_MDYYYY_HM_AM_PM,
-   "MM-DD-YYYY HH:MM (AM/PM)"
-   )
-MSG_HASH(
-   MENU_ENUM_LABEL_VALUE_TIMEDATE_STYLE_MD_HM_AM_PM,
-   "MM/DD HH:MM (AM/PM)"
-   )
-MSG_HASH(
-   MENU_ENUM_LABEL_VALUE_TIMEDATE_STYLE_DDMMYYYY_HMS_AM_PM,
-   "DD/MM/YYYY HH:MM:SS (AM/PM)"
-   )
-MSG_HASH(
-   MENU_ENUM_LABEL_VALUE_TIMEDATE_STYLE_DDMMYYYY_HM_AM_PM,
-   "DD/MM/YYYY HH:MM (AM/PM)"
-   )
-MSG_HASH(
-   MENU_ENUM_LABEL_VALUE_TIMEDATE_STYLE_DDMM_HM_AM_PM,
-   "DD/MM HH:MM (AM/PM)"
-   )
-MSG_HASH(
-   MENU_ENUM_LABEL_VALUE_TIMEDATE_STYLE_HMS_AM_PM,
-   "HH:MM:SS (AM/PM)"
-   )
-MSG_HASH(
-   MENU_ENUM_LABEL_VALUE_TIMEDATE_STYLE_HM_AM_PM,
-   "HH:MM (AM/PM)"
-   )
-MSG_HASH(
-   MENU_ENUM_LABEL_VALUE_PLAYLIST_SUBLABEL_LAST_PLAYED_STYLE_YMD_HMS,
-   "YYYY/MM/DD - HH:MM:SS"
-   )
-MSG_HASH(
-   MENU_ENUM_LABEL_VALUE_PLAYLIST_SUBLABEL_LAST_PLAYED_STYLE_YMD_HM,
-   "YYYY/MM/DD - HH:MM"
-   )
-MSG_HASH(
-   MENU_ENUM_LABEL_VALUE_PLAYLIST_SUBLABEL_LAST_PLAYED_STYLE_YMD,
-   "YYYY/MM/DD"
-   )
-MSG_HASH(
-   MENU_ENUM_LABEL_VALUE_PLAYLIST_SUBLABEL_LAST_PLAYED_STYLE_YM,
-   "YYYY/MM"
-   )
-MSG_HASH(
-   MENU_ENUM_LABEL_VALUE_PLAYLIST_SUBLABEL_LAST_PLAYED_STYLE_MDYYYY_HMS,
-   "MM/DD/YYYY - HH:MM:SS"
-   )
-MSG_HASH(
-   MENU_ENUM_LABEL_VALUE_PLAYLIST_SUBLABEL_LAST_PLAYED_STYLE_MDYYYY_HM,
-   "MM/DD/YYYY - HH:MM"
-   )
-MSG_HASH(
-   MENU_ENUM_LABEL_VALUE_PLAYLIST_SUBLABEL_LAST_PLAYED_STYLE_MD_HM,
-   "MM/DD - HH:MM"
-   )
-MSG_HASH(
-   MENU_ENUM_LABEL_VALUE_PLAYLIST_SUBLABEL_LAST_PLAYED_STYLE_MDYYYY,
-   "MM/DD/YYYY"
-   )
-MSG_HASH(
-   MENU_ENUM_LABEL_VALUE_PLAYLIST_SUBLABEL_LAST_PLAYED_STYLE_MD,
-   "MM/DD"
-   )
-MSG_HASH(
-   MENU_ENUM_LABEL_VALUE_PLAYLIST_SUBLABEL_LAST_PLAYED_STYLE_DDMMYYYY_HMS,
-   "DD/MM/YYYY - HH:MM:SS"
-   )
-MSG_HASH(
-   MENU_ENUM_LABEL_VALUE_PLAYLIST_SUBLABEL_LAST_PLAYED_STYLE_DDMMYYYY_HM,
-   "DD/MM/YYYY - HH:MM"
-   )
-MSG_HASH(
-   MENU_ENUM_LABEL_VALUE_PLAYLIST_SUBLABEL_LAST_PLAYED_STYLE_DDMM_HM,
-   "DD/MM - HH:MM"
-   )
-MSG_HASH(
-   MENU_ENUM_LABEL_VALUE_PLAYLIST_SUBLABEL_LAST_PLAYED_STYLE_DDMMYYYY,
-   "DD/MM/YYYY"
-   )
-MSG_HASH(
-   MENU_ENUM_LABEL_VALUE_PLAYLIST_SUBLABEL_LAST_PLAYED_STYLE_DDMM,
-   "DD/MM"
-   )
-MSG_HASH(
-   MENU_ENUM_LABEL_VALUE_PLAYLIST_SUBLABEL_LAST_PLAYED_STYLE_YMD_HMS_AM_PM,
-   "YYYY/MM/DD - HH:MM:SS (AM/PM)"
-   )
-MSG_HASH(
-   MENU_ENUM_LABEL_VALUE_PLAYLIST_SUBLABEL_LAST_PLAYED_STYLE_YMD_HM_AM_PM,
-   "YYYY/MM/DD - HH:MM (AM/PM)"
-   )
-MSG_HASH(
-   MENU_ENUM_LABEL_VALUE_PLAYLIST_SUBLABEL_LAST_PLAYED_STYLE_MDYYYY_HMS_AM_PM,
-   "MM/DD/YYYY - HH:MM:SS (AM/PM)"
-   )
-MSG_HASH(
-   MENU_ENUM_LABEL_VALUE_PLAYLIST_SUBLABEL_LAST_PLAYED_STYLE_MDYYYY_HM_AM_PM,
-   "MM/DD/YYYY - HH:MM (AM/PM)"
-   )
-MSG_HASH(
-   MENU_ENUM_LABEL_VALUE_PLAYLIST_SUBLABEL_LAST_PLAYED_STYLE_MD_HM_AM_PM,
-   "MM/DD - HH:MM (AM/PM)"
-   )
-MSG_HASH(
-   MENU_ENUM_LABEL_VALUE_PLAYLIST_SUBLABEL_LAST_PLAYED_STYLE_DDMMYYYY_HMS_AM_PM,
-   "DD/MM/YYYY - HH:MM:SS (AM/PM)"
-   )
-MSG_HASH(
-   MENU_ENUM_LABEL_VALUE_PLAYLIST_SUBLABEL_LAST_PLAYED_STYLE_DDMMYYYY_HM_AM_PM,
-   "DD/MM/YYYY - HH:MM (AM/PM)"
-   )
-MSG_HASH(
-   MENU_ENUM_LABEL_VALUE_PLAYLIST_SUBLABEL_LAST_PLAYED_STYLE_DDMM_HM_AM_PM,
-   "DD/MM - HH:MM (AM/PM)"
-   )
-
-/* RGUI: Settings > User Interface > Appearance */
-
-MSG_HASH(
-   MENU_ENUM_LABEL_VALUE_MENU_RGUI_BORDER_FILLER_ENABLE,
-   "Border filler"
-   )
-MSG_HASH(
-   MENU_ENUM_SUBLABEL_MENU_RGUI_BORDER_FILLER_ENABLE,
-   "Display menu border."
-   )
-MSG_HASH(
-   MENU_ENUM_LABEL_VALUE_MENU_RGUI_BACKGROUND_FILLER_THICKNESS_ENABLE,
-   "Background filler thickness"
-   )
-MSG_HASH(
-   MENU_ENUM_SUBLABEL_MENU_RGUI_BACKGROUND_FILLER_THICKNESS_ENABLE,
-   "Increase coarseness of menu background chequerboard pattern."
-   )
-MSG_HASH(
-   MENU_ENUM_LABEL_VALUE_MENU_RGUI_FULL_WIDTH_LAYOUT,
-   "Use Full-Width Layout"
-   )
-MSG_HASH(
-   MENU_ENUM_SUBLABEL_MENU_RGUI_FULL_WIDTH_LAYOUT,
-   "Resize and position menu entries to make best use of available screen space. Disable this to use classic fixed-width two column layout."
-   )
-MSG_HASH(
-   MENU_ENUM_LABEL_VALUE_MENU_LINEAR_FILTER,
-   "Menu Linear Filter"
-   )
-MSG_HASH(
-   MENU_ENUM_SUBLABEL_MENU_LINEAR_FILTER,
-   "Adds a slight blur to the menu to take the edge off hard pixel edges."
-   )
-MSG_HASH(
-   MENU_ENUM_LABEL_VALUE_MENU_RGUI_INTERNAL_UPSCALE_LEVEL,
-   "Internal Upscaling"
-   )
-MSG_HASH(
-   MENU_ENUM_SUBLABEL_MENU_RGUI_INTERNAL_UPSCALE_LEVEL,
-   "Upscale menu interface before drawing to screen. When used with 'Menu Linear Filter' enabled, removes scaling artefacts (uneven pixels) while maintaining a sharp image. Has a significant performance impact that increases with upscaling level."
-   )
-MSG_HASH(
-   MENU_ENUM_LABEL_VALUE_MENU_RGUI_ASPECT_RATIO,
-   "Menu Aspect Ratio"
-   )
-MSG_HASH(
-   MENU_ENUM_SUBLABEL_MENU_RGUI_ASPECT_RATIO,
-   "Select menu aspect ratio. Widescreen ratios increase the horizontal resolution of the menu interface. (May require a restart if 'Lock Menu Aspect Ratio' is disabled)"
-   )
-MSG_HASH(
-   MENU_ENUM_LABEL_VALUE_MENU_RGUI_ASPECT_RATIO_LOCK,
-   "Lock Menu Aspect Ratio"
-   )
-MSG_HASH(
-   MENU_ENUM_SUBLABEL_MENU_RGUI_ASPECT_RATIO_LOCK,
-   "Ensures that the menu is always displayed with the correct aspect ratio. If disabled, the quick menu will be stretched to match the currently loaded content."
-   )
-MSG_HASH(
-   MENU_ENUM_LABEL_VALUE_RGUI_MENU_COLOR_THEME,
-   "Menu Color Theme"
-   )
-MSG_HASH(
-   MENU_ENUM_SUBLABEL_RGUI_MENU_COLOR_THEME,
-   "Select a different color theme. Choosing 'Custom' enables the use of menu theme preset files."
-   )
-MSG_HASH(
-   MENU_ENUM_LABEL_VALUE_RGUI_MENU_THEME_PRESET,
-   "Custom Menu Theme Preset"
-   )
-MSG_HASH(
-   MENU_ENUM_SUBLABEL_RGUI_MENU_THEME_PRESET,
-   "Select a menu theme preset from the file browser."
-   )
-MSG_HASH(
-   MENU_ENUM_LABEL_VALUE_MENU_RGUI_SHADOWS,
-   "Shadow Effects"
-   )
-MSG_HASH(
-   MENU_ENUM_SUBLABEL_MENU_RGUI_SHADOWS,
-   "Enable drop shadows for menu text, borders and thumbnails. Has a modest performance impact."
-   )
-MSG_HASH(
-   MENU_ENUM_LABEL_VALUE_MENU_RGUI_PARTICLE_EFFECT,
-   "Background Animation"
-   )
-MSG_HASH(
-   MENU_ENUM_SUBLABEL_MENU_RGUI_PARTICLE_EFFECT,
-   "Enable background particle animation effect. Has a significant performance impact."
-   )
-MSG_HASH(
-   MENU_ENUM_LABEL_VALUE_MENU_RGUI_PARTICLE_EFFECT_SPEED,
-   "Background Animation Speed"
-   )
-MSG_HASH(
-   MENU_ENUM_SUBLABEL_MENU_RGUI_PARTICLE_EFFECT_SPEED,
-   "Adjust speed of background particle animation effects."
-   )
-MSG_HASH(
-   MENU_ENUM_LABEL_VALUE_MENU_RGUI_INLINE_THUMBNAILS,
-   "Show Playlist Thumbnails"
-   )
-MSG_HASH(
-   MENU_ENUM_SUBLABEL_MENU_RGUI_INLINE_THUMBNAILS,
-   "Enable display of inline downscaled thumbnails while viewing playlists. When disabled, 'Top Thumbnail' may still be toggled fullscreen by pressing RetroPad Y."
-   )
-MSG_HASH(
-   MENU_ENUM_LABEL_VALUE_THUMBNAILS_RGUI,
-   "Top Thumbnail"
-   )
-MSG_HASH(
-   MENU_ENUM_SUBLABEL_THUMBNAILS_RGUI,
-   "Type of thumbnail to display at the top right of playlists. This thumbnail may be toggled fullscreen by pressing RetroPad Y."
-   )
-MSG_HASH(
-   MENU_ENUM_LABEL_VALUE_LEFT_THUMBNAILS_RGUI,
-   "Bottom Thumbnail"
-   )
-MSG_HASH(
-   MENU_ENUM_SUBLABEL_LEFT_THUMBNAILS_RGUI,
-   "Type of thumbnail to display at the bottom right of playlists."
-   )
-MSG_HASH(
-   MENU_ENUM_LABEL_VALUE_MENU_RGUI_SWAP_THUMBNAILS,
-   "Swap Thumbnails"
-   )
-MSG_HASH(
-   MENU_ENUM_SUBLABEL_MENU_RGUI_SWAP_THUMBNAILS,
-   "Swaps the display positions of 'Top Thumbnail' and 'Bottom Thumbnail'."
-   )
-MSG_HASH(
-   MENU_ENUM_LABEL_VALUE_MENU_RGUI_THUMBNAIL_DOWNSCALER,
-   "Thumbnail Downscaling Method"
-   )
-MSG_HASH(
-   MENU_ENUM_SUBLABEL_MENU_RGUI_THUMBNAIL_DOWNSCALER,
-   "Resampling method used when shrinking large thumbnails to fit the display."
-   )
-MSG_HASH(
-   MENU_ENUM_LABEL_VALUE_MENU_RGUI_THUMBNAIL_DELAY,
-   "Thumbnail Delay (ms)"
-   )
-MSG_HASH(
-   MENU_ENUM_SUBLABEL_MENU_RGUI_THUMBNAIL_DELAY,
-   "Applies a time delay between selecting a playlist entry and loading its associated thumbnails. Setting this to a value of at least 256 ms enables fast lag-free scrolling on even the slowest devices."
-   )
-MSG_HASH(
-   MENU_ENUM_LABEL_VALUE_MENU_RGUI_EXTENDED_ASCII,
-   "Extended ASCII Support"
-   )
-MSG_HASH(
-   MENU_ENUM_SUBLABEL_MENU_RGUI_EXTENDED_ASCII,
-   "Enable display of non-standard ASCII characters. Required for compatibility with certain non-English Western languages. Has a moderate performance impact."
-   )
-
-/* RGUI: Settings Options */
-
-MSG_HASH(
-   MENU_ENUM_LABEL_VALUE_RGUI_THUMB_SCALE_POINT,
-   "Nearest Neighbour (Fast)"
-   )
-MSG_HASH(
-   MENU_ENUM_LABEL_VALUE_RGUI_THUMB_SCALE_BILINEAR,
-   "Bilinear"
-   )
-MSG_HASH(
-   MENU_ENUM_LABEL_VALUE_RGUI_THUMB_SCALE_SINC,
-   "Sinc/Lanczos3 (Slow)"
-   )
-MSG_HASH(
-   MENU_ENUM_LABEL_VALUE_RGUI_UPSCALE_NONE,
-   "None"
-   )
-MSG_HASH(
-   MENU_ENUM_LABEL_VALUE_RGUI_UPSCALE_AUTO,
-   "Auto"
-   )
-MSG_HASH(
-   MENU_ENUM_LABEL_VALUE_RGUI_UPSCALE_X2,
-   "x2"
-   )
-MSG_HASH(
-   MENU_ENUM_LABEL_VALUE_RGUI_UPSCALE_X3,
-   "x3"
-   )
-MSG_HASH(
-   MENU_ENUM_LABEL_VALUE_RGUI_UPSCALE_X4,
-   "x4"
-   )
-MSG_HASH(
-   MENU_ENUM_LABEL_VALUE_RGUI_UPSCALE_X5,
-   "x5"
-   )
-MSG_HASH(
-   MENU_ENUM_LABEL_VALUE_RGUI_UPSCALE_X6,
-   "x6"
-   )
-MSG_HASH(
-   MENU_ENUM_LABEL_VALUE_RGUI_UPSCALE_X7,
-   "x7"
-   )
-MSG_HASH(
-   MENU_ENUM_LABEL_VALUE_RGUI_UPSCALE_X8,
-   "x8"
-   )
-MSG_HASH(
-   MENU_ENUM_LABEL_VALUE_RGUI_UPSCALE_X9,
-   "x9"
-   )
-MSG_HASH(
-   MENU_ENUM_LABEL_VALUE_RGUI_ASPECT_RATIO_4_3,
-   "4:3"
-   )
-MSG_HASH(
-   MENU_ENUM_LABEL_VALUE_RGUI_ASPECT_RATIO_16_9,
-   "16:9"
-   )
-MSG_HASH(
-   MENU_ENUM_LABEL_VALUE_RGUI_ASPECT_RATIO_16_9_CENTRE,
-   "16:9 (Centered)"
-   )
-MSG_HASH(
-   MENU_ENUM_LABEL_VALUE_RGUI_ASPECT_RATIO_16_10,
-   "16:10"
-   )
-MSG_HASH(
-   MENU_ENUM_LABEL_VALUE_RGUI_ASPECT_RATIO_16_10_CENTRE,
-   "16:10 (Centered)"
-   )
-MSG_HASH(
-   MENU_ENUM_LABEL_VALUE_RGUI_ASPECT_RATIO_LOCK_NONE,
-   "OFF"
-   )
-MSG_HASH(
-   MENU_ENUM_LABEL_VALUE_RGUI_ASPECT_RATIO_LOCK_FIT_SCREEN,
-   "Fit Screen"
-   )
-MSG_HASH(
-   MENU_ENUM_LABEL_VALUE_RGUI_ASPECT_RATIO_LOCK_INTEGER,
-   "Integer Scale"
-   )
-MSG_HASH(
-   MENU_ENUM_LABEL_VALUE_RGUI_MENU_COLOR_THEME_CUSTOM,
-   "Custom"
-   )
-MSG_HASH(
-   MENU_ENUM_LABEL_VALUE_RGUI_MENU_COLOR_THEME_CLASSIC_RED,
-   "Classic Red"
-   )
-MSG_HASH(
-   MENU_ENUM_LABEL_VALUE_RGUI_MENU_COLOR_THEME_CLASSIC_ORANGE,
-   "Classic Orange"
-   )
-MSG_HASH(
-   MENU_ENUM_LABEL_VALUE_RGUI_MENU_COLOR_THEME_CLASSIC_YELLOW,
-   "Classic Yellow"
-   )
-MSG_HASH(
-   MENU_ENUM_LABEL_VALUE_RGUI_MENU_COLOR_THEME_CLASSIC_GREEN,
-   "Classic Green"
-   )
-MSG_HASH(
-   MENU_ENUM_LABEL_VALUE_RGUI_MENU_COLOR_THEME_CLASSIC_BLUE,
-   "Classic Blue"
-   )
-MSG_HASH(
-   MENU_ENUM_LABEL_VALUE_RGUI_MENU_COLOR_THEME_CLASSIC_VIOLET,
-   "Classic Violet"
-   )
-MSG_HASH(
-   MENU_ENUM_LABEL_VALUE_RGUI_MENU_COLOR_THEME_CLASSIC_GREY,
-   "Classic Grey"
-   )
-MSG_HASH(
-   MENU_ENUM_LABEL_VALUE_RGUI_MENU_COLOR_THEME_LEGACY_RED,
-   "Legacy Red"
-   )
-MSG_HASH(
-   MENU_ENUM_LABEL_VALUE_RGUI_MENU_COLOR_THEME_DARK_PURPLE,
-   "Dark Purple"
-   )
-MSG_HASH(
-   MENU_ENUM_LABEL_VALUE_RGUI_MENU_COLOR_THEME_MIDNIGHT_BLUE,
-   "Midnight Blue"
-   )
-MSG_HASH(
-   MENU_ENUM_LABEL_VALUE_RGUI_MENU_COLOR_THEME_GOLDEN,
-   "Golden"
-   )
-MSG_HASH(
-   MENU_ENUM_LABEL_VALUE_RGUI_MENU_COLOR_THEME_ELECTRIC_BLUE,
-   "Electric Blue"
-   )
-MSG_HASH(
-   MENU_ENUM_LABEL_VALUE_RGUI_MENU_COLOR_THEME_APPLE_GREEN,
-   "Apple Green"
-   )
-MSG_HASH(
-   MENU_ENUM_LABEL_VALUE_RGUI_MENU_COLOR_THEME_VOLCANIC_RED,
-   "Volcanic Red"
-   )
-MSG_HASH(
-   MENU_ENUM_LABEL_VALUE_RGUI_MENU_COLOR_THEME_LAGOON,
-   "Lagoon"
-   )
-MSG_HASH(
-   MENU_ENUM_LABEL_VALUE_RGUI_MENU_COLOR_THEME_BROGRAMMER,
-   "Brogrammer"
-   )
-MSG_HASH(
-   MENU_ENUM_LABEL_VALUE_RGUI_MENU_COLOR_THEME_DRACULA,
-   "Dracula"
-   )
-MSG_HASH(
-   MENU_ENUM_LABEL_VALUE_RGUI_MENU_COLOR_THEME_FAIRYFLOSS,
-   "Fairy Floss"
-   )
-MSG_HASH(
-   MENU_ENUM_LABEL_VALUE_RGUI_MENU_COLOR_THEME_FLATUI,
-   "Flat UI"
-   )
-MSG_HASH(
-   MENU_ENUM_LABEL_VALUE_RGUI_MENU_COLOR_THEME_GRUVBOX_DARK,
-   "Gruvbox Dark"
-   )
-MSG_HASH(
-   MENU_ENUM_LABEL_VALUE_RGUI_MENU_COLOR_THEME_GRUVBOX_LIGHT,
-   "Gruvbox Light"
-   )
-MSG_HASH(
-   MENU_ENUM_LABEL_VALUE_RGUI_MENU_COLOR_THEME_HACKING_THE_KERNEL,
-   "Hacking the Kernel"
-   )
-MSG_HASH(
-   MENU_ENUM_LABEL_VALUE_RGUI_MENU_COLOR_THEME_NORD,
-   "Nord"
-   )
-MSG_HASH(
-   MENU_ENUM_LABEL_VALUE_RGUI_MENU_COLOR_THEME_NOVA,
-   "Nova"
-   )
-MSG_HASH(
-   MENU_ENUM_LABEL_VALUE_RGUI_MENU_COLOR_THEME_ONE_DARK,
-   "One Dark"
-   )
-MSG_HASH(
-   MENU_ENUM_LABEL_VALUE_RGUI_MENU_COLOR_THEME_PALENIGHT,
-   "Palenight"
-   )
-MSG_HASH(
-   MENU_ENUM_LABEL_VALUE_RGUI_MENU_COLOR_THEME_SOLARIZED_DARK,
-   "Solarized Dark"
-   )
-MSG_HASH(
-   MENU_ENUM_LABEL_VALUE_RGUI_MENU_COLOR_THEME_SOLARIZED_LIGHT,
-   "Solarized Light"
-   )
-MSG_HASH(
-   MENU_ENUM_LABEL_VALUE_RGUI_MENU_COLOR_THEME_TANGO_DARK,
-   "Tango Dark"
-   )
-MSG_HASH(
-   MENU_ENUM_LABEL_VALUE_RGUI_MENU_COLOR_THEME_TANGO_LIGHT,
-   "Tango Light"
-   )
-MSG_HASH(
-   MENU_ENUM_LABEL_VALUE_RGUI_MENU_COLOR_THEME_ZENBURN,
-   "Zenburn"
-   )
-MSG_HASH(
-   MENU_ENUM_LABEL_VALUE_RGUI_MENU_COLOR_THEME_ANTI_ZENBURN,
-   "Anti-Zenburn"
-   )
-MSG_HASH(
-   MENU_ENUM_LABEL_VALUE_RGUI_MENU_COLOR_THEME_FLUX,
-   "Flux"
-   )
-MSG_HASH(
-   MENU_ENUM_LABEL_VALUE_RGUI_PARTICLE_EFFECT_NONE,
-   "OFF"
-)
-MSG_HASH(
-   MENU_ENUM_LABEL_VALUE_RGUI_PARTICLE_EFFECT_SNOW,
-   "Snow (Light)"
-)
-MSG_HASH(
-   MENU_ENUM_LABEL_VALUE_RGUI_PARTICLE_EFFECT_SNOW_ALT,
-   "Snow (Heavy)"
-)
-MSG_HASH(
-   MENU_ENUM_LABEL_VALUE_RGUI_PARTICLE_EFFECT_RAIN,
-   "Rain"
-)
-MSG_HASH(
-   MENU_ENUM_LABEL_VALUE_RGUI_PARTICLE_EFFECT_VORTEX,
-   "Vortex"
-)
-MSG_HASH(
-   MENU_ENUM_LABEL_VALUE_RGUI_PARTICLE_EFFECT_STARFIELD,
-   "Star Field"
-)
-
-/* XMB: Settings > User Interface > Appearance */
-
-MSG_HASH(
-   MENU_ENUM_LABEL_VALUE_LEFT_THUMBNAILS,
-   "Left Thumbnails"
-   )
-MSG_HASH(
-   MENU_ENUM_SUBLABEL_LEFT_THUMBNAILS,
-   "Type of thumbnail to display at the left."
-   )
-MSG_HASH(
-   MENU_ENUM_LABEL_VALUE_DYNAMIC_WALLPAPER,
-   "Dynamic Background"
-   )
-MSG_HASH(
-   MENU_ENUM_SUBLABEL_DYNAMIC_WALLPAPER,
-   "Dynamically load a new wallpaper depending on context."
-   )
-MSG_HASH(
-   MENU_ENUM_LABEL_VALUE_MENU_HORIZONTAL_ANIMATION,
-   "Horizontal Animation"
-   )
-MSG_HASH(
-   MENU_ENUM_SUBLABEL_MENU_HORIZONTAL_ANIMATION,
-   "Enable horizontal animation for the menu. This will have a performance hit."
-   )
-MSG_HASH(
-   MENU_ENUM_LABEL_VALUE_MENU_XMB_ANIMATION_HORIZONTAL_HIGHLIGHT,
-   "Animation Horizontal Icon Highlight"
-   )
-MSG_HASH(
-   MENU_ENUM_SUBLABEL_MENU_XMB_ANIMATION_HORIZONTAL_HIGHLIGHT,
-   "The animation that triggers when scrolling between tabs."
-   )
-MSG_HASH(
-   MENU_ENUM_LABEL_VALUE_MENU_XMB_ANIMATION_MOVE_UP_DOWN,
-   "Animation Move Up/Down"
-   )
-MSG_HASH(
-   MENU_ENUM_SUBLABEL_MENU_XMB_ANIMATION_MOVE_UP_DOWN,
-   "The animation that triggers when moving up or down."
-   )
-MSG_HASH(
-   MENU_ENUM_LABEL_VALUE_MENU_XMB_ANIMATION_OPENING_MAIN_MENU,
-   "Animation Main Menu Opens/Closes"
-   )
-MSG_HASH(
-   MENU_ENUM_SUBLABEL_MENU_XMB_ANIMATION_OPENING_MAIN_MENU,
-   "The animation that triggers when opening a submenu."
-   )
-MSG_HASH(
-   MENU_ENUM_LABEL_VALUE_XMB_ALPHA_FACTOR,
-   "Menu Alpha Factor"
-   )
-MSG_HASH(
-   MENU_ENUM_LABEL_VALUE_XMB_FONT,
-   "Menu Font"
-   )
-MSG_HASH(
-   MENU_ENUM_SUBLABEL_XMB_FONT,
-   "Select a different main font to be used by the menu."
-   )
-MSG_HASH(
-   MENU_ENUM_LABEL_VALUE_MENU_FONT_COLOR_RED,
-   "Menu Font Red Color"
-   )
-MSG_HASH(
-   MENU_ENUM_LABEL_VALUE_MENU_FONT_COLOR_GREEN,
-   "Menu Font Green Color"
-   )
-MSG_HASH(
-   MENU_ENUM_LABEL_VALUE_MENU_FONT_COLOR_BLUE,
-   "Menu Font Blue Color"
-   )
-MSG_HASH(
-   MENU_ENUM_LABEL_VALUE_XMB_LAYOUT,
-   "Menu Layout"
-   )
-MSG_HASH(
-   MENU_ENUM_SUBLABEL_XMB_LAYOUT,
-   "Select a different layout for the XMB interface."
-   )
-MSG_HASH(
-   MENU_ENUM_LABEL_VALUE_XMB_THEME,
-   "Menu Icon Theme"
-   )
-MSG_HASH(
-   MENU_ENUM_SUBLABEL_XMB_THEME,
-   "Select a different icon theme for RetroArch."
-   )
-MSG_HASH(
-   MENU_ENUM_LABEL_VALUE_XMB_SHADOWS_ENABLE,
-   "Icon Shadows"
-   )
-MSG_HASH(
-   MENU_ENUM_SUBLABEL_XMB_SHADOWS_ENABLE,
-   "Draw drop shadows for all icons.\n"
-   "This will have a minor performance hit."
-   )
-MSG_HASH(
-   MENU_ENUM_LABEL_VALUE_XMB_RIBBON_ENABLE,
-   "Menu Shader Pipeline"
-   )
-MSG_HASH(
-   MENU_ENUM_SUBLABEL_XMB_RIBBON_ENABLE,
-   "Select an animated background effect. Can be GPU-intensive depending on the effect. If performance is unsatisfactory, either turn this off or revert to a simpler effect."
-   )
-MSG_HASH(
-   MENU_ENUM_LABEL_VALUE_XMB_MENU_COLOR_THEME,
-   "Menu Color Theme"
-   )
-MSG_HASH(
-   MENU_ENUM_SUBLABEL_XMB_MENU_COLOR_THEME,
-   "Select a different background color gradient theme."
-   )
-MSG_HASH(
-   MENU_ENUM_LABEL_VALUE_XMB_VERTICAL_THUMBNAILS,
-   "Thumbnails Vertical Disposition"
-   )
-MSG_HASH(
-   MENU_ENUM_SUBLABEL_XMB_VERTICAL_THUMBNAILS,
-   "Display the left thumbnail under the right one, on the right side of the screen."
-   )
-MSG_HASH(
-   MENU_ENUM_LABEL_VALUE_MENU_XMB_THUMBNAIL_SCALE_FACTOR,
-   "Thumbnail Scale Factor"
-   )
-MSG_HASH(
-   MENU_ENUM_SUBLABEL_MENU_XMB_THUMBNAIL_SCALE_FACTOR,
-   "Reduce thumbnail display size by scaling maximum allowed width."
-   )
-MSG_HASH( /* FIXME Unused? */
-   MENU_ENUM_LABEL_VALUE_XMB_MAIN_MENU_ENABLE_SETTINGS,
-   "Settings Tab"
-   )
-MSG_HASH( /* FIXME Unused? */
-   MENU_ENUM_SUBLABEL_XMB_MAIN_MENU_ENABLE_SETTINGS,
-   "Enables the Settings tab. A restart is required for the tab to appear."
-   )
-
-/* XMB: Settings Options */
-
-MSG_HASH(
-   MENU_ENUM_LABEL_VALUE_SHADER_PIPELINE_RIBBON,
-   "Ribbon"
-   )
-MSG_HASH(
-   MENU_ENUM_LABEL_VALUE_SHADER_PIPELINE_RIBBON_SIMPLIFIED,
-   "Ribbon (simplified)"
-   )
-MSG_HASH(
-   MENU_ENUM_LABEL_VALUE_SHADER_PIPELINE_SIMPLE_SNOW,
-   "Simple Snow"
-   )
-MSG_HASH(
-   MENU_ENUM_LABEL_VALUE_SHADER_PIPELINE_SNOW,
-   "Snow"
-   )
-MSG_HASH(
-   MENU_ENUM_LABEL_VALUE_SHADER_PIPELINE_BOKEH,
-   "Bokeh"
-   )
-MSG_HASH(
-   MENU_ENUM_LABEL_VALUE_SHADER_PIPELINE_SNOWFLAKE,
-   "Snowflake"
-   )
-MSG_HASH(
-   MENU_ENUM_LABEL_VALUE_XMB_ICON_THEME_CUSTOM,
-   "Custom"
-   )
-MSG_HASH(
-   MENU_ENUM_LABEL_VALUE_XMB_ICON_THEME_FLATUI,
-   "FlatUI"
-   )
-MSG_HASH(
-   MENU_ENUM_LABEL_VALUE_XMB_ICON_THEME_MONOCHROME,
-   "Monochrome"
-   )
-MSG_HASH(
-   MENU_ENUM_LABEL_VALUE_XMB_ICON_THEME_MONOCHROME_INVERTED,
-   "Monochrome Inverted"
-   )
-MSG_HASH(
-   MENU_ENUM_LABEL_VALUE_XMB_ICON_THEME_SYSTEMATIC,
-   "Systematic"
-   )
-MSG_HASH(
-   MENU_ENUM_LABEL_VALUE_XMB_ICON_THEME_NEOACTIVE,
-   "NeoActive"
-   )
-MSG_HASH(
-   MENU_ENUM_LABEL_VALUE_XMB_ICON_THEME_PIXEL,
-   "Pixel"
-   )
-MSG_HASH(
-   MENU_ENUM_LABEL_VALUE_XMB_ICON_THEME_RETROACTIVE,
-   "RetroActive"
-   )
-MSG_HASH(
-   MENU_ENUM_LABEL_VALUE_XMB_ICON_THEME_RETROSYSTEM,
-   "Retrosystem"
-   )
-MSG_HASH(
-   MENU_ENUM_LABEL_VALUE_XMB_ICON_THEME_DOTART,
-   "Dot-Art"
-   )
-MSG_HASH(
-   MENU_ENUM_LABEL_VALUE_XMB_ICON_THEME_AUTOMATIC,
-   "Automatic"
-   )
-MSG_HASH(
-   MENU_ENUM_LABEL_VALUE_XMB_ICON_THEME_AUTOMATIC_INVERTED,
-   "Automatic Inverted"
-   )
-MSG_HASH(
-   MENU_ENUM_LABEL_VALUE_XMB_MENU_COLOR_THEME_APPLE_GREEN,
-   "Apple Green"
-   )
-MSG_HASH(
-   MENU_ENUM_LABEL_VALUE_XMB_MENU_COLOR_THEME_DARK,
-   "Dark"
-   )
-MSG_HASH(
-   MENU_ENUM_LABEL_VALUE_XMB_MENU_COLOR_THEME_LIGHT,
-   "Light"
-   )
-MSG_HASH(
-   MENU_ENUM_LABEL_VALUE_XMB_MENU_COLOR_THEME_MORNING_BLUE,
-   "Morning Blue"
-   )
-MSG_HASH(
-   MENU_ENUM_LABEL_VALUE_XMB_MENU_COLOR_THEME_SUNBEAM,
-   "Sunbeam"
-   )
-MSG_HASH(
-   MENU_ENUM_LABEL_VALUE_XMB_MENU_COLOR_THEME_DARK_PURPLE,
-   "Dark Purple"
-   )
-MSG_HASH(
-   MENU_ENUM_LABEL_VALUE_XMB_MENU_COLOR_THEME_ELECTRIC_BLUE,
-   "Electric Blue"
-   )
-MSG_HASH(
-   MENU_ENUM_LABEL_VALUE_XMB_MENU_COLOR_THEME_GOLDEN,
-   "Golden"
-   )
-MSG_HASH(
-   MENU_ENUM_LABEL_VALUE_XMB_MENU_COLOR_THEME_LEGACY_RED,
-   "Legacy Red"
-   )
-MSG_HASH(
-   MENU_ENUM_LABEL_VALUE_XMB_MENU_COLOR_THEME_MIDNIGHT_BLUE,
-   "Midnight Blue"
-   )
-MSG_HASH(
-   MENU_ENUM_LABEL_VALUE_XMB_MENU_COLOR_THEME_PLAIN,
-   "Plain"
-   )
-MSG_HASH(
-   MENU_ENUM_LABEL_VALUE_XMB_MENU_COLOR_THEME_UNDERSEA,
-   "Undersea"
-   )
-MSG_HASH(
-   MENU_ENUM_LABEL_VALUE_XMB_MENU_COLOR_THEME_VOLCANIC_RED,
-   "Volcanic Red"
-   )
-MSG_HASH(
-   MENU_ENUM_LABEL_VALUE_XMB_MENU_COLOR_THEME_LIME,
-   "Lime Green"
-   )
-MSG_HASH(
-   MENU_ENUM_LABEL_VALUE_XMB_MENU_COLOR_THEME_PIKACHU_YELLOW,
-   "Pikachu Yellow"
-   )
-MSG_HASH(
-   MENU_ENUM_LABEL_VALUE_XMB_MENU_COLOR_THEME_GAMECUBE_PURPLE,
-   "Cube Purple"
-   )
-MSG_HASH(
-   MENU_ENUM_LABEL_VALUE_XMB_MENU_COLOR_THEME_FAMICOM_RED,
-   "Family Red"
-   )
-MSG_HASH(
-   MENU_ENUM_LABEL_VALUE_XMB_MENU_COLOR_THEME_FLAMING_HOT,
-   "Flaming Hot"
-   )
-MSG_HASH(
-   MENU_ENUM_LABEL_VALUE_XMB_MENU_COLOR_THEME_ICE_COLD,
-   "Ice Cold"
-   )
-MSG_HASH(
-   MENU_ENUM_LABEL_VALUE_XMB_MENU_COLOR_THEME_MIDGAR,
-   "Midgar"
-   )
-
-/* Ozone: Settings > User Interface > Appearance */
-
-MSG_HASH(
-   MENU_ENUM_LABEL_VALUE_OZONE_COLLAPSE_SIDEBAR,
-   "Collapse the sidebar"
-   )
-MSG_HASH(
-   MENU_ENUM_SUBLABEL_OZONE_COLLAPSE_SIDEBAR,
-   "Have the left sidebar always collapsed."
-   )
-MSG_HASH(
-   MENU_ENUM_LABEL_VALUE_OZONE_TRUNCATE_PLAYLIST_NAME,
-   "Truncate Playlist names"
-   )
-MSG_HASH(
-   MENU_ENUM_SUBLABEL_OZONE_TRUNCATE_PLAYLIST_NAME,
-   "When enabled, will remove the system names from the playlists. For example, display 'PlayStation' instead of 'Sony - PlayStation'. Changes require a restart to take effect."
-   )
-MSG_HASH(
-   MENU_ENUM_LABEL_VALUE_OZONE_MENU_COLOR_THEME,
-   "Menu Color Theme"
-   )
-MSG_HASH(
-   MENU_ENUM_SUBLABEL_OZONE_MENU_COLOR_THEME,
-   "Select a different color theme."
-   )
-MSG_HASH(
-   MENU_ENUM_LABEL_VALUE_OZONE_COLOR_THEME_BASIC_WHITE,
-   "Basic White"
-   )
-MSG_HASH(
-   MENU_ENUM_LABEL_VALUE_OZONE_COLOR_THEME_BASIC_BLACK,
-   "Basic Black"
-   )
-MSG_HASH(
-   MENU_ENUM_LABEL_VALUE_OZONE_COLOR_THEME_NORD,
-   "Nord"
-   )
-MSG_HASH(
-   MENU_ENUM_LABEL_VALUE_OZONE_COLOR_THEME_GRUVBOX_DARK,
-   "Gruvbox Dark"
-   )
-MSG_HASH(
-   MENU_ENUM_LABEL_VALUE_LEFT_THUMBNAILS_OZONE,
-   "Second Thumbnail"
-   )
-MSG_HASH(
-   MENU_ENUM_SUBLABEL_LEFT_THUMBNAILS_OZONE,
-   "Replace the content metadata panel by another thumbnail."
-   )
-MSG_HASH(
-   MENU_ENUM_LABEL_VALUE_OZONE_SCROLL_CONTENT_METADATA,
-   "Use Ticker Text For Content Metadata"
-   )
-MSG_HASH(
-   MENU_ENUM_SUBLABEL_OZONE_SCROLL_CONTENT_METADATA,
-   "When enabled, each item of content metadata shown on the right sidebar of playlists (associated core, play time) will occupy a single line; strings exceeding the width of the sidebar will be displayed as scrolling ticker text. When disabled, each item of content metadata will be displayed statically, wrapped to occupy as many lines as required."
-   )
-
-/* MaterialUI: Settings > User Interface > Appearance */
-MSG_HASH(
-   MENU_ENUM_LABEL_VALUE_MATERIALUI_ICONS_ENABLE,
-   "Menu Icons"
-   )
-MSG_HASH(
-   MENU_ENUM_SUBLABEL_MATERIALUI_ICONS_ENABLE,
-   "Show icons at the left of the menu entries."
-   )
-MSG_HASH(
-   MENU_ENUM_LABEL_VALUE_MATERIALUI_LANDSCAPE_LAYOUT_OPTIMIZATION,
-   "Optimize Landscape Layout"
-   )
-MSG_HASH(
-   MENU_ENUM_SUBLABEL_MATERIALUI_LANDSCAPE_LAYOUT_OPTIMIZATION,
-   "Automatically adjust menu layout to better fit the screen when using landscape display orientations."
-   )
-MSG_HASH(
-   MENU_ENUM_LABEL_VALUE_MATERIALUI_SHOW_NAV_BAR,
-   "Show Navigation Bar"
-   )
-MSG_HASH(
-   MENU_ENUM_SUBLABEL_MATERIALUI_SHOW_NAV_BAR,
-   "Display permanent on-screen menu navigation shortcuts. Enables fast switching between menu categories. Recommended for touchscreen devices."
-   )
-MSG_HASH(
-   MENU_ENUM_LABEL_VALUE_MATERIALUI_AUTO_ROTATE_NAV_BAR,
-   "Auto-Rotate Navigation Bar"
-   )
-MSG_HASH(
-   MENU_ENUM_SUBLABEL_MATERIALUI_AUTO_ROTATE_NAV_BAR,
-   "Automatically move the navigation bar to the right hand side of the screen when using landscape display orientations."
-   )
-MSG_HASH(
-   MENU_ENUM_LABEL_VALUE_MATERIALUI_MENU_COLOR_THEME,
-   "Menu Color Theme"
-   )
-MSG_HASH(
-   MENU_ENUM_SUBLABEL_MATERIALUI_MENU_COLOR_THEME,
-   "Select a different background color gradient theme."
-   )
-MSG_HASH(
-   MENU_ENUM_LABEL_VALUE_MATERIALUI_MENU_TRANSITION_ANIMATION,
-   "Menu Transition Animation"
-   )
-MSG_HASH(
-   MENU_ENUM_SUBLABEL_MATERIALUI_MENU_TRANSITION_ANIMATION,
-   "Enable smooth animation effects when navigating between different levels of the menu."
-   )
-MSG_HASH(
-   MENU_ENUM_LABEL_VALUE_MATERIALUI_MENU_THUMBNAIL_VIEW_PORTRAIT,
-   "Portrait Thumbnail View"
-   )
-MSG_HASH(
-   MENU_ENUM_SUBLABEL_MATERIALUI_MENU_THUMBNAIL_VIEW_PORTRAIT,
-   "Specify playlist thumbnail view mode when using portrait display orientations."
-   )
-MSG_HASH(
-   MENU_ENUM_LABEL_VALUE_MATERIALUI_MENU_THUMBNAIL_VIEW_LANDSCAPE,
-   "Landscape Thumbnail View"
-   )
-MSG_HASH(
-   MENU_ENUM_SUBLABEL_MATERIALUI_MENU_THUMBNAIL_VIEW_LANDSCAPE,
-   "Specify playlist thumbnail view mode when using landscape display orientations."
-   )
-MSG_HASH(
-   MENU_ENUM_LABEL_VALUE_MATERIALUI_DUAL_THUMBNAIL_LIST_VIEW_ENABLE,
-   "Show Secondary Thumbnail In List Views"
-   )
-MSG_HASH(
-   MENU_ENUM_SUBLABEL_MATERIALUI_DUAL_THUMBNAIL_LIST_VIEW_ENABLE,
-   "Enables display of secondary thumbnail when using 'List'-type playlist thumbnail view modes. Note that this setting only applies when the screen has sufficient physical width to show two thumbnails."
-   )
-MSG_HASH(
-   MENU_ENUM_LABEL_VALUE_MATERIALUI_THUMBNAIL_BACKGROUND_ENABLE,
-   "Draw Thumbnail Backgrounds"
-   )
-MSG_HASH(
-   MENU_ENUM_SUBLABEL_MATERIALUI_THUMBNAIL_BACKGROUND_ENABLE,
-   "Enables padding of unused space in thumbnail images with a solid background. This ensures a uniform display size for all images, improving menu appearance when viewing mixed content thumbnails with varying base dimensions."
-   )
-MSG_HASH(
-   MENU_ENUM_LABEL_VALUE_THUMBNAILS_MATERIALUI,
-   "Primary Thumbnail"
-   )
-MSG_HASH(
-   MENU_ENUM_SUBLABEL_THUMBNAILS_MATERIALUI,
-   "Main type of thumbnail to associate with each playlist entry. Typically serves as content icon."
-   )
-MSG_HASH(
-   MENU_ENUM_LABEL_VALUE_LEFT_THUMBNAILS_MATERIALUI,
-   "Secondary Thumbnail"
-   )
-MSG_HASH(
-   MENU_ENUM_SUBLABEL_LEFT_THUMBNAILS_MATERIALUI,
-   "Auxiliary type of thumbnail to associate with each playlist entry. Usage depends upon current playlist thumbnail view mode."
-   )
-
-/* MaterialUI: Settings Options */
-
-MSG_HASH(
-   MENU_ENUM_LABEL_VALUE_MATERIALUI_MENU_COLOR_THEME_BLUE,
-   "Blue"
-   )
-MSG_HASH(
-   MENU_ENUM_LABEL_VALUE_MATERIALUI_MENU_COLOR_THEME_BLUE_GREY,
-   "Blue Grey"
-   )
-MSG_HASH(
-   MENU_ENUM_LABEL_VALUE_MATERIALUI_MENU_COLOR_THEME_DARK_BLUE,
-   "Dark Blue"
-   )
-MSG_HASH(
-   MENU_ENUM_LABEL_VALUE_MATERIALUI_MENU_COLOR_THEME_GREEN,
-   "Green"
-   )
-MSG_HASH(
-   MENU_ENUM_LABEL_VALUE_MATERIALUI_MENU_COLOR_THEME_NVIDIA_SHIELD,
-   "Shield"
-   )
-MSG_HASH(
-   MENU_ENUM_LABEL_VALUE_MATERIALUI_MENU_COLOR_THEME_RED,
-   "Red"
-   )
-MSG_HASH(
-   MENU_ENUM_LABEL_VALUE_MATERIALUI_MENU_COLOR_THEME_YELLOW,
-   "Yellow"
-   )
-MSG_HASH(
-   MENU_ENUM_LABEL_VALUE_MATERIALUI_MENU_COLOR_THEME_MATERIALUI,
-   "Material UI"
-   )
-MSG_HASH(
-   MENU_ENUM_LABEL_VALUE_MATERIALUI_MENU_COLOR_THEME_MATERIALUI_DARK,
-   "Material UI Dark"
-   )
-MSG_HASH(
-   MENU_ENUM_LABEL_VALUE_MATERIALUI_MENU_COLOR_THEME_OZONE_DARK,
-   "Ozone Dark"
-   )
-MSG_HASH(
-   MENU_ENUM_LABEL_VALUE_MATERIALUI_MENU_COLOR_THEME_NORD,
-   "Nord"
-   )
-MSG_HASH(
-   MENU_ENUM_LABEL_VALUE_MATERIALUI_MENU_COLOR_THEME_GRUVBOX_DARK,
-   "Gruvbox Dark"
-   )
-MSG_HASH(
-   MENU_ENUM_LABEL_VALUE_MATERIALUI_MENU_COLOR_THEME_SOLARIZED_DARK,
-   "Solarized Dark"
-   )
-MSG_HASH(
-   MENU_ENUM_LABEL_VALUE_MATERIALUI_MENU_COLOR_THEME_CUTIE_BLUE,
-   "Cutie Blue"
-   )
-MSG_HASH(
-   MENU_ENUM_LABEL_VALUE_MATERIALUI_MENU_COLOR_THEME_CUTIE_CYAN,
-   "Cutie Cyan"
-   )
- MSG_HASH(
-   MENU_ENUM_LABEL_VALUE_MATERIALUI_MENU_COLOR_THEME_CUTIE_GREEN,
-   "Cutie Green"
-   )
- MSG_HASH(
-   MENU_ENUM_LABEL_VALUE_MATERIALUI_MENU_COLOR_THEME_CUTIE_ORANGE,
-   "Cutie Orange"
-   )
- MSG_HASH(
-   MENU_ENUM_LABEL_VALUE_MATERIALUI_MENU_COLOR_THEME_CUTIE_PINK,
-   "Cutie Pink"
-   )
- MSG_HASH(
-   MENU_ENUM_LABEL_VALUE_MATERIALUI_MENU_COLOR_THEME_CUTIE_PURPLE,
-   "Cutie Purple"
-   )
- MSG_HASH(
-   MENU_ENUM_LABEL_VALUE_MATERIALUI_MENU_COLOR_THEME_CUTIE_RED,
-   "Cutie Red"
-   )
-  MSG_HASH(
-   MENU_ENUM_LABEL_VALUE_MATERIALUI_MENU_COLOR_THEME_VIRTUAL_BOY,
-   "Virtual Boy"
-   )
-MSG_HASH(
-   MENU_ENUM_LABEL_VALUE_MATERIALUI_MENU_TRANSITION_ANIM_AUTO,
-   "Auto"
-   )
-MSG_HASH(
-   MENU_ENUM_LABEL_VALUE_MATERIALUI_MENU_TRANSITION_ANIM_FADE,
-   "Fade"
-   )
-MSG_HASH(
-   MENU_ENUM_LABEL_VALUE_MATERIALUI_MENU_TRANSITION_ANIM_SLIDE,
-   "Slide"
-   )
-MSG_HASH(
-   MENU_ENUM_LABEL_VALUE_MATERIALUI_MENU_TRANSITION_ANIM_NONE,
-   "OFF"
-   )
-MSG_HASH(
-   MENU_ENUM_LABEL_VALUE_MATERIALUI_THUMBNAIL_VIEW_PORTRAIT_DISABLED,
-   "OFF"
-   )
-MSG_HASH(
-   MENU_ENUM_LABEL_VALUE_MATERIALUI_THUMBNAIL_VIEW_PORTRAIT_LIST_SMALL,
-   "List (Small)"
-   )
-MSG_HASH(
-   MENU_ENUM_LABEL_VALUE_MATERIALUI_THUMBNAIL_VIEW_PORTRAIT_LIST_MEDIUM,
-   "List (Medium)"
-   )
-MSG_HASH(
-   MENU_ENUM_LABEL_VALUE_MATERIALUI_THUMBNAIL_VIEW_PORTRAIT_DUAL_ICON,
-   "Dual Icon"
-   )
-MSG_HASH(
-   MENU_ENUM_LABEL_VALUE_MATERIALUI_THUMBNAIL_VIEW_LANDSCAPE_DISABLED,
-   "OFF"
-   )
-MSG_HASH(
-   MENU_ENUM_LABEL_VALUE_MATERIALUI_THUMBNAIL_VIEW_LANDSCAPE_LIST_SMALL,
-   "List (Small)"
-   )
-MSG_HASH(
-   MENU_ENUM_LABEL_VALUE_MATERIALUI_THUMBNAIL_VIEW_LANDSCAPE_LIST_MEDIUM,
-   "List (Medium)"
-   )
-MSG_HASH(
-   MENU_ENUM_LABEL_VALUE_MATERIALUI_THUMBNAIL_VIEW_LANDSCAPE_LIST_LARGE,
-   "List (Large)"
-   )
-MSG_HASH(
-   MENU_ENUM_LABEL_VALUE_MATERIALUI_LANDSCAPE_LAYOUT_OPTIMIZATION_DISABLED,
-   "OFF"
-   )
-MSG_HASH(
-   MENU_ENUM_LABEL_VALUE_MATERIALUI_LANDSCAPE_LAYOUT_OPTIMIZATION_ALWAYS,
-   "ON"
-   )
-MSG_HASH(
-   MENU_ENUM_LABEL_VALUE_MATERIALUI_LANDSCAPE_LAYOUT_OPTIMIZATION_EXCLUDE_THUMBNAIL_VIEWS,
-   "Exclude Thumbnail Views"
-   )
-
-/* Qt (Desktop Menu) */
-
-MSG_HASH(
-   MENU_ENUM_LABEL_VALUE_QT_INFO,
-   "Info"
-   )
-MSG_HASH(
-   MENU_ENUM_LABEL_VALUE_QT_MENU_FILE,
-   "&File"
-   )
-MSG_HASH(
-   MENU_ENUM_LABEL_VALUE_QT_MENU_FILE_LOAD_CORE,
-   "&Load Core..."
-   )
-MSG_HASH(
-   MENU_ENUM_LABEL_VALUE_QT_MENU_FILE_UNLOAD_CORE,
-   "&Unload Core"
-   )
-MSG_HASH(
-   MENU_ENUM_LABEL_VALUE_QT_MENU_FILE_EXIT,
-   "E&xit"
-   )
-MSG_HASH(
-   MENU_ENUM_LABEL_VALUE_QT_MENU_EDIT,
-   "&Edit"
-   )
-MSG_HASH(
-<<<<<<< HEAD
-   MENU_ENUM_LABEL_VALUE_QT_MENU_EDIT_SEARCH,
-   "&Search"
-   )
-MSG_HASH(
-   MENU_ENUM_LABEL_VALUE_QT_MENU_VIEW,
-   "&View"
-   )
-MSG_HASH(
-   MENU_ENUM_LABEL_VALUE_QT_MENU_VIEW_CLOSED_DOCKS,
-   "Closed Docks"
-   )
-MSG_HASH(
-   MENU_ENUM_LABEL_VALUE_QT_MENU_VIEW_SHADER_PARAMS,
-   "Shader Parameters"
-   )
-MSG_HASH(
-   MENU_ENUM_LABEL_VALUE_QT_MENU_VIEW_OPTIONS,
-   "&Settings..."
-   )
-MSG_HASH(
-   MENU_ENUM_LABEL_VALUE_QT_MENU_VIEW_OPTIONS_SAVE_DOCK_POSITIONS,
-   "Remember dock positions:"
-   )
-=======
+MSG_HASH(
+    MSG_ERROR_PARSING_ARGUMENTS,
+    "Error parsing arguments."
+    )
+MSG_HASH(
+    MSG_ERROR_SAVING_CORE_OPTIONS_FILE,
+    "Error saving core options file."
+    )
+MSG_HASH(
+    MSG_ERROR_SAVING_REMAP_FILE,
+    "Error saving remap file."
+    )
+MSG_HASH(
+    MSG_ERROR_REMOVING_REMAP_FILE,
+    "Error removing remap file."
+    )
+MSG_HASH(
+    MSG_ERROR_SAVING_SHADER_PRESET,
+    "Error saving shader preset."
+    )
+MSG_HASH(
+    MSG_EXTERNAL_APPLICATION_DIR,
+    "External Application Dir"
+    )
+MSG_HASH(
+    MSG_EXTRACTING,
+    "Extracting"
+    )
+MSG_HASH(
+    MSG_EXTRACTING_FILE,
+    "Extracting file"
+    )
+MSG_HASH(
+    MSG_FAILED_SAVING_CONFIG_TO,
+    "Failed saving config to"
+    )
+MSG_HASH(
+    MSG_FAILED_TO,
+    "Failed to"
+    )
+MSG_HASH(
+    MSG_FAILED_TO_ACCEPT_INCOMING_SPECTATOR,
+    "Failed to accept incoming spectator."
+    )
+MSG_HASH(
+    MSG_FAILED_TO_ALLOCATE_MEMORY_FOR_PATCHED_CONTENT,
+    "Failed to allocate memory for patched content..."
+    )
+MSG_HASH(
+    MSG_FAILED_TO_APPLY_SHADER,
+    "Failed to apply shader."
+    )
+MSG_HASH(
+    MSG_FAILED_TO_APPLY_SHADER_PRESET,
+    "Failed to apply shader preset:"
+    )
+MSG_HASH(
+    MSG_FAILED_TO_BIND_SOCKET,
+    "Failed to bind socket."
+    )
+MSG_HASH(
+    MSG_FAILED_TO_CREATE_THE_DIRECTORY,
+    "Failed to create the directory."
+    )
+MSG_HASH(
+    MSG_FAILED_TO_EXTRACT_CONTENT_FROM_COMPRESSED_FILE,
+    "Failed to extract content from compressed file"
+    )
+MSG_HASH(
+    MSG_FAILED_TO_GET_NICKNAME_FROM_CLIENT,
+    "Failed to get nickname from client."
+    )
+MSG_HASH(
+    MSG_FAILED_TO_LOAD,
+    "Failed to load"
+    )
+MSG_HASH(
+    MSG_FAILED_TO_LOAD_CONTENT,
+    "Failed to load content"
+    )
+MSG_HASH(
+    MSG_FAILED_TO_LOAD_MOVIE_FILE,
+    "Failed to load movie file"
+    )
+MSG_HASH(
+    MSG_FAILED_TO_LOAD_OVERLAY,
+    "Failed to load overlay."
+    )
+MSG_HASH(
+    MSG_FAILED_TO_LOAD_STATE,
+    "Failed to load state from"
+    )
+MSG_HASH(
+    MSG_FAILED_TO_OPEN_LIBRETRO_CORE,
+    "Failed to open libretro core"
+    )
+MSG_HASH(
+    MSG_FAILED_TO_PATCH,
+    "Failed to patch"
+    )
+MSG_HASH(
+    MSG_FAILED_TO_RECEIVE_HEADER_FROM_CLIENT,
+    "Failed to receive header from client."
+    )
+MSG_HASH(
+    MSG_FAILED_TO_RECEIVE_NICKNAME,
+    "Failed to receive nickname."
+    )
+MSG_HASH(
+    MSG_FAILED_TO_RECEIVE_NICKNAME_FROM_HOST,
+    "Failed to receive nickname from host."
+    )
+MSG_HASH(
+    MSG_FAILED_TO_RECEIVE_NICKNAME_SIZE_FROM_HOST,
+    "Failed to receive nickname size from host."
+    )
+MSG_HASH(
+    MSG_FAILED_TO_RECEIVE_SRAM_DATA_FROM_HOST,
+    "Failed to receive SRAM data from host."
+    )
+MSG_HASH(
+    MSG_FAILED_TO_REMOVE_DISK_FROM_TRAY,
+    "Failed to remove disk from tray."
+    )
+MSG_HASH(
+    MSG_FAILED_TO_REMOVE_TEMPORARY_FILE,
+    "Failed to remove temporary file"
+    )
+MSG_HASH(
+    MSG_FAILED_TO_SAVE_SRAM,
+    "Failed to save SRAM"
+    )
+MSG_HASH(
+    MSG_FAILED_TO_SAVE_STATE_TO,
+    "Failed to save state to"
+    )
+MSG_HASH(
+    MSG_FAILED_TO_SEND_NICKNAME,
+    "Failed to send nickname."
+    )
+MSG_HASH(
+    MSG_FAILED_TO_SEND_NICKNAME_SIZE,
+    "Failed to send nickname size."
+    )
+MSG_HASH(
+    MSG_FAILED_TO_SEND_NICKNAME_TO_CLIENT,
+    "Failed to send nickname to client."
+    )
+MSG_HASH(
+    MSG_FAILED_TO_SEND_NICKNAME_TO_HOST,
+    "Failed to send nickname to host."
+    )
+MSG_HASH(
+    MSG_FAILED_TO_SEND_SRAM_DATA_TO_CLIENT,
+    "Failed to send SRAM data to client."
+    )
+MSG_HASH(
+    MSG_FAILED_TO_START_AUDIO_DRIVER,
+    "Failed to start audio driver. Will continue without audio."
+    )
+MSG_HASH(
+    MSG_FAILED_TO_START_MOVIE_RECORD,
+    "Failed to start movie record."
+    )
+MSG_HASH(
+    MSG_FAILED_TO_START_RECORDING,
+    "Failed to start recording."
+    )
+MSG_HASH(
+    MSG_FAILED_TO_TAKE_SCREENSHOT,
+    "Failed to take screenshot."
+    )
+MSG_HASH(
+    MSG_FAILED_TO_UNDO_LOAD_STATE,
+    "Failed to undo load state."
+    )
+MSG_HASH(
+    MSG_FAILED_TO_UNDO_SAVE_STATE,
+    "Failed to undo save state."
+    )
+MSG_HASH(
+    MSG_FAILED_TO_UNMUTE_AUDIO,
+    "Failed to unmute audio."
+    )
+MSG_HASH(
+    MSG_FATAL_ERROR_RECEIVED_IN,
+    "Fatal error received in"
+    )
+MSG_HASH(
+    MSG_FILE_NOT_FOUND,
+    "File not found"
+    )
+MSG_HASH(
+    MSG_FOUND_AUTO_SAVESTATE_IN,
+    "Found auto savestate in"
+    )
+MSG_HASH(
+    MSG_FOUND_DISK_LABEL,
+    "Found disk label"
+    )
+MSG_HASH(
+    MSG_FOUND_FIRST_DATA_TRACK_ON_FILE,
+    "Found first data track on file"
+    )
+MSG_HASH(
+    MSG_FOUND_LAST_STATE_SLOT,
+    "Found last state slot"
+    )
+MSG_HASH(
+    MSG_FOUND_SHADER,
+    "Found shader"
+    )
+MSG_HASH(
+    MSG_FRAMES,
+    "Frames"
+    )
+MSG_HASH(
+    MSG_GAME_SPECIFIC_CORE_OPTIONS_FOUND_AT,
+    "Per-Game Options: game-specific core options found at"
+    )
+MSG_HASH(
+    MSG_GOT_INVALID_DISK_INDEX,
+    "Got invalid disk index."
+    )
+MSG_HASH(
+    MSG_GRAB_MOUSE_STATE,
+    "Grab mouse state"
+    )
+MSG_HASH(
+    MSG_GAME_FOCUS_ON,
+    "Game focus on"
+    )
+MSG_HASH(
+    MSG_GAME_FOCUS_OFF,
+    "Game focus off"
+    )
+MSG_HASH(
+    MSG_HW_RENDERED_MUST_USE_POSTSHADED_RECORDING,
+    "Libretro core is hardware rendered. Must use post-shaded recording as well."
+    )
+MSG_HASH(
+    MSG_INFLATED_CHECKSUM_DID_NOT_MATCH_CRC32,
+    "Inflated checksum did not match CRC32."
+    )
+MSG_HASH(
+    MSG_INPUT_CHEAT,
+    "Input Cheat"
+    )
+MSG_HASH(
+    MSG_INPUT_CHEAT_FILENAME,
+    "Input Cheat Filename"
+    )
+MSG_HASH(
+    MSG_INPUT_PRESET_FILENAME,
+    "Input Preset Filename"
+    )
+MSG_HASH(
+    MSG_INPUT_RENAME_ENTRY,
+    "Rename Title"
+    )
+MSG_HASH(
+    MSG_INTERFACE,
+    "Interface"
+    )
+MSG_HASH(
+    MSG_INTERNAL_STORAGE,
+    "Internal Storage"
+    )
+MSG_HASH(
+    MSG_REMOVABLE_STORAGE,
+    "Removable Storage"
+    )
+MSG_HASH(
+    MSG_INVALID_NICKNAME_SIZE,
+    "Invalid nickname size."
+    )
+MSG_HASH(
+    MSG_IN_BYTES,
+    "in bytes"
+    )
+MSG_HASH(
+    MSG_IN_GIGABYTES,
+    "in gigabytes"
+    )
+MSG_HASH(
+    MSG_IN_MEGABYTES,
+    "in megabytes"
+    )
+MSG_HASH(
+    MSG_LIBRETRO_ABI_BREAK,
+    "is compiled against a different version of libretro than this libretro implementation."
+    )
+MSG_HASH(
+    MSG_LIBRETRO_FRONTEND,
+    "Frontend for libretro"
+    )
+MSG_HASH(
+    MSG_LOADED_STATE_FROM_SLOT,
+    "Loaded state from slot #%d."
+    )
+MSG_HASH(
+    MSG_LOADED_STATE_FROM_SLOT_AUTO,
+    "Loaded state from slot #-1 (auto)."
+    )
+MSG_HASH(
+    MSG_LOADING,
+    "Loading"
+    )
+MSG_HASH(
+    MSG_FIRMWARE,
+    "One or more firmware files are missing"
+    )
+MSG_HASH(
+    MSG_LOADING_CONTENT_FILE,
+    "Loading content file"
+    )
+MSG_HASH(
+    MSG_LOADING_HISTORY_FILE,
+    "Loading history file"
+    )
+MSG_HASH(
+    MSG_LOADING_FAVORITES_FILE,
+    "Loading favorites file"
+    )
+MSG_HASH(
+    MSG_LOADING_STATE,
+    "Loading state"
+    )
+MSG_HASH(
+    MSG_MEMORY,
+    "Memory"
+    )
+MSG_HASH(
+    MSG_MOVIE_FILE_IS_NOT_A_VALID_BSV1_FILE,
+    "Input replay movie file is not a valid BSV1 file."
+    )
+MSG_HASH(
+    MSG_MOVIE_FORMAT_DIFFERENT_SERIALIZER_VERSION,
+    "Input replay movie format seems to have a different serializer version. Will most likely fail."
+    )
+MSG_HASH(
+    MSG_MOVIE_PLAYBACK_ENDED,
+    "Input replay movie playback ended."
+    )
+MSG_HASH(
+    MSG_MOVIE_RECORD_STOPPED,
+    "Stopping movie record."
+    )
+MSG_HASH(
+    MSG_NETPLAY_FAILED,
+    "Failed to initialize netplay."
+    )
+MSG_HASH(
+    MSG_NO_CONTENT_STARTING_DUMMY_CORE,
+    "No content, starting dummy core."
+    )
+MSG_HASH(
+    MSG_NO_SAVE_STATE_HAS_BEEN_OVERWRITTEN_YET,
+    "No save state has been overwritten yet."
+    )
+MSG_HASH(
+    MSG_NO_STATE_HAS_BEEN_LOADED_YET,
+    "No state has been loaded yet."
+    )
+MSG_HASH(
+    MSG_OVERRIDES_ERROR_SAVING,
+    "Error saving overrides."
+    )
+MSG_HASH(
+    MSG_OVERRIDES_SAVED_SUCCESSFULLY,
+    "Overrides saved successfully."
+    )
+MSG_HASH(
+    MSG_PAUSED,
+    "Paused."
+    )
+MSG_HASH(
+    MSG_PROGRAM,
+    "RetroArch"
+    )
+MSG_HASH(
+    MSG_READING_FIRST_DATA_TRACK,
+    "Reading first data track..."
+    )
+MSG_HASH(
+    MSG_RECEIVED,
+    "received"
+    )
+MSG_HASH(
+    MSG_RECORDING_TERMINATED_DUE_TO_RESIZE,
+    "Recording terminated due to resize."
+    )
+MSG_HASH(
+    MSG_RECORDING_TO,
+    "Recording to"
+    )
+MSG_HASH(
+    MSG_REDIRECTING_CHEATFILE_TO,
+    "Redirecting cheat file to"
+    )
+MSG_HASH(
+    MSG_REDIRECTING_SAVEFILE_TO,
+    "Redirecting save file to"
+    )
+MSG_HASH(
+    MSG_REDIRECTING_SAVESTATE_TO,
+    "Redirecting savestate to"
+    )
+MSG_HASH(
+    MSG_REMAP_FILE_SAVED_SUCCESSFULLY,
+    "Remap file saved successfully."
+    )
+MSG_HASH(
+    MSG_REMAP_FILE_REMOVED_SUCCESSFULLY,
+    "Remap file removed successfully."
+    )
+MSG_HASH(
+    MSG_REMOVED_DISK_FROM_TRAY,
+    "Removed disk from tray."
+    )
+MSG_HASH(
+    MSG_REMOVING_TEMPORARY_CONTENT_FILE,
+    "Removing temporary content file"
+    )
+MSG_HASH(
+    MSG_RESET,
+    "Reset"
+    )
+MSG_HASH(
+    MSG_RESTARTING_RECORDING_DUE_TO_DRIVER_REINIT,
+    "Restarting recording due to driver reinit."
+    )
+MSG_HASH(
+    MSG_RESTORED_OLD_SAVE_STATE,
+    "Restored old save state."
+    )
+MSG_HASH(
+    MSG_RESTORING_DEFAULT_SHADER_PRESET_TO,
+    "Shaders: restoring default shader preset to"
+    )
+MSG_HASH(
+    MSG_REVERTING_SAVEFILE_DIRECTORY_TO,
+    "Reverting savefile directory to"
+    )
+MSG_HASH(
+    MSG_REVERTING_SAVESTATE_DIRECTORY_TO,
+    "Reverting savestate directory to"
+    )
+MSG_HASH(
+    MSG_REWINDING,
+    "Rewinding."
+    )
+MSG_HASH(
+    MSG_REWIND_INIT,
+    "Initializing rewind buffer with size"
+    )
+MSG_HASH(
+    MSG_REWIND_INIT_FAILED,
+    "Failed to initialize rewind buffer. Rewinding will be disabled."
+    )
+MSG_HASH(
+    MSG_REWIND_INIT_FAILED_THREADED_AUDIO,
+    "Implementation uses threaded audio. Cannot use rewind."
+    )
+MSG_HASH(
+    MSG_REWIND_REACHED_END,
+    "Reached end of rewind buffer."
+    )
+MSG_HASH(
+    MSG_SAVED_NEW_CONFIG_TO,
+    "Saved new config to"
+    )
+MSG_HASH(
+    MSG_SAVED_STATE_TO_SLOT,
+    "Saved state to slot #%d."
+    )
+MSG_HASH(
+    MSG_SAVED_STATE_TO_SLOT_AUTO,
+    "Saved state to slot #-1 (auto)."
+    )
+MSG_HASH(
+    MSG_SAVED_SUCCESSFULLY_TO,
+    "Saved successfully to"
+    )
+MSG_HASH(
+    MSG_SAVING_RAM_TYPE,
+    "Saving RAM type"
+    )
+MSG_HASH(
+    MSG_SAVING_STATE,
+    "Saving state"
+    )
+MSG_HASH(
+    MSG_SCANNING,
+    "Scanning"
+    )
+MSG_HASH(
+    MSG_SCANNING_OF_DIRECTORY_FINISHED,
+    "Scanning of directory finished"
+    )
+MSG_HASH(
+    MSG_SENDING_COMMAND,
+    "Sending command"
+    )
+MSG_HASH(
+    MSG_SEVERAL_PATCHES_ARE_EXPLICITLY_DEFINED,
+    "Several patches are explicitly defined, ignoring all..."
+    )
+MSG_HASH(
+    MSG_SHADER,
+    "Shader"
+    )
+MSG_HASH(
+    MSG_SHADER_PRESET_SAVED_SUCCESSFULLY,
+    "Shader preset saved successfully."
+    )
+MSG_HASH(
+    MSG_SKIPPING_SRAM_LOAD,
+    "Skipping SRAM load."
+    )
+MSG_HASH(
+    MSG_SLOW_MOTION,
+    "Slow motion."
+    )
+MSG_HASH(
+    MSG_FAST_FORWARD,
+    "Fast forward."
+    )
+MSG_HASH(
+    MSG_SLOW_MOTION_REWIND,
+    "Slow motion rewind."
+    )
+MSG_HASH(
+    MSG_SRAM_WILL_NOT_BE_SAVED,
+    "SRAM will not be saved."
+    )
+MSG_HASH(
+    MSG_STARTING_MOVIE_PLAYBACK,
+    "Starting movie playback."
+    )
+MSG_HASH(
+    MSG_STARTING_MOVIE_RECORD_TO,
+    "Starting movie record to"
+    )
+MSG_HASH(
+    MSG_STATE_SIZE,
+    "State size"
+    )
+MSG_HASH(
+    MSG_STATE_SLOT,
+    "State slot"
+    )
+MSG_HASH(
+    MSG_TAKING_SCREENSHOT,
+    "Taking screenshot."
+    )
+MSG_HASH(
+    MSG_SCREENSHOT_SAVED,
+    "Screenshot saved"
+    )
+MSG_HASH(
+    MSG_ACHIEVEMENT_UNLOCKED,
+    "Achievement Unlocked"
+    )
+MSG_HASH(
+    MSG_CHANGE_THUMBNAIL_TYPE,
+    "Change thumbnail type"
+    )
+MSG_HASH(
+    MSG_NO_THUMBNAIL_AVAILABLE,
+    "No thumbnail available"
+    )
+MSG_HASH(
+    MSG_PRESS_AGAIN_TO_QUIT,
+    "Press again to quit..."
+    )
+MSG_HASH(
+    MSG_TO,
+    "to"
+    )
+MSG_HASH(
+    MSG_UNDID_LOAD_STATE,
+    "Undid load state."
+    )
+MSG_HASH(
+    MSG_UNDOING_SAVE_STATE,
+    "Undoing save state"
+    )
+MSG_HASH(
+    MSG_UNKNOWN,
+    "Unknown"
+    )
+MSG_HASH(
+    MSG_UNPAUSED,
+    "Unpaused."
+    )
+MSG_HASH(
+    MSG_UNRECOGNIZED_COMMAND,
+    "Unrecognized command"
+    )
+MSG_HASH(
+    MSG_USING_CORE_NAME_FOR_NEW_CONFIG,
+    "Using core name for new config."
+    )
+MSG_HASH(
+    MSG_USING_LIBRETRO_DUMMY_CORE_RECORDING_SKIPPED,
+    "Using libretro dummy core. Skipping recording."
+    )
+MSG_HASH(
+    MSG_VALUE_CONNECT_DEVICE_FROM_A_VALID_PORT,
+    "Connect device from a valid port."
+    )
+MSG_HASH(
+    MSG_VALUE_DISCONNECTING_DEVICE_FROM_PORT,
+    "Disconnecting device from port"
+    )
+MSG_HASH(
+    MSG_VALUE_REBOOTING,
+    "Rebooting..."
+    )
+MSG_HASH(
+    MSG_VALUE_SHUTTING_DOWN,
+    "Shutting down..."
+    )
+MSG_HASH(
+    MSG_VERSION_OF_LIBRETRO_API,
+    "Version of libretro API"
+    )
+MSG_HASH(
+    MSG_VIEWPORT_SIZE_CALCULATION_FAILED,
+    "Viewport size calculation failed! Will continue using raw data. This will probably not work right..."
+    )
+MSG_HASH(
+    MSG_VIRTUAL_DISK_TRAY,
+    "virtual disk tray."
+    )
+MSG_HASH(
+    MSG_VIRTUAL_DISK_TRAY_EJECT,
+    "eject"
+    )
+MSG_HASH(
+    MSG_VIRTUAL_DISK_TRAY_CLOSE,
+    "close"
+    )
+MSG_HASH(
+    MENU_ENUM_SUBLABEL_AUDIO_LATENCY,
+    "Desired audio latency in milliseconds. Might not be honored if the audio driver can't provide given latency."
+    )
+MSG_HASH(
+    MENU_ENUM_SUBLABEL_AUDIO_MUTE,
+    "Mute/unmute audio."
+    )
+MSG_HASH(
+    MENU_ENUM_SUBLABEL_AUDIO_RATE_CONTROL_DELTA,
+    "Helps smooth out imperfections in timing when synchronizing audio and video. Be aware that if disabled, proper synchronization is nearly impossible to obtain."
+    )
+MSG_HASH(
+    MENU_ENUM_SUBLABEL_CAMERA_ALLOW,
+    "Allow or disallow camera access by cores."
+    )
+MSG_HASH(
+    MENU_ENUM_SUBLABEL_LOCATION_ALLOW,
+    "Allow or disallow location services access by cores."
+    )
+MSG_HASH(
+    MENU_ENUM_SUBLABEL_INPUT_MAX_USERS,
+    "Maximum amount of users supported by RetroArch."
+    )
+MSG_HASH(
+    MENU_ENUM_SUBLABEL_INPUT_POLL_TYPE_BEHAVIOR,
+    "Influence how input polling is done inside RetroArch. Setting it to 'Early' or 'Late' can result in less latency, depending on your configuration."
+    )
+MSG_HASH(
+    MENU_ENUM_SUBLABEL_INPUT_ALL_USERS_CONTROL_MENU,
+    "Allows any user to control the menu. If disabled, only User 1 can control the menu."
+    )
+MSG_HASH(
+    MENU_ENUM_SUBLABEL_AUDIO_VOLUME,
+    "Audio volume (in dB). 0 dB is normal volume, and no gain is applied."
+    )
+MSG_HASH(
+    MENU_ENUM_SUBLABEL_AUDIO_WASAPI_EXCLUSIVE_MODE,
+    "Allow the WASAPI driver to take exclusive control of the audio device. If disabled, it will use shared mode instead."
+    )
+MSG_HASH(
+    MENU_ENUM_SUBLABEL_AUDIO_WASAPI_FLOAT_FORMAT,
+    "Use float format for the WASAPI driver, if supported by your audio device."
+    )
+MSG_HASH(
+    MENU_ENUM_SUBLABEL_AUDIO_WASAPI_SH_BUFFER_LENGTH,
+    "The intermediate buffer length (in frames) when using the WASAPI driver in shared mode."
+    )
+MSG_HASH(
+    MENU_ENUM_SUBLABEL_AUDIO_SYNC,
+    "Synchronize audio. Recommended."
+    )
+MSG_HASH(
+    MENU_ENUM_SUBLABEL_INPUT_BUTTON_AXIS_THRESHOLD,
+    "How far an axis must be tilted to result in a button press."
+    )
+MSG_HASH(
+    MENU_ENUM_SUBLABEL_INPUT_BIND_TIMEOUT,
+    "Amount of seconds to wait until proceeding to the next bind."
+    )
+MSG_HASH(
+    MENU_ENUM_SUBLABEL_INPUT_BIND_HOLD,
+    "Amount of seconds to hold an input to bind it."
+    )
+MSG_HASH(
+    MENU_ENUM_SUBLABEL_INPUT_TURBO_PERIOD,
+    "Describes the period when turbo-enabled buttons are toggled. Numbers are described in frames."
+    )
+MSG_HASH(
+    MENU_ENUM_SUBLABEL_INPUT_DUTY_CYCLE,
+    "Describes how long the period of a turbo-enabled button should be. Numbers are described in frames."
+    )
+MSG_HASH(
+    MENU_ENUM_SUBLABEL_INPUT_TURBO_MODE,
+    "Selects the general behavior of turbo mode."
+    )
+MSG_HASH(
+    MENU_ENUM_SUBLABEL_INPUT_TURBO_DEFAULT_BUTTON,
+    "Default active button for Turbo Mode 'Single Button'."
+    )
+MSG_HASH(
+    MENU_ENUM_SUBLABEL_VIDEO_VSYNC,
+    "Synchronizes the output video of the graphics card to the refresh rate of the screen. Recommended."
+    )
+MSG_HASH(
+    MENU_ENUM_SUBLABEL_VIDEO_ALLOW_ROTATE,
+    "Allow cores to set rotation. When disabled, rotation requests are ignored. Useful for setups where one manually rotates the screen."
+    )
+MSG_HASH(
+    MENU_ENUM_SUBLABEL_DUMMY_ON_CORE_SHUTDOWN,
+    "Some cores might have a shutdown feature. If enabled, it will prevent the core from shutting RetroArch down. Instead, it loads a dummy core."
+    )
+MSG_HASH(
+    MENU_ENUM_SUBLABEL_CHECK_FOR_MISSING_FIRMWARE,
+    "Check if all the required firmware is present before attempting to load content."
+    )
+MSG_HASH(
+    MENU_ENUM_SUBLABEL_VIDEO_REFRESH_RATE,
+    "Vertical refresh rate of your screen. Used to calculate a suitable audio input rate.\n"
+    "NOTE: This will be ignored if 'Threaded Video' is enabled."
+    )
+MSG_HASH(
+    MENU_ENUM_SUBLABEL_AUDIO_ENABLE,
+    "Determines if audio is outputted."
+    )
+MSG_HASH(
+    MENU_ENUM_SUBLABEL_AUDIO_MAX_TIMING_SKEW,
+    "The maximum change in audio input rate. Increasing this enables very large changes in timing at the cost of an inaccurate audio pitch (e.g., running PAL cores on NTSC displays)."
+    )
+MSG_HASH(
+    MSG_FAILED,
+    "failed"
+    )
+MSG_HASH(
+    MSG_SUCCEEDED,
+    "succeeded"
+    )
+MSG_HASH(
+    MSG_DEVICE_NOT_CONFIGURED,
+    "not configured"
+    )
+MSG_HASH(
+    MSG_DEVICE_NOT_CONFIGURED_FALLBACK,
+    "not configured, using fallback"
+    )
+MSG_HASH(
+    MENU_ENUM_LABEL_VALUE_DATABASE_CURSOR_LIST,
+    "Database Cursor List"
+    )
+MSG_HASH(
+    MENU_ENUM_LABEL_VALUE_DATABASE_CURSOR_LIST_ENTRY_DEVELOPER,
+    "Database - Filter : Developer"
+    )
+MSG_HASH(
+    MENU_ENUM_LABEL_VALUE_DATABASE_CURSOR_LIST_ENTRY_PUBLISHER,
+    "Database - Filter : Publisher"
+    )
+MSG_HASH(
+    MENU_ENUM_LABEL_VALUE_DISABLED,
+    "Disabled"
+    )
+MSG_HASH(
+    MENU_ENUM_LABEL_VALUE_ENABLED,
+    "Enabled"
+    )
+MSG_HASH(
+    MENU_ENUM_LABEL_VALUE_CONTENT_HISTORY_PATH,
+    "Content History Path"
+    )
+MSG_HASH(
+    MENU_ENUM_LABEL_VALUE_DATABASE_CURSOR_LIST_ENTRY_ORIGIN,
+    "Database - Filter : Origin"
+    )
+MSG_HASH(
+    MENU_ENUM_LABEL_VALUE_DATABASE_CURSOR_LIST_ENTRY_FRANCHISE,
+    "Database - Filter : Franchise"
+    )
+MSG_HASH(
+    MENU_ENUM_LABEL_VALUE_DATABASE_CURSOR_LIST_ENTRY_ESRB_RATING,
+    "Database - Filter : ESRB Rating"
+    )
+MSG_HASH(
+    MENU_ENUM_LABEL_VALUE_DATABASE_CURSOR_LIST_ENTRY_ELSPA_RATING,
+    "Database - Filter : ELSPA Rating"
+    )
+MSG_HASH(
+    MENU_ENUM_LABEL_VALUE_DATABASE_CURSOR_LIST_ENTRY_PEGI_RATING,
+    "Database - Filter : PEGI Rating"
+    )
+MSG_HASH(
+    MENU_ENUM_LABEL_VALUE_DATABASE_CURSOR_LIST_ENTRY_CERO_RATING,
+    "Database - Filter : CERO Rating"
+    )
+MSG_HASH(
+    MENU_ENUM_LABEL_VALUE_DATABASE_CURSOR_LIST_ENTRY_BBFC_RATING,
+    "Database - Filter : BBFC Rating"
+    )
+MSG_HASH(
+    MENU_ENUM_LABEL_VALUE_DATABASE_CURSOR_LIST_ENTRY_MAX_USERS,
+    "Database - Filter : Max Users"
+    )
+MSG_HASH(
+    MENU_ENUM_LABEL_VALUE_DATABASE_CURSOR_LIST_ENTRY_RELEASEDATE_BY_MONTH,
+    "Database - Filter : Releasedate By Month"
+    )
+MSG_HASH(
+    MENU_ENUM_LABEL_VALUE_DATABASE_CURSOR_LIST_ENTRY_RELEASEDATE_BY_YEAR,
+    "Database - Filter : Releasedate By Year"
+    )
+MSG_HASH(
+    MENU_ENUM_LABEL_VALUE_DATABASE_CURSOR_LIST_ENTRY_EDGE_MAGAZINE_ISSUE,
+    "Database - Filter : Edge Magazine Issue"
+    )
+MSG_HASH(
+    MENU_ENUM_LABEL_VALUE_DATABASE_CURSOR_LIST_ENTRY_EDGE_MAGAZINE_RATING,
+    "Database - Filter : Edge Magazine Rating"
+    )
+MSG_HASH(
+    MENU_ENUM_LABEL_VALUE_DATABASE_CURSOR_LIST_ENTRY_DATABASE_INFO,
+    "Database Info"
+    )
+MSG_HASH(
+    MSG_WIFI_SCAN_COMPLETE,
+    "Wi-Fi scan complete."
+    )
+MSG_HASH(
+    MSG_SCANNING_WIRELESS_NETWORKS,
+    "Scanning wireless networks..."
+    )
+MSG_HASH(
+    MSG_NETPLAY_LAN_SCAN_COMPLETE,
+    "Netplay scan complete."
+    )
+MSG_HASH(
+    MSG_NETPLAY_LAN_SCANNING,
+    "Scanning for netplay hosts..."
+    )
+MSG_HASH(
+    MENU_ENUM_SUBLABEL_PAUSE_NONACTIVE,
+    "Pause gameplay when RetroArch is not the active window."
+    )
+MSG_HASH(
+    MENU_ENUM_SUBLABEL_VIDEO_DISABLE_COMPOSITION,
+    "Window managers use composition to apply visual effects, detect unresponsive windows, amongst other things."
+    )
+MSG_HASH(
+    MENU_ENUM_SUBLABEL_HISTORY_LIST_ENABLE,
+    "Maintain a playlist of recently used games, images, music, and videos."
+    )
+MSG_HASH(
+    MENU_ENUM_SUBLABEL_CONTENT_HISTORY_SIZE,
+    "Limit the number of entries in recent playlist for games, images, music, and videos."
+    )
+MSG_HASH(
+    MENU_ENUM_LABEL_VALUE_INPUT_UNIFIED_MENU_CONTROLS,
+    "Unified Menu Controls"
+    )
+MSG_HASH(
+    MENU_ENUM_SUBLABEL_INPUT_UNIFIED_MENU_CONTROLS,
+    "Use the same controls for both the menu and the game. Applies to the keyboard."
+    )
+MSG_HASH(
+    MENU_ENUM_LABEL_VALUE_QUIT_PRESS_TWICE,
+    "Press quit twice"
+    )
+MSG_HASH(
+    MENU_ENUM_SUBLABEL_QUIT_PRESS_TWICE,
+    "Press the quit hotkey twice to exit RetroArch."
+    )
+MSG_HASH(
+    MENU_ENUM_SUBLABEL_VIDEO_FONT_ENABLE,
+    "Show onscreen messages."
+    )
+MSG_HASH(
+    MENU_ENUM_LABEL_VALUE_NETWORK_USER_REMOTE_ENABLE,
+    "User %d Remote"
+    )
+MSG_HASH(
+    MENU_ENUM_LABEL_VALUE_BATTERY_LEVEL_ENABLE,
+    "Show battery level"
+    )
+MSG_HASH(
+    MENU_ENUM_LABEL_VALUE_MENU_SHOW_SUBLABELS,
+    "Show menu sublabels"
+    )
+MSG_HASH(
+    MENU_ENUM_SUBLABEL_MENU_SHOW_SUBLABELS,
+    "Shows additional information for the currently selected menu entry."
+    )
+MSG_HASH(
+    MENU_ENUM_LABEL_VALUE_SELECT_FILE,
+    "Select File"
+    )
+MSG_HASH(
+    MENU_ENUM_LABEL_VALUE_SELECT_FROM_PLAYLIST,
+    "Select from a playlist"
+    )
+MSG_HASH(
+    MENU_ENUM_LABEL_VALUE_FILTER,
+    "Filter"
+    )
+MSG_HASH(
+    MENU_ENUM_LABEL_VALUE_SCALE,
+    "Scale"
+    )
+MSG_HASH(
+    MENU_ENUM_LABEL_VALUE_NETPLAY_START_WHEN_LOADED,
+    "Netplay will start when content is loaded."
+    )
+MSG_HASH(
+    MENU_ENUM_LABEL_VALUE_NETPLAY_LOAD_CONTENT_MANUALLY,
+    "Couldn't find a suitable core or content file, load manually."
+    )
+MSG_HASH(
+    MENU_ENUM_LABEL_VALUE_BROWSE_URL_LIST,
+    "Browse URL"
+    )
+MSG_HASH(
+    MENU_ENUM_LABEL_VALUE_BROWSE_URL,
+    "URL Path"
+    )
+MSG_HASH(
+    MENU_ENUM_LABEL_VALUE_BROWSE_START,
+    "Start"
+    )
+MSG_HASH(
+    MENU_ENUM_LABEL_VALUE_SHADER_PIPELINE_BOKEH,
+    "Bokeh"
+    )
+MSG_HASH(
+    MENU_ENUM_LABEL_VALUE_SHADER_PIPELINE_SNOWFLAKE,
+    "Snowflake"
+    )
+MSG_HASH(
+    MENU_ENUM_LABEL_VALUE_NETPLAY_REFRESH_ROOMS,
+    "Refresh Room List"
+    )
+MSG_HASH(
+    MENU_ENUM_LABEL_VALUE_NETPLAY_ROOM_NICKNAME,
+    "Nickname: %s"
+    )
+MSG_HASH(
+    MENU_ENUM_LABEL_VALUE_NETPLAY_ROOM_NICKNAME_LAN,
+    "Nickname (lan): %s"
+    )
+MSG_HASH(
+    MENU_ENUM_LABEL_VALUE_NETPLAY_COMPAT_CONTENT_FOUND,
+    "Compatible content found"
+    )
+MSG_HASH(
+    MENU_ENUM_SUBLABEL_VIDEO_CROP_OVERSCAN,
+    "Cuts off a few pixels around the edges of the image customarily left blank by developers which sometimes also contain garbage pixels."
+    )
+MSG_HASH(
+    MENU_ENUM_SUBLABEL_VIDEO_SMOOTH,
+    "Adds a slight blur to the image to take the edge off of the hard pixel edges. This option has very little impact on performance."
+    )
+#ifdef HAVE_ODROIDGO2
+MSG_HASH(
+    MENU_ENUM_SUBLABEL_VIDEO_CTX_SCALING,
+    "RGA scaling and bicubic filtering. May break widgets."
+    )
+#else
+MSG_HASH(
+    MENU_ENUM_SUBLABEL_VIDEO_CTX_SCALING,
+    "Hardware context scaling (if available)."
+    )
+#endif
+MSG_HASH(
+    MENU_ENUM_SUBLABEL_VIDEO_FILTER,
+    "Apply a CPU-powered video filter.\n"
+    "NOTE: Might come at a high performance cost. Some video filters might only work for cores that use 32bit or 16bit color."
+    )
+MSG_HASH(
+    MENU_ENUM_SUBLABEL_CHEEVOS_USERNAME,
+    "Input the username of your RetroAchievements account."
+    )
+MSG_HASH(
+    MENU_ENUM_SUBLABEL_CHEEVOS_PASSWORD,
+    "Input the password of your RetroAchievements account."
+    )
+MSG_HASH(
+    MENU_ENUM_SUBLABEL_NETPLAY_NICKNAME,
+    "Input your user name here. This will be used for netplay sessions, among other things."
+    )
+MSG_HASH(
+    MENU_ENUM_SUBLABEL_VIDEO_POST_FILTER_RECORD,
+    "Capture the image after filters (but not shaders) are applied. Your video will look as fancy as what you see on your screen."
+    )
+MSG_HASH(
+    MENU_ENUM_SUBLABEL_CORE_LIST,
+    "Select which core to use."
+    )
+MSG_HASH(
+    MENU_ENUM_SUBLABEL_START_CORE,
+    "Start core without content."
+    )
+MSG_HASH(
+    MENU_ENUM_SUBLABEL_DOWNLOAD_CORE,
+    "Install a core from the online updater."
+    )
+MSG_HASH(
+    MENU_ENUM_SUBLABEL_SIDELOAD_CORE_LIST,
+    "Install or restore a core from the downloads directory."
+    )
+MSG_HASH(
+    MENU_ENUM_SUBLABEL_LOAD_CONTENT_LIST,
+    "Select which content to start."
+    )
+MSG_HASH(
+    MENU_ENUM_SUBLABEL_NETWORK_INFORMATION,
+    "Show network interface(s) and associated IP addresses."
+    )
+MSG_HASH(
+    MENU_ENUM_SUBLABEL_SYSTEM_INFORMATION,
+    "Show information specific to the device."
+    )
+MSG_HASH(
+    MENU_ENUM_SUBLABEL_QUIT_RETROARCH,
+    "Quit the program."
+    )
+MSG_HASH(
+    MENU_ENUM_SUBLABEL_RESTART_RETROARCH,
+    "Restart the program."
+    )
+MSG_HASH(
+    MENU_ENUM_SUBLABEL_VIDEO_WINDOW_WIDTH,
+    "Set the custom width for the display window."
+    )
+MSG_HASH(
+    MENU_ENUM_SUBLABEL_VIDEO_WINDOW_HEIGHT,
+    "Set the custom height for the display window."
+    )
+MSG_HASH(
+    MENU_ENUM_SUBLABEL_VIDEO_WINDOW_SAVE_POSITION,
+    "Remember window size and position, enabling this has precedence over Windowed Scale"
+    )
+MSG_HASH(
+    MENU_ENUM_SUBLABEL_VIDEO_FULLSCREEN_X,
+    "Set the custom width size for the non-windowed fullscreen mode. Leaving it unset will use the desktop resolution."
+    )
+MSG_HASH(
+    MENU_ENUM_SUBLABEL_VIDEO_FULLSCREEN_Y,
+    "Set the custom height size for the non-windowed fullscreen mode. Leaving it unset will use the desktop resolution."
+    )
+MSG_HASH(
+    MENU_ENUM_SUBLABEL_VIDEO_MESSAGE_POS_X,
+    "Specify custom X axis position for onscreen text."
+    )
+MSG_HASH(
+    MENU_ENUM_SUBLABEL_VIDEO_MESSAGE_POS_Y,
+    "Specify custom Y axis position for onscreen text."
+    )
+MSG_HASH(
+    MENU_ENUM_SUBLABEL_VIDEO_FONT_SIZE,
+    "Specify the font size in points."
+    )
+MSG_HASH(
+    MENU_ENUM_SUBLABEL_INPUT_OVERLAY_HIDE_IN_MENU,
+    "Hide the overlay while inside the menu, and show it again when exiting the menu."
+    )
+MSG_HASH(
+    MENU_ENUM_SUBLABEL_INPUT_OVERLAY_SHOW_PHYSICAL_INPUTS,
+    "Show keyboard/controller inputs on the onscreen overlay."
+    )
+MSG_HASH(
+    MENU_ENUM_SUBLABEL_INPUT_OVERLAY_SHOW_PHYSICAL_INPUTS_PORT,
+    "Select the port for the overlay to listen to if Show Inputs On Overlay is enabled."
+    )
+MSG_HASH(
+    MENU_ENUM_SUBLABEL_INPUT_OVERLAY_SHOW_MOUSE_CURSOR,
+    "Show the mouse cursor when using an onscreen overlay."
+    )
+MSG_HASH(
+    MENU_ENUM_SUBLABEL_PLAYLISTS_TAB,
+    "Scanned content matching the database will appear here."
+    )
+MSG_HASH(
+    MENU_ENUM_SUBLABEL_VIDEO_SCALE_INTEGER,
+    "Only scales video in integer steps. The base size depends on system-reported geometry and aspect ratio. If 'Force Aspect' is not set, X/Y will be integer scaled independently."
+    )
+MSG_HASH(
+    MENU_ENUM_SUBLABEL_VIDEO_GPU_SCREENSHOT,
+    "Screenshots output of GPU shaded material if available."
+    )
+MSG_HASH(
+    MENU_ENUM_SUBLABEL_VIDEO_ROTATION,
+    "Forces a certain rotation of the video. The rotation is added to rotations which the core sets."
+    )
+MSG_HASH(
+    MENU_ENUM_SUBLABEL_SCREEN_ORIENTATION,
+    "Forces a certain orientation of the screen from the operating system."
+    )
+MSG_HASH(
+    MENU_ENUM_SUBLABEL_VIDEO_FORCE_SRGB_DISABLE,
+    "Forcibly disable sRGB FBO support. Some Intel OpenGL drivers on Windows have video problems with sRGB FBO support if this is enabled. Enabling this can work around it."
+    )
+MSG_HASH(
+    MENU_ENUM_SUBLABEL_VIDEO_FULLSCREEN,
+    "Start in fullscreen. Can be changed at runtime. Can be overridden by a command line switch"
+    )
+MSG_HASH(
+    MENU_ENUM_SUBLABEL_VIDEO_WINDOWED_FULLSCREEN,
+    "If fullscreen, prefer using a windowed fullscreen mode."
+    )
+MSG_HASH(
+    MENU_ENUM_SUBLABEL_VIDEO_GPU_RECORD,
+    "Records output of GPU shaded material if available."
+    )
+MSG_HASH(
+    MENU_ENUM_SUBLABEL_SAVESTATE_AUTO_INDEX,
+    "When making a savestate, save state index is automatically increased before it is saved. When loading content, the index will be set to the highest existing index."
+    )
+MSG_HASH(
+    MENU_ENUM_SUBLABEL_BLOCK_SRAM_OVERWRITE,
+    "Block Save RAM from being overwritten when loading save states. Might potentially lead to buggy games."
+    )
+MSG_HASH(
+    MENU_ENUM_SUBLABEL_FASTFORWARD_RATIO,
+    "The maximum rate at which content will be run when using fast forward (e.g., 5.0x for 60 fps content = 300 fps cap). If set to 0.0x, fastforward ratio is unlimited (no FPS cap)."
+    )
+MSG_HASH(
+    MENU_ENUM_SUBLABEL_SLOWMOTION_RATIO,
+    "When in slow motion, content will slow down by the factor specified/set."
+    )
+MSG_HASH(
+    MENU_ENUM_SUBLABEL_RUN_AHEAD_ENABLED,
+    "Run core logic one or more frames ahead then load the state back to reduce perceived input lag."
+    )
+MSG_HASH(
+    MENU_ENUM_SUBLABEL_RUN_AHEAD_FRAMES,
+    "The number of frames to run ahead. Causes gameplay issues such as jitter if you exceed the number of lag frames internal to the game."
+    )
+MSG_HASH(
+    MENU_ENUM_SUBLABEL_INPUT_BLOCK_TIMEOUT,
+    "The number of milliseconds to wait to get a complete input sample, use it if you have issues with simultaneous button presses (Android only)."
+    )
+MSG_HASH(
+    MENU_ENUM_SUBLABEL_RUN_AHEAD_SECONDARY_INSTANCE,
+    "Use a second instance of the RetroArch core to run ahead. Prevents audio problems due to loading state."
+    )
+MSG_HASH(
+    MENU_ENUM_SUBLABEL_RUN_AHEAD_HIDE_WARNINGS,
+    "Hides the warning message that appears when using RunAhead and the core does not support savestates."
+    )
+MSG_HASH(
+    MENU_ENUM_SUBLABEL_REWIND_ENABLE,
+    "Made a mistake? Rewind and try again.\n"
+    "Beware that this causes a performance hit when playing."
+    )
+MSG_HASH(
+    MENU_ENUM_SUBLABEL_CHEAT_APPLY_AFTER_TOGGLE,
+    "Apply cheat immediately after toggling."
+    )
+MSG_HASH(
+    MENU_ENUM_SUBLABEL_CHEAT_APPLY_AFTER_LOAD,
+    "Auto-apply cheats when game loads."
+    )
+MSG_HASH(
+    MENU_ENUM_SUBLABEL_CHEAT_REPEAT_COUNT,
+    "The number of times the cheat will be applied.\n"
+    "Use with the other two Iteration options to affect large areas of memory."
+    )
+MSG_HASH(
+    MENU_ENUM_SUBLABEL_CHEAT_REPEAT_ADD_TO_ADDRESS,
+    "After each 'Number of Iterations' the Memory Address will be increased by this number times the 'Memory Search Size'."
+    )
+MSG_HASH(
+    MENU_ENUM_SUBLABEL_CHEAT_REPEAT_ADD_TO_VALUE,
+    "After each 'Number of Iterations' the Value will be increased by this amount."
+    )
+MSG_HASH(
+    MENU_ENUM_SUBLABEL_REWIND_GRANULARITY,
+    "When rewinding a defined number of frames, you can rewind several frames at a time, increasing the rewind speed."
+    )
+MSG_HASH(
+    MENU_ENUM_SUBLABEL_REWIND_BUFFER_SIZE,
+    "The amount of memory (in MB) to reserve for the rewind buffer.  Increasing this will increase the amount of rewind history."
+    )
+MSG_HASH(
+    MENU_ENUM_SUBLABEL_REWIND_BUFFER_SIZE_STEP,
+    "Each time you increase or decrease the rewind buffer size value via this UI it will change by this amount"
+    )
+MSG_HASH(
+    MENU_ENUM_SUBLABEL_CHEAT_IDX,
+    "Index position in list."
+    )
+MSG_HASH(
+    MENU_ENUM_SUBLABEL_CHEAT_ADDRESS_BIT_POSITION,
+    "Address bitmask when Memory Search Size < 8-bit."
+    )
+MSG_HASH(
+    MENU_ENUM_SUBLABEL_CHEAT_MATCH_IDX,
+    "Select the match to view."
+    )
+MSG_HASH(
+    MENU_ENUM_SUBLABEL_CHEAT_START_OR_CONT,
+    ""
+    )
+MSG_HASH(
+    MENU_ENUM_SUBLABEL_CHEAT_START_OR_RESTART,
+    "Left/Right to change bit-size"
+    )
+MSG_HASH(
+    MENU_ENUM_SUBLABEL_CHEAT_SEARCH_EXACT,
+    "Left/Right to change value"
+    )
+MSG_HASH(
+    MENU_ENUM_SUBLABEL_CHEAT_SEARCH_LT,
+    ""
+    )
+MSG_HASH(
+    MENU_ENUM_SUBLABEL_CHEAT_SEARCH_GT,
+    ""
+    )
+MSG_HASH(
+    MENU_ENUM_SUBLABEL_CHEAT_SEARCH_LTE,
+    ""
+    )
+MSG_HASH(
+    MENU_ENUM_SUBLABEL_CHEAT_SEARCH_GTE,
+    ""
+    )
+MSG_HASH(
+    MENU_ENUM_SUBLABEL_CHEAT_SEARCH_EQ,
+    ""
+    )
+MSG_HASH(
+    MENU_ENUM_SUBLABEL_CHEAT_SEARCH_NEQ,
+    ""
+    )
+MSG_HASH(
+    MENU_ENUM_SUBLABEL_CHEAT_SEARCH_EQPLUS,
+    "Left/Right to change value"
+    )
+MSG_HASH(
+    MENU_ENUM_SUBLABEL_CHEAT_SEARCH_EQMINUS,
+    "Left/Right to change value"
+    )
+MSG_HASH(
+    MENU_ENUM_SUBLABEL_CHEAT_ADD_MATCHES,
+    ""
+    )
+MSG_HASH(
+    MENU_ENUM_SUBLABEL_CHEAT_VIEW_MATCHES,
+    ""
+    )
+MSG_HASH(
+    MENU_ENUM_SUBLABEL_CHEAT_CREATE_OPTION,
+    ""
+    )
+MSG_HASH(
+    MENU_ENUM_SUBLABEL_CHEAT_DELETE_OPTION,
+    ""
+    )
+MSG_HASH(
+    MENU_ENUM_SUBLABEL_CHEAT_ADD_NEW_TOP,
+    ""
+    )
+MSG_HASH(
+    MENU_ENUM_SUBLABEL_CHEAT_ADD_NEW_BOTTOM,
+    ""
+    )
+MSG_HASH(
+    MENU_ENUM_SUBLABEL_CHEAT_DELETE_ALL,
+    ""
+    )
+MSG_HASH(
+    MENU_ENUM_SUBLABEL_CHEAT_RELOAD_CHEATS,
+    ""
+    )
+MSG_HASH(
+    MENU_ENUM_SUBLABEL_CHEAT_BIG_ENDIAN,
+    "Big endian  : 258 = 0x0102,\n"
+    "Little endian : 258 = 0x0201"
+    )
+MSG_HASH(
+    MENU_ENUM_SUBLABEL_LIBRETRO_LOG_LEVEL,
+    "Sets log level for cores. If a log level issued by a core is below this value, it is ignored."
+    )
+MSG_HASH(
+    MENU_ENUM_SUBLABEL_PERFCNT_ENABLE,
+    "Performance counters for RetroArch (and cores).\n"
+    "The counter data can help determine system bottlenecks and fine-tune system and application performance"
+    )
+MSG_HASH(
+    MENU_ENUM_SUBLABEL_SAVESTATE_AUTO_SAVE,
+    "Automatically makes a savestate at the end of RetroArch's runtime. RetroArch will automatically load this savestate if 'Auto Load State' is enabled."
+    )
+MSG_HASH(
+    MENU_ENUM_SUBLABEL_SAVESTATE_AUTO_LOAD,
+    "Automatically load the auto save state on startup."
+    )
+MSG_HASH(
+    MENU_ENUM_SUBLABEL_SAVESTATE_THUMBNAIL_ENABLE,
+    "Show thumbnails of save states inside the menu."
+    )
+MSG_HASH(
+    MENU_ENUM_SUBLABEL_AUTOSAVE_INTERVAL,
+    "Autosaves the non-volatile Save RAM at a regular interval. This is disabled by default unless set otherwise. The interval is measured in seconds. A value of 0 disables autosave."
+    )
+MSG_HASH(
+    MENU_ENUM_SUBLABEL_INPUT_REMAP_BINDS_ENABLE,
+    "If enabled, overrides the input binds with the remapped binds set for the current core."
+    )
+MSG_HASH(
+    MENU_ENUM_SUBLABEL_INPUT_AUTODETECT_ENABLE,
+    "If enabled attempts to autoconfigure controllers, Plug-and-Play style."
+    )
+MSG_HASH(
+    MENU_ENUM_SUBLABEL_MENU_INPUT_SWAP_OK_CANCEL,
+    "Swap buttons for OK/Cancel. Disabled is the Japanese button orientation, enabled is the western orientation."
+    )
+MSG_HASH(
+    MENU_ENUM_SUBLABEL_PAUSE_LIBRETRO,
+    "If disabled, the content will keep running in the background when RetroArch's menu is toggled."
+    )
+MSG_HASH(
+    MENU_ENUM_SUBLABEL_VIDEO_DRIVER,
+    "Video driver to use."
+    )
+MSG_HASH(
+    MENU_ENUM_SUBLABEL_AUDIO_DRIVER,
+    "Audio driver to use."
+    )
+MSG_HASH(
+    MENU_ENUM_SUBLABEL_INPUT_DRIVER,
+    "Input driver to use. Depending on the video driver, it might force a different input driver."
+    )
+MSG_HASH(
+    MENU_ENUM_SUBLABEL_JOYPAD_DRIVER,
+    "Joypad driver to use."
+    )
+MSG_HASH(
+    MENU_ENUM_SUBLABEL_AUDIO_RESAMPLER_DRIVER,
+    "Audio resampler driver to use."
+    )
+MSG_HASH(
+    MENU_ENUM_SUBLABEL_CAMERA_DRIVER,
+    "Camera driver to use."
+    )
+MSG_HASH(
+    MENU_ENUM_SUBLABEL_LOCATION_DRIVER,
+    "Location driver to use."
+    )
+MSG_HASH(
+    MENU_ENUM_SUBLABEL_MENU_DRIVER,
+    "Menu driver to use."
+    )
+MSG_HASH(
+    MENU_ENUM_SUBLABEL_RECORD_DRIVER,
+    "Record driver to use."
+    )
+MSG_HASH(
+    MENU_ENUM_SUBLABEL_MIDI_DRIVER,
+    "MIDI driver to use."
+    )
+MSG_HASH(
+    MENU_ENUM_SUBLABEL_WIFI_DRIVER,
+    "WiFi driver to use."
+    )
+MSG_HASH(
+    MENU_ENUM_SUBLABEL_NAVIGATION_BROWSER_FILTER_SUPPORTED_EXTENSIONS_ENABLE,
+    "Filter files being shown in filebrowser by supported extensions."
+    )
+MSG_HASH(
+    MENU_ENUM_SUBLABEL_MENU_WALLPAPER,
+    "Select an image to set as menu wallpaper."
+    )
+MSG_HASH(
+    MENU_ENUM_SUBLABEL_DYNAMIC_WALLPAPER,
+    "Dynamically load a new wallpaper depending on context."
+    )
+MSG_HASH(
+    MENU_ENUM_SUBLABEL_AUDIO_DEVICE,
+    "Override the default audio device the audio driver uses. This is driver dependent."
+    )
+MSG_HASH(
+    MENU_ENUM_SUBLABEL_AUDIO_DSP_PLUGIN,
+    "Audio DSP plugin that processes audio before it's sent to the driver."
+    )
+MSG_HASH(
+    MENU_ENUM_SUBLABEL_AUDIO_OUTPUT_RATE,
+    "Audio output sample rate."
+    )
+MSG_HASH(
+    MENU_ENUM_SUBLABEL_OVERLAY_OPACITY,
+    "Opacity of all UI elements of the overlay."
+    )
+MSG_HASH(
+    MENU_ENUM_SUBLABEL_OVERLAY_SCALE,
+    "Scale of all UI elements of the overlay."
+    )
+MSG_HASH(
+    MENU_ENUM_SUBLABEL_INPUT_OVERLAY_ENABLE,
+    "Overlays are used for borders and on-screen controls"
+    )
+MSG_HASH(
+    MENU_ENUM_SUBLABEL_OVERLAY_PRESET,
+    "Select an overlay from the file browser."
+    )
+MSG_HASH(
+    MENU_ENUM_SUBLABEL_NETPLAY_IP_ADDRESS,
+    "The address of the host to connect to."
+    )
+MSG_HASH(
+    MENU_ENUM_SUBLABEL_NETPLAY_TCP_UDP_PORT,
+    "The port of the host IP address. Can be either a TCP or UDP port."
+    )
+MSG_HASH(
+    MENU_ENUM_SUBLABEL_NETPLAY_PASSWORD,
+    "The password for connecting to the netplay host. Used only in host mode."
+    )
+MSG_HASH(
+    MENU_ENUM_SUBLABEL_NETPLAY_PUBLIC_ANNOUNCE,
+    "Whether to announce netplay games publicly. If unset, clients must manually connect rather than using the public lobby."
+    )
+MSG_HASH(
+    MENU_ENUM_SUBLABEL_NETPLAY_SPECTATE_PASSWORD,
+    "The password for connecting to the netplay host with only spectator privileges. Used only in host mode."
+    )
+MSG_HASH(
+    MENU_ENUM_SUBLABEL_NETPLAY_START_AS_SPECTATOR,
+    "Whether to start netplay in spectator mode."
+    )
+MSG_HASH(
+    MENU_ENUM_SUBLABEL_NETPLAY_ALLOW_SLAVES,
+    "Whether to allow connections in slave mode. Slave-mode clients require very little processing power on either side, but will suffer significantly from network latency."
+    )
+MSG_HASH(
+    MENU_ENUM_SUBLABEL_NETPLAY_REQUIRE_SLAVES,
+    "Whether to disallow connections not in slave mode. Not recommended except for very fast networks with very weak machines."
+    )
+MSG_HASH(
+    MENU_ENUM_SUBLABEL_NETPLAY_STATELESS_MODE,
+    "Whether to run netplay in a mode not requiring save states. If set to true, a very fast network is required, but no rewinding is performed, so there will be no netplay jitter."
+    )
+MSG_HASH(
+    MENU_ENUM_SUBLABEL_NETPLAY_CHECK_FRAMES,
+    "The frequency in frames with which netplay will verify that the host and client are in sync."
+    )
+MSG_HASH(
+    MENU_ENUM_SUBLABEL_NETPLAY_NAT_TRAVERSAL,
+    "When hosting, attempt to listen for connections from the public Internet, using UPnP or similar technologies to escape LANs."
+    )
+MSG_HASH(
+    MENU_ENUM_SUBLABEL_STDIN_CMD_ENABLE,
+    "stdin command interface."
+    )
+MSG_HASH(
+    MENU_ENUM_SUBLABEL_MOUSE_ENABLE,
+    "Allows the menu to be controlled with the mouse."
+    )
+MSG_HASH(
+    MENU_ENUM_SUBLABEL_POINTER_ENABLE,
+    "Allows the menu to be controlled with screen touches."
+    )
+MSG_HASH(
+    MENU_ENUM_SUBLABEL_THUMBNAILS,
+    "Type of thumbnail to display."
+    )
+MSG_HASH(
+    MENU_ENUM_SUBLABEL_THUMBNAILS_RGUI,
+    "Type of thumbnail to display at the top right of playlists. This thumbnail may be toggled fullscreen by pressing RetroPad Y."
+    )
+MSG_HASH(
+    MENU_ENUM_SUBLABEL_THUMBNAILS_MATERIALUI,
+    "Main type of thumbnail to associate with each playlist entry. Typically serves as content icon."
+    )
+MSG_HASH(
+    MENU_ENUM_SUBLABEL_LEFT_THUMBNAILS,
+    "Type of thumbnail to display at the left."
+    )
+MSG_HASH(
+    MENU_ENUM_SUBLABEL_LEFT_THUMBNAILS_RGUI,
+    "Type of thumbnail to display at the bottom right of playlists."
+    )
+MSG_HASH(
+    MENU_ENUM_SUBLABEL_LEFT_THUMBNAILS_OZONE,
+    "Replace the content metadata panel by another thumbnail."
+    )
+MSG_HASH(
+    MENU_ENUM_SUBLABEL_LEFT_THUMBNAILS_MATERIALUI,
+    "Auxiliary type of thumbnail to associate with each playlist entry. Usage depends upon current playlist thumbnail view mode."
+    )
+MSG_HASH(
+    MENU_ENUM_SUBLABEL_XMB_VERTICAL_THUMBNAILS,
+    "Display the left thumbnail under the right one, on the right side of the screen."
+    )
+MSG_HASH(
+    MENU_ENUM_SUBLABEL_TIMEDATE_ENABLE,
+    "Shows current date and/or time inside the menu."
+    )
+MSG_HASH(
+    MENU_ENUM_SUBLABEL_BATTERY_LEVEL_ENABLE,
+    "Shows current battery level inside the menu."
+    )
+MSG_HASH(
+    MENU_ENUM_SUBLABEL_NAVIGATION_WRAPAROUND,
+    "Wrap-around to beginning and/or end if boundary of list is reached horizontally or vertically."
+    )
+MSG_HASH(
+    MENU_ENUM_SUBLABEL_NETPLAY_ENABLE_HOST,
+    "Enables netplay in host (server) mode."
+    )
+MSG_HASH(
+    MENU_ENUM_SUBLABEL_NETPLAY_ENABLE_CLIENT,
+    "Enter netplay server address and connect in client mode."
+    )
+MSG_HASH(
+    MENU_ENUM_SUBLABEL_NETPLAY_DISCONNECT,
+    "Disconnects an active Netplay connection."
+    )
+MSG_HASH(
+    MENU_ENUM_SUBLABEL_SCAN_DIRECTORY,
+    "Scans a directory for content that matches the database."
+    )
+MSG_HASH(
+    MENU_ENUM_SUBLABEL_SCAN_FILE,
+    "Scans a file for content that matches the database."
+    )
+MSG_HASH(
+    MENU_ENUM_SUBLABEL_VIDEO_SWAP_INTERVAL,
+    "Uses a custom swap interval for Vsync. Set this to effectively halve monitor refresh rate."
+    )
+MSG_HASH(
+    MENU_ENUM_SUBLABEL_SORT_SAVEFILES_ENABLE,
+    "Sort save files in folders named after the core used."
+    )
+MSG_HASH(
+    MENU_ENUM_SUBLABEL_SORT_SAVESTATES_ENABLE,
+    "Sort save states in folders named after the core used."
+    )
+MSG_HASH(
+    MENU_ENUM_SUBLABEL_NETPLAY_REQUEST_DEVICE_I,
+    "Request to play with the given input device."
+    )
+MSG_HASH(
+    MENU_ENUM_SUBLABEL_CORE_UPDATER_BUILDBOT_URL,
+    "URL to core updater directory on the Libretro buildbot."
+    )
+MSG_HASH(
+    MENU_ENUM_SUBLABEL_BUILDBOT_ASSETS_URL,
+    "URL to assets updater directory on the Libretro buildbot."
+    )
+MSG_HASH(
+    MENU_ENUM_SUBLABEL_CORE_UPDATER_AUTO_EXTRACT_ARCHIVE,
+    "After downloading, automatically extract files contained in the downloaded archives."
+    )
+MSG_HASH(
+    MENU_ENUM_SUBLABEL_NETPLAY_REFRESH_ROOMS,
+    "Scan for new rooms."
+    )
+MSG_HASH(
+    MENU_ENUM_SUBLABEL_DELETE_ENTRY,
+    "Remove this entry from the playlist."
+    )
+MSG_HASH(
+    MENU_ENUM_SUBLABEL_INFORMATION,
+    "View more information about the content."
+    )
+MSG_HASH(
+    MENU_ENUM_SUBLABEL_ADD_TO_FAVORITES,
+    "Add the entry to your favorites."
+    )
+MSG_HASH(
+    MENU_ENUM_SUBLABEL_ADD_TO_FAVORITES_PLAYLIST,
+    "Add the entry to your favorites."
+    )
+MSG_HASH(
+    MENU_ENUM_SUBLABEL_RUN,
+    "Start the content."
+    )
+MSG_HASH(
+    MENU_ENUM_SUBLABEL_MENU_FILE_BROWSER_SETTINGS,
+    "Adjusts filebrowser settings."
+    )
+MSG_HASH(
+    MENU_ENUM_SUBLABEL_AUTO_REMAPS_ENABLE,
+    "Load customized controls at startup."
+    )
+MSG_HASH(
+    MENU_ENUM_SUBLABEL_AUTO_OVERRIDES_ENABLE,
+    "Load customized configuration at startup."
+    )
+MSG_HASH(
+    MENU_ENUM_SUBLABEL_GAME_SPECIFIC_OPTIONS,
+    "Load customized core options by default at startup."
+    )
+MSG_HASH(
+    MENU_ENUM_SUBLABEL_CORE_ENABLE,
+    "Shows current core name inside menu."
+    )
+MSG_HASH(
+    MENU_ENUM_SUBLABEL_DATABASE_MANAGER,
+    "View databases."
+    )
+MSG_HASH(
+    MENU_ENUM_SUBLABEL_CURSOR_MANAGER,
+    "View previous searches."
+    )
+MSG_HASH(
+    MENU_ENUM_SUBLABEL_TAKE_SCREENSHOT,
+    "Captures an image of the screen."
+    )
+MSG_HASH(
+    MENU_ENUM_SUBLABEL_CLOSE_CONTENT,
+    "Closes the current content. Any unsaved changes might be lost."
+    )
+MSG_HASH(
+    MENU_ENUM_SUBLABEL_LOAD_STATE,
+    "Load a saved state from the currently selected slot."
+    )
+MSG_HASH(
+    MENU_ENUM_SUBLABEL_SAVE_STATE,
+    "Save a state to the currently selected slot."
+    )
+MSG_HASH(
+    MENU_ENUM_SUBLABEL_RESUME,
+    "Resume the currently running content and leave the Quick Menu."
+    )
+MSG_HASH(
+    MENU_ENUM_SUBLABEL_RESUME_CONTENT,
+    "Resume the currently running content and leave the Quick Menu."
+    )
+MSG_HASH(
+    MENU_ENUM_SUBLABEL_STATE_SLOT,
+    "Changes the currently selected state slot."
+    )
+MSG_HASH(
+    MENU_ENUM_SUBLABEL_UNDO_LOAD_STATE,
+    "If a state was loaded, content will go back to the state prior to loading."
+    )
+MSG_HASH(
+    MENU_ENUM_SUBLABEL_UNDO_SAVE_STATE,
+    "If a state was overwritten, it will roll back to the previous save state."
+    )
+MSG_HASH(
+    MENU_ENUM_SUBLABEL_ACCOUNTS_RETRO_ACHIEVEMENTS,
+    "RetroAchievements service. For more information, visit http://retroachievements.org"
+    )
+MSG_HASH(
+    MENU_ENUM_SUBLABEL_ACCOUNTS_LIST,
+    "Manages currently configured accounts."
+    )
+MSG_HASH(
+    MENU_ENUM_SUBLABEL_INPUT_META_REWIND,
+    "Manages rewind settings."
+    )
+MSG_HASH(
+    MENU_ENUM_SUBLABEL_INPUT_META_CHEAT_DETAILS,
+    "Manages cheat details settings."
+    )
+MSG_HASH(
+    MENU_ENUM_SUBLABEL_INPUT_META_CHEAT_SEARCH,
+    "Start or continue a cheat code search."
+    )
+MSG_HASH(
+    MENU_ENUM_SUBLABEL_RESTART_CONTENT,
+    "Restarts the content from the beginning."
+    )
+MSG_HASH(
+    MENU_ENUM_SUBLABEL_SAVE_CURRENT_CONFIG_OVERRIDE_CORE,
+    "Saves an override configuration file which will apply for all content loaded with this core. Will take precedence over the main configuration."
+    )
+MSG_HASH(
+    MENU_ENUM_SUBLABEL_SAVE_CURRENT_CONFIG_OVERRIDE_CONTENT_DIR,
+    "Saves an override configuration file which will apply for all content loaded from the same directory as the current file. Will take precedence over the main configuration."
+    )
+MSG_HASH(
+    MENU_ENUM_SUBLABEL_SAVE_CURRENT_CONFIG_OVERRIDE_GAME,
+    "Saves an override configuration file which will apply for the current content only. Will take precedence over the main configuration."
+    )
+MSG_HASH(
+    MENU_ENUM_SUBLABEL_CORE_CHEAT_OPTIONS,
+    "Set up cheat codes."
+    )
+MSG_HASH(
+    MENU_ENUM_SUBLABEL_SHADER_OPTIONS,
+    "Set up shaders to visually augment the image."
+    )
+MSG_HASH(
+    MENU_ENUM_SUBLABEL_CORE_INPUT_REMAPPING_OPTIONS,
+    "Change the controls for the currently running content."
+    )
+MSG_HASH(
+    MENU_ENUM_SUBLABEL_CORE_OPTIONS,
+    "Change the options for the currently running content."
+    )
+MSG_HASH(
+    MENU_ENUM_SUBLABEL_SHOW_ADVANCED_SETTINGS,
+    "Show advanced settings for power users (hidden by default)."
+    )
+MSG_HASH(
+    MENU_ENUM_SUBLABEL_THREADED_DATA_RUNLOOP_ENABLE,
+    "Perform tasks on a separate thread."
+    )
+MSG_HASH(
+    MENU_ENUM_SUBLABEL_PLAYLIST_ENTRY_REMOVE,
+    "Allow the user to remove entries from playlists."
+    )
+MSG_HASH(
+    MENU_ENUM_SUBLABEL_SYSTEM_DIRECTORY,
+    "Sets the System directory. Cores can query for this directory to load BIOSes, system-specific configs, etc."
+    )
+MSG_HASH(
+    MENU_ENUM_SUBLABEL_RGUI_BROWSER_DIRECTORY,
+    "Sets start directory for the filebrowser."
+    )
+MSG_HASH(
+    MENU_ENUM_SUBLABEL_CONTENT_DIR,
+    "Usually set by developers who bundle libretro/RetroArch apps to point to assets."
+    )
+MSG_HASH(
+    MENU_ENUM_SUBLABEL_DYNAMIC_WALLPAPERS_DIRECTORY,
+    "Directory to store wallpapers dynamically loaded by the menu depending on context."
+    )
+MSG_HASH(
+    MENU_ENUM_SUBLABEL_THUMBNAILS_DIRECTORY,
+    "Supplementary thumbnails (boxarts/misc. images, etc.) are stored here."
+    )
+MSG_HASH(
+    MENU_ENUM_SUBLABEL_RGUI_CONFIG_DIRECTORY,
+    "Sets start directory for menu configuration browser."
+    )
+MSG_HASH(
+    MENU_ENUM_SUBLABEL_NETPLAY_INPUT_LATENCY_FRAMES_MIN,
+    "The number of frames of input latency for netplay to use to hide network latency. Reduces jitter and makes netplay less CPU-intensive, at the expense of noticeable input lag."
+    )
+MSG_HASH(
+    MENU_ENUM_SUBLABEL_NETPLAY_INPUT_LATENCY_FRAMES_RANGE,
+    "The range of frames of input latency that may be used to hide network latency. Reduces jitter and makes netplay less CPU-intensive, at the expense of unpredictable input lag."
+    )
+MSG_HASH(
+    MENU_ENUM_SUBLABEL_DISK_OPTIONS,
+    "Disk image management."
+    )
+MSG_HASH(
+    MENU_ENUM_SUBLABEL_MENU_ENUM_THROTTLE_FRAMERATE,
+    "Makes sure the framerate is capped while inside the menu."
+    )
+MSG_HASH(
+    MENU_ENUM_SUBLABEL_VRR_RUNLOOP_ENABLE,
+    "No deviation from core requested timing. Use for Variable Refresh Rate screens, G-Sync, FreeSync."
+    )
+MSG_HASH(
+    MENU_ENUM_SUBLABEL_XMB_LAYOUT,
+    "Select a different layout for the XMB interface."
+    )
+MSG_HASH(
+    MENU_ENUM_SUBLABEL_XMB_THEME,
+    "Select a different icon theme for RetroArch."
+    )
+MSG_HASH(
+    MENU_ENUM_SUBLABEL_XMB_SHADOWS_ENABLE,
+    "Draw drop shadows for all icons.\n"
+    "This will have a minor performance hit."
+    )
+MSG_HASH(
+    MENU_ENUM_SUBLABEL_MATERIALUI_MENU_COLOR_THEME,
+    "Select a different background color gradient theme."
+    )
+MSG_HASH(
+    MENU_ENUM_SUBLABEL_MENU_WALLPAPER_OPACITY,
+    "Modify the opacity of the background wallpaper."
+    )
+MSG_HASH(
+    MENU_ENUM_SUBLABEL_XMB_MENU_COLOR_THEME,
+    "Select a different background color gradient theme."
+    )
+MSG_HASH(
+    MENU_ENUM_SUBLABEL_XMB_RIBBON_ENABLE,
+    "Select an animated background effect. Can be GPU-intensive depending on the effect. If performance is unsatisfactory, either turn this off or revert to a simpler effect."
+    )
+MSG_HASH(
+    MENU_ENUM_SUBLABEL_XMB_FONT,
+    "Select a different main font to be used by the menu."
+    )
+MSG_HASH(
+    MENU_ENUM_SUBLABEL_CONTENT_SHOW_FAVORITES,
+    "Show the favorites tab inside the main menu."
+    )
+MSG_HASH(
+    MENU_ENUM_SUBLABEL_CONTENT_SHOW_IMAGES,
+    "Show the image tab inside the main menu."
+    )
+MSG_HASH(
+    MENU_ENUM_SUBLABEL_CONTENT_SHOW_MUSIC,
+    "Show the music tab inside the main menu."
+    )
+MSG_HASH(
+    MENU_ENUM_SUBLABEL_CONTENT_SHOW_VIDEO,
+    "Show the video tab inside the main menu."
+    )
+MSG_HASH(
+    MENU_ENUM_SUBLABEL_CONTENT_SHOW_NETPLAY,
+    "Show the netplay tab inside the main menu."
+    )
+MSG_HASH(
+    MENU_ENUM_SUBLABEL_CONTENT_SHOW_SETTINGS,
+    "Show the settings tab inside the main menu."
+    )
+MSG_HASH(
+    MENU_ENUM_SUBLABEL_CONTENT_SHOW_HISTORY,
+    "Show the recent history tab inside the main menu."
+    )
+MSG_HASH(
+    MENU_ENUM_SUBLABEL_CONTENT_SHOW_ADD,
+    "Show the import content tab inside the main menu."
+    )
+MSG_HASH(
+    MENU_ENUM_SUBLABEL_CONTENT_SHOW_PLAYLISTS,
+    "Show playlist tabs inside the main menu."
+    )
+MSG_HASH(
+    MENU_ENUM_SUBLABEL_RGUI_SHOW_START_SCREEN,
+    "Show startup screen in menu. This is automatically set to false after the program starts for the first time."
+    )
+MSG_HASH(
+    MENU_ENUM_SUBLABEL_MATERIALUI_MENU_HEADER_OPACITY,
+    "Modify the opacity of the header graphic."
+    )
+MSG_HASH(
+    MENU_ENUM_SUBLABEL_MATERIALUI_MENU_FOOTER_OPACITY,
+    "Modify the opacity of the footer graphic."
+    )
+MSG_HASH(
+    MENU_ENUM_SUBLABEL_CORE_ASSETS_DIRECTORY,
+    "Save all downloaded files to this directory."
+    )
+MSG_HASH(
+    MENU_ENUM_SUBLABEL_INPUT_REMAPPING_DIRECTORY,
+    "Save all remapped controls to this directory."
+    )
+MSG_HASH(
+    MENU_ENUM_SUBLABEL_LIBRETRO_DIR_PATH,
+    "Directory where the program searches for content/cores."
+    )
+MSG_HASH(
+    MENU_ENUM_SUBLABEL_LIBRETRO_INFO_PATH,
+    "Application/core information files are stored here."
+    )
+MSG_HASH(
+    MENU_ENUM_SUBLABEL_JOYPAD_AUTOCONFIG_DIR,
+    "If a joypad is plugged in, that joypad will be autoconfigured if a config file corresponding to it is present inside this directory."
+    )
+MSG_HASH(
+    MENU_ENUM_SUBLABEL_PLAYLIST_DIRECTORY,
+    "Save all playlists to this directory."
+    )
+MSG_HASH(
+    MENU_ENUM_SUBLABEL_CACHE_DIRECTORY,
+    "If set to a directory, content which is temporarily extracted (e.g. from archives) will be extracted to this directory."
+    )
+MSG_HASH(
+    MENU_ENUM_SUBLABEL_CURSOR_DIRECTORY,
+    "Saved queries are stored to this directory."
+    )
+MSG_HASH(
+    MENU_ENUM_SUBLABEL_CONTENT_DATABASE_DIRECTORY,
+    "Databases are stored to this directory."
+    )
+MSG_HASH(
+    MENU_ENUM_SUBLABEL_ASSETS_DIRECTORY,
+    "This location is queried by default when menu interfaces try to look for loadable assets, etc."
+    )
+MSG_HASH(
+    MENU_ENUM_SUBLABEL_SAVEFILE_DIRECTORY,
+    "Save all save files to this directory. If not set, will try to save inside the content file's working directory."
+    )
+MSG_HASH(
+    MENU_ENUM_SUBLABEL_SAVESTATE_DIRECTORY,
+    "Save all save states to this directory. If not set, will try to save inside the content file's working directory."
+    )
+MSG_HASH(
+    MENU_ENUM_SUBLABEL_SCREENSHOT_DIRECTORY,
+    "Directory to dump screenshots to."
+    )
+MSG_HASH(
+    MENU_ENUM_SUBLABEL_OVERLAY_DIRECTORY,
+    "Defines a directory where overlays are kept for easy access."
+    )
+MSG_HASH(
+    MENU_ENUM_SUBLABEL_VIDEO_LAYOUT_DIRECTORY,
+    "Defines a directory where video layouts are kept for easy access."
+    )
+MSG_HASH(
+    MENU_ENUM_SUBLABEL_CHEAT_DATABASE_PATH,
+    "Cheat files are kept here."
+    )
+MSG_HASH(
+    MENU_ENUM_SUBLABEL_AUDIO_FILTER_DIR,
+    "Directory where audio DSP filter files are kept."
+    )
+MSG_HASH(
+    MENU_ENUM_SUBLABEL_VIDEO_FILTER_DIR,
+    "Directory where CPU-based video filter files are kept."
+    )
+MSG_HASH(
+    MENU_ENUM_SUBLABEL_VIDEO_SHADER_DIR,
+    "Defines a directory where GPU-based video shader files are kept for easy access."
+    )
+MSG_HASH(
+    MENU_ENUM_SUBLABEL_RECORDING_OUTPUT_DIRECTORY,
+    "Recordings will be dumped to this directory."
+    )
+MSG_HASH(
+    MENU_ENUM_SUBLABEL_RECORDING_CONFIG_DIRECTORY,
+    "Recording configurations will be kept here."
+    )
+MSG_HASH(
+    MENU_ENUM_SUBLABEL_VIDEO_FONT_PATH,
+    "Select a different font for onscreen notifications."
+    )
+MSG_HASH(
+    MENU_ENUM_SUBLABEL_SHADER_APPLY_CHANGES,
+    "Changes to the shader configuration will take effect immediately. Use this if you changed the amount of shader passes, filtering, FBO scale, etc."
+    )
+MSG_HASH(
+    MENU_ENUM_SUBLABEL_VIDEO_SHADER_NUM_PASSES,
+    "Increase or decrease the amount of shader pipeline passes. You can bind a separate shader to each pipeline pass and configure its scale and filtering."
+    )
+MSG_HASH(
+    MENU_ENUM_SUBLABEL_VIDEO_SHADER_PRESET,
+    "Load a shader preset. The shader pipeline will be automatically set-up."
+    )
+MSG_HASH(
+    MENU_ENUM_SUBLABEL_VIDEO_SHADER_PRESET_SAVE,
+    "Save the current shader preset."
+    )
+MSG_HASH(
+    MENU_ENUM_SUBLABEL_VIDEO_SHADER_PRESET_SAVE_AS,
+    "Save the current shader settings as a new shader preset."
+    )
+MSG_HASH(
+    MENU_ENUM_SUBLABEL_VIDEO_SHADER_PRESET_SAVE_CORE,
+    "Save the current shader settings as the default settings for this application/core."
+    )
+MSG_HASH(
+    MENU_ENUM_SUBLABEL_VIDEO_SHADER_PRESET_SAVE_PARENT,
+    "Save the current shader settings as the default settings for all files in the current content directory."
+    )
+MSG_HASH(
+    MENU_ENUM_SUBLABEL_VIDEO_SHADER_PRESET_SAVE_GAME,
+    "Save the current shader settings as the default settings for the content."
+    )
+MSG_HASH(
+    MENU_ENUM_SUBLABEL_VIDEO_SHADER_PRESET_SAVE_GLOBAL,
+    "Save the current shader settings as the default global setting."
+    )
+MSG_HASH(
+    MENU_ENUM_SUBLABEL_VIDEO_SHADER_PARAMETERS,
+    "Modifies the current shader directly. Changes will not be saved to the preset file."
+    )
+MSG_HASH(
+    MENU_ENUM_SUBLABEL_VIDEO_SHADER_PRESET_PARAMETERS,
+    "Modifies the shader preset itself currently used in the menu."
+    )
+MSG_HASH(
+    MENU_ENUM_SUBLABEL_CHEAT_NUM_PASSES,
+    "Increase or decrease the amount of cheats."
+    )
+MSG_HASH(
+    MENU_ENUM_SUBLABEL_CHEAT_APPLY_CHANGES,
+    "Cheat changes will take effect immediately."
+    )
+MSG_HASH(
+    MENU_ENUM_SUBLABEL_CHEAT_START_SEARCH,
+    "Start search for a new cheat.  Number of bits can be changed."
+    )
+MSG_HASH(
+    MENU_ENUM_SUBLABEL_CHEAT_CONTINUE_SEARCH,
+    "Continue search for a new cheat."
+    )
+MSG_HASH(
+    MENU_ENUM_SUBLABEL_CHEAT_FILE_LOAD,
+    "Load a cheat file and replace existing cheats."
+    )
+MSG_HASH(
+    MENU_ENUM_SUBLABEL_CHEAT_FILE_LOAD_APPEND,
+    "Load a cheat file and append to existing cheats."
+    )
+MSG_HASH(
+    MENU_ENUM_SUBLABEL_CHEAT_FILE_SAVE_AS,
+    "Save current cheats as a save file."
+    )
+MSG_HASH(
+    MENU_ENUM_SUBLABEL_CONTENT_SETTINGS,
+    "Quickly access all relevant in-game settings."
+    )
+MSG_HASH(
+    MENU_ENUM_SUBLABEL_CORE_INFORMATION,
+    "View information pertaining to the application/core."
+    )
+MSG_HASH(
+    MENU_ENUM_SUBLABEL_VIDEO_ASPECT_RATIO,
+    "Floating point value for video aspect ratio (width / height), used if the Aspect Ratio is set to 'Config'."
+    )
+MSG_HASH(
+    MENU_ENUM_SUBLABEL_VIDEO_VIEWPORT_CUSTOM_HEIGHT,
+    "Custom viewport height that is used if the Aspect Ratio is set to 'Custom'."
+    )
+MSG_HASH(
+    MENU_ENUM_SUBLABEL_VIDEO_VIEWPORT_CUSTOM_WIDTH,
+    "Custom viewport width that is used if the Aspect Ratio is set to 'Custom'."
+    )
+MSG_HASH(
+    MENU_ENUM_SUBLABEL_VIDEO_VIEWPORT_CUSTOM_X,
+    "Custom viewport offset used for defining the X-axis position of the viewport. These are ignored if 'Integer Scale' is enabled. It will be automatically centered then."
+    )
+MSG_HASH(
+    MENU_ENUM_SUBLABEL_VIDEO_VIEWPORT_CUSTOM_Y,
+    "Custom viewport offset used for defining the Y-axis position of the viewport. These are ignored if 'Integer Scale' is enabled. It will be automatically centered then."
+    )
+MSG_HASH(
+    MENU_ENUM_LABEL_VALUE_NETPLAY_USE_MITM_SERVER,
+    "Use Relay Server"
+    )
+MSG_HASH(
+    MENU_ENUM_SUBLABEL_NETPLAY_USE_MITM_SERVER,
+    "Forward netplay connections through a man-in-the-middle server. Useful if the host is behind a firewall or has NAT/UPnP problems."
+    )
+MSG_HASH(
+    MENU_ENUM_LABEL_VALUE_NETPLAY_MITM_SERVER,
+    "Relay Server Location"
+    )
+MSG_HASH(
+    MENU_ENUM_SUBLABEL_NETPLAY_MITM_SERVER,
+    "Choose a specific relay server to use. Geographically closer locations tend to have lower latency."
+    )
+MSG_HASH(
+    MENU_ENUM_LABEL_VALUE_ADD_TO_MIXER,
+    "Add to mixer"
+    )
+MSG_HASH(
+    MENU_ENUM_LABEL_VALUE_ADD_TO_MIXER_AND_PLAY,
+    "Add to mixer and play"
+    )
+MSG_HASH(
+    MENU_ENUM_LABEL_VALUE_ADD_TO_MIXER_AND_COLLECTION,
+    "Add to mixer"
+    )
+MSG_HASH(
+    MENU_ENUM_LABEL_VALUE_ADD_TO_MIXER_AND_COLLECTION_AND_PLAY,
+    "Add to mixer and play"
+    )
+MSG_HASH(
+    MENU_ENUM_LABEL_VALUE_FILTER_BY_CURRENT_CORE,
+    "Filter by current core"
+    )
+MSG_HASH(
+    MSG_AUDIO_MIXER_VOLUME,
+    "Global audio mixer volume"
+    )
+MSG_HASH(
+    MENU_ENUM_SUBLABEL_AUDIO_MIXER_VOLUME,
+    "Global audio mixer volume (in dB). 0 dB is normal volume, and no gain is applied."
+    )
+MSG_HASH(
+    MENU_ENUM_LABEL_VALUE_AUDIO_MIXER_VOLUME,
+    "Mixer Volume Gain (dB)"
+    )
+MSG_HASH(
+    MENU_ENUM_LABEL_VALUE_AUDIO_MIXER_MUTE,
+    "Mixer Mute"
+    )
+MSG_HASH(
+    MENU_ENUM_SUBLABEL_AUDIO_MIXER_MUTE,
+    "Mute/unmute mixer audio."
+    )
+MSG_HASH(
+    MENU_ENUM_LABEL_VALUE_MENU_SHOW_ONLINE_UPDATER,
+    "Show Online Updater"
+    )
+MSG_HASH(
+    MENU_ENUM_SUBLABEL_MENU_SHOW_ONLINE_UPDATER,
+    "Show/hide the 'Online Updater' option."
+    )
+MSG_HASH(
+    MENU_ENUM_LABEL_VALUE_MENU_SHOW_LEGACY_THUMBNAIL_UPDATER,
+    "Show Legacy Thumbnails Updater"
+    )
+MSG_HASH(
+    MENU_ENUM_SUBLABEL_MENU_SHOW_LEGACY_THUMBNAIL_UPDATER,
+    "Show/hide the ability to download legacy thumbnail packages."
+    )
+MSG_HASH(
+    MENU_ENUM_LABEL_VALUE_MENU_SCROLL_FAST,
+    "Menu Scroll Acceleration"
+    )
+MSG_HASH(
+    MENU_ENUM_SUBLABEL_MENU_SCROLL_FAST,
+    "Maximum speed of the cursor when holding a direction to scroll."
+    )
+MSG_HASH(
+    MENU_ENUM_LABEL_VALUE_SCROLL_NORMAL,
+    "Normal"
+    )
+MSG_HASH(
+    MENU_ENUM_LABEL_VALUE_SCROLL_FAST,
+    "Fast"
+    )
+MSG_HASH(
+    MENU_ENUM_LABEL_VALUE_MENU_VIEWS_SETTINGS,
+    "Views"
+    )
+MSG_HASH(
+    MENU_ENUM_SUBLABEL_MENU_VIEWS_SETTINGS,
+    "Show or hide elements on the menu screen."
+    )
+MSG_HASH(
+    MENU_ENUM_LABEL_VALUE_MENU_SHOW_CORE_UPDATER,
+    "Show Core Updater"
+    )
+MSG_HASH(
+    MENU_ENUM_SUBLABEL_MENU_SHOW_CORE_UPDATER,
+    "Show/hide the ability to update cores (and core info files)."
+    )
+MSG_HASH(
+    MSG_PREPARING_FOR_CONTENT_SCAN,
+    "Preparing for content scan..."
+    )
+MSG_HASH(
+    MENU_ENUM_LABEL_VALUE_CORE_DELETE,
+    "Delete core"
+    )
+MSG_HASH(
+    MENU_ENUM_SUBLABEL_CORE_DELETE,
+    "Remove this core from disk."
+    )
+MSG_HASH(
+    MENU_ENUM_LABEL_VALUE_MENU_FRAMEBUFFER_OPACITY,
+    "Framebuffer Opacity"
+    )
+MSG_HASH(
+    MENU_ENUM_SUBLABEL_MENU_FRAMEBUFFER_OPACITY,
+    "Modify the opacity of the framebuffer."
+    )
+MSG_HASH(
+    MENU_ENUM_LABEL_VALUE_GOTO_FAVORITES,
+    "Favorites"
+    )
+MSG_HASH(
+    MENU_ENUM_SUBLABEL_GOTO_FAVORITES,
+    "Content which you have added to 'Favorites' will appear here."
+    )
+MSG_HASH(
+    MENU_ENUM_LABEL_VALUE_GOTO_MUSIC,
+    "Music"
+    )
+MSG_HASH(
+    MENU_ENUM_SUBLABEL_GOTO_MUSIC,
+    "Music which has been previously played will appear here."
+    )
+MSG_HASH(
+    MENU_ENUM_LABEL_VALUE_GOTO_IMAGES,
+    "Image"
+    )
+MSG_HASH(
+    MENU_ENUM_SUBLABEL_GOTO_IMAGES,
+    "Images which have been previously viewed will appear here."
+    )
+MSG_HASH(
+    MENU_ENUM_LABEL_VALUE_GOTO_VIDEO,
+    "Video"
+    )
+MSG_HASH(
+    MENU_ENUM_SUBLABEL_GOTO_VIDEO,
+    "Videos which have been previously played will appear here."
+    )
+MSG_HASH(
+    MENU_ENUM_LABEL_VALUE_MATERIALUI_ICONS_ENABLE,
+    "Menu Icons"
+    )
+MSG_HASH(
+    MENU_ENUM_SUBLABEL_MATERIALUI_ICONS_ENABLE,
+    "Show icons at the left of the menu entries."
+    )
+MSG_HASH(
+    MENU_ENUM_LABEL_VALUE_MATERIALUI_LANDSCAPE_LAYOUT_OPTIMIZATION,
+    "Optimize Landscape Layout"
+    )
+MSG_HASH(
+    MENU_ENUM_SUBLABEL_MATERIALUI_LANDSCAPE_LAYOUT_OPTIMIZATION,
+    "Automatically adjust menu layout to better fit the screen when using landscape display orientations."
+    )
+MSG_HASH(
+    MENU_ENUM_LABEL_VALUE_MATERIALUI_LANDSCAPE_LAYOUT_OPTIMIZATION_DISABLED,
+    "OFF"
+    )
+MSG_HASH(
+    MENU_ENUM_LABEL_VALUE_MATERIALUI_LANDSCAPE_LAYOUT_OPTIMIZATION_ALWAYS,
+    "ON"
+    )
+MSG_HASH(
+    MENU_ENUM_LABEL_VALUE_MATERIALUI_LANDSCAPE_LAYOUT_OPTIMIZATION_EXCLUDE_THUMBNAIL_VIEWS,
+    "Exclude Thumbnail Views"
+    )
+MSG_HASH(
+    MENU_ENUM_LABEL_VALUE_MATERIALUI_SHOW_NAV_BAR,
+    "Show Navigation Bar"
+    )
+MSG_HASH(
+    MENU_ENUM_SUBLABEL_MATERIALUI_SHOW_NAV_BAR,
+    "Display permanent on-screen menu navigation shortcuts. Enables fast switching between menu categories. Recommended for touchscreen devices."
+    )
+MSG_HASH(
+    MENU_ENUM_LABEL_VALUE_MATERIALUI_AUTO_ROTATE_NAV_BAR,
+    "Auto-Rotate Navigation Bar"
+    )
+MSG_HASH(
+    MENU_ENUM_SUBLABEL_MATERIALUI_AUTO_ROTATE_NAV_BAR,
+    "Automatically move the navigation bar to the right hand side of the screen when using landscape display orientations."
+    )
+MSG_HASH(
+    MENU_ENUM_LABEL_VALUE_MATERIALUI_DUAL_THUMBNAIL_LIST_VIEW_ENABLE,
+    "Show Secondary Thumbnail In List Views"
+    )
+MSG_HASH(
+    MENU_ENUM_SUBLABEL_MATERIALUI_DUAL_THUMBNAIL_LIST_VIEW_ENABLE,
+    "Enables display of secondary thumbnail when using 'List'-type playlist thumbnail view modes. Note that this setting only applies when the screen has sufficient physical width to show two thumbnails."
+    )
+MSG_HASH(
+    MENU_ENUM_LABEL_VALUE_MATERIALUI_THUMBNAIL_BACKGROUND_ENABLE,
+    "Draw Thumbnail Backgrounds"
+    )
+MSG_HASH(
+    MENU_ENUM_SUBLABEL_MATERIALUI_THUMBNAIL_BACKGROUND_ENABLE,
+    "Enables padding of unused space in thumbnail images with a solid background. This ensures a uniform display size for all images, improving menu appearance when viewing mixed content thumbnails with varying base dimensions."
+    )
+MSG_HASH(
+    MENU_ENUM_LABEL_VALUE_XMB_MAIN_MENU_ENABLE_SETTINGS,
+    "Settings Tab"
+    )
+MSG_HASH(
+    MENU_ENUM_LABEL_VALUE_CONTENT_SHOW_SETTINGS_PASSWORD,
+    "Set Password For Enabling Settings Tab"
+    )
+MSG_HASH(
+    MSG_INPUT_ENABLE_SETTINGS_PASSWORD,
+    "Enter Password"
+    )
+MSG_HASH(
+    MSG_INPUT_ENABLE_SETTINGS_PASSWORD_OK,
+    "Password correct."
+    )
+MSG_HASH(
+    MSG_INPUT_ENABLE_SETTINGS_PASSWORD_NOK,
+    "Password incorrect."
+    )
+MSG_HASH(
+    MENU_ENUM_SUBLABEL_XMB_MAIN_MENU_ENABLE_SETTINGS,
+    "Enables the Settings tab. A restart is required for the tab to appear."
+    )
+MSG_HASH(
+    MENU_ENUM_SUBLABEL_CONTENT_SHOW_SETTINGS_PASSWORD,
+    "Supplying a password when hiding the settings tab makes it possible to later restore it from the menu, by going to the Main Menu tab, selecting Enable Settings Tab and entering the password."
+    )
+MSG_HASH(
+    MENU_ENUM_SUBLABEL_PLAYLIST_ENTRY_RENAME,
+    "Allow the user to rename entries in playlists."
+    )
+MSG_HASH(
+    MENU_ENUM_LABEL_VALUE_PLAYLIST_ENTRY_RENAME,
+    "Allow to rename entries"
+    )
+MSG_HASH(
+    MENU_ENUM_SUBLABEL_RENAME_ENTRY,
+    "Rename the title of the entry."
+    )
+MSG_HASH(
+    MENU_ENUM_LABEL_VALUE_RENAME_ENTRY,
+    "Rename"
+    )
+MSG_HASH(
+    MENU_ENUM_LABEL_VALUE_MENU_SHOW_LOAD_CORE,
+    "Show Load Core"
+    )
+MSG_HASH(
+    MENU_ENUM_SUBLABEL_MENU_SHOW_LOAD_CORE,
+    "Show/hide the 'Load Core' option."
+    )
+MSG_HASH(
+    MENU_ENUM_LABEL_VALUE_MENU_SHOW_LOAD_CONTENT,
+    "Show Load Content"
+    )
+MSG_HASH(
+    MENU_ENUM_SUBLABEL_MENU_SHOW_LOAD_CONTENT,
+    "Show/hide the 'Load Content' option."
+    )
+MSG_HASH(
+    MENU_ENUM_LABEL_VALUE_MENU_SHOW_LOAD_DISC,
+    "Show Load Disc"
+    )
+MSG_HASH(
+    MENU_ENUM_SUBLABEL_MENU_SHOW_LOAD_DISC,
+    "Show/hide the 'Load Disc' option."
+    )
+MSG_HASH(
+    MENU_ENUM_LABEL_VALUE_MENU_SHOW_DUMP_DISC,
+    "Show Dump Disc"
+    )
+MSG_HASH(
+    MENU_ENUM_SUBLABEL_MENU_SHOW_DUMP_DISC,
+    "Show/hide the 'Dump Disc' option."
+    )
+MSG_HASH(
+    MENU_ENUM_LABEL_VALUE_MENU_SHOW_INFORMATION,
+    "Show Information"
+    )
+MSG_HASH(
+    MENU_ENUM_SUBLABEL_MENU_SHOW_INFORMATION,
+    "Show/hide the 'Information' option."
+    )
+MSG_HASH(
+    MENU_ENUM_LABEL_VALUE_MENU_SHOW_CONFIGURATIONS,
+    "Show Configuration File"
+    )
+MSG_HASH(
+    MENU_ENUM_SUBLABEL_MENU_SHOW_CONFIGURATIONS,
+    "Show/hide the 'Configuration File' option."
+    )
+MSG_HASH(
+    MENU_ENUM_LABEL_VALUE_MENU_SHOW_HELP,
+    "Show Help"
+    )
+MSG_HASH(
+    MENU_ENUM_SUBLABEL_MENU_SHOW_HELP,
+    "Show/hide the 'Help' option."
+    )
+MSG_HASH(
+    MENU_ENUM_LABEL_VALUE_MENU_SHOW_QUIT_RETROARCH,
+    "Show Quit RetroArch"
+    )
+MSG_HASH(
+    MENU_ENUM_SUBLABEL_MENU_SHOW_QUIT_RETROARCH,
+    "Show/hide the 'Quit RetroArch' option."
+    )
+MSG_HASH(
+    MENU_ENUM_LABEL_VALUE_MENU_SHOW_RESTART_RETROARCH,
+    "Show Restart RetroArch"
+    )
+MSG_HASH(
+    MENU_ENUM_SUBLABEL_MENU_SHOW_RESTART_RETROARCH,
+    "Show/hide the 'Restart RetroArch' option."
+    )
+MSG_HASH(
+    MENU_ENUM_LABEL_VALUE_MENU_SHOW_REBOOT,
+    "Show Reboot"
+    )
+MSG_HASH(
+    MENU_ENUM_SUBLABEL_MENU_SHOW_REBOOT,
+    "Show/hide the 'Reboot' option."
+    )
+MSG_HASH(
+    MENU_ENUM_LABEL_VALUE_MENU_SHOW_SHUTDOWN,
+    "Show Shutdown"
+    )
+MSG_HASH(
+    MENU_ENUM_SUBLABEL_MENU_SHOW_SHUTDOWN,
+    "Show/hide the 'Shutdown' option."
+    )
+MSG_HASH(
+    MENU_ENUM_LABEL_VALUE_QUICK_MENU_VIEWS_SETTINGS,
+    "Quick Menu"
+    )
+MSG_HASH(
+    MENU_ENUM_SUBLABEL_QUICK_MENU_VIEWS_SETTINGS,
+    "Show or hide elements on the Quick Menu screen."
+    )
+MSG_HASH(
+    MENU_ENUM_LABEL_VALUE_QUICK_MENU_SHOW_TAKE_SCREENSHOT,
+    "Show Take Screenshot"
+    )
+MSG_HASH(
+    MENU_ENUM_SUBLABEL_QUICK_MENU_SHOW_TAKE_SCREENSHOT,
+    "Show/hide the 'Take Screenshot' option."
+    )
+MSG_HASH(
+    MENU_ENUM_LABEL_VALUE_QUICK_MENU_SHOW_SAVE_LOAD_STATE,
+    "Show Save/Load State"
+    )
+MSG_HASH(
+    MENU_ENUM_SUBLABEL_QUICK_MENU_SHOW_SAVE_LOAD_STATE,
+    "Show/hide the options for saving/loading state."
+    )
+MSG_HASH(
+    MENU_ENUM_LABEL_VALUE_QUICK_MENU_SHOW_UNDO_SAVE_LOAD_STATE,
+    "Show Undo Save/Load State"
+    )
+MSG_HASH(
+    MENU_ENUM_SUBLABEL_QUICK_MENU_SHOW_UNDO_SAVE_LOAD_STATE,
+    "Show/hide the options for undoing save/load state."
+    )
+MSG_HASH(
+    MENU_ENUM_LABEL_VALUE_QUICK_MENU_SHOW_ADD_TO_FAVORITES,
+    "Show Add to Favorites"
+    )
+MSG_HASH(
+    MENU_ENUM_SUBLABEL_QUICK_MENU_SHOW_ADD_TO_FAVORITES,
+    "Show/hide the 'Add to Favorites' option."
+    )
+MSG_HASH(
+    MENU_ENUM_LABEL_VALUE_QUICK_MENU_SHOW_START_RECORDING,
+    "Show Start Recording"
+    )
+MSG_HASH(
+    MENU_ENUM_SUBLABEL_QUICK_MENU_SHOW_START_RECORDING,
+    "Show/hide the 'Start Recording' option."
+    )
+MSG_HASH(
+    MENU_ENUM_LABEL_VALUE_QUICK_MENU_SHOW_START_STREAMING,
+    "Show Start Streaming"
+    )
+MSG_HASH(
+    MENU_ENUM_SUBLABEL_QUICK_MENU_SHOW_START_STREAMING,
+    "Show/hide the 'Start Streaming' option."
+    )
+MSG_HASH(
+    MENU_ENUM_LABEL_VALUE_QUICK_MENU_SHOW_SET_CORE_ASSOCIATION,
+    "Show Set Core Association"
+    )
+MSG_HASH(
+    MENU_ENUM_SUBLABEL_QUICK_MENU_SHOW_SET_CORE_ASSOCIATION,
+    "Show/hide the 'Set Core Association' option."
+    )
+MSG_HASH(
+    MENU_ENUM_LABEL_VALUE_QUICK_MENU_SHOW_RESET_CORE_ASSOCIATION,
+    "Show Reset Core Association"
+    )
+MSG_HASH(
+    MENU_ENUM_SUBLABEL_QUICK_MENU_SHOW_RESET_CORE_ASSOCIATION,
+    "Show/hide the 'Reset Core Association' option."
+    )
+MSG_HASH(
+    MENU_ENUM_LABEL_VALUE_QUICK_MENU_SHOW_OPTIONS,
+    "Show Options"
+    )
+MSG_HASH(
+    MENU_ENUM_SUBLABEL_QUICK_MENU_SHOW_OPTIONS,
+    "Show/hide the 'Options' option."
+    )
+MSG_HASH(
+    MENU_ENUM_LABEL_VALUE_QUICK_MENU_SHOW_CONTROLS,
+    "Show Controls"
+    )
+MSG_HASH(
+    MENU_ENUM_SUBLABEL_QUICK_MENU_SHOW_CONTROLS,
+    "Show/hide the 'Controls' option."
+    )
+MSG_HASH(
+    MENU_ENUM_LABEL_VALUE_QUICK_MENU_SHOW_CHEATS,
+    "Show Cheats"
+    )
+MSG_HASH(
+    MENU_ENUM_SUBLABEL_QUICK_MENU_SHOW_CHEATS,
+    "Show/hide the 'Cheats' option."
+    )
+MSG_HASH(
+    MENU_ENUM_LABEL_VALUE_QUICK_MENU_SHOW_SHADERS,
+    "Show Shaders"
+    )
+MSG_HASH(
+    MENU_ENUM_SUBLABEL_QUICK_MENU_SHOW_SHADERS,
+    "Show/hide the 'Shaders' option."
+    )
+MSG_HASH(
+    MENU_ENUM_LABEL_VALUE_QUICK_MENU_SHOW_SAVE_CORE_OVERRIDES,
+    "Show Save Core Overrides"
+    )
+MSG_HASH(
+    MENU_ENUM_SUBLABEL_QUICK_MENU_SHOW_SAVE_CORE_OVERRIDES,
+    "Show/hide the 'Save Core Overrides' option."
+    )
+MSG_HASH(
+    MENU_ENUM_LABEL_VALUE_QUICK_MENU_SHOW_SAVE_GAME_OVERRIDES,
+    "Show Save Game Overrides"
+    )
+MSG_HASH(
+    MENU_ENUM_SUBLABEL_QUICK_MENU_SHOW_SAVE_GAME_OVERRIDES,
+    "Show/hide the 'Save Game Overrides' option."
+    )
+MSG_HASH(
+    MENU_ENUM_LABEL_VALUE_QUICK_MENU_SHOW_INFORMATION,
+    "Show Information"
+    )
+MSG_HASH(
+    MENU_ENUM_SUBLABEL_QUICK_MENU_SHOW_INFORMATION,
+    "Show/hide the 'Information' option."
+    )
+MSG_HASH(
+    MENU_ENUM_LABEL_VALUE_QUICK_MENU_SHOW_DOWNLOAD_THUMBNAILS,
+    "Show Download Thumbnails"
+    )
+MSG_HASH(
+    MENU_ENUM_SUBLABEL_QUICK_MENU_SHOW_DOWNLOAD_THUMBNAILS,
+    "Show/hide the 'Download Thumbnails' option."
+    )
+MSG_HASH(
+    MENU_ENUM_LABEL_VALUE_VIDEO_MESSAGE_BGCOLOR_ENABLE,
+    "Notification Background"
+    )
+MSG_HASH(
+    MENU_ENUM_LABEL_VALUE_VIDEO_MESSAGE_BGCOLOR_RED,
+    "Notification Background Red Color"
+    )
+MSG_HASH(
+    MENU_ENUM_LABEL_VALUE_VIDEO_MESSAGE_BGCOLOR_GREEN,
+    "Notification Background Green Color"
+    )
+MSG_HASH(
+    MENU_ENUM_LABEL_VALUE_VIDEO_MESSAGE_BGCOLOR_BLUE,
+    "Notification Background Blue Color"
+    )
+MSG_HASH(
+    MENU_ENUM_LABEL_VALUE_VIDEO_MESSAGE_BGCOLOR_OPACITY,
+    "Notification Background Opacity"
+    )
+MSG_HASH(
+    MENU_ENUM_LABEL_VALUE_MENU_DISABLE_KIOSK_MODE,
+    "Disable Kiosk Mode"
+    )
+MSG_HASH(
+    MENU_ENUM_SUBLABEL_MENU_DISABLE_KIOSK_MODE,
+    "Disables kiosk mode. A restart is required for the change to take full effect."
+    )
+MSG_HASH(
+    MENU_ENUM_LABEL_VALUE_MENU_ENABLE_KIOSK_MODE,
+    "Kiosk Mode"
+    )
+MSG_HASH(
+    MENU_ENUM_SUBLABEL_MENU_ENABLE_KIOSK_MODE,
+    "Protects the setup by hiding all configuration related settings."
+    )
+MSG_HASH(
+    MENU_ENUM_LABEL_VALUE_MENU_KIOSK_MODE_PASSWORD,
+    "Set Password For Disabling Kiosk Mode"
+    )
+MSG_HASH(
+    MENU_ENUM_SUBLABEL_MENU_KIOSK_MODE_PASSWORD,
+    "Supplying a password when enabling kiosk mode makes it possible to later disable it from the menu, by going to the Main Menu, selecting Disable Kiosk Mode and entering the password."
+    )
+MSG_HASH(
+    MSG_INPUT_KIOSK_MODE_PASSWORD,
+    "Enter Password"
+    )
+MSG_HASH(
+    MSG_INPUT_KIOSK_MODE_PASSWORD_OK,
+    "Password correct."
+    )
+MSG_HASH(
+    MSG_INPUT_KIOSK_MODE_PASSWORD_NOK,
+    "Password incorrect."
+    )
+MSG_HASH(
+    MENU_ENUM_LABEL_VALUE_VIDEO_MESSAGE_COLOR_RED,
+    "Notification Red Color"
+    )
+MSG_HASH(
+    MENU_ENUM_LABEL_VALUE_VIDEO_MESSAGE_COLOR_GREEN,
+    "Notification Green Color"
+    )
+MSG_HASH(
+    MENU_ENUM_LABEL_VALUE_VIDEO_MESSAGE_COLOR_BLUE,
+    "Notification Blue Color"
+    )
+MSG_HASH(
+    MENU_ENUM_LABEL_VALUE_FRAMECOUNT_SHOW,
+    "Display Frame Count"
+    )
+MSG_HASH(
+    MSG_CONFIG_OVERRIDE_LOADED,
+    "Configuration override loaded."
+    )
+MSG_HASH(
+    MSG_GAME_REMAP_FILE_LOADED,
+    "Game remap file loaded."
+    )
+MSG_HASH(
+    MSG_DIRECTORY_REMAP_FILE_LOADED,
+    "Content directory remap file loaded."
+    )
+MSG_HASH(
+    MSG_CORE_REMAP_FILE_LOADED,
+    "Core remap file loaded."
+    )
+MSG_HASH(
+    MSG_RUNAHEAD_CORE_DOES_NOT_SUPPORT_SAVESTATES,
+    "RunAhead has been disabled because this core does not support save states."
+    )
+MSG_HASH(
+    MSG_RUNAHEAD_FAILED_TO_SAVE_STATE,
+    "Failed to save state.  RunAhead has been disabled."
+    )
+MSG_HASH(
+    MSG_RUNAHEAD_FAILED_TO_LOAD_STATE,
+    "Failed to load state.  RunAhead has been disabled."
+    )
+MSG_HASH(
+    MSG_RUNAHEAD_FAILED_TO_CREATE_SECONDARY_INSTANCE,
+    "Failed to create second instance.  RunAhead will now use only one instance."
+    )
+MSG_HASH(
+    MSG_SCANNING_OF_FILE_FINISHED,
+    "Scanning of file finished"
+    )
+MSG_HASH(
+    MENU_ENUM_LABEL_VALUE_VIDEO_WINDOW_OPACITY,
+    "Window Opacity"
+    )
+MSG_HASH(
+    MENU_ENUM_LABEL_VALUE_AUDIO_RESAMPLER_QUALITY,
+    "Resampler Quality"
+    )
+MSG_HASH(
+    MENU_ENUM_SUBLABEL_AUDIO_RESAMPLER_QUALITY,
+    "Lower this value to favor performance/lower latency over audio quality, increase if you want better audio quality at the expense of performance/lower latency."
+    )
+MSG_HASH(
+    MENU_ENUM_LABEL_VALUE_SHADER_WATCH_FOR_CHANGES,
+    "Watch shader files for changes"
+    )
+MSG_HASH(
+    MENU_ENUM_SUBLABEL_SHADER_WATCH_FOR_CHANGES,
+    "Auto-apply changes made to shader files on disk."
+    )
+MSG_HASH(
+    MENU_ENUM_LABEL_VALUE_VIDEO_WINDOW_SHOW_DECORATIONS,
+    "Show Window Decorations"
+    )
+MSG_HASH(
+    MENU_ENUM_LABEL_VALUE_STATISTICS_SHOW,
+    "Display Statistics"
+    )
+MSG_HASH(
+    MENU_ENUM_SUBLABEL_STATISTICS_SHOW,
+    "Show onscreen technical statistics."
+    )
+MSG_HASH(
+    MENU_ENUM_LABEL_VALUE_MENU_RGUI_BORDER_FILLER_ENABLE,
+    "Border filler"
+    )
+MSG_HASH(
+    MENU_ENUM_SUBLABEL_MENU_RGUI_BORDER_FILLER_ENABLE,
+    "Display menu border."
+    )
+MSG_HASH(
+    MENU_ENUM_LABEL_VALUE_MENU_RGUI_BORDER_FILLER_THICKNESS_ENABLE,
+    "Border filler thickness"
+    )
+MSG_HASH(
+    MENU_ENUM_SUBLABEL_MENU_RGUI_BORDER_FILLER_THICKNESS_ENABLE,
+    "Increase coarseness of menu border chequerboard pattern."
+    )
+MSG_HASH(
+    MENU_ENUM_LABEL_VALUE_MENU_RGUI_BACKGROUND_FILLER_THICKNESS_ENABLE,
+    "Background filler thickness"
+    )
+MSG_HASH(
+    MENU_ENUM_SUBLABEL_MENU_RGUI_BACKGROUND_FILLER_THICKNESS_ENABLE,
+    "Increase coarseness of menu background chequerboard pattern."
+    )
+MSG_HASH(
+    MENU_ENUM_LABEL_VALUE_MENU_RGUI_ASPECT_RATIO_LOCK,
+    "Lock Menu Aspect Ratio"
+    )
+MSG_HASH(
+    MENU_ENUM_SUBLABEL_MENU_RGUI_ASPECT_RATIO_LOCK,
+    "Ensures that the menu is always displayed with the correct aspect ratio. If disabled, the quick menu will be stretched to match the currently loaded content."
+    )
+MSG_HASH(
+    MENU_ENUM_LABEL_VALUE_MENU_RGUI_INTERNAL_UPSCALE_LEVEL,
+    "Internal Upscaling"
+    )
+MSG_HASH(
+    MENU_ENUM_SUBLABEL_MENU_RGUI_INTERNAL_UPSCALE_LEVEL,
+    "Upscale menu interface before drawing to screen. When used with 'Menu Linear Filter' enabled, removes scaling artefacts (uneven pixels) while maintaining a sharp image. Has a significant performance impact that increases with upscaling level."
+    )
+MSG_HASH(
+    MENU_ENUM_LABEL_VALUE_MENU_RGUI_ASPECT_RATIO,
+    "Menu Aspect Ratio"
+    )
+MSG_HASH(
+    MENU_ENUM_SUBLABEL_MENU_RGUI_ASPECT_RATIO,
+    "Select menu aspect ratio. Widescreen ratios increase the horizontal resolution of the menu interface. (May require a restart if 'Lock Menu Aspect Ratio' is disabled)"
+    )
+MSG_HASH(
+    MENU_ENUM_LABEL_VALUE_MENU_RGUI_FULL_WIDTH_LAYOUT,
+    "Use Full-Width Layout"
+    )
+MSG_HASH(
+    MENU_ENUM_SUBLABEL_MENU_RGUI_FULL_WIDTH_LAYOUT,
+    "Resize and position menu entries to make best use of available screen space. Disable this to use classic fixed-width two column layout."
+    )
+MSG_HASH(
+    MENU_ENUM_LABEL_VALUE_MENU_RGUI_SHADOWS,
+    "Shadow Effects"
+    )
+MSG_HASH(
+    MENU_ENUM_SUBLABEL_MENU_RGUI_SHADOWS,
+    "Enable drop shadows for menu text, borders and thumbnails. Has a modest performance impact."
+    )
+MSG_HASH(
+    MENU_ENUM_LABEL_VALUE_MENU_RGUI_PARTICLE_EFFECT,
+    "Background Animation"
+    )
+MSG_HASH(
+    MENU_ENUM_SUBLABEL_MENU_RGUI_PARTICLE_EFFECT,
+    "Enable background particle animation effect. Has a significant performance impact."
+    )
+MSG_HASH(
     MENU_ENUM_LABEL_VALUE_RGUI_PARTICLE_EFFECT_NONE,
     "OFF"
     )
@@ -8210,2831 +7895,2759 @@
     MENU_ENUM_LABEL_VALUE_RGUI_PARTICLE_EFFECT_STARFIELD,
     "Star Field"
     )
->>>>>>> 8988e2d3
-MSG_HASH(
-   MENU_ENUM_LABEL_VALUE_QT_MENU_VIEW_OPTIONS_SAVE_GEOMETRY,
-   "Remember window geometry:"
-   )
-MSG_HASH(
-   MENU_ENUM_LABEL_VALUE_QT_MENU_VIEW_OPTIONS_SAVE_LAST_TAB,
-   "Remember last content browser tab:"
-   )
-MSG_HASH(
-   MENU_ENUM_LABEL_VALUE_QT_MENU_VIEW_OPTIONS_THEME,
-   "Theme:"
-   )
-MSG_HASH(
-   MENU_ENUM_LABEL_VALUE_QT_MENU_VIEW_OPTIONS_THEME_SYSTEM_DEFAULT,
-   "<System Default>"
-   )
-MSG_HASH(
-   MENU_ENUM_LABEL_VALUE_QT_MENU_VIEW_OPTIONS_THEME_DARK,
-   "Dark"
-   )
-MSG_HASH(
-   MENU_ENUM_LABEL_VALUE_QT_MENU_VIEW_OPTIONS_THEME_CUSTOM,
-   "Custom..."
-   )
-MSG_HASH(
-   MENU_ENUM_LABEL_VALUE_QT_MENU_VIEW_OPTIONS_TITLE,
-   "Settings"
-   )
-MSG_HASH(
-   MENU_ENUM_LABEL_VALUE_QT_MENU_TOOLS,
-   "&Tools"
-   )
-MSG_HASH(
-   MENU_ENUM_LABEL_VALUE_QT_MENU_HELP,
-   "&Help"
-   )
-MSG_HASH(
-   MENU_ENUM_LABEL_VALUE_QT_MENU_HELP_ABOUT,
-   "About RetroArch"
-   )
-MSG_HASH(
-   MENU_ENUM_LABEL_VALUE_QT_MENU_HELP_DOCUMENTATION,
-   "Documentation"
-   )
-MSG_HASH(
-   MENU_ENUM_LABEL_VALUE_QT_LOAD_CUSTOM_CORE,
-   "Load Custom Core..."
-   )
-MSG_HASH(
-   MENU_ENUM_LABEL_VALUE_QT_LOAD_CORE,
-   "Load Core"
-   )
-MSG_HASH(
-   MENU_ENUM_LABEL_VALUE_QT_LOADING_CORE,
-   "Loading Core..."
-   )
-MSG_HASH(
-   MENU_ENUM_LABEL_VALUE_QT_NAME,
-   "Name"
-   )
-MSG_HASH(
-   MENU_ENUM_LABEL_VALUE_QT_CORE_VERSION,
-   "Version"
-   )
-MSG_HASH(
-   MENU_ENUM_LABEL_VALUE_QT_TAB_PLAYLISTS,
-   "Playlists"
-   )
-MSG_HASH(
-   MENU_ENUM_LABEL_VALUE_QT_TAB_FILE_BROWSER,
-   "File Browser"
-   )
-MSG_HASH(
-   MENU_ENUM_LABEL_VALUE_QT_TAB_FILE_BROWSER_TOP,
-   "Top"
-   )
-MSG_HASH(
-   MENU_ENUM_LABEL_VALUE_QT_TAB_FILE_BROWSER_UP,
-   "Up"
-   )
-MSG_HASH(
-   MENU_ENUM_LABEL_VALUE_QT_MENU_DOCK_CONTENT_BROWSER,
-   "Content Browser"
-   )
-MSG_HASH(
-   MENU_ENUM_LABEL_VALUE_QT_THUMBNAIL_BOXART,
-   "Boxart"
-   )
-MSG_HASH(
-   MENU_ENUM_LABEL_VALUE_QT_THUMBNAIL_SCREENSHOT,
-   "Screenshot"
-   )
-MSG_HASH(
-   MENU_ENUM_LABEL_VALUE_QT_THUMBNAIL_TITLE_SCREEN,
-   "Title Screen"
-   )
-MSG_HASH(
-   MENU_ENUM_LABEL_VALUE_QT_ALL_PLAYLISTS,
-   "All Playlists"
-   )
-MSG_HASH(
-   MENU_ENUM_LABEL_VALUE_QT_CORE,
-   "Core"
-   )
-MSG_HASH(
-   MENU_ENUM_LABEL_VALUE_QT_CORE_INFO,
-   "Core Info"
-   )
-MSG_HASH(
-   MENU_ENUM_LABEL_VALUE_QT_CORE_SELECTION_ASK,
-   "<Ask me>"
-   )
-MSG_HASH(
-   MENU_ENUM_LABEL_VALUE_QT_INFORMATION,
-   "Information"
-   )
-MSG_HASH(
-   MENU_ENUM_LABEL_VALUE_QT_WARNING,
-   "Warning"
-   )
-MSG_HASH(
-   MENU_ENUM_LABEL_VALUE_QT_ERROR,
-   "Error"
-   )
-MSG_HASH(
-   MENU_ENUM_LABEL_VALUE_QT_NETWORK_ERROR,
-   "Network Error"
-   )
-MSG_HASH(
-   MENU_ENUM_LABEL_VALUE_QT_RESTART_TO_TAKE_EFFECT,
-   "Please restart the program for the changes to take effect."
-   )
-MSG_HASH(
-   MENU_ENUM_LABEL_VALUE_QT_LOG,
-   "Log"
-   )
-MSG_HASH(
-   MENU_ENUM_LABEL_VALUE_QT_ITEMS_COUNT,
-   "%1 items"
-   )
-MSG_HASH(
-   MENU_ENUM_LABEL_VALUE_QT_DROP_IMAGE_HERE,
-   "Drop image here"
-   )
-MSG_HASH(
-   MENU_ENUM_LABEL_VALUE_QT_DONT_SHOW_AGAIN,
-   "Don't show this again"
-   )
-MSG_HASH(
-   MENU_ENUM_LABEL_VALUE_QT_STOP,
-   "Stop"
-   )
-MSG_HASH(
-   MENU_ENUM_LABEL_VALUE_QT_ASSOCIATE_CORE,
-   "Associate Core"
-   )
-MSG_HASH(
-   MENU_ENUM_LABEL_VALUE_QT_HIDDEN_PLAYLISTS,
-   "Hidden Playlists"
-   )
-MSG_HASH(
-   MENU_ENUM_LABEL_VALUE_QT_HIDE,
-   "Hide"
-   )
-MSG_HASH(
-   MENU_ENUM_LABEL_VALUE_QT_MENU_VIEW_OPTIONS_HIGHLIGHT_COLOR,
-   "Highlight color:"
-   )
-MSG_HASH(
-   MENU_ENUM_LABEL_VALUE_QT_CHOOSE,
-   "&Choose..."
-   )
-MSG_HASH(
-   MENU_ENUM_LABEL_VALUE_QT_SELECT_COLOR,
-   "Select Color"
-   )
-MSG_HASH(
-   MENU_ENUM_LABEL_VALUE_QT_SELECT_THEME,
-   "Select Theme"
-   )
-MSG_HASH(
-   MENU_ENUM_LABEL_VALUE_QT_CUSTOM_THEME,
-   "Custom Theme"
-   )
-MSG_HASH(
-   MENU_ENUM_LABEL_VALUE_QT_FILE_PATH_IS_BLANK,
-   "File path is blank."
-   )
-MSG_HASH(
-   MENU_ENUM_LABEL_VALUE_QT_FILE_IS_EMPTY,
-   "File is empty."
-   )
-MSG_HASH(
-   MENU_ENUM_LABEL_VALUE_QT_FILE_READ_OPEN_FAILED,
-   "Could not open file for reading."
-   )
-MSG_HASH(
-   MENU_ENUM_LABEL_VALUE_QT_FILE_WRITE_OPEN_FAILED,
-   "Could not open file for writing."
-   )
-MSG_HASH(
-   MENU_ENUM_LABEL_VALUE_QT_FILE_DOES_NOT_EXIST,
-   "File does not exist."
-   )
-MSG_HASH(
-   MENU_ENUM_LABEL_VALUE_QT_MENU_VIEW_OPTIONS_SUGGEST_LOADED_CORE_FIRST,
-   "Suggest loaded core first:"
-   )
-MSG_HASH(
-   MENU_ENUM_LABEL_VALUE_QT_ZOOM,
-   "Zoom"
-   )
-MSG_HASH(
-   MENU_ENUM_LABEL_VALUE_QT_VIEW,
-   "View"
-   )
-MSG_HASH(
-   MENU_ENUM_LABEL_VALUE_QT_VIEW_TYPE_ICONS,
-   "Icons"
-   )
-MSG_HASH(
-   MENU_ENUM_LABEL_VALUE_QT_VIEW_TYPE_LIST,
-   "List"
-   )
-MSG_HASH(
-   MENU_ENUM_LABEL_VALUE_QT_MENU_SEARCH_CLEAR,
-   "Clear"
-   )
-MSG_HASH(
-   MENU_ENUM_LABEL_VALUE_QT_PROGRESS,
-   "Progress:"
-   )
-MSG_HASH(
-   MENU_ENUM_LABEL_VALUE_QT_MENU_VIEW_OPTIONS_ALL_PLAYLISTS_LIST_MAX_COUNT,
-   "\"All Playlists\" max list entries:"
-   )
-MSG_HASH(
-   MENU_ENUM_LABEL_VALUE_QT_MENU_VIEW_OPTIONS_ALL_PLAYLISTS_GRID_MAX_COUNT,
-   "\"All Playlists\" max grid entries:"
-   )
-MSG_HASH(
-   MENU_ENUM_LABEL_VALUE_QT_MENU_VIEW_OPTIONS_SHOW_HIDDEN_FILES,
-   "Show hidden files and folders:"
-   )
-MSG_HASH(
-   MENU_ENUM_LABEL_VALUE_QT_NEW_PLAYLIST,
-   "New Playlist"
-   )
-MSG_HASH(
-   MENU_ENUM_LABEL_VALUE_QT_ENTER_NEW_PLAYLIST_NAME,
-   "Please enter the new playlist name:"
-   )
-MSG_HASH(
-   MENU_ENUM_LABEL_VALUE_QT_DELETE_PLAYLIST,
-   "Delete Playlist"
-   )
-MSG_HASH(
-   MENU_ENUM_LABEL_VALUE_QT_RENAME_PLAYLIST,
-   "Rename Playlist"
-   )
-MSG_HASH(
-   MENU_ENUM_LABEL_VALUE_QT_CONFIRM_DELETE_PLAYLIST,
-   "Are you sure you want to delete the playlist \"%1\"?"
-   )
-MSG_HASH(
-   MENU_ENUM_LABEL_VALUE_QT_QUESTION,
-   "Question"
-   )
-MSG_HASH(
-   MENU_ENUM_LABEL_VALUE_QT_COULD_NOT_DELETE_FILE,
-   "Could not delete file."
-   )
-MSG_HASH(
-   MENU_ENUM_LABEL_VALUE_QT_COULD_NOT_RENAME_FILE,
-   "Could not rename file."
-   )
-MSG_HASH(
-   MENU_ENUM_LABEL_VALUE_QT_GATHERING_LIST_OF_FILES,
-   "Gathering list of files..."
-   )
-MSG_HASH(
-   MENU_ENUM_LABEL_VALUE_QT_ADDING_FILES_TO_PLAYLIST,
-   "Adding files to playlist..."
-   )
-MSG_HASH(
-   MENU_ENUM_LABEL_VALUE_QT_PLAYLIST_ENTRY,
-   "Playlist Entry"
-   )
-MSG_HASH(
-   MENU_ENUM_LABEL_VALUE_QT_PLAYLIST_ENTRY_NAME,
-   "Name:"
-   )
-MSG_HASH(
-   MENU_ENUM_LABEL_VALUE_QT_PLAYLIST_ENTRY_PATH,
-   "Path:"
-   )
-MSG_HASH(
-   MENU_ENUM_LABEL_VALUE_QT_PLAYLIST_ENTRY_CORE,
-   "Core:"
-   )
-MSG_HASH(
-   MENU_ENUM_LABEL_VALUE_QT_PLAYLIST_ENTRY_DATABASE,
-   "Database:"
-   )
-MSG_HASH(
-   MENU_ENUM_LABEL_VALUE_QT_PLAYLIST_ENTRY_EXTENSIONS,
-   "Extensions:"
-   )
-MSG_HASH(
-   MENU_ENUM_LABEL_VALUE_QT_PLAYLIST_ENTRY_EXTENSIONS_PLACEHOLDER,
-   "(space-separated; includes all by default)"
-   )
-MSG_HASH(
-   MENU_ENUM_LABEL_VALUE_QT_PLAYLIST_ENTRY_FILTER_INSIDE_ARCHIVES,
-   "Filter inside archives"
-   )
-MSG_HASH(
-   MENU_ENUM_LABEL_VALUE_QT_FOR_THUMBNAILS,
-   "(used to find thumbnails)"
-   )
-MSG_HASH(
-   MENU_ENUM_LABEL_VALUE_QT_CONFIRM_DELETE_PLAYLIST_ITEM,
-   "Are you sure you want to delete the item \"%1\"?"
-   )
-MSG_HASH(
-   MENU_ENUM_LABEL_VALUE_QT_CANNOT_ADD_TO_ALL_PLAYLISTS,
-   "Please choose a single playlist first."
-   )
-MSG_HASH(
-   MENU_ENUM_LABEL_VALUE_QT_DELETE,
-   "Delete"
-   )
-MSG_HASH(
-   MENU_ENUM_LABEL_VALUE_QT_ADD_ENTRY,
-   "Add Entry..."
-   )
-MSG_HASH(
-   MENU_ENUM_LABEL_VALUE_QT_ADD_FILES,
-   "Add File(s)..."
-   )
-MSG_HASH(
-   MENU_ENUM_LABEL_VALUE_QT_ADD_FOLDER,
-   "Add Folder..."
-   )
-MSG_HASH(
-   MENU_ENUM_LABEL_VALUE_QT_EDIT,
-   "Edit"
-   )
-MSG_HASH(
-   MENU_ENUM_LABEL_VALUE_QT_SELECT_FILES,
-   "Select Files"
-   )
-MSG_HASH(
-   MENU_ENUM_LABEL_VALUE_QT_SELECT_FOLDER,
-   "Select Folder"
-   )
-MSG_HASH(
-   MENU_ENUM_LABEL_VALUE_QT_FIELD_MULTIPLE,
-   "<multiple>"
-   )
-MSG_HASH(
-   MENU_ENUM_LABEL_VALUE_QT_COULD_NOT_UPDATE_PLAYLIST_ENTRY,
-   "Error updating playlist entry."
-   )
-MSG_HASH(
-   MENU_ENUM_LABEL_VALUE_QT_PLEASE_FILL_OUT_REQUIRED_FIELDS,
-   "Please fill out all required fields."
-   )
-MSG_HASH(
-   MENU_ENUM_LABEL_VALUE_QT_UPDATE_RETROARCH_NIGHTLY,
-   "Update RetroArch (nightly)"
-   )
-MSG_HASH(
-   MENU_ENUM_LABEL_VALUE_QT_UPDATE_RETROARCH_FINISHED,
-   "RetroArch updated successfully. Please restart the application for the changes to take effect."
-   )
-MSG_HASH(
-   MENU_ENUM_LABEL_VALUE_QT_UPDATE_RETROARCH_FAILED,
-   "Update failed."
-   )
-MSG_HASH(
-   MENU_ENUM_LABEL_VALUE_QT_MENU_HELP_ABOUT_CONTRIBUTORS,
-   "Contributors"
-   )
-MSG_HASH(
-   MENU_ENUM_LABEL_VALUE_QT_CURRENT_SHADER,
-   "Current shader"
-   )
-MSG_HASH(
-   MENU_ENUM_LABEL_VALUE_QT_MOVE_DOWN,
-   "Move Down"
-   )
-MSG_HASH(
-   MENU_ENUM_LABEL_VALUE_QT_MOVE_UP,
-   "Move Up"
-   )
-MSG_HASH(
-   MENU_ENUM_LABEL_VALUE_QT_LOAD,
-   "Load"
-   )
-MSG_HASH(
-   MENU_ENUM_LABEL_VALUE_QT_SAVE,
-   "Save"
-   )
-MSG_HASH(
-   MENU_ENUM_LABEL_VALUE_QT_REMOVE,
-   "Remove"
-   )
-MSG_HASH(
-   MENU_ENUM_LABEL_VALUE_QT_REMOVE_PASSES,
-   "Remove Passes"
-   )
-MSG_HASH(
-   MENU_ENUM_LABEL_VALUE_QT_APPLY,
-   "Apply"
-   )
-MSG_HASH(
-   MENU_ENUM_LABEL_VALUE_QT_SHADER_ADD_PASS,
-   "Add Pass"
-   )
-MSG_HASH(
-   MENU_ENUM_LABEL_VALUE_QT_SHADER_CLEAR_ALL_PASSES,
-   "Clear All Passes"
-   )
-MSG_HASH(
-   MENU_ENUM_LABEL_VALUE_QT_SHADER_NO_PASSES,
-   "No shader passes."
-   )
-MSG_HASH(
-   MENU_ENUM_LABEL_VALUE_QT_RESET_PASS,
-   "Reset Pass"
-   )
-MSG_HASH(
-   MENU_ENUM_LABEL_VALUE_QT_RESET_ALL_PASSES,
-   "Reset All Passes"
-   )
-MSG_HASH(
-   MENU_ENUM_LABEL_VALUE_QT_RESET_PARAMETER,
-   "Reset Parameter"
-   )
-MSG_HASH(
-   MENU_ENUM_LABEL_VALUE_QT_DOWNLOAD_THUMBNAIL,
-   "Download thumbnail"
-   )
-MSG_HASH(
-   MENU_ENUM_LABEL_VALUE_QT_DOWNLOAD_ALREADY_IN_PROGRESS,
-   "A download is already in progress."
-   )
-MSG_HASH(
-   MENU_ENUM_LABEL_VALUE_QT_MENU_VIEW_OPTIONS_STARTUP_PLAYLIST,
-   "Start on playlist:"
-   )
-MSG_HASH(
-   MENU_ENUM_LABEL_VALUE_QT_MENU_VIEW_OPTIONS_THUMBNAIL_TYPE,
-   "Thumbnail"
-   )
-MSG_HASH(
-   MENU_ENUM_LABEL_VALUE_QT_MENU_VIEW_OPTIONS_THUMBNAIL_CACHE_LIMIT,
-   "Thumbnail cache limit:"
-   )
-MSG_HASH(
-   MENU_ENUM_LABEL_VALUE_QT_MENU_VIEW_OPTIONS_THUMBNAIL_DROP_SIZE_LIMIT,
-   "Drag-n-drop Thumbnail size limit:"
-   )
-MSG_HASH(
-   MENU_ENUM_LABEL_VALUE_QT_DOWNLOAD_ALL_THUMBNAILS,
-   "Download All Thumbnails"
-   )
-MSG_HASH(
-   MENU_ENUM_LABEL_VALUE_QT_DOWNLOAD_ALL_THUMBNAILS_ENTIRE_SYSTEM,
-   "Entire System"
-   )
-MSG_HASH(
-   MENU_ENUM_LABEL_VALUE_QT_DOWNLOAD_ALL_THUMBNAILS_THIS_PLAYLIST,
-   "This Playlist"
-   )
-MSG_HASH(
-   MENU_ENUM_LABEL_VALUE_QT_THUMBNAIL_PACK_DOWNLOADED_SUCCESSFULLY,
-   "Thumbnails downloaded successfully."
-   )
-MSG_HASH(
-   MENU_ENUM_LABEL_VALUE_QT_DOWNLOAD_PLAYLIST_THUMBNAIL_PROGRESS,
-   "Succeeded: %1 Failed: %2"
-   )
-MSG_HASH(
-   MENU_ENUM_LABEL_VALUE_QT_CORE_OPTIONS,
-   "Core Options"
-   )
-MSG_HASH(
-   MENU_ENUM_LABEL_VALUE_QT_RESET,
-   "Reset"
-   )
-MSG_HASH(
-   MENU_ENUM_LABEL_VALUE_QT_RESET_ALL,
-   "Reset All"
-   )
-
-/* Unsorted */
-
-MSG_HASH(
-   MENU_ENUM_LABEL_VALUE_CORE_UPDATER_SETTINGS,
-   "Updater"
-   )
-MSG_HASH(
-   MENU_ENUM_LABEL_VALUE_ACCOUNTS_CHEEVOS_SETTINGS,
-   "Accounts Cheevos"
-   )
-MSG_HASH(
-   MENU_ENUM_LABEL_VALUE_ACCOUNTS_LIST_END,
-   "Accounts List Endpoint"
-   )
-MSG_HASH(
-   MENU_ENUM_LABEL_VALUE_TURBO_DEADZONE_LIST,
-   "Turbo/Deadzone"
-   )
-MSG_HASH(
-   MENU_ENUM_LABEL_VALUE_CHEEVOS_SETTINGS,
-   "RetroAchievements"
-   )
-MSG_HASH(
-   MENU_ENUM_LABEL_VALUE_CORE_COUNTERS,
-   "Core Counters"
-   )
-MSG_HASH(
-   MENU_ENUM_LABEL_VALUE_NO_DISK,
-   "No disk selected"
-   )
-MSG_HASH(
-   MENU_ENUM_LABEL_VALUE_FRONTEND_COUNTERS,
-   "Frontend Counters"
-   )
-MSG_HASH(
-   MENU_ENUM_LABEL_VALUE_HORIZONTAL_MENU,
-   "Horizontal Menu"
-   )
-MSG_HASH(
-   MENU_ENUM_LABEL_VALUE_INPUT_DESCRIPTOR_HIDE_UNBOUND,
-   "Hide Unbound Core Input Descriptors"
-   )
-MSG_HASH(
-   MENU_ENUM_LABEL_VALUE_INPUT_DESCRIPTOR_LABEL_SHOW,
-   "Display Input Descriptor Labels"
-   )
-MSG_HASH(
-   MENU_ENUM_LABEL_VALUE_OVERLAY_SETTINGS,
-   "Onscreen Overlay"
-   )
-MSG_HASH(
-   MENU_ENUM_LABEL_VALUE_LOAD_CONTENT_HISTORY,
-   "Load Recent"
-   )
-MSG_HASH(
-   MENU_ENUM_SUBLABEL_LOAD_CONTENT_HISTORY,
-   "Select content from recent history playlist."
-   )
-MSG_HASH(
-   MENU_ENUM_LABEL_VALUE_MULTIMEDIA_SETTINGS,
-   "Multimedia"
-   )
-MSG_HASH(
-   MENU_ENUM_LABEL_VALUE_SUBSYSTEM_SETTINGS,
-   "Subsystems"
-   )
-MSG_HASH(
-   MENU_ENUM_LABEL_VALUE_NO_NETPLAY_HOSTS_FOUND,
-   "No netplay hosts found."
-   )
-MSG_HASH(
-   MENU_ENUM_LABEL_VALUE_NO_PERFORMANCE_COUNTERS,
-   "No performance counters."
-   )
-MSG_HASH(
-   MENU_ENUM_LABEL_VALUE_NO_PLAYLISTS,
-   "No playlists."
-   )
-MSG_HASH(
-   MENU_ENUM_LABEL_VALUE_ONLINE,
-   "Online"
-   )
-MSG_HASH(
-   MENU_ENUM_LABEL_VALUE_PORT,
-   "Port"
-   )
-MSG_HASH(
-   MENU_ENUM_LABEL_VALUE_CHEAT_SETTINGS,
-   "Cheat Settings"
-   )
-MSG_HASH(
-   MENU_ENUM_LABEL_VALUE_CHEAT_SEARCH_SETTINGS,
-   "Start or Continue Cheat Search"
-   )
-MSG_HASH(
-   MENU_ENUM_LABEL_VALUE_RUN_MUSIC,
-   "Run"
-   )
-MSG_HASH(
-   MENU_ENUM_LABEL_VALUE_SECONDS,
-   "seconds"
-   )
-MSG_HASH(
-   MENU_ENUM_LABEL_VALUE_START_CORE,
-   "Start Core"
-   )
-MSG_HASH(
-   MENU_ENUM_SUBLABEL_START_CORE,
-   "Start core without content."
-   )
-MSG_HASH(
-   MENU_ENUM_LABEL_VALUE_SUPPORTED_CORES,
-   "Suggested cores"
-   )
-MSG_HASH(
-   MENU_ENUM_LABEL_VALUE_UNABLE_TO_READ_COMPRESSED_FILE,
-   "Unable to read compressed file."
-   )
-MSG_HASH(
-   MENU_ENUM_LABEL_VALUE_USER,
-   "User"
-   )
-MSG_HASH(
-   MENU_ENUM_LABEL_VALUE_KEYBOARD,
-   "Kbd"
-   )
-MSG_HASH(
-   MENU_ENUM_LABEL_VALUE_USE_BUILTIN_IMAGE_VIEWER,
-   "Use Builtin Image Viewer"
-   )
-MSG_HASH(
-   MENU_ENUM_LABEL_VALUE_VIDEO_MAX_SWAPCHAIN_IMAGES,
-   "Max swapchain images"
-   )
-MSG_HASH(
-   MENU_ENUM_SUBLABEL_VIDEO_MAX_SWAPCHAIN_IMAGES,
-   "Tells the video driver to explicitly use a specified buffering mode."
-   )
-MSG_HASH(
-   MENU_ENUM_SUBLABEL_VIDEO_SHADER_PRESET_PARAMETERS,
-   "Modifies the shader preset itself currently used in the menu."
-   )
-MSG_HASH(
-   MENU_ENUM_LABEL_VIDEO_SHADER_PRESET_TWO,
-   "Shader Preset"
-   )
-MSG_HASH(
-   MENU_ENUM_LABEL_VALUE_BROWSE_URL_LIST,
-   "Browse URL"
-   )
-MSG_HASH(
-   MENU_ENUM_LABEL_VALUE_BROWSE_URL,
-   "URL Path"
-   )
-MSG_HASH(
-   MENU_ENUM_LABEL_VALUE_BROWSE_START,
-   "Start"
-   )
-MSG_HASH(
-   MENU_ENUM_LABEL_VALUE_NETPLAY_ROOM_NICKNAME,
-   "Nickname: %s"
-   )
-MSG_HASH(
-   MENU_ENUM_LABEL_VALUE_NETPLAY_COMPAT_CONTENT_FOUND,
-   "Compatible content found"
-   )
-MSG_HASH(
-   MENU_ENUM_LABEL_VALUE_START_GONG,
-   "Start Gong"
-   )
-
-/* Unused (Only Exist in Translation Files) */
-
-MSG_HASH(
-   MENU_ENUM_LABEL_VALUE_VIDEO_ASPECT_RATIO_AUTO,
-   "Auto Aspect Ratio"
-   )
-MSG_HASH(
-   MENU_ENUM_LABEL_VALUE_NETPLAY_ROOM_NICKNAME_LAN,
-   "Nickname (lan): %s"
-   )
-MSG_HASH(
-   MENU_ENUM_LABEL_VALUE_STATUS,
-   "Status"
-   )
-MSG_HASH(
-   MENU_ENUM_LABEL_VALUE_SYSTEM_BGM_ENABLE,
-   "System BGM"
-   )
-MSG_HASH(
-   MENU_ENUM_LABEL_VALUE_CUSTOM_RATIO,
-   "Custom Ratio"
-   )
-MSG_HASH(
-   MENU_ENUM_LABEL_VALUE_RECORD_ENABLE,
-   "Recording Support"
-   )
-MSG_HASH(
-   MENU_ENUM_LABEL_VALUE_RECORD_PATH,
-   "Save Output Recording as..."
-   )
-MSG_HASH(
-   MENU_ENUM_LABEL_VALUE_RECORD_USE_OUTPUT_DIRECTORY,
-   "Save Recordings in Output Dir"
-   )
-MSG_HASH(
-   MENU_ENUM_LABEL_VALUE_CHEAT_MATCH_IDX,
-   "View Match #"
-   )
-MSG_HASH(
-   MENU_ENUM_SUBLABEL_CHEAT_MATCH_IDX,
-   "Select the match to view."
-   )
-MSG_HASH(
-   MENU_ENUM_LABEL_VALUE_VIDEO_FORCE_ASPECT,
-   "Force aspect ratio"
-   )
-MSG_HASH(
-   MENU_ENUM_LABEL_VALUE_SELECT_FROM_PLAYLIST,
-   "Select from a playlist"
-   )
-MSG_HASH(
-   MENU_ENUM_LABEL_VALUE_RESUME,
-   "Resume"
-   )
-MSG_HASH(
-   MENU_ENUM_SUBLABEL_RESUME,
-   "Resume the currently running content and leave the Quick Menu."
-   )
-MSG_HASH(
-   MENU_ENUM_LABEL_VALUE_CHEAT_VIEW_MATCHES,
-   "View the List of %u Matches"
-   )
-MSG_HASH(
-   MENU_ENUM_SUBLABEL_CHEAT_VIEW_MATCHES,
-   ""
-   )
-MSG_HASH(
-   MENU_ENUM_LABEL_VALUE_CHEAT_CREATE_OPTION,
-   "Create Code From This Match"
-   )
-MSG_HASH(
-   MENU_ENUM_SUBLABEL_CHEAT_CREATE_OPTION,
-   ""
-   )
-MSG_HASH(
-   MENU_ENUM_LABEL_VALUE_CHEAT_DELETE_OPTION,
-   "Delete This Match"
-   )
-MSG_HASH(
-   MENU_ENUM_SUBLABEL_CHEAT_DELETE_OPTION,
-   ""
-   )
-MSG_HASH( /* FIXME Still exists in a comment about being removed */
-   MENU_ENUM_LABEL_VALUE_MATERIALUI_MENU_FOOTER_OPACITY,
-   "Footer Opacity"
-   )
-MSG_HASH( /* FIXME Still exists in a comment about being removed */
-   MENU_ENUM_SUBLABEL_MATERIALUI_MENU_FOOTER_OPACITY,
-   "Modify the opacity of the footer graphic."
-   )
-MSG_HASH( /* FIXME Still exists in a comment about being removed */
-   MENU_ENUM_LABEL_VALUE_MATERIALUI_MENU_HEADER_OPACITY,
-   "Header Opacity"
-   )
-MSG_HASH( /* FIXME Still exists in a comment about being removed */
-   MENU_ENUM_SUBLABEL_MATERIALUI_MENU_HEADER_OPACITY,
-   "Modify the opacity of the header graphic."
-   )
-MSG_HASH(
-   MENU_ENUM_LABEL_VALUE_NETPLAY_ENABLE,
-   "Netplay"
-   )
-MSG_HASH(
-   MENU_ENUM_LABEL_VALUE_RDB_ENTRY_START_CONTENT,
-   "Start Content"
-   )
-MSG_HASH(
-   MENU_ENUM_LABEL_VALUE_CONTENT_HISTORY_PATH,
-   "Content History Path"
-   )
-MSG_HASH(
-   MENU_ENUM_LABEL_VALUE_CRT_SWITCH_RESOLUTION_OUTPUT_DISPLAY_ID,
-   "Output Display ID"
-   )
-MSG_HASH(
-   MENU_ENUM_SUBLABEL_CRT_SWITCH_RESOLUTION_OUTPUT_DISPLAY_ID,
-   "Select the output port connected to the CRT display."
-   )
-MSG_HASH(
-   MENU_ENUM_LABEL_VALUE_HELP,
-   "Help"
-   )
-MSG_HASH(
-   MENU_ENUM_LABEL_VALUE_HELP_AUDIO_VIDEO_TROUBLESHOOTING,
-   "Audio/Video Troubleshooting"
-   )
-MSG_HASH(
-   MENU_ENUM_LABEL_VALUE_HELP_CHANGE_VIRTUAL_GAMEPAD,
-   "Changing Virtual Gamepad Overlay"
-   )
-MSG_HASH(
-   MENU_ENUM_LABEL_VALUE_HELP_LOADING_CONTENT,
-   "Loading Content"
-   )
-MSG_HASH(
-   MENU_ENUM_LABEL_VALUE_HELP_SCANNING_CONTENT,
-   "Scanning For Content"
-   )
-MSG_HASH(
-   MENU_ENUM_LABEL_VALUE_HELP_WHAT_IS_A_CORE,
-   "What Is A Core?"
-   )
-MSG_HASH(
-   MENU_ENUM_LABEL_VALUE_HELP_SEND_DEBUG_INFO,
-   "Send Debug Info"
-   )
-MSG_HASH(
-   MENU_ENUM_SUBLABEL_HELP_SEND_DEBUG_INFO,
-   "Sends diagnostic info about your device and RetroArch configuration to our servers for analysis."
-   )
-MSG_HASH(
-   MENU_ENUM_LABEL_VALUE_MANAGEMENT,
-   "Database Settings"
-   )
-MSG_HASH(
-   MENU_ENUM_LABEL_VALUE_NETPLAY_DELAY_FRAMES,
-   "Netplay Delay Frames"
-   )
-MSG_HASH(
-   MENU_ENUM_LABEL_VALUE_NETPLAY_LAN_SCAN_SETTINGS,
-   "Scan local network"
-   )
-MSG_HASH(
-   MENU_ENUM_SUBLABEL_NETPLAY_LAN_SCAN_SETTINGS,
-   "Search for and connect to netplay hosts on the local network."
-   )
-MSG_HASH(
-   MENU_ENUM_LABEL_VALUE_NETPLAY_MODE,
-   "Netplay Client"
-   )
-MSG_HASH(
-   MENU_ENUM_LABEL_VALUE_NETPLAY_SPECTATOR_MODE_ENABLE,
-   "Netplay Spectator"
-   )
-MSG_HASH(
-   MENU_ENUM_LABEL_VALUE_CHEEVOS_DESCRIPTION,
-   "Description"
-   )
-MSG_HASH(
-   MENU_ENUM_LABEL_VALUE_FRAME_THROTTLE_ENABLE,
-   "Limit Maximum Run Speed"
-   )
-MSG_HASH(
-   MENU_ENUM_LABEL_VALUE_CHEAT_START_SEARCH,
-   "Start Search For New Cheat Code"
-   )
-MSG_HASH(
-   MENU_ENUM_SUBLABEL_CHEAT_START_SEARCH,
-   "Start search for a new cheat.  Number of bits can be changed."
-   )
-MSG_HASH(
-   MENU_ENUM_LABEL_VALUE_CHEAT_CONTINUE_SEARCH,
-   "Continue Search"
-   )
-MSG_HASH(
-   MENU_ENUM_SUBLABEL_CHEAT_CONTINUE_SEARCH,
-   "Continue search for a new cheat."
-   )
-MSG_HASH(
-   MENU_ENUM_LABEL_VALUE_ACHIEVEMENT_LIST_HARDCORE,
-   "Achievements (Hardcore)"
-   )
-MSG_HASH(
-   MENU_ENUM_LABEL_VALUE_INPUT_META_CHEAT_DETAILS,
-   "Cheat Details"
-   )
-MSG_HASH(
-   MENU_ENUM_SUBLABEL_INPUT_META_CHEAT_DETAILS,
-   "Manages cheat details settings."
-   )
-MSG_HASH(
-   MENU_ENUM_LABEL_VALUE_INPUT_META_CHEAT_SEARCH,
-   "Start or Continue Cheat Search"
-   )
-MSG_HASH(
-   MENU_ENUM_SUBLABEL_INPUT_META_CHEAT_SEARCH,
-   "Start or continue a cheat code search."
-   )
-MSG_HASH(
-   MENU_ENUM_LABEL_VALUE_CHEAT_NUM_PASSES,
-   "Cheat Passes"
-   )
-MSG_HASH(
-   MENU_ENUM_SUBLABEL_CHEAT_NUM_PASSES,
-   "Increase or decrease the amount of cheats."
-   )
-
-/* Unused (Needs Confirmation) */
-
-MSG_HASH(
-   MENU_ENUM_LABEL_VALUE_INPUT_ANALOG_LEFT_X,
-   "Left Analog X"
-   )
-MSG_HASH(
-   MENU_ENUM_LABEL_VALUE_INPUT_ANALOG_LEFT_Y,
-   "Left Analog Y"
-   )
-MSG_HASH(
-   MENU_ENUM_LABEL_VALUE_INPUT_ANALOG_RIGHT_X,
-   "Right Analog X"
-   )
-MSG_HASH(
-   MENU_ENUM_LABEL_VALUE_INPUT_ANALOG_RIGHT_Y,
-   "Right Analog Y"
-   )
-MSG_HASH(
-   MENU_ENUM_LABEL_CHEAT_SEARCH_SETTINGS,
-   "Start or Continue Cheat Search"
-   )
-MSG_HASH(
-   MENU_ENUM_LABEL_VALUE_DATABASE_CURSOR_LIST,
-   "Database Cursor List"
-   )
-MSG_HASH(
-   MENU_ENUM_LABEL_VALUE_DATABASE_CURSOR_LIST_ENTRY_DEVELOPER,
-   "Database - Filter : Developer"
-   )
-MSG_HASH(
-   MENU_ENUM_LABEL_VALUE_DATABASE_CURSOR_LIST_ENTRY_PUBLISHER,
-   "Database - Filter : Publisher"
-   )
-MSG_HASH(
-   MENU_ENUM_LABEL_VALUE_DATABASE_CURSOR_LIST_ENTRY_ORIGIN,
-   "Database - Filter : Origin"
-   )
-MSG_HASH(
-   MENU_ENUM_LABEL_VALUE_DATABASE_CURSOR_LIST_ENTRY_FRANCHISE,
-   "Database - Filter : Franchise"
-   )
-MSG_HASH(
-   MENU_ENUM_LABEL_VALUE_DATABASE_CURSOR_LIST_ENTRY_ESRB_RATING,
-   "Database - Filter : ESRB Rating"
-   )
-MSG_HASH(
-   MENU_ENUM_LABEL_VALUE_DATABASE_CURSOR_LIST_ENTRY_ELSPA_RATING,
-   "Database - Filter : ELSPA Rating"
-   )
-MSG_HASH(
-   MENU_ENUM_LABEL_VALUE_DATABASE_CURSOR_LIST_ENTRY_PEGI_RATING,
-   "Database - Filter : PEGI Rating"
-   )
-MSG_HASH(
-   MENU_ENUM_LABEL_VALUE_DATABASE_CURSOR_LIST_ENTRY_CERO_RATING,
-   "Database - Filter : CERO Rating"
-   )
-MSG_HASH(
-   MENU_ENUM_LABEL_VALUE_DATABASE_CURSOR_LIST_ENTRY_BBFC_RATING,
-   "Database - Filter : BBFC Rating"
-   )
-MSG_HASH(
-   MENU_ENUM_LABEL_VALUE_DATABASE_CURSOR_LIST_ENTRY_MAX_USERS,
-   "Database - Filter : Max Users"
-   )
-MSG_HASH(
-   MENU_ENUM_LABEL_VALUE_DATABASE_CURSOR_LIST_ENTRY_RELEASEDATE_BY_MONTH,
-   "Database - Filter : Releasedate By Month"
-   )
-MSG_HASH(
-   MENU_ENUM_LABEL_VALUE_DATABASE_CURSOR_LIST_ENTRY_RELEASEDATE_BY_YEAR,
-   "Database - Filter : Releasedate By Year"
-   )
-MSG_HASH(
-   MENU_ENUM_LABEL_VALUE_DATABASE_CURSOR_LIST_ENTRY_EDGE_MAGAZINE_ISSUE,
-   "Database - Filter : Edge Magazine Issue"
-   )
-MSG_HASH(
-   MENU_ENUM_LABEL_VALUE_DATABASE_CURSOR_LIST_ENTRY_EDGE_MAGAZINE_RATING,
-   "Database - Filter : Edge Magazine Rating"
-   )
-MSG_HASH(
-   MENU_ENUM_LABEL_VALUE_DATABASE_CURSOR_LIST_ENTRY_DATABASE_INFO,
-   "Database Info"
-   )
-MSG_HASH(
-   MENU_ENUM_LABEL_VALUE_CONFIG,
-   "Config"
-   )
-MSG_HASH( /* FIXME Seems related to MENU_ENUM_LABEL_VALUE_CORE_ASSETS_DIRECTORY, possible duplicate */
-   MENU_ENUM_LABEL_VALUE_CORE_ASSETS_DIR,
-   "Downloads"
-   )
-MSG_HASH(
-   MENU_ENUM_LABEL_VALUE_NETPLAY_SETTINGS,
-   "Netplay settings"
-   )
-MSG_HASH(
-   MENU_ENUM_LABEL_VALUE_SYSTEM_INFO_SLANG_SUPPORT,
-   "Slang support"
-   )
-MSG_HASH(
-   MENU_ENUM_LABEL_VALUE_SYSTEM_INFO_FBO_SUPPORT,
-   "OpenGL/Direct3D render-to-texture (multi-pass shaders) support"
-   )
-MSG_HASH(
-   MENU_ENUM_LABEL_VALUE_CONTENT_DIR,
-   "Content"
-   )
-MSG_HASH(
-   MENU_ENUM_SUBLABEL_CONTENT_DIR,
-   "Usually set by developers who bundle libretro/RetroArch apps to point to assets."
-   )
-MSG_HASH(
-   MENU_ENUM_LABEL_VALUE_ASK_ARCHIVE,
-   "Ask"
-   )
-MSG_HASH(
-   MENU_ENUM_LABEL_VALUE_BASIC_MENU_ENUM_CONTROLS,
-   "Basic menu controls"
-   )
-MSG_HASH(
-   MENU_ENUM_LABEL_VALUE_BASIC_MENU_ENUM_CONTROLS_CONFIRM,
-   "Confirm/OK"
-   )
-MSG_HASH(
-   MENU_ENUM_LABEL_VALUE_BASIC_MENU_ENUM_CONTROLS_INFO,
-   "Info"
-   )
-MSG_HASH(
-   MENU_ENUM_LABEL_VALUE_BASIC_MENU_ENUM_CONTROLS_QUIT,
-   "Quit"
-   )
-MSG_HASH(
-   MENU_ENUM_LABEL_VALUE_BASIC_MENU_ENUM_CONTROLS_SCROLL_UP,
-   "Scroll Up"
-   )
-MSG_HASH(
-   MENU_ENUM_LABEL_VALUE_BASIC_MENU_ENUM_CONTROLS_START,
-   "Defaults"
-   )
-MSG_HASH(
-   MENU_ENUM_LABEL_VALUE_BASIC_MENU_ENUM_CONTROLS_TOGGLE_KEYBOARD,
-   "Toggle Keyboard"
-   )
-MSG_HASH(
-   MENU_ENUM_LABEL_VALUE_BASIC_MENU_ENUM_CONTROLS_TOGGLE_MENU,
-   "Toggle Menu"
-   )
-
-/* Discord Status */
-
-MSG_HASH(
-   MENU_ENUM_LABEL_VALUE_DISCORD_IN_MENU,
-   "In-Menu"
-   )
-MSG_HASH(
-   MENU_ENUM_LABEL_VALUE_DISCORD_IN_GAME,
-   "In-Game"
-   )
-MSG_HASH(
-   MENU_ENUM_LABEL_VALUE_DISCORD_IN_GAME_PAUSED,
-   "In-Game (Paused)"
-   )
-MSG_HASH(
-   MENU_ENUM_LABEL_VALUE_DISCORD_STATUS_PLAYING,
-   "Playing"
-   )
-MSG_HASH(
-   MENU_ENUM_LABEL_VALUE_DISCORD_STATUS_PAUSED,
-   "Paused"
-   )
-
-/* Notifications */
-
-MSG_HASH( /* FIXME Should be MSG_ */
-   MENU_ENUM_LABEL_VALUE_NETPLAY_START_WHEN_LOADED,
-   "Netplay will start when content is loaded."
-   )
-MSG_HASH( /* FIXME Should be MSG_ */
-   MENU_ENUM_LABEL_VALUE_NETPLAY_LOAD_CONTENT_MANUALLY,
-   "Couldn't find a suitable core or content file, load manually."
-   )
-MSG_HASH( /* FIXME Should be MSG_ */
-   MENU_ENUM_LABEL_VALUE_VIDEO_DRIVER_FALLBACK,
-   "Your graphics driver is not compatible with the current video driver in RetroArch, falling back to the %s driver. Please restart RetroArch for the changes to take effect."
-   )
-MSG_HASH( /* FIXME Should be MSG_ */
-   MENU_ENUM_LABEL_VALUE_SIDELOAD_CORE_SUCCESS,
-   "Core installation succesful"
-   )
-MSG_HASH( /* FIXME Should be MSG_ */
-   MENU_ENUM_LABEL_VALUE_SIDELOAD_CORE_ERROR,
-   "Core installation failed"
-   )
-MSG_HASH(
-   MSG_CHEAT_DELETE_ALL_INSTRUCTIONS,
-   "Press right five times to delete all cheats."
-   )
-MSG_HASH(
-   MSG_FAILED_TO_SAVE_DEBUG_INFO,
-   "Failed to save debug info."
-   )
-MSG_HASH(
-   MSG_FAILED_TO_SEND_DEBUG_INFO,
-   "Failed to send debug info to server."
-   )
-MSG_HASH(
-   MSG_SENDING_DEBUG_INFO,
-   "Sending debug info..."
-   )
-MSG_HASH(
-   MSG_SENT_DEBUG_INFO,
-   "Sent debug info to server successfully. Your ID number is %u."
-   )
-MSG_HASH(
-   MSG_PRESS_TWO_MORE_TIMES_TO_SEND_DEBUG_INFO,
-   "Press two more times to submit diagnostic info to the RetroArch team."
-   )
-MSG_HASH(
-   MSG_PRESS_ONE_MORE_TIME_TO_SEND_DEBUG_INFO,
-   "Press one more time to submit diagnostic info to the RetroArch team."
-   )
-MSG_HASH(
-   MSG_AUDIO_MIXER_VOLUME,
-   "Global audio mixer volume"
-   )
-MSG_HASH(
-   MSG_NETPLAY_LAN_SCAN_COMPLETE,
-   "Netplay scan complete."
-   )
-MSG_HASH(
-   MSG_SORRY_UNIMPLEMENTED_CORES_DONT_DEMAND_CONTENT_NETPLAY,
-   "Sorry, unimplemented: cores that don't demand content cannot participate in netplay."
-   )
-MSG_HASH(
-   MSG_NATIVE,
-   "Native"
-   )
-MSG_HASH(
-   MSG_DEVICE_DISCONNECTED_FROM_PORT,
-   "Device disconnected from port"
-   )
-MSG_HASH(
-   MSG_UNKNOWN_NETPLAY_COMMAND_RECEIVED,
-   "Unknown netplay command received"
-   )
-MSG_HASH(
-   MSG_FILE_ALREADY_EXISTS_SAVING_TO_BACKUP_BUFFER,
-   "File already exists. Saving to backup buffer"
-   )
-MSG_HASH(
-   MSG_GOT_CONNECTION_FROM,
-   "Got connection from: \"%s\""
-   )
-MSG_HASH(
-   MSG_GOT_CONNECTION_FROM_NAME,
-   "Got connection from: \"%s (%s)\""
-   )
-MSG_HASH(
-   MSG_PUBLIC_ADDRESS,
-   "Port Mapping Successful"
-   )
-MSG_HASH(
-   MSG_UPNP_FAILED,
-   "Port Mapping Failed"
-   )
-MSG_HASH(
-   MSG_NO_ARGUMENTS_SUPPLIED_AND_NO_MENU_BUILTIN,
-   "No arguments supplied and no menu builtin, displaying help..."
-   )
-MSG_HASH(
-   MSG_SETTING_DISK_IN_TRAY,
-   "Setting disk in tray"
-   )
-MSG_HASH(
-   MSG_WAITING_FOR_CLIENT,
-   "Waiting for client ..."
-   )
-MSG_HASH(
-   MSG_NETPLAY_YOU_HAVE_LEFT_THE_GAME,
-   "You have left the game"
-   )
-MSG_HASH(
-   MSG_NETPLAY_YOU_HAVE_JOINED_AS_PLAYER_N,
-   "You have joined as player %u"
-   )
-MSG_HASH(
-   MSG_NETPLAY_YOU_HAVE_JOINED_WITH_INPUT_DEVICES_S,
-   "You have joined with input devices %.*s"
-   )
-MSG_HASH(
-   MSG_NETPLAY_PLAYER_S_LEFT,
-   "Player %.*s has left the game"
-   )
-MSG_HASH(
-   MSG_NETPLAY_S_HAS_JOINED_AS_PLAYER_N,
-   "%.*s has joined as player %u"
-   )
-MSG_HASH(
-   MSG_NETPLAY_S_HAS_JOINED_WITH_INPUT_DEVICES_S,
-   "%.*s has joined with input devices %.*s"
-   )
-MSG_HASH(
-   MSG_NETPLAY_NOT_RETROARCH,
-   "A netplay connection attempt failed because the peer is not running RetroArch, or is running an old version of RetroArch."
-   )
-MSG_HASH(
-   MSG_NETPLAY_OUT_OF_DATE,
-   "The netplay peer is running an old version of RetroArch. Cannot connect."
-   )
-MSG_HASH(
-   MSG_NETPLAY_DIFFERENT_VERSIONS,
-   "WARNING: A netplay peer is running a different version of RetroArch. If problems occur, use the same version."
-   )
-MSG_HASH(
-   MSG_NETPLAY_DIFFERENT_CORES,
-   "A netplay peer is running a different core. Cannot connect."
-   )
-MSG_HASH(
-   MSG_NETPLAY_DIFFERENT_CORE_VERSIONS,
-   "WARNING: A netplay peer is running a different version of the core. If problems occur, use the same version."
-   )
-MSG_HASH(
-   MSG_NETPLAY_ENDIAN_DEPENDENT,
-   "This core does not support inter-architecture netplay between these systems"
-   )
-MSG_HASH(
-   MSG_NETPLAY_PLATFORM_DEPENDENT,
-   "This core does not support inter-architecture netplay"
-   )
-MSG_HASH(
-   MSG_NETPLAY_ENTER_PASSWORD,
-   "Enter netplay server password:"
-   )
-MSG_HASH(
-   MSG_DISCORD_CONNECTION_REQUEST,
-   "Do you want to allow connection from user:"
-   )
-MSG_HASH(
-   MSG_NETPLAY_INCORRECT_PASSWORD,
-   "Incorrect password"
-   )
-MSG_HASH(
-   MSG_NETPLAY_SERVER_NAMED_HANGUP,
-   "\"%s\" has disconnected"
-   )
-MSG_HASH(
-   MSG_NETPLAY_SERVER_HANGUP,
-   "A netplay client has disconnected"
-   )
-MSG_HASH(
-   MSG_NETPLAY_CLIENT_HANGUP,
-   "Netplay disconnected"
-   )
-MSG_HASH(
-   MSG_NETPLAY_CANNOT_PLAY_UNPRIVILEGED,
-   "You do not have permission to play"
-   )
-MSG_HASH(
-   MSG_NETPLAY_CANNOT_PLAY_NO_SLOTS,
-   "There are no free player slots"
-   )
-MSG_HASH(
-   MSG_NETPLAY_CANNOT_PLAY_NOT_AVAILABLE,
-   "The input devices requested are not available"
-   )
-MSG_HASH(
-   MSG_NETPLAY_CANNOT_PLAY,
-   "Cannot switch to play mode"
-   )
-MSG_HASH(
-   MSG_NETPLAY_PEER_PAUSED,
-   "Netplay peer \"%s\" paused"
-   )
-MSG_HASH(
-   MSG_NETPLAY_CHANGED_NICK,
-   "Your nickname changed to \"%s\""
-   )
-MSG_HASH(
-   MSG_AUDIO_VOLUME,
-   "Audio volume"
-   )
-MSG_HASH(
-   MSG_AUTODETECT,
-   "Autodetect"
-   )
-MSG_HASH(
-   MSG_AUTOLOADING_SAVESTATE_FROM,
-   "Auto-loading savestate from"
-   )
-MSG_HASH(
-   MSG_CAPABILITIES,
-   "Capabilities"
-   )
-MSG_HASH(
-   MSG_CONNECTING_TO_NETPLAY_HOST,
-   "Connecting to netplay host"
-   )
-MSG_HASH(
-   MSG_CONNECTING_TO_PORT,
-   "Connecting to port"
-   )
-MSG_HASH(
-   MSG_CONNECTION_SLOT,
-   "Connection slot"
-   )
-MSG_HASH(
-   MSG_FETCHING_CORE_LIST,
-   "Fetching core list..."
-   )
-MSG_HASH(
-   MSG_CORE_LIST_FAILED,
-   "Failed to retrieve core list!"
-   )
-MSG_HASH(
-   MSG_LATEST_CORE_INSTALLED,
-   "Latest version already installed: "
-   )
-MSG_HASH(
-   MSG_UPDATING_CORE,
-   "Updating core: "
-   )
-MSG_HASH(
-   MSG_DOWNLOADING_CORE,
-   "Downloading core: "
-   )
-MSG_HASH(
-   MSG_EXTRACTING_CORE,
-   "Extracting core: "
-   )
-MSG_HASH(
-   MSG_CORE_INSTALLED,
-   "Core installed: "
-   )
-MSG_HASH(
-   MSG_SCANNING_CORES,
-   "Scanning cores..."
-   )
-MSG_HASH(
-   MSG_CHECKING_CORE,
-   "Checking core: "
-   )
-MSG_HASH(
-   MSG_ALL_CORES_UPDATED,
-   "All installed cores at latest version"
-   )
-MSG_HASH(
-   MSG_NUM_CORES_UPDATED,
-   "cores updated: "
-   )
-MSG_HASH(
-   MSG_PLAYLIST_MANAGER_RESETTING_CORES,
-   "Resetting cores: "
-   )
-MSG_HASH(
-   MSG_PLAYLIST_MANAGER_CORES_RESET,
-   "Cores reset: "
-   )
-MSG_HASH(
-   MSG_PLAYLIST_MANAGER_CLEANING_PLAYLIST,
-   "Cleaning playlist: "
-   )
-MSG_HASH(
-   MSG_PLAYLIST_MANAGER_PLAYLIST_CLEANED,
-   "Playlist cleaned: "
-   )
-MSG_HASH(
-   MSG_ADDED_TO_FAVORITES,
-   "Added to favorites"
-   )
-MSG_HASH(
-   MSG_ADD_TO_FAVORITES_FAILED,
-   "Failed to add favorite: playlist full"
-   )
-MSG_HASH(
-   MSG_SET_CORE_ASSOCIATION,
-   "Core set: "
-   )
-MSG_HASH(
-   MSG_RESET_CORE_ASSOCIATION,
-   "Playlist entry core association has been reset."
-   )
-MSG_HASH(
-   MSG_APPENDED_DISK,
-   "Appended disk"
-   )
-MSG_HASH(
-   MSG_FAILED_TO_APPEND_DISK,
-   "Failed to append disk"
-   )
-MSG_HASH(
-   MSG_APPLICATION_DIR,
-   "Application Dir"
-   )
-MSG_HASH(
-   MSG_APPLYING_CHEAT,
-   "Applying cheat changes."
-   )
-MSG_HASH(
-   MSG_APPLYING_SHADER,
-   "Applying shader"
-   )
-MSG_HASH(
-   MSG_AUDIO_MUTED,
-   "Audio muted."
-   )
-MSG_HASH(
-   MSG_AUDIO_UNMUTED,
-   "Audio unmuted."
-   )
-MSG_HASH(
-   MSG_AUTOCONFIG_FILE_ERROR_SAVING,
-   "Error saving autoconf file."
-   )
-MSG_HASH(
-   MSG_AUTOCONFIG_FILE_SAVED_SUCCESSFULLY,
-   "Autoconfig file saved successfully."
-   )
-MSG_HASH(
-   MSG_AUTOSAVE_FAILED,
-   "Could not initialize autosave."
-   )
-MSG_HASH(
-   MSG_AUTO_SAVE_STATE_TO,
-   "Auto save state to"
-   )
-MSG_HASH(
-   MSG_BLOCKING_SRAM_OVERWRITE,
-   "Blocking SRAM Overwrite"
-   )
-MSG_HASH(
-   MSG_BRINGING_UP_COMMAND_INTERFACE_ON_PORT,
-   "Bringing up command interface on port"
-   )
-MSG_HASH(
-   MSG_BYTES,
-   "bytes"
-   )
-MSG_HASH(
-   MSG_CANNOT_INFER_NEW_CONFIG_PATH,
-   "Cannot infer new config path. Use current time."
-   )
-MSG_HASH(
-   MSG_CHEEVOS_HARDCORE_MODE_ENABLE,
-   "Achievements Hardcore Mode Enabled, savestate & rewind were disabled."
-   )
-MSG_HASH(
-   MSG_COMPARING_WITH_KNOWN_MAGIC_NUMBERS,
-   "Comparing with known magic numbers..."
-   )
-MSG_HASH(
-   MSG_COMPILED_AGAINST_API,
-   "Compiled against API"
-   )
-MSG_HASH(
-   MSG_CONFIG_DIRECTORY_NOT_SET,
-   "Config directory not set. Cannot save new config."
-   )
-MSG_HASH(
-   MSG_CONNECTED_TO,
-   "Connected to"
-   )
-MSG_HASH(
-   MSG_CONTENT_CRC32S_DIFFER,
-   "Content CRC32s differ. Cannot use different games."
-   )
-MSG_HASH(
-   MSG_CONTENT_LOADING_SKIPPED_IMPLEMENTATION_WILL_DO_IT,
-   "Content loading skipped. Implementation will load it on its own."
-   )
-MSG_HASH(
-   MSG_CORE_DOES_NOT_SUPPORT_SAVESTATES,
-   "Core does not support save states."
-   )
-MSG_HASH(
-   MSG_CORE_OPTIONS_FILE_CREATED_SUCCESSFULLY,
-   "Core options file created successfully."
-   )
-MSG_HASH(
-   MSG_COULD_NOT_FIND_ANY_NEXT_DRIVER,
-   "Could not find any next driver"
-   )
-MSG_HASH(
-   MSG_COULD_NOT_FIND_COMPATIBLE_SYSTEM,
-   "Could not find compatible system."
-   )
-MSG_HASH(
-   MSG_COULD_NOT_FIND_VALID_DATA_TRACK,
-   "Could not find valid data track"
-   )
-MSG_HASH(
-   MSG_COULD_NOT_OPEN_DATA_TRACK,
-   "could not open data track"
-   )
-MSG_HASH(
-   MSG_COULD_NOT_READ_CONTENT_FILE,
-   "Could not read content file"
-   )
-MSG_HASH(
-   MSG_COULD_NOT_READ_MOVIE_HEADER,
-   "Could not read movie header."
-   )
-MSG_HASH(
-   MSG_COULD_NOT_READ_STATE_FROM_MOVIE,
-   "Could not read state from movie."
-   )
-MSG_HASH(
-   MSG_CRC32_CHECKSUM_MISMATCH,
-   "CRC32 checksum mismatch between content file and saved content checksum in replay file header. Replay highly likely to desync on playback."
-   )
-MSG_HASH(
-   MSG_CUSTOM_TIMING_GIVEN,
-   "Custom timing given"
-   )
-MSG_HASH(
-   MSG_DECOMPRESSION_ALREADY_IN_PROGRESS,
-   "Decompression already in progress."
-   )
-MSG_HASH(
-   MSG_DECOMPRESSION_FAILED,
-   "Decompression failed."
-   )
-MSG_HASH(
-   MSG_DETECTED_VIEWPORT_OF,
-   "Detected viewport of"
-   )
-MSG_HASH(
-   MSG_DID_NOT_FIND_A_VALID_CONTENT_PATCH,
-   "Did not find a valid content patch."
-   )
-MSG_HASH(
-   MSG_DISCONNECT_DEVICE_FROM_A_VALID_PORT,
-   "Disconnect device from a valid port."
-   )
-MSG_HASH(
-   MSG_DISK_CLOSED,
-   "Closed"
-   )
-MSG_HASH(
-   MSG_DISK_EJECTED,
-   "Ejected"
-   )
-MSG_HASH(
-   MSG_DOWNLOADING,
-   "Downloading"
-   )
-MSG_HASH(
-   MSG_INDEX_FILE,
-   "index"
-   )
-MSG_HASH(
-   MSG_DOWNLOAD_FAILED,
-   "Download failed"
-   )
-MSG_HASH(
-   MSG_ERROR,
-   "Error"
-   )
-MSG_HASH(
-   MSG_ERROR_LIBRETRO_CORE_REQUIRES_CONTENT,
-   "Libretro core requires content, but nothing was provided."
-   )
-MSG_HASH(
-   MSG_ERROR_LIBRETRO_CORE_REQUIRES_SPECIAL_CONTENT,
-   "Libretro core requires special content, but none were provided."
-   )
-MSG_HASH(
-   MSG_ERROR_LIBRETRO_CORE_REQUIRES_VFS,
-   "Core does not support VFS, and loading from a local copy failed"
-)
-MSG_HASH(
-   MSG_ERROR_PARSING_ARGUMENTS,
-   "Error parsing arguments."
-   )
-MSG_HASH(
-   MSG_ERROR_SAVING_CORE_OPTIONS_FILE,
-   "Error saving core options file."
-   )
-MSG_HASH(
-   MSG_ERROR_SAVING_REMAP_FILE,
-   "Error saving remap file."
-   )
-MSG_HASH(
-   MSG_ERROR_REMOVING_REMAP_FILE,
-   "Error removing remap file."
-   )
-MSG_HASH(
-   MSG_ERROR_SAVING_SHADER_PRESET,
-   "Error saving shader preset."
-   )
-MSG_HASH(
-   MSG_EXTERNAL_APPLICATION_DIR,
-   "External Application Dir"
-   )
-MSG_HASH(
-   MSG_EXTRACTING,
-   "Extracting"
-   )
-MSG_HASH(
-   MSG_EXTRACTING_FILE,
-   "Extracting file"
-   )
-MSG_HASH(
-   MSG_FAILED_SAVING_CONFIG_TO,
-   "Failed saving config to"
-   )
-MSG_HASH(
-   MSG_FAILED_TO,
-   "Failed to"
-   )
-MSG_HASH(
-   MSG_FAILED_TO_ACCEPT_INCOMING_SPECTATOR,
-   "Failed to accept incoming spectator."
-   )
-MSG_HASH(
-   MSG_FAILED_TO_ALLOCATE_MEMORY_FOR_PATCHED_CONTENT,
-   "Failed to allocate memory for patched content..."
-   )
-MSG_HASH(
-   MSG_FAILED_TO_APPLY_SHADER,
-   "Failed to apply shader."
-   )
-MSG_HASH(
-   MSG_FAILED_TO_APPLY_SHADER_PRESET,
-   "Failed to apply shader preset:"
-   )
-MSG_HASH(
-   MSG_FAILED_TO_BIND_SOCKET,
-   "Failed to bind socket."
-   )
-MSG_HASH(
-   MSG_FAILED_TO_CREATE_THE_DIRECTORY,
-   "Failed to create the directory."
-   )
-MSG_HASH(
-   MSG_FAILED_TO_EXTRACT_CONTENT_FROM_COMPRESSED_FILE,
-   "Failed to extract content from compressed file"
-   )
-MSG_HASH(
-   MSG_FAILED_TO_GET_NICKNAME_FROM_CLIENT,
-   "Failed to get nickname from client."
-   )
-MSG_HASH(
-   MSG_FAILED_TO_LOAD,
-   "Failed to load"
-   )
-MSG_HASH(
-   MSG_FAILED_TO_LOAD_CONTENT,
-   "Failed to load content"
-   )
-MSG_HASH(
-   MSG_FAILED_TO_LOAD_MOVIE_FILE,
-   "Failed to load movie file"
-   )
-MSG_HASH(
-   MSG_FAILED_TO_LOAD_OVERLAY,
-   "Failed to load overlay."
-   )
-MSG_HASH(
-   MSG_FAILED_TO_LOAD_STATE,
-   "Failed to load state from"
-   )
-MSG_HASH(
-   MSG_FAILED_TO_OPEN_LIBRETRO_CORE,
-   "Failed to open libretro core"
-   )
-MSG_HASH(
-   MSG_FAILED_TO_PATCH,
-   "Failed to patch"
-   )
-MSG_HASH(
-   MSG_FAILED_TO_RECEIVE_HEADER_FROM_CLIENT,
-   "Failed to receive header from client."
-   )
-MSG_HASH(
-   MSG_FAILED_TO_RECEIVE_NICKNAME,
-   "Failed to receive nickname."
-   )
-MSG_HASH(
-   MSG_FAILED_TO_RECEIVE_NICKNAME_FROM_HOST,
-   "Failed to receive nickname from host."
-   )
-MSG_HASH(
-   MSG_FAILED_TO_RECEIVE_NICKNAME_SIZE_FROM_HOST,
-   "Failed to receive nickname size from host."
-   )
-MSG_HASH(
-   MSG_FAILED_TO_RECEIVE_SRAM_DATA_FROM_HOST,
-   "Failed to receive SRAM data from host."
-   )
-MSG_HASH(
-   MSG_FAILED_TO_REMOVE_DISK_FROM_TRAY,
-   "Failed to remove disk from tray."
-   )
-MSG_HASH(
-   MSG_FAILED_TO_REMOVE_TEMPORARY_FILE,
-   "Failed to remove temporary file"
-   )
-MSG_HASH(
-   MSG_FAILED_TO_SAVE_SRAM,
-   "Failed to save SRAM"
-   )
-MSG_HASH(
-   MSG_FAILED_TO_SAVE_STATE_TO,
-   "Failed to save state to"
-   )
-MSG_HASH(
-   MSG_FAILED_TO_SEND_NICKNAME,
-   "Failed to send nickname."
-   )
-MSG_HASH(
-   MSG_FAILED_TO_SEND_NICKNAME_SIZE,
-   "Failed to send nickname size."
-   )
-MSG_HASH(
-   MSG_FAILED_TO_SEND_NICKNAME_TO_CLIENT,
-   "Failed to send nickname to client."
-   )
-MSG_HASH(
-   MSG_FAILED_TO_SEND_NICKNAME_TO_HOST,
-   "Failed to send nickname to host."
-   )
-MSG_HASH(
-   MSG_FAILED_TO_SEND_SRAM_DATA_TO_CLIENT,
-   "Failed to send SRAM data to client."
-   )
-MSG_HASH(
-   MSG_FAILED_TO_START_AUDIO_DRIVER,
-   "Failed to start audio driver. Will continue without audio."
-   )
-MSG_HASH(
-   MSG_FAILED_TO_START_MOVIE_RECORD,
-   "Failed to start movie record."
-   )
-MSG_HASH(
-   MSG_FAILED_TO_START_RECORDING,
-   "Failed to start recording."
-   )
-MSG_HASH(
-   MSG_FAILED_TO_TAKE_SCREENSHOT,
-   "Failed to take screenshot."
-   )
-MSG_HASH(
-   MSG_FAILED_TO_UNDO_LOAD_STATE,
-   "Failed to undo load state."
-   )
-MSG_HASH(
-   MSG_FAILED_TO_UNDO_SAVE_STATE,
-   "Failed to undo save state."
-   )
-MSG_HASH(
-   MSG_FAILED_TO_UNMUTE_AUDIO,
-   "Failed to unmute audio."
-   )
-MSG_HASH(
-   MSG_FATAL_ERROR_RECEIVED_IN,
-   "Fatal error received in"
-   )
-MSG_HASH(
-   MSG_FILE_NOT_FOUND,
-   "File not found"
-   )
-MSG_HASH(
-   MSG_FOUND_AUTO_SAVESTATE_IN,
-   "Found auto savestate in"
-   )
-MSG_HASH(
-   MSG_FOUND_DISK_LABEL,
-   "Found disk label"
-   )
-MSG_HASH(
-   MSG_FOUND_FIRST_DATA_TRACK_ON_FILE,
-   "Found first data track on file"
-   )
-MSG_HASH(
-   MSG_FOUND_LAST_STATE_SLOT,
-   "Found last state slot"
-   )
-MSG_HASH(
-   MSG_FOUND_SHADER,
-   "Found shader"
-   )
-MSG_HASH(
-   MSG_FRAMES,
-   "Frames"
-   )
-MSG_HASH(
-   MSG_GAME_SPECIFIC_CORE_OPTIONS_FOUND_AT,
-   "Per-Game Options: game-specific core options found at"
-   )
-MSG_HASH(
-   MSG_GOT_INVALID_DISK_INDEX,
-   "Got invalid disk index."
-   )
-MSG_HASH(
-   MSG_GRAB_MOUSE_STATE,
-   "Grab mouse state"
-   )
-MSG_HASH(
-   MSG_GAME_FOCUS_ON,
-   "Game focus on"
-   )
-MSG_HASH(
-   MSG_GAME_FOCUS_OFF,
-   "Game focus off"
-   )
-MSG_HASH(
-   MSG_HW_RENDERED_MUST_USE_POSTSHADED_RECORDING,
-   "Libretro core is hardware rendered. Must use post-shaded recording as well."
-   )
-MSG_HASH(
-   MSG_INFLATED_CHECKSUM_DID_NOT_MATCH_CRC32,
-   "Inflated checksum did not match CRC32."
-   )
-MSG_HASH(
-   MSG_INPUT_CHEAT,
-   "Input Cheat"
-   )
-MSG_HASH(
-   MSG_INPUT_CHEAT_FILENAME,
-   "Input Cheat Filename"
-   )
-MSG_HASH(
-   MSG_INPUT_PRESET_FILENAME,
-   "Input Preset Filename"
-   )
-MSG_HASH(
-   MSG_INPUT_RENAME_ENTRY,
-   "Rename Title"
-   )
-MSG_HASH(
-   MSG_INTERFACE,
-   "Interface"
-   )
-MSG_HASH(
-   MSG_INTERNAL_STORAGE,
-   "Internal Storage"
-   )
-MSG_HASH(
-   MSG_REMOVABLE_STORAGE,
-   "Removable Storage"
-   )
-MSG_HASH(
-   MSG_INVALID_NICKNAME_SIZE,
-   "Invalid nickname size."
-   )
-MSG_HASH(
-   MSG_IN_BYTES,
-   "in bytes"
-   )
-MSG_HASH(
-   MSG_IN_MEGABYTES,
-   "in megabytes"
-   )
-MSG_HASH(
-   MSG_IN_GIGABYTES,
-   "in gigabytes"
-   )
-MSG_HASH(
-   MSG_LIBRETRO_ABI_BREAK,
-   "is compiled against a different version of libretro than this libretro implementation."
-   )
-MSG_HASH(
-   MSG_LIBRETRO_FRONTEND,
-   "Frontend for libretro"
-   )
-MSG_HASH(
-   MSG_LOADED_STATE_FROM_SLOT,
-   "Loaded state from slot #%d."
-   )
-MSG_HASH(
-   MSG_LOADED_STATE_FROM_SLOT_AUTO,
-   "Loaded state from slot #-1 (auto)."
-   )
-MSG_HASH(
-   MSG_LOADING,
-   "Loading"
-   )
-MSG_HASH(
-   MSG_FIRMWARE,
-   "One or more firmware files are missing"
-   )
-MSG_HASH(
-   MSG_LOADING_CONTENT_FILE,
-   "Loading content file"
-   )
-MSG_HASH(
-   MSG_LOADING_HISTORY_FILE,
-   "Loading history file"
-   )
-MSG_HASH(
-   MSG_LOADING_FAVORITES_FILE,
-   "Loading favorites file"
-   )
-MSG_HASH(
-   MSG_LOADING_STATE,
-   "Loading state"
-   )
-MSG_HASH(
-   MSG_MEMORY,
-   "Memory"
-   )
-MSG_HASH(
-   MSG_MOVIE_FILE_IS_NOT_A_VALID_BSV1_FILE,
-   "Input replay movie file is not a valid BSV1 file."
-   )
-MSG_HASH(
-   MSG_MOVIE_FORMAT_DIFFERENT_SERIALIZER_VERSION,
-   "Input replay movie format seems to have a different serializer version. Will most likely fail."
-   )
-MSG_HASH(
-   MSG_MOVIE_PLAYBACK_ENDED,
-   "Input replay movie playback ended."
-   )
-MSG_HASH(
-   MSG_MOVIE_RECORD_STOPPED,
-   "Stopping movie record."
-   )
-MSG_HASH(
-   MSG_NETPLAY_FAILED,
-   "Failed to initialize netplay."
-   )
-MSG_HASH(
-   MSG_NO_CONTENT_STARTING_DUMMY_CORE,
-   "No content, starting dummy core."
-   )
-MSG_HASH(
-   MSG_NO_SAVE_STATE_HAS_BEEN_OVERWRITTEN_YET,
-   "No save state has been overwritten yet."
-   )
-MSG_HASH(
-   MSG_NO_STATE_HAS_BEEN_LOADED_YET,
-   "No state has been loaded yet."
-   )
-MSG_HASH(
-   MSG_OVERRIDES_ERROR_SAVING,
-   "Error saving overrides."
-   )
-MSG_HASH(
-   MSG_OVERRIDES_SAVED_SUCCESSFULLY,
-   "Overrides saved successfully."
-   )
-MSG_HASH(
-   MSG_PAUSED,
-   "Paused."
-   )
-MSG_HASH(
-   MSG_PROGRAM,
-   "RetroArch"
-   )
-MSG_HASH(
-   MSG_READING_FIRST_DATA_TRACK,
-   "Reading first data track..."
-   )
-MSG_HASH(
-   MSG_RECEIVED,
-   "received"
-   )
-MSG_HASH(
-   MSG_RECORDING_TERMINATED_DUE_TO_RESIZE,
-   "Recording terminated due to resize."
-   )
-MSG_HASH(
-   MSG_RECORDING_TO,
-   "Recording to"
-   )
-MSG_HASH(
-   MSG_REDIRECTING_CHEATFILE_TO,
-   "Redirecting cheat file to"
-   )
-MSG_HASH(
-   MSG_REDIRECTING_SAVEFILE_TO,
-   "Redirecting save file to"
-   )
-MSG_HASH(
-   MSG_REDIRECTING_SAVESTATE_TO,
-   "Redirecting savestate to"
-   )
-MSG_HASH(
-   MSG_REMAP_FILE_SAVED_SUCCESSFULLY,
-   "Remap file saved successfully."
-   )
-MSG_HASH(
-   MSG_REMAP_FILE_REMOVED_SUCCESSFULLY,
-   "Remap file removed successfully."
-   )
-MSG_HASH(
-   MSG_REMOVED_DISK_FROM_TRAY,
-   "Removed disk from tray."
-   )
-MSG_HASH(
-   MSG_REMOVING_TEMPORARY_CONTENT_FILE,
-   "Removing temporary content file"
-   )
-MSG_HASH(
-   MSG_RESET,
-   "Reset"
-   )
-MSG_HASH(
-   MSG_RESTARTING_RECORDING_DUE_TO_DRIVER_REINIT,
-   "Restarting recording due to driver reinit."
-   )
-MSG_HASH(
-   MSG_RESTORED_OLD_SAVE_STATE,
-   "Restored old save state."
-   )
-MSG_HASH(
-   MSG_RESTORING_DEFAULT_SHADER_PRESET_TO,
-   "Shaders: restoring default shader preset to"
-   )
-MSG_HASH(
-   MSG_REVERTING_SAVEFILE_DIRECTORY_TO,
-   "Reverting savefile directory to"
-   )
-MSG_HASH(
-   MSG_REVERTING_SAVESTATE_DIRECTORY_TO,
-   "Reverting savestate directory to"
-   )
-MSG_HASH(
-   MSG_REWINDING,
-   "Rewinding."
-   )
-MSG_HASH(
-   MSG_REWIND_INIT,
-   "Initializing rewind buffer with size"
-   )
-MSG_HASH(
-   MSG_REWIND_INIT_FAILED,
-   "Failed to initialize rewind buffer. Rewinding will be disabled."
-   )
-MSG_HASH(
-   MSG_REWIND_INIT_FAILED_THREADED_AUDIO,
-   "Implementation uses threaded audio. Cannot use rewind."
-   )
-MSG_HASH(
-   MSG_REWIND_REACHED_END,
-   "Reached end of rewind buffer."
-   )
-MSG_HASH(
-   MSG_SAVED_NEW_CONFIG_TO,
-   "Saved new config to"
-   )
-MSG_HASH(
-   MSG_SAVED_STATE_TO_SLOT,
-   "Saved state to slot #%d."
-   )
-MSG_HASH(
-   MSG_SAVED_STATE_TO_SLOT_AUTO,
-   "Saved state to slot #-1 (auto)."
-   )
-MSG_HASH(
-   MSG_SAVED_SUCCESSFULLY_TO,
-   "Saved successfully to"
-   )
-MSG_HASH(
-   MSG_SAVING_RAM_TYPE,
-   "Saving RAM type"
-   )
-MSG_HASH(
-   MSG_SAVING_STATE,
-   "Saving state"
-   )
-MSG_HASH(
-   MSG_SCANNING,
-   "Scanning"
-   )
-MSG_HASH(
-   MSG_SCANNING_OF_DIRECTORY_FINISHED,
-   "Scanning of directory finished"
-   )
-MSG_HASH(
-   MSG_SENDING_COMMAND,
-   "Sending command"
-   )
-MSG_HASH(
-   MSG_SEVERAL_PATCHES_ARE_EXPLICITLY_DEFINED,
-   "Several patches are explicitly defined, ignoring all..."
-   )
-MSG_HASH(
-   MSG_SHADER,
-   "Shader"
-   )
-MSG_HASH(
-   MSG_SHADER_PRESET_SAVED_SUCCESSFULLY,
-   "Shader preset saved successfully."
-   )
-MSG_HASH(
-   MSG_SKIPPING_SRAM_LOAD,
-   "Skipping SRAM load."
-   )
-MSG_HASH(
-   MSG_SLOW_MOTION,
-   "Slow motion."
-   )
-MSG_HASH(
-   MSG_FAST_FORWARD,
-   "Fast forward."
-   )
-MSG_HASH(
-   MSG_SLOW_MOTION_REWIND,
-   "Slow motion rewind."
-   )
-MSG_HASH(
-   MSG_SRAM_WILL_NOT_BE_SAVED,
-   "SRAM will not be saved."
-   )
-MSG_HASH(
-   MSG_STARTING_MOVIE_PLAYBACK,
-   "Starting movie playback."
-   )
-MSG_HASH(
-   MSG_STARTING_MOVIE_RECORD_TO,
-   "Starting movie record to"
-   )
-MSG_HASH(
-   MSG_STATE_SIZE,
-   "State size"
-   )
-MSG_HASH(
-   MSG_STATE_SLOT,
-   "State slot"
-   )
-MSG_HASH(
-   MSG_TAKING_SCREENSHOT,
-   "Taking screenshot."
-   )
-MSG_HASH(
-   MSG_SCREENSHOT_SAVED,
-   "Screenshot saved"
-   )
-MSG_HASH(
-   MSG_ACHIEVEMENT_UNLOCKED,
-   "Achievement Unlocked"
-   )
-MSG_HASH(
-   MSG_CHANGE_THUMBNAIL_TYPE,
-   "Change thumbnail type"
-   )
-MSG_HASH(
-   MSG_NO_THUMBNAIL_AVAILABLE,
-   "No thumbnail available"
-   )
-MSG_HASH(
-   MSG_PRESS_AGAIN_TO_QUIT,
-   "Press again to quit..."
-   )
-MSG_HASH(
-   MSG_TO,
-   "to"
-   )
-MSG_HASH(
-   MSG_UNDID_LOAD_STATE,
-   "Undid load state."
-   )
-MSG_HASH(
-   MSG_UNDOING_SAVE_STATE,
-   "Undoing save state"
-   )
-MSG_HASH(
-   MSG_UNKNOWN,
-   "Unknown"
-   )
-MSG_HASH(
-   MSG_UNPAUSED,
-   "Unpaused."
-   )
-MSG_HASH(
-   MSG_UNRECOGNIZED_COMMAND,
-   "Unrecognized command"
-   )
-MSG_HASH(
-   MSG_USING_CORE_NAME_FOR_NEW_CONFIG,
-   "Using core name for new config."
-   )
-MSG_HASH(
-   MSG_USING_LIBRETRO_DUMMY_CORE_RECORDING_SKIPPED,
-   "Using libretro dummy core. Skipping recording."
-   )
-MSG_HASH(
-   MSG_VALUE_CONNECT_DEVICE_FROM_A_VALID_PORT,
-   "Connect device from a valid port."
-   )
-MSG_HASH(
-   MSG_VALUE_DISCONNECTING_DEVICE_FROM_PORT,
-   "Disconnecting device from port"
-   )
-MSG_HASH(
-   MSG_VALUE_REBOOTING,
-   "Rebooting..."
-   )
-MSG_HASH(
-   MSG_VALUE_SHUTTING_DOWN,
-   "Shutting down..."
-   )
-MSG_HASH(
-   MSG_VERSION_OF_LIBRETRO_API,
-   "Version of libretro API"
-   )
-MSG_HASH(
-   MSG_VIEWPORT_SIZE_CALCULATION_FAILED,
-   "Viewport size calculation failed! Will continue using raw data. This will probably not work right..."
-   )
-MSG_HASH(
-   MSG_VIRTUAL_DISK_TRAY,
-   "virtual disk tray."
-   )
-MSG_HASH(
-   MSG_VIRTUAL_DISK_TRAY_EJECT,
-   "eject"
-   )
-MSG_HASH(
-   MSG_VIRTUAL_DISK_TRAY_CLOSE,
-   "close"
-   )
-MSG_HASH(
-   MSG_FAILED,
-   "failed"
-   )
-MSG_HASH(
-   MSG_SUCCEEDED,
-   "succeeded"
-   )
-MSG_HASH(
-   MSG_DEVICE_NOT_CONFIGURED,
-   "not configured"
-   )
-MSG_HASH(
-   MSG_DEVICE_NOT_CONFIGURED_FALLBACK,
-   "not configured, using fallback"
-   )
-MSG_HASH(
-   MSG_WIFI_SCAN_COMPLETE,
-   "Wi-Fi scan complete."
-   )
-MSG_HASH(
-   MSG_SCANNING_WIRELESS_NETWORKS,
-   "Scanning wireless networks..."
-   )
-MSG_HASH(
-   MSG_NETPLAY_LAN_SCANNING,
-   "Scanning for netplay hosts..."
-   )
-MSG_HASH(
-   MSG_PREPARING_FOR_CONTENT_SCAN,
-   "Preparing for content scan..."
-   )
-MSG_HASH(
-   MSG_INPUT_ENABLE_SETTINGS_PASSWORD,
-   "Enter Password"
-   )
-MSG_HASH(
-   MSG_INPUT_ENABLE_SETTINGS_PASSWORD_OK,
-   "Password correct."
-   )
-MSG_HASH(
-   MSG_INPUT_ENABLE_SETTINGS_PASSWORD_NOK,
-   "Password incorrect."
-   )
-MSG_HASH(
-   MSG_INPUT_KIOSK_MODE_PASSWORD,
-   "Enter Password"
-   )
-MSG_HASH(
-   MSG_INPUT_KIOSK_MODE_PASSWORD_OK,
-   "Password correct."
-   )
-MSG_HASH(
-   MSG_INPUT_KIOSK_MODE_PASSWORD_NOK,
-   "Password incorrect."
-   )
-MSG_HASH(
-   MSG_CONFIG_OVERRIDE_LOADED,
-   "Configuration override loaded."
-   )
-MSG_HASH(
-   MSG_GAME_REMAP_FILE_LOADED,
-   "Game remap file loaded."
-   )
-MSG_HASH(
-   MSG_DIRECTORY_REMAP_FILE_LOADED,
-   "Content directory remap file loaded."
-   )
-MSG_HASH(
-   MSG_CORE_REMAP_FILE_LOADED,
-   "Core remap file loaded."
-   )
-MSG_HASH(
-   MSG_RUNAHEAD_CORE_DOES_NOT_SUPPORT_SAVESTATES,
-   "RunAhead has been disabled because this core does not support save states."
-   )
-MSG_HASH(
-   MSG_RUNAHEAD_FAILED_TO_SAVE_STATE,
-   "Failed to save state.  RunAhead has been disabled."
-   )
-MSG_HASH(
-   MSG_RUNAHEAD_FAILED_TO_LOAD_STATE,
-   "Failed to load state.  RunAhead has been disabled."
-   )
-MSG_HASH(
-   MSG_RUNAHEAD_FAILED_TO_CREATE_SECONDARY_INSTANCE,
-   "Failed to create second instance.  RunAhead will now use only one instance."
-   )
-MSG_HASH(
-   MSG_SCANNING_OF_FILE_FINISHED,
-   "Scanning of file finished"
-   )
-MSG_HASH(
-   MSG_CHEAT_INIT_SUCCESS,
-   "Successfully started cheat search"
-   )
-MSG_HASH(
-   MSG_CHEAT_INIT_FAIL,
-   "Failed to start cheat search"
-   )
-MSG_HASH(
-   MSG_CHEAT_SEARCH_NOT_INITIALIZED,
-   "Searching has not been initialized/started"
-   )
-MSG_HASH(
-   MSG_CHEAT_SEARCH_FOUND_MATCHES,
-   "New match count = %u"
-   )
-MSG_HASH(
-   MSG_CHEAT_SEARCH_ADDED_MATCHES_SUCCESS,
-   "Added %u matches"
-   )
-MSG_HASH(
-   MSG_CHEAT_SEARCH_ADDED_MATCHES_FAIL,
-   "Failed to add matches"
-   )
-MSG_HASH(
-   MSG_CHEAT_SEARCH_ADD_MATCH_SUCCESS,
-   "Created code from match"
-   )
-MSG_HASH(
-   MSG_CHEAT_SEARCH_ADD_MATCH_FAIL,
-   "Failed to create code"
-   )
-MSG_HASH(
-   MSG_CHEAT_SEARCH_DELETE_MATCH_SUCCESS,
-   "Deleted match"
-   )
-MSG_HASH(
-   MSG_CHEAT_SEARCH_ADDED_MATCHES_TOO_MANY,
-   "Not enough room.  The total number of cheats you can have is 100."
-   )
-MSG_HASH(
-   MSG_CHEAT_ADD_TOP_SUCCESS,
-   "New cheat added to top of list."
-   )
-MSG_HASH(
-   MSG_CHEAT_ADD_BOTTOM_SUCCESS,
-   "New cheat added to bottom of list."
-   )
-MSG_HASH(
-   MSG_CHEAT_DELETE_ALL_SUCCESS,
-   "All cheats deleted."
-   )
-MSG_HASH(
-   MSG_CHEAT_ADD_BEFORE_SUCCESS,
-   "New cheat added before this one."
-   )
-MSG_HASH(
-   MSG_CHEAT_ADD_AFTER_SUCCESS,
-   "New cheat added after this one."
-   )
-MSG_HASH(
-   MSG_CHEAT_COPY_BEFORE_SUCCESS,
-   "Cheat copied before this one."
-   )
-MSG_HASH(
-   MSG_CHEAT_COPY_AFTER_SUCCESS,
-   "Cheat copied after this one."
-   )
-MSG_HASH(
-   MSG_CHEAT_DELETE_SUCCESS,
-   "Cheat deleted."
-   )
-MSG_HASH(
-   MSG_DEVICE_CONFIGURED_IN_PORT,
-   "Configured in port:"
-   )
-MSG_HASH(
-   MSG_FAILED_TO_SET_DISK,
-   "Failed to set disk"
-   )
-MSG_HASH(
-   MSG_FAILED_TO_SET_INITIAL_DISK,
-   "Failed to set last used disk..."
-   )
-MSG_HASH(
-   MSG_CHEEVOS_HARDCORE_MODE_DISABLED,
-   "A savestate was loaded, Achievements Hardcore Mode disabled for the current session. Restart to enable hardcore mode."
-   )
-MSG_HASH(
-   MSG_RESAMPLER_QUALITY_LOWEST,
-   "Lowest"
-   )
-MSG_HASH(
-   MSG_RESAMPLER_QUALITY_LOWER,
-   "Lower"
-   )
-MSG_HASH(
-   MSG_RESAMPLER_QUALITY_NORMAL,
-   "Normal"
-   )
-MSG_HASH(
-   MSG_RESAMPLER_QUALITY_HIGHER,
-   "Higher"
-   )
-MSG_HASH(
-   MSG_RESAMPLER_QUALITY_HIGHEST,
-   "Highest"
-   )
-MSG_HASH(
-   MSG_MISSING_ASSETS,
-   "Warning: Missing assets, use the Online Updater if available"
-   )
-MSG_HASH(
-   MSG_DUMPING_DISC,
-   "Dumping disc..."
-   )
-MSG_HASH(
-   MSG_DRIVE_NUMBER,
-   "Drive %d"
-   )
-MSG_HASH(
-   MSG_LOAD_CORE_FIRST,
-   "Please load a core first."
-   )
-MSG_HASH(
-   MSG_DISC_DUMP_FAILED_TO_READ_FROM_DRIVE,
-   "Failed to read from drive. Dump aborted."
-   )
-MSG_HASH(
-   MSG_DISC_DUMP_FAILED_TO_WRITE_TO_DISK,
-   "Failed to write to disk. Dump aborted."
-   )
-MSG_HASH(
-   MSG_NO_DISC_INSERTED,
-   "No disc is inserted in the drive."
-   )
-MSG_HASH(
-   MSG_SHADER_PRESET_REMOVED_SUCCESSFULLY,
-   "Shader preset removed successfully."
-   )
-MSG_HASH(
-   MSG_ERROR_REMOVING_SHADER_PRESET,
-   "Error removing shader preset."
-   )
-MSG_HASH(
-   MSG_MANUAL_CONTENT_SCAN_DAT_FILE_INVALID,
-   "Invalid arcade DAT file selected"
-   )
-MSG_HASH(
-   MSG_MANUAL_CONTENT_SCAN_DAT_FILE_TOO_LARGE,
-   "Selected arcade DAT file is too large (insufficient free memory)"
-   )
-MSG_HASH(
-   MSG_MANUAL_CONTENT_SCAN_DAT_FILE_LOAD_ERROR,
-   "Failed to load arcade DAT file (invalid format?)"
-   )
-MSG_HASH(
-   MSG_MANUAL_CONTENT_SCAN_INVALID_CONFIG,
-   "Invalid manual scan configuration"
-   )
-MSG_HASH(
-   MSG_MANUAL_CONTENT_SCAN_INVALID_CONTENT,
-   "No valid content detected"
-   )
-MSG_HASH(
-   MSG_MANUAL_CONTENT_SCAN_START,
-   "Scanning content: "
-   )
-MSG_HASH(
-   MSG_MANUAL_CONTENT_SCAN_IN_PROGRESS,
-   "Scanning: "
-   )
-MSG_HASH(
-   MSG_MANUAL_CONTENT_SCAN_M3U_CLEANUP,
-   "Cleaning M3U entries: "
-   )
-MSG_HASH(
-   MSG_MANUAL_CONTENT_SCAN_END,
-   "Scan complete: "
-   )
-
-/* Lakka */
-
-MSG_HASH(
-   MENU_ENUM_LABEL_VALUE_UPDATE_LAKKA,
-   "Update Lakka"
-   )
-MSG_HASH(
-   MENU_ENUM_LABEL_VALUE_SYSTEM_INFO_FRONTEND_NAME,
-   "Frontend name"
-   )
-MSG_HASH(
-   MENU_ENUM_LABEL_VALUE_SYSTEM_INFO_LAKKA_VERSION,
-   "Lakka Version"
-   )
-MSG_HASH(
-   MENU_ENUM_LABEL_VALUE_REBOOT,
-   "Reboot"
-   )
-
-/* Environment Specific Settings*/
-
-MSG_HASH(
-   MENU_ENUM_LABEL_VALUE_INPUT_SPLIT_JOYCON,
-   "Split Joy-Con"
-   )
-MSG_HASH(
-   MENU_ENUM_LABEL_VALUE_INTERNAL_STORAGE_STATUS,
-   "Internal storage status"
-   )
-MSG_HASH(
-   MENU_ENUM_LABEL_VALUE_MENU_WIDGET_SCALE_FACTOR,
-   "Graphics Widgets Scale Override"
-   )
-MSG_HASH(
-   MENU_ENUM_SUBLABEL_MENU_WIDGET_SCALE_FACTOR,
-   "Applies a manual scaling factor override when drawing display widgets. Only applies when 'Auto Scale Graphics Widgets' is disabled. Can be used to increase or decrease the size of decorated notifications, indicators and controls independently from the menu itself."
-   )
-MSG_HASH(
-   MENU_ENUM_LABEL_VALUE_SCREEN_RESOLUTION,
-   "Screen Resolution"
-   )
-MSG_HASH(
-   MENU_ENUM_LABEL_VALUE_SHUTDOWN,
-   "Shutdown"
-   )
-MSG_HASH(
-   MENU_ENUM_LABEL_VALUE_FILE_BROWSER_OPEN_UWP_PERMISSIONS,
-   "Enable external file access"
-   )
-MSG_HASH(
-   MENU_ENUM_SUBLABEL_FILE_BROWSER_OPEN_UWP_PERMISSIONS,
-   "Open Windows file access permissions settings"
-   )
-MSG_HASH(
-   MENU_ENUM_LABEL_VALUE_FILE_BROWSER_OPEN_PICKER,
-   "Open..."
-)
-MSG_HASH(
-   MENU_ENUM_SUBLABEL_FILE_BROWSER_OPEN_PICKER,
-   "Open another directory using the system file picker"
-)
-MSG_HASH(
-   MENU_ENUM_LABEL_VALUE_VIDEO_FILTER_FLICKER,
-   "Flicker filter"
-   )
-MSG_HASH(
-   MENU_ENUM_LABEL_VALUE_VIDEO_GAMMA,
-   "Video Gamma"
-   )
-MSG_HASH(
-   MENU_ENUM_LABEL_VALUE_VIDEO_SOFT_FILTER,
-   "Soft Filter"
-   )
-MSG_HASH(
-   MENU_ENUM_LABEL_VALUE_WIFI_SETTINGS,
-   "Wi-Fi"
-   )
-MSG_HASH(
-   MENU_ENUM_SUBLABEL_WIFI_SETTINGS,
-   "Scans for wireless networks and establishes connection."
-   )
-MSG_HASH(
-   MENU_ENUM_LABEL_VALUE_VIDEO_VFILTER,
-   "Deflicker"
-   )
-MSG_HASH(
-   MENU_ENUM_LABEL_VALUE_VIDEO_VI_WIDTH,
-   "Set VI Screen Width"
-   )
-MSG_HASH(
-   MENU_ENUM_LABEL_VALUE_VIDEO_OVERSCAN_CORRECTION_TOP,
-   "Overscan Correction (Top)"
-   )
-MSG_HASH(
-   MENU_ENUM_SUBLABEL_VIDEO_OVERSCAN_CORRECTION_TOP,
-   "Adjust display overscan cropping by reducing image size by specified number of scanlines (taken from top of screen). Note: May introduce scaling artefacts."
-   )
-MSG_HASH(
-   MENU_ENUM_LABEL_VALUE_VIDEO_OVERSCAN_CORRECTION_BOTTOM,
-   "Overscan Correction (Bottom)"
-   )
-MSG_HASH(
-   MENU_ENUM_SUBLABEL_VIDEO_OVERSCAN_CORRECTION_BOTTOM,
-   "Adjust display overscan cropping by reducing image size by specified number of scanlines (taken from bottom of screen). Note: May introduce scaling artefacts."
-   )
-MSG_HASH(
-   MENU_ENUM_LABEL_VALUE_SUSTAINED_PERFORMANCE_MODE,
-   "Sustained Performance Mode"
-   )
-MSG_HASH(
-   MENU_ENUM_LABEL_VALUE_PAL60_ENABLE,
-   "Use PAL60 Mode"
-   )
-MSG_HASH(
-   MENU_ENUM_LABEL_VALUE_INPUT_META_RESTART_KEY,
-   "Restart RetroArch"
-   )
-MSG_HASH(
-   MENU_ENUM_LABEL_VALUE_AUDIO_BLOCK_FRAMES,
-   "Block Frames"
-   )
-MSG_HASH(
-   MENU_ENUM_LABEL_VALUE_INPUT_PREFER_FRONT_TOUCH,
-   "Prefer Front Touch"
-   )
-MSG_HASH(
-   MENU_ENUM_LABEL_VALUE_INPUT_TOUCH_ENABLE,
-   "Touch"
-   )
-MSG_HASH(
-   MENU_ENUM_LABEL_VALUE_INPUT_ICADE_ENABLE,
-   "Keyboard Gamepad Mapping"
-   )
-MSG_HASH(
-   MENU_ENUM_LABEL_VALUE_INPUT_KEYBOARD_GAMEPAD_MAPPING_TYPE,
-   "Keyboard Gamepad Mapping Type"
-   )
-MSG_HASH(
-   MENU_ENUM_LABEL_VALUE_INPUT_SMALL_KEYBOARD_ENABLE,
-   "Small Keyboard"
-   )
-MSG_HASH(
-   MENU_ENUM_LABEL_VALUE_INPUT_BLOCK_TIMEOUT,
-   "Input Block Timeout"
-   )
-MSG_HASH(
-   MENU_ENUM_SUBLABEL_INPUT_BLOCK_TIMEOUT,
-   "The number of milliseconds to wait to get a complete input sample, use it if you have issues with simultaneous button presses (Android only)."
-   )
-MSG_HASH(
-   MENU_ENUM_LABEL_VALUE_MENU_SHOW_REBOOT,
-   "Show Reboot"
-   )
-MSG_HASH(
-   MENU_ENUM_SUBLABEL_MENU_SHOW_REBOOT,
-   "Show/hide the 'Reboot' option."
-   )
-MSG_HASH(
-   MENU_ENUM_LABEL_VALUE_MENU_SHOW_SHUTDOWN,
-   "Show Shutdown"
-   )
-MSG_HASH(
-   MENU_ENUM_SUBLABEL_MENU_SHOW_SHUTDOWN,
-   "Show/hide the 'Shutdown' option."
-   )
-
-#ifdef HAVE_LAKKA_SWITCH
-MSG_HASH(
-   MENU_ENUM_LABEL_VALUE_SWITCH_GPU_PROFILE,
-   "GPU Overclock"
-   )
-MSG_HASH(
-   MENU_ENUM_SUBLABEL_SWITCH_GPU_PROFILE,
-   "Overclock or underclock the Switch GPU"
-   )
-MSG_HASH(
-   MENU_ENUM_LABEL_VALUE_SWITCH_BACKLIGHT_CONTROL,
-   "Screen brightness"
-   )
-MSG_HASH(
-   MENU_ENUM_SUBLABEL_SWITCH_BACKLIGHT_CONTROL,
-   "Increase or decrease the Switch screen brightness"
-   )
-MSG_HASH(
-   MENU_ENUM_LABEL_VALUE_REBOOT_RCM,
-   "Reboot into RCM"
-   )
+MSG_HASH(
+    MENU_ENUM_LABEL_VALUE_MENU_RGUI_PARTICLE_EFFECT_SPEED,
+    "Background Animation Speed"
+    )
+MSG_HASH(
+    MENU_ENUM_SUBLABEL_MENU_RGUI_PARTICLE_EFFECT_SPEED,
+    "Adjust speed of background particle animation effects."
+    )
+MSG_HASH(
+    MENU_ENUM_LABEL_VALUE_MENU_RGUI_EXTENDED_ASCII,
+    "Extended ASCII Support"
+    )
+MSG_HASH(
+    MENU_ENUM_SUBLABEL_MENU_RGUI_EXTENDED_ASCII,
+    "Enable display of non-standard ASCII characters. Required for compatibility with certain non-English Western languages. Has a moderate performance impact."
+    )
+MSG_HASH(
+    MENU_ENUM_SUBLABEL_CRT_SWITCH_RESOLUTION,
+    "For CRT displays only. Attempts to use exact core/game resolution and refresh rate."
+    )
+MSG_HASH(
+    MENU_ENUM_LABEL_VALUE_CRT_SWITCH_RESOLUTION,
+    "CRT SwitchRes"
+    )
+MSG_HASH(
+    MENU_ENUM_SUBLABEL_CRT_SWITCH_RESOLUTION_SUPER,
+    "Switch among native and ultrawide super resolutions."
+    )
+MSG_HASH(
+    MENU_ENUM_LABEL_VALUE_CRT_SWITCH_RESOLUTION_SUPER,
+    "CRT Super Resolution"
+    )
+MSG_HASH(
+    MENU_ENUM_LABEL_VALUE_CONTENT_SHOW_REWIND,
+    "Show Rewind Settings"
+    )
+MSG_HASH(
+    MENU_ENUM_SUBLABEL_CONTENT_SHOW_REWIND,
+    "Show/hide the Rewind options."
+    )
+MSG_HASH(
+    MENU_ENUM_SUBLABEL_CONTENT_SHOW_LATENCY,
+    "Show/hide the Latency options."
+    )
+MSG_HASH(
+    MENU_ENUM_LABEL_VALUE_CONTENT_SHOW_LATENCY,
+    "Show Latency Settings"
+    )
+MSG_HASH(
+    MENU_ENUM_SUBLABEL_CONTENT_SHOW_OVERLAYS,
+    "Show/hide the Overlay options."
+    )
+MSG_HASH(
+    MENU_ENUM_LABEL_VALUE_CONTENT_SHOW_OVERLAYS,
+    "Show Overlay Settings"
+    )
+MSG_HASH(
+    MENU_ENUM_LABEL_VALUE_CONTENT_SHOW_VIDEO_LAYOUT,
+    "Show Video Layout Settings"
+    )
+MSG_HASH(
+    MENU_ENUM_SUBLABEL_CONTENT_SHOW_VIDEO_LAYOUT,
+    "Show/hide Video Layout options."
+    )
+MSG_HASH(
+    MENU_ENUM_LABEL_VALUE_AUDIO_ENABLE_MENU,
+    "Mixer"
+    )
+MSG_HASH(
+    MENU_ENUM_SUBLABEL_AUDIO_ENABLE_MENU,
+    "Play simultaneous audio streams even in the menu."
+    )
+MSG_HASH(
+    MENU_ENUM_LABEL_VALUE_AUDIO_MIXER_SETTINGS,
+    "Mixer Settings"
+    )
+MSG_HASH(
+    MENU_ENUM_SUBLABEL_AUDIO_MIXER_SETTINGS,
+    "View and/or modify audio mixer settings."
+    )
+MSG_HASH(
+    MENU_ENUM_LABEL_VALUE_QT_INFO,
+    "Info"
+    )
+MSG_HASH(
+    MENU_ENUM_LABEL_VALUE_QT_MENU_FILE,
+    "&File"
+    )
+MSG_HASH(
+    MENU_ENUM_LABEL_VALUE_QT_MENU_FILE_LOAD_CORE,
+    "&Load Core..."
+    )
+MSG_HASH(
+    MENU_ENUM_LABEL_VALUE_QT_MENU_FILE_UNLOAD_CORE,
+    "&Unload Core"
+    )
+MSG_HASH(
+    MENU_ENUM_LABEL_VALUE_QT_MENU_FILE_EXIT,
+    "E&xit"
+    )
+MSG_HASH(
+    MENU_ENUM_LABEL_VALUE_QT_MENU_EDIT,
+    "&Edit"
+    )
+MSG_HASH(
+    MENU_ENUM_LABEL_VALUE_QT_MENU_EDIT_SEARCH,
+    "&Search"
+    )
+MSG_HASH(
+    MENU_ENUM_LABEL_VALUE_QT_MENU_VIEW,
+    "&View"
+    )
+MSG_HASH(
+    MENU_ENUM_LABEL_VALUE_QT_MENU_VIEW_CLOSED_DOCKS,
+    "Closed Docks"
+    )
+MSG_HASH(
+    MENU_ENUM_LABEL_VALUE_QT_MENU_VIEW_SHADER_PARAMS,
+    "Shader Parameters"
+    )
+MSG_HASH(
+    MENU_ENUM_LABEL_VALUE_QT_MENU_VIEW_OPTIONS,
+    "&Settings..."
+    )
+MSG_HASH(
+    MENU_ENUM_LABEL_VALUE_QT_MENU_VIEW_OPTIONS_SAVE_DOCK_POSITIONS,
+    "Remember dock positions:"
+    )
+MSG_HASH(
+    MENU_ENUM_LABEL_VALUE_QT_MENU_VIEW_OPTIONS_SAVE_GEOMETRY,
+    "Remember window geometry:"
+    )
+MSG_HASH(
+    MENU_ENUM_LABEL_VALUE_QT_MENU_VIEW_OPTIONS_SAVE_LAST_TAB,
+    "Remember last content browser tab:"
+    )
+MSG_HASH(
+    MENU_ENUM_LABEL_VALUE_QT_MENU_VIEW_OPTIONS_THEME,
+    "Theme:"
+    )
+MSG_HASH(
+    MENU_ENUM_LABEL_VALUE_QT_MENU_VIEW_OPTIONS_THEME_SYSTEM_DEFAULT,
+    "<System Default>"
+    )
+MSG_HASH(
+    MENU_ENUM_LABEL_VALUE_QT_MENU_VIEW_OPTIONS_THEME_DARK,
+    "Dark"
+    )
+MSG_HASH(
+    MENU_ENUM_LABEL_VALUE_QT_MENU_VIEW_OPTIONS_THEME_CUSTOM,
+    "Custom..."
+    )
+MSG_HASH(
+    MENU_ENUM_LABEL_VALUE_QT_MENU_VIEW_OPTIONS_TITLE,
+    "Settings"
+    )
+MSG_HASH(
+    MENU_ENUM_LABEL_VALUE_QT_MENU_TOOLS,
+    "&Tools"
+    )
+MSG_HASH(
+    MENU_ENUM_LABEL_VALUE_QT_MENU_HELP,
+    "&Help"
+    )
+MSG_HASH(
+    MENU_ENUM_LABEL_VALUE_QT_MENU_HELP_ABOUT,
+    "About RetroArch"
+    )
+MSG_HASH(
+    MENU_ENUM_LABEL_VALUE_QT_MENU_HELP_DOCUMENTATION,
+    "Documentation"
+    )
+MSG_HASH(
+    MENU_ENUM_LABEL_VALUE_QT_LOAD_CUSTOM_CORE,
+    "Load Custom Core..."
+    )
+MSG_HASH(
+    MENU_ENUM_LABEL_VALUE_QT_LOAD_CORE,
+    "Load Core"
+    )
+MSG_HASH(
+    MENU_ENUM_LABEL_VALUE_QT_LOADING_CORE,
+    "Loading Core..."
+    )
+MSG_HASH(
+    MENU_ENUM_LABEL_VALUE_QT_NAME,
+    "Name"
+    )
+MSG_HASH(
+    MENU_ENUM_LABEL_VALUE_QT_CORE_VERSION,
+    "Version"
+    )
+MSG_HASH(
+    MENU_ENUM_LABEL_VALUE_QT_TAB_PLAYLISTS,
+    "Playlists"
+    )
+MSG_HASH(
+    MENU_ENUM_LABEL_VALUE_QT_TAB_FILE_BROWSER,
+    "File Browser"
+    )
+MSG_HASH(
+    MENU_ENUM_LABEL_VALUE_QT_TAB_FILE_BROWSER_TOP,
+    "Top"
+    )
+MSG_HASH(
+    MENU_ENUM_LABEL_VALUE_QT_TAB_FILE_BROWSER_UP,
+    "Up"
+    )
+MSG_HASH(
+    MENU_ENUM_LABEL_VALUE_QT_MENU_DOCK_CONTENT_BROWSER,
+    "Content Browser"
+    )
+MSG_HASH(
+    MENU_ENUM_LABEL_VALUE_QT_THUMBNAIL_BOXART,
+    "Boxart"
+    )
+MSG_HASH(
+    MENU_ENUM_LABEL_VALUE_QT_THUMBNAIL_SCREENSHOT,
+    "Screenshot"
+    )
+MSG_HASH(
+    MENU_ENUM_LABEL_VALUE_QT_THUMBNAIL_TITLE_SCREEN,
+    "Title Screen"
+    )
+MSG_HASH(
+    MENU_ENUM_LABEL_VALUE_QT_ALL_PLAYLISTS,
+    "All Playlists"
+    )
+MSG_HASH(
+    MENU_ENUM_LABEL_VALUE_QT_CORE,
+    "Core"
+    )
+MSG_HASH(
+    MENU_ENUM_LABEL_VALUE_QT_CORE_INFO,
+    "Core Info"
+    )
+MSG_HASH(
+    MENU_ENUM_LABEL_VALUE_QT_CORE_SELECTION_ASK,
+    "<Ask me>"
+    )
+MSG_HASH(
+    MENU_ENUM_LABEL_VALUE_QT_INFORMATION,
+    "Information"
+    )
+MSG_HASH(
+    MENU_ENUM_LABEL_VALUE_QT_WARNING,
+    "Warning"
+    )
+MSG_HASH(
+    MENU_ENUM_LABEL_VALUE_QT_ERROR,
+    "Error"
+    )
+MSG_HASH(
+    MENU_ENUM_LABEL_VALUE_QT_NETWORK_ERROR,
+    "Network Error"
+    )
+MSG_HASH(
+    MENU_ENUM_LABEL_VALUE_QT_RESTART_TO_TAKE_EFFECT,
+    "Please restart the program for the changes to take effect."
+    )
+MSG_HASH(
+    MENU_ENUM_LABEL_VALUE_QT_LOG,
+    "Log"
+    )
+MSG_HASH(
+    MENU_ENUM_LABEL_VALUE_QT_ITEMS_COUNT,
+    "%1 items"
+    )
+MSG_HASH(
+    MENU_ENUM_LABEL_VALUE_QT_DROP_IMAGE_HERE,
+    "Drop image here"
+    )
+#ifdef HAVE_QT
+MSG_HASH(
+    MENU_ENUM_LABEL_VALUE_QT_SCAN_FINISHED,
+    "Scan Finished.<br><br>\n"
+    "In order for content to be correctly scanned, you must:\n"
+    "<ul><li>have a compatible core already downloaded</li>\n"
+    "<li>have \"Core Info Files\" updated via Online Updater</li>\n"
+    "<li>have \"Databases\" updated via Online Updater</li>\n"
+    "<li>restart RetroArch if any of the above was just done</li></ul>\n"
+    "Finally, the content must match existing databases from <a href=\"https://docs.libretro.com/guides/roms-playlists-thumbnails/#sources\">here</a>. If it is still not working, consider <a href=\"https://www.github.com/libretro/RetroArch/issues\">submitting a bug report</a>."
+    )
 #endif
-#if defined(HAVE_LAKKA_SWITCH) || defined(HAVE_LIBNX)
-MSG_HASH(
-   MENU_ENUM_LABEL_VALUE_SWITCH_CPU_PROFILE,
-   "CPU Overclock"
-   )
-MSG_HASH(
-   MENU_ENUM_SUBLABEL_SWITCH_CPU_PROFILE,
-   "Overclock the Switch CPU"
-   )
+MSG_HASH(
+    MENU_ENUM_LABEL_VALUE_SHOW_WIMP,
+    "Show Desktop Menu"
+    )
+MSG_HASH(
+    MENU_ENUM_SUBLABEL_SHOW_WIMP,
+    "Opens the desktop menu if closed."
+    )
+MSG_HASH(
+    MENU_ENUM_LABEL_VALUE_QT_DONT_SHOW_AGAIN,
+    "Don't show this again"
+    )
+MSG_HASH(
+    MENU_ENUM_LABEL_VALUE_QT_STOP,
+    "Stop"
+    )
+MSG_HASH(
+    MENU_ENUM_LABEL_VALUE_QT_ASSOCIATE_CORE,
+    "Associate Core"
+    )
+MSG_HASH(
+    MENU_ENUM_LABEL_VALUE_QT_HIDDEN_PLAYLISTS,
+    "Hidden Playlists"
+    )
+MSG_HASH(
+    MENU_ENUM_LABEL_VALUE_QT_HIDE,
+    "Hide"
+    )
+MSG_HASH(
+    MENU_ENUM_LABEL_VALUE_QT_MENU_VIEW_OPTIONS_HIGHLIGHT_COLOR,
+    "Highlight color:"
+    )
+MSG_HASH(
+    MENU_ENUM_LABEL_VALUE_QT_CHOOSE,
+    "&Choose..."
+    )
+MSG_HASH(
+    MENU_ENUM_LABEL_VALUE_QT_SELECT_COLOR,
+    "Select Color"
+    )
+MSG_HASH(
+    MENU_ENUM_LABEL_VALUE_QT_SELECT_THEME,
+    "Select Theme"
+    )
+MSG_HASH(
+    MENU_ENUM_LABEL_VALUE_QT_CUSTOM_THEME,
+    "Custom Theme"
+    )
+MSG_HASH(
+    MENU_ENUM_LABEL_VALUE_QT_FILE_PATH_IS_BLANK,
+    "File path is blank."
+    )
+MSG_HASH(
+    MENU_ENUM_LABEL_VALUE_QT_FILE_IS_EMPTY,
+    "File is empty."
+    )
+MSG_HASH(
+    MENU_ENUM_LABEL_VALUE_QT_FILE_READ_OPEN_FAILED,
+    "Could not open file for reading."
+    )
+MSG_HASH(
+    MENU_ENUM_LABEL_VALUE_QT_FILE_WRITE_OPEN_FAILED,
+    "Could not open file for writing."
+    )
+MSG_HASH(
+    MENU_ENUM_LABEL_VALUE_QT_FILE_DOES_NOT_EXIST,
+    "File does not exist."
+    )
+MSG_HASH(
+    MENU_ENUM_LABEL_VALUE_QT_MENU_VIEW_OPTIONS_SUGGEST_LOADED_CORE_FIRST,
+    "Suggest loaded core first:"
+    )
+MSG_HASH(
+    MENU_ENUM_LABEL_VALUE_QT_ZOOM,
+    "Zoom"
+    )
+MSG_HASH(
+    MENU_ENUM_LABEL_VALUE_QT_VIEW,
+    "View"
+    )
+MSG_HASH(
+    MENU_ENUM_LABEL_VALUE_QT_VIEW_TYPE_ICONS,
+    "Icons"
+    )
+MSG_HASH(
+    MENU_ENUM_LABEL_VALUE_QT_VIEW_TYPE_LIST,
+    "List"
+    )
+MSG_HASH(
+    MENU_ENUM_LABEL_VALUE_QUICK_MENU_OVERRIDE_OPTIONS,
+    "Overrides"
+    )
+MSG_HASH(
+    MENU_ENUM_SUBLABEL_QUICK_MENU_OVERRIDE_OPTIONS,
+    "Options for overriding the global configuration."
+    )
+MSG_HASH(
+    MENU_ENUM_SUBLABEL_MIXER_ACTION_PLAY,
+    "Will start playback of the audio stream. Once finished, it will remove the current audio stream from memory."
+    )
+MSG_HASH(
+    MENU_ENUM_SUBLABEL_MIXER_ACTION_PLAY_LOOPED,
+    "Will start playback of the audio stream. Once finished, it will loop and play the track again from the beginning."
+    )
+MSG_HASH(
+    MENU_ENUM_SUBLABEL_MIXER_ACTION_PLAY_SEQUENTIAL,
+    "Will start playback of the audio stream. Once finished, it will jump to the next audio stream in sequential order and repeat this behavior. Useful as an album playback mode."
+    )
+MSG_HASH(
+    MENU_ENUM_SUBLABEL_MIXER_ACTION_STOP,
+    "This will stop playback of the audio stream, but not remove it from memory. You can start playing it again by selecting 'Play'."
+    )
+MSG_HASH(
+    MENU_ENUM_SUBLABEL_MIXER_ACTION_REMOVE,
+    "This will stop playback of the audio stream and remove it entirely from memory."
+    )
+MSG_HASH(
+    MENU_ENUM_SUBLABEL_MIXER_ACTION_VOLUME,
+    "Adjust the volume of the audio stream."
+    )
+MSG_HASH(
+    MENU_ENUM_SUBLABEL_ADD_TO_MIXER,
+    "Add this audio track to an available audio stream slot. If no slots are currently available, it will be ignored."
+    )
+MSG_HASH(
+    MENU_ENUM_SUBLABEL_ADD_TO_MIXER_AND_PLAY,
+    "Add this audio track to an available audio stream slot and play it. If no slots are currently available, it will be ignored."
+    )
+MSG_HASH(
+    MENU_ENUM_LABEL_VALUE_MIXER_ACTION_PLAY,
+    "Play"
+    )
+MSG_HASH(
+    MENU_ENUM_LABEL_VALUE_MIXER_ACTION_PLAY_LOOPED,
+    "Play (Looped)"
+    )
+MSG_HASH(
+    MENU_ENUM_LABEL_VALUE_MIXER_ACTION_PLAY_SEQUENTIAL,
+    "Play (Sequential)"
+    )
+MSG_HASH(
+    MENU_ENUM_LABEL_VALUE_MIXER_ACTION_STOP,
+    "Stop"
+    )
+MSG_HASH(
+    MENU_ENUM_LABEL_VALUE_MIXER_ACTION_REMOVE,
+    "Remove"
+    )
+MSG_HASH(
+    MENU_ENUM_LABEL_VALUE_MIXER_ACTION_VOLUME,
+    "Volume"
+    )
+MSG_HASH(
+    MENU_ENUM_LABEL_VALUE_DETECT_CORE_LIST_OK_CURRENT_CORE,
+    "Current core"
+    )
+MSG_HASH(
+    MENU_ENUM_LABEL_VALUE_QT_MENU_SEARCH_CLEAR,
+    "Clear"
+    )
+MSG_HASH(
+    MENU_ENUM_SUBLABEL_ACHIEVEMENT_PAUSE,
+    "Pause achievements for current session (This action will enable savestates, cheats, rewind, pause, and slow-motion)."
+    )
+MSG_HASH(
+    MENU_ENUM_SUBLABEL_ACHIEVEMENT_RESUME,
+    "Resume achievements for current session (This action will disable savestates, cheats, rewind, pause, and slow-motion and reset the current game)."
+    )
+MSG_HASH(
+    MENU_ENUM_LABEL_VALUE_DISCORD_IN_MENU,
+    "In-Menu"
+    )
+MSG_HASH(
+    MENU_ENUM_LABEL_VALUE_DISCORD_IN_GAME,
+    "In-Game"
+    )
+MSG_HASH(
+    MENU_ENUM_LABEL_VALUE_DISCORD_IN_GAME_PAUSED,
+    "In-Game (Paused)"
+    )
+MSG_HASH(
+    MENU_ENUM_LABEL_VALUE_DISCORD_STATUS_PLAYING,
+    "Playing"
+    )
+MSG_HASH(
+    MENU_ENUM_LABEL_VALUE_DISCORD_STATUS_PAUSED,
+    "Paused"
+    )
+MSG_HASH(
+    MENU_ENUM_LABEL_VALUE_DISCORD_ALLOW,
+    "Discord Rich Presence"
+    )
+MSG_HASH(
+    MENU_ENUM_SUBLABEL_DISCORD_ALLOW,
+    "Allows the discord app to show more data about the content played.\n"
+    "NOTE: It will not work with the browser version, only with the native desktop client."
+    )
+MSG_HASH(
+    MENU_ENUM_LABEL_VALUE_MIDI_INPUT,
+    "Input"
+    )
+MSG_HASH(
+    MENU_ENUM_SUBLABEL_MIDI_INPUT,
+    "Select input device."
+    )
+MSG_HASH(
+    MENU_ENUM_LABEL_VALUE_MIDI_OUTPUT,
+    "Output"
+    )
+MSG_HASH(
+    MENU_ENUM_SUBLABEL_MIDI_OUTPUT,
+    "Select output device."
+    )
+MSG_HASH(
+    MENU_ENUM_LABEL_VALUE_MIDI_VOLUME,
+    "Volume"
+    )
+MSG_HASH(
+    MENU_ENUM_SUBLABEL_MIDI_VOLUME,
+    "Set output volume (%)."
+    )
+MSG_HASH(
+    MENU_ENUM_LABEL_VALUE_POWER_MANAGEMENT_SETTINGS,
+    "Power Management"
+    )
+MSG_HASH(
+    MENU_ENUM_SUBLABEL_POWER_MANAGEMENT_SETTINGS,
+    "Change power management settings."
+    )
+MSG_HASH(
+    MENU_ENUM_LABEL_VALUE_SUSTAINED_PERFORMANCE_MODE,
+    "Sustained Performance Mode"
+    )
+MSG_HASH(
+    MENU_ENUM_LABEL_VALUE_SYSTEM_INFO_MPV_SUPPORT,
+    "mpv support"
+    )
+MSG_HASH(
+    MENU_ENUM_LABEL_VALUE_CHEAT_IDX,
+    "Index"
+    )
+MSG_HASH(
+    MENU_ENUM_LABEL_VALUE_CHEAT_MATCH_IDX,
+    "View Match #"
+    )
+MSG_HASH(
+    MENU_ENUM_LABEL_VALUE_CHEAT_MATCH,
+    "Match Address: %08X Mask: %02X"
+    )
+MSG_HASH(
+    MENU_ENUM_LABEL_VALUE_CHEAT_COPY_MATCH,
+    "Create Code Match #"
+    )
+MSG_HASH(
+    MENU_ENUM_LABEL_VALUE_CHEAT_DELETE_MATCH,
+    "Delete Match #"
+    )
+MSG_HASH(
+    MENU_ENUM_LABEL_VALUE_CHEAT_BROWSE_MEMORY,
+    "Browse Address: %08X"
+    )
+MSG_HASH(
+    MENU_ENUM_LABEL_VALUE_CHEAT_DESC,
+    "Description"
+    )
+MSG_HASH(
+    MENU_ENUM_LABEL_VALUE_CHEAT_STATE,
+    "Enabled"
+    )
+MSG_HASH(
+    MENU_ENUM_LABEL_VALUE_CHEAT_CODE,
+    "Code"
+    )
+MSG_HASH(
+    MENU_ENUM_LABEL_VALUE_CHEAT_HANDLER,
+    "Handler"
+    )
+MSG_HASH(
+    MENU_ENUM_LABEL_VALUE_CHEAT_MEMORY_SEARCH_SIZE,
+    "Memory Search Size"
+    )
+MSG_HASH(
+    MENU_ENUM_LABEL_VALUE_CHEAT_TYPE,
+    "Type"
+    )
+MSG_HASH(
+    MENU_ENUM_LABEL_VALUE_CHEAT_VALUE,
+    "Value"
+    )
+MSG_HASH(
+    MENU_ENUM_LABEL_VALUE_CHEAT_ADDRESS,
+    "Memory Address"
+    )
+MSG_HASH(
+    MENU_ENUM_LABEL_VALUE_CHEAT_ADDRESS_BIT_POSITION,
+    "Memory Address Mask"
+    )
+MSG_HASH(
+    MENU_ENUM_LABEL_VALUE_CHEAT_RUMBLE_TYPE,
+    "Rumble When Memory"
+    )
+MSG_HASH(
+    MENU_ENUM_LABEL_VALUE_CHEAT_RUMBLE_VALUE,
+    "Rumble Value"
+    )
+MSG_HASH(
+    MENU_ENUM_LABEL_VALUE_CHEAT_RUMBLE_PORT,
+    "Rumble Port"
+    )
+MSG_HASH(
+    MENU_ENUM_LABEL_VALUE_CHEAT_RUMBLE_PRIMARY_STRENGTH,
+    "Rumble Primary Strength"
+    )
+MSG_HASH(
+    MENU_ENUM_LABEL_VALUE_CHEAT_RUMBLE_PRIMARY_DURATION,
+    "Rumble Primary Duration (ms)"
+    )
+MSG_HASH(
+    MENU_ENUM_LABEL_VALUE_CHEAT_RUMBLE_SECONDARY_STRENGTH,
+    "Rumble Secondary Strength"
+    )
+MSG_HASH(
+    MENU_ENUM_LABEL_VALUE_CHEAT_RUMBLE_SECONDARY_DURATION,
+    "Rumble Secondary Duration (ms)"
+    )
+MSG_HASH(
+    MENU_ENUM_LABEL_VALUE_CHEAT_REPEAT_COUNT,
+    "Number of Iterations"
+    )
+MSG_HASH(
+    MENU_ENUM_LABEL_VALUE_CHEAT_REPEAT_ADD_TO_VALUE,
+    "Value Increase Each Iteration"
+    )
+MSG_HASH(
+    MENU_ENUM_LABEL_VALUE_CHEAT_REPEAT_ADD_TO_ADDRESS,
+    "Address Increase Each Iteration"
+    )
+MSG_HASH(
+    MENU_ENUM_LABEL_VALUE_CHEAT_ADD_NEW_AFTER,
+    "Add New Cheat After This One"
+    )
+MSG_HASH(
+    MENU_ENUM_LABEL_VALUE_CHEAT_ADD_NEW_BEFORE,
+    "Add New Cheat Before This One"
+    )
+MSG_HASH(
+    MENU_ENUM_LABEL_VALUE_CHEAT_COPY_AFTER,
+    "Copy This Cheat After"
+    )
+MSG_HASH(
+    MENU_ENUM_LABEL_VALUE_CHEAT_COPY_BEFORE,
+    "Copy This Cheat Before"
+    )
+MSG_HASH(
+    MENU_ENUM_LABEL_VALUE_CHEAT_DELETE,
+    "Delete This Cheat"
+    )
+MSG_HASH(
+    MENU_ENUM_LABEL_CHEAT_HANDLER_TYPE_EMU,
+    "Emulator"
+    )
+MSG_HASH(
+    MENU_ENUM_LABEL_CHEAT_HANDLER_TYPE_RETRO,
+    "RetroArch"
+    )
+MSG_HASH(
+    MENU_ENUM_LABEL_CHEAT_TYPE_DISABLED,
+    "<Disabled>"
+    )
+MSG_HASH(
+    MENU_ENUM_LABEL_CHEAT_TYPE_SET_TO_VALUE,
+    "Set To Value"
+    )
+MSG_HASH(
+    MENU_ENUM_LABEL_CHEAT_TYPE_INCREASE_VALUE,
+    "Increase By Value"
+    )
+MSG_HASH(
+    MENU_ENUM_LABEL_CHEAT_TYPE_DECREASE_VALUE,
+    "Decrease By Value"
+    )
+MSG_HASH(
+    MENU_ENUM_LABEL_CHEAT_TYPE_RUN_NEXT_IF_EQ,
+    "Run next cheat if value = memory"
+    )
+MSG_HASH(
+    MENU_ENUM_LABEL_CHEAT_TYPE_RUN_NEXT_IF_NEQ,
+    "Run next cheat if value != memory"
+    )
+MSG_HASH(
+    MENU_ENUM_LABEL_CHEAT_TYPE_RUN_NEXT_IF_LT,
+    "Run next cheat if value < memory"
+    )
+MSG_HASH(
+    MENU_ENUM_LABEL_CHEAT_TYPE_RUN_NEXT_IF_GT,
+    "Run next cheat if value > memory"
+    )
+MSG_HASH(
+    MENU_ENUM_LABEL_RUMBLE_TYPE_DISABLED,
+    "<Disabled>"
+    )
+MSG_HASH(
+    MENU_ENUM_LABEL_RUMBLE_TYPE_CHANGES,
+    "Changes"
+    )
+MSG_HASH(
+    MENU_ENUM_LABEL_RUMBLE_TYPE_DOES_NOT_CHANGE,
+    "Does Not Change"
+    )
+MSG_HASH(
+    MENU_ENUM_LABEL_RUMBLE_TYPE_INCREASE,
+    "Increases"
+    )
+MSG_HASH(
+    MENU_ENUM_LABEL_RUMBLE_TYPE_DECREASE,
+    "Decreases"
+    )
+MSG_HASH(
+    MENU_ENUM_LABEL_RUMBLE_TYPE_EQ_VALUE,
+    "= Rumble Value"
+    )
+MSG_HASH(
+    MENU_ENUM_LABEL_RUMBLE_TYPE_NEQ_VALUE,
+    "!= Rumble Value"
+    )
+MSG_HASH(
+    MENU_ENUM_LABEL_RUMBLE_TYPE_LT_VALUE,
+    "< Rumble Value"
+    )
+MSG_HASH(
+    MENU_ENUM_LABEL_RUMBLE_TYPE_GT_VALUE,
+    "> Rumble Value"
+    )
+MSG_HASH(
+    MENU_ENUM_LABEL_RUMBLE_TYPE_INCREASE_BY_VALUE,
+    "Increases by Rumble Value"
+    )
+MSG_HASH(
+    MENU_ENUM_LABEL_RUMBLE_TYPE_DECREASE_BY_VALUE,
+    "Decreases by Rumble Value"
+    )
+MSG_HASH(
+    MENU_ENUM_LABEL_CHEAT_MEMORY_SIZE_1,
+    "1-bit, max value = 0x01"
+    )
+MSG_HASH(
+    MENU_ENUM_LABEL_CHEAT_MEMORY_SIZE_2,
+    "2-bit, max value = 0x03"
+    )
+MSG_HASH(
+    MENU_ENUM_LABEL_CHEAT_MEMORY_SIZE_4,
+    "4-bit, max value = 0x0F"
+    )
+MSG_HASH(
+    MENU_ENUM_LABEL_CHEAT_MEMORY_SIZE_8,
+    "8-bit, max value = 0xFF"
+    )
+MSG_HASH(
+    MENU_ENUM_LABEL_CHEAT_MEMORY_SIZE_16,
+    "16-bit, max value = 0xFFFF"
+    )
+MSG_HASH(
+    MENU_ENUM_LABEL_CHEAT_MEMORY_SIZE_32,
+    "32-bit, max value = 0xFFFFFFFF"
+    )
+MSG_HASH(
+    MENU_ENUM_LABEL_RUMBLE_PORT_0,
+    "1"
+    )
+MSG_HASH(
+    MENU_ENUM_LABEL_RUMBLE_PORT_1,
+    "2"
+    )
+MSG_HASH(
+    MENU_ENUM_LABEL_RUMBLE_PORT_2,
+    "3"
+    )
+MSG_HASH(
+    MENU_ENUM_LABEL_RUMBLE_PORT_3,
+    "4"
+    )
+MSG_HASH(
+    MENU_ENUM_LABEL_RUMBLE_PORT_4,
+    "5"
+    )
+MSG_HASH(
+    MENU_ENUM_LABEL_RUMBLE_PORT_5,
+    "6"
+    )
+MSG_HASH(
+    MENU_ENUM_LABEL_RUMBLE_PORT_6,
+    "7"
+    )
+MSG_HASH(
+    MENU_ENUM_LABEL_RUMBLE_PORT_7,
+    "8"
+    )
+MSG_HASH(
+    MENU_ENUM_LABEL_RUMBLE_PORT_8,
+    "9"
+    )
+MSG_HASH(
+    MENU_ENUM_LABEL_RUMBLE_PORT_9,
+    "10"
+    )
+MSG_HASH(
+    MENU_ENUM_LABEL_RUMBLE_PORT_10,
+    "11"
+    )
+MSG_HASH(
+    MENU_ENUM_LABEL_RUMBLE_PORT_11,
+    "12"
+    )
+MSG_HASH(
+    MENU_ENUM_LABEL_RUMBLE_PORT_12,
+    "13"
+    )
+MSG_HASH(
+    MENU_ENUM_LABEL_RUMBLE_PORT_13,
+    "14"
+    )
+MSG_HASH(
+    MENU_ENUM_LABEL_RUMBLE_PORT_14,
+    "15"
+    )
+MSG_HASH(
+    MENU_ENUM_LABEL_RUMBLE_PORT_15,
+    "16"
+    )
+MSG_HASH(
+    MENU_ENUM_LABEL_RUMBLE_PORT_16,
+    "All"
+    )
+MSG_HASH(
+    MENU_ENUM_LABEL_VALUE_CHEAT_START_OR_CONT,
+    "Start or Continue Cheat Search"
+    )
+MSG_HASH(
+    MENU_ENUM_LABEL_VALUE_CHEAT_START_OR_RESTART,
+    "Start or Restart Cheat Search"
+    )
+MSG_HASH(
+    MENU_ENUM_LABEL_VALUE_CHEAT_SEARCH_EXACT,
+    "Search Memory For Values"
+    )
+MSG_HASH(
+    MENU_ENUM_LABEL_VALUE_CHEAT_SEARCH_LT,
+    "Search Memory For Values"
+    )
+MSG_HASH(
+    MENU_ENUM_LABEL_VALUE_CHEAT_SEARCH_GT,
+    "Search Memory For Values"
+    )
+MSG_HASH(
+    MENU_ENUM_LABEL_VALUE_CHEAT_SEARCH_EQ,
+    "Search Memory For Values"
+    )
+MSG_HASH(
+    MENU_ENUM_LABEL_VALUE_CHEAT_SEARCH_GTE,
+    "Search Memory For Values"
+    )
+MSG_HASH(
+    MENU_ENUM_LABEL_VALUE_CHEAT_SEARCH_LTE,
+    "Search Memory For Values"
+    )
+MSG_HASH(
+    MENU_ENUM_LABEL_VALUE_CHEAT_SEARCH_NEQ,
+    "Search Memory For Values"
+    )
+MSG_HASH(
+    MENU_ENUM_LABEL_VALUE_CHEAT_SEARCH_EQPLUS,
+    "Search Memory For Values"
+    )
+MSG_HASH(
+    MENU_ENUM_LABEL_VALUE_CHEAT_SEARCH_EQMINUS,
+    "Search Memory For Values"
+    )
+MSG_HASH(
+    MENU_ENUM_LABEL_VALUE_CHEAT_ADD_MATCHES,
+    "Add the %u Matches to Your List"
+    )
+MSG_HASH(
+    MENU_ENUM_LABEL_VALUE_CHEAT_VIEW_MATCHES,
+    "View the List of %u Matches"
+    )
+MSG_HASH(
+    MENU_ENUM_LABEL_VALUE_CHEAT_CREATE_OPTION,
+    "Create Code From This Match"
+    )
+MSG_HASH(
+    MENU_ENUM_LABEL_VALUE_CHEAT_DELETE_OPTION,
+    "Delete This Match"
+    )
+MSG_HASH(
+    MENU_ENUM_LABEL_VALUE_CHEAT_ADD_NEW_TOP,
+    "Add New Code to Top"
+    )
+MSG_HASH(
+    MENU_ENUM_LABEL_VALUE_CHEAT_ADD_NEW_BOTTOM,
+    "Add New Code to Bottom"
+    )
+MSG_HASH(
+    MENU_ENUM_LABEL_VALUE_CHEAT_DELETE_ALL,
+    "Delete All Codes"
+    )
+MSG_HASH(
+    MENU_ENUM_LABEL_VALUE_CHEAT_RELOAD_CHEATS,
+    "Reload Game-Specific Cheats"
+    )
+MSG_HASH(
+    MENU_ENUM_LABEL_CHEAT_SEARCH_EXACT_VAL,
+    "Equal to %u (%X)"
+    )
+MSG_HASH(
+    MENU_ENUM_LABEL_CHEAT_SEARCH_LT_VAL,
+    "Less Than Before"
+    )
+MSG_HASH(
+    MENU_ENUM_LABEL_CHEAT_SEARCH_GT_VAL,
+    "Greater Than Before"
+    )
+MSG_HASH(
+    MENU_ENUM_LABEL_CHEAT_SEARCH_LTE_VAL,
+    "Less Than or Equal To Before"
+    )
+MSG_HASH(
+    MENU_ENUM_LABEL_CHEAT_SEARCH_GTE_VAL,
+    "Greater Than or Equal To Before"
+    )
+MSG_HASH(
+    MENU_ENUM_LABEL_CHEAT_SEARCH_EQ_VAL,
+    "Equal to Before"
+    )
+MSG_HASH(
+    MENU_ENUM_LABEL_CHEAT_SEARCH_NEQ_VAL,
+    "Not Equal to Before"
+    )
+MSG_HASH(
+    MENU_ENUM_LABEL_CHEAT_SEARCH_EQPLUS_VAL,
+    "Equal to Before+%u (%X)"
+    )
+MSG_HASH(
+    MENU_ENUM_LABEL_CHEAT_SEARCH_EQMINUS_VAL,
+    "Equal to Before-%u (%X)"
+    )
+MSG_HASH(
+    MENU_ENUM_LABEL_CHEAT_SEARCH_SETTINGS,
+    "Start or Continue Cheat Search"
+    )
+MSG_HASH(
+    MSG_CHEAT_INIT_SUCCESS,
+    "Successfully started cheat search"
+    )
+MSG_HASH(
+    MSG_CHEAT_INIT_FAIL,
+    "Failed to start cheat search"
+    )
+MSG_HASH(
+    MSG_CHEAT_SEARCH_NOT_INITIALIZED,
+    "Searching has not been initialized/started"
+    )
+MSG_HASH(
+    MSG_CHEAT_SEARCH_FOUND_MATCHES,
+    "New match count = %u"
+    )
+MSG_HASH(
+    MENU_ENUM_LABEL_VALUE_CHEAT_BIG_ENDIAN,
+    "Big Endian"
+    )
+MSG_HASH(
+    MSG_CHEAT_SEARCH_ADDED_MATCHES_SUCCESS,
+    "Added %u matches"
+    )
+MSG_HASH(
+    MSG_CHEAT_SEARCH_ADDED_MATCHES_FAIL,
+    "Failed to add matches"
+    )
+MSG_HASH(
+    MSG_CHEAT_SEARCH_ADD_MATCH_SUCCESS,
+    "Created code from match"
+    )
+MSG_HASH(
+    MSG_CHEAT_SEARCH_ADD_MATCH_FAIL,
+    "Failed to create code"
+    )
+MSG_HASH(
+    MSG_CHEAT_SEARCH_DELETE_MATCH_SUCCESS,
+    "Deleted match"
+    )
+MSG_HASH(
+    MSG_CHEAT_SEARCH_ADDED_MATCHES_TOO_MANY,
+    "Not enough room.  The total number of cheats you can have is 100."
+    )
+MSG_HASH(
+    MSG_CHEAT_ADD_TOP_SUCCESS,
+    "New cheat added to top of list."
+    )
+MSG_HASH(
+    MSG_CHEAT_ADD_BOTTOM_SUCCESS,
+    "New cheat added to bottom of list."
+    )
+MSG_HASH(
+    MSG_CHEAT_DELETE_ALL_INSTRUCTIONS,
+    "Press right five times to delete all cheats."
+    )
+MSG_HASH(
+    MSG_CHEAT_DELETE_ALL_SUCCESS,
+    "All cheats deleted."
+    )
+MSG_HASH(
+    MSG_CHEAT_ADD_BEFORE_SUCCESS,
+    "New cheat added before this one."
+    )
+MSG_HASH(
+    MSG_CHEAT_ADD_AFTER_SUCCESS,
+    "New cheat added after this one."
+    )
+MSG_HASH(
+    MSG_CHEAT_COPY_BEFORE_SUCCESS,
+    "Cheat copied before this one."
+    )
+MSG_HASH(
+    MSG_CHEAT_COPY_AFTER_SUCCESS,
+    "Cheat copied after this one."
+    )
+MSG_HASH(
+    MSG_CHEAT_DELETE_SUCCESS,
+    "Cheat deleted."
+    )
+MSG_HASH(
+    MENU_ENUM_LABEL_VALUE_QT_PROGRESS,
+    "Progress:"
+    )
+MSG_HASH(
+    MENU_ENUM_LABEL_VALUE_QT_MENU_VIEW_OPTIONS_ALL_PLAYLISTS_LIST_MAX_COUNT,
+    "\"All Playlists\" max list entries:"
+    )
+MSG_HASH(
+    MENU_ENUM_LABEL_VALUE_QT_MENU_VIEW_OPTIONS_ALL_PLAYLISTS_GRID_MAX_COUNT,
+    "\"All Playlists\" max grid entries:"
+    )
+MSG_HASH(
+    MENU_ENUM_LABEL_VALUE_QT_MENU_VIEW_OPTIONS_SHOW_HIDDEN_FILES,
+    "Show hidden files and folders:"
+    )
+MSG_HASH(
+    MENU_ENUM_LABEL_VALUE_QT_NEW_PLAYLIST,
+    "New Playlist"
+    )
+MSG_HASH(
+    MENU_ENUM_LABEL_VALUE_QT_ENTER_NEW_PLAYLIST_NAME,
+    "Please enter the new playlist name:"
+    )
+MSG_HASH(
+    MENU_ENUM_LABEL_VALUE_QT_DELETE_PLAYLIST,
+    "Delete Playlist"
+    )
+MSG_HASH(
+    MENU_ENUM_LABEL_VALUE_QT_RENAME_PLAYLIST,
+    "Rename Playlist"
+    )
+MSG_HASH(
+    MENU_ENUM_LABEL_VALUE_QT_CONFIRM_DELETE_PLAYLIST,
+    "Are you sure you want to delete the playlist \"%1\"?"
+    )
+MSG_HASH(
+    MENU_ENUM_LABEL_VALUE_QT_QUESTION,
+    "Question"
+    )
+MSG_HASH(
+    MENU_ENUM_LABEL_VALUE_QT_COULD_NOT_DELETE_FILE,
+    "Could not delete file."
+    )
+MSG_HASH(
+    MENU_ENUM_LABEL_VALUE_QT_COULD_NOT_RENAME_FILE,
+    "Could not rename file."
+    )
+MSG_HASH(
+    MENU_ENUM_LABEL_VALUE_QT_GATHERING_LIST_OF_FILES,
+    "Gathering list of files..."
+    )
+MSG_HASH(
+    MENU_ENUM_LABEL_VALUE_QT_ADDING_FILES_TO_PLAYLIST,
+    "Adding files to playlist..."
+    )
+MSG_HASH(
+    MENU_ENUM_LABEL_VALUE_QT_PLAYLIST_ENTRY,
+    "Playlist Entry"
+    )
+MSG_HASH(
+    MENU_ENUM_LABEL_VALUE_QT_PLAYLIST_ENTRY_NAME,
+    "Name:"
+    )
+MSG_HASH(
+    MENU_ENUM_LABEL_VALUE_QT_PLAYLIST_ENTRY_PATH,
+    "Path:"
+    )
+MSG_HASH(
+    MENU_ENUM_LABEL_VALUE_QT_PLAYLIST_ENTRY_CORE,
+    "Core:"
+    )
+MSG_HASH(
+    MENU_ENUM_LABEL_VALUE_QT_PLAYLIST_ENTRY_DATABASE,
+    "Database:"
+    )
+MSG_HASH(
+    MENU_ENUM_LABEL_VALUE_QT_PLAYLIST_ENTRY_EXTENSIONS,
+    "Extensions:"
+    )
+MSG_HASH(
+    MENU_ENUM_LABEL_VALUE_QT_PLAYLIST_ENTRY_EXTENSIONS_PLACEHOLDER,
+    "(space-separated; includes all by default)"
+    )
+MSG_HASH(
+    MENU_ENUM_LABEL_VALUE_QT_PLAYLIST_ENTRY_FILTER_INSIDE_ARCHIVES,
+    "Filter inside archives"
+    )
+MSG_HASH(
+    MENU_ENUM_LABEL_VALUE_QT_FOR_THUMBNAILS,
+    "(used to find thumbnails)"
+    )
+MSG_HASH(
+    MENU_ENUM_LABEL_VALUE_QT_CONFIRM_DELETE_PLAYLIST_ITEM,
+    "Are you sure you want to delete the item \"%1\"?"
+    )
+MSG_HASH(
+    MENU_ENUM_LABEL_VALUE_QT_CANNOT_ADD_TO_ALL_PLAYLISTS,
+    "Please choose a single playlist first."
+    )
+MSG_HASH(
+    MENU_ENUM_LABEL_VALUE_QT_DELETE,
+    "Delete"
+    )
+MSG_HASH(
+    MENU_ENUM_LABEL_VALUE_QT_ADD_ENTRY,
+    "Add Entry..."
+    )
+MSG_HASH(
+    MENU_ENUM_LABEL_VALUE_QT_ADD_FILES,
+    "Add File(s)..."
+    )
+MSG_HASH(
+    MENU_ENUM_LABEL_VALUE_QT_ADD_FOLDER,
+    "Add Folder..."
+    )
+MSG_HASH(
+    MENU_ENUM_LABEL_VALUE_QT_EDIT,
+    "Edit"
+    )
+MSG_HASH(
+    MENU_ENUM_LABEL_VALUE_QT_SELECT_FILES,
+    "Select Files"
+    )
+MSG_HASH(
+    MENU_ENUM_LABEL_VALUE_QT_SELECT_FOLDER,
+    "Select Folder"
+    )
+MSG_HASH(
+    MENU_ENUM_LABEL_VALUE_QT_FIELD_MULTIPLE,
+    "<multiple>"
+    )
+MSG_HASH(
+    MENU_ENUM_LABEL_VALUE_QT_COULD_NOT_UPDATE_PLAYLIST_ENTRY,
+    "Error updating playlist entry."
+    )
+MSG_HASH(
+    MENU_ENUM_LABEL_VALUE_QT_PLEASE_FILL_OUT_REQUIRED_FIELDS,
+    "Please fill out all required fields."
+    )
+MSG_HASH(
+    MENU_ENUM_LABEL_VALUE_QT_UPDATE_RETROARCH_NIGHTLY,
+    "Update RetroArch (nightly)"
+    )
+MSG_HASH(
+    MENU_ENUM_LABEL_VALUE_QT_UPDATE_RETROARCH_FINISHED,
+    "RetroArch updated successfully. Please restart the application for the changes to take effect."
+    )
+MSG_HASH(
+    MENU_ENUM_LABEL_VALUE_QT_UPDATE_RETROARCH_FAILED,
+    "Update failed."
+    )
+MSG_HASH(
+    MENU_ENUM_LABEL_VALUE_QT_MENU_HELP_ABOUT_CONTRIBUTORS,
+    "Contributors"
+    )
+MSG_HASH(
+    MENU_ENUM_LABEL_VALUE_QT_CURRENT_SHADER,
+    "Current shader"
+    )
+MSG_HASH(
+    MENU_ENUM_LABEL_VALUE_QT_MOVE_DOWN,
+    "Move Down"
+    )
+MSG_HASH(
+    MENU_ENUM_LABEL_VALUE_QT_MOVE_UP,
+    "Move Up"
+    )
+MSG_HASH(
+    MENU_ENUM_LABEL_VALUE_QT_LOAD,
+    "Load"
+    )
+MSG_HASH(
+    MENU_ENUM_LABEL_VALUE_QT_SAVE,
+    "Save"
+    )
+MSG_HASH(
+    MENU_ENUM_LABEL_VALUE_QT_REMOVE,
+    "Remove"
+    )
+MSG_HASH(
+    MENU_ENUM_LABEL_VALUE_QT_REMOVE_PASSES,
+    "Remove Passes"
+    )
+MSG_HASH(
+    MENU_ENUM_LABEL_VALUE_QT_APPLY,
+    "Apply"
+    )
+MSG_HASH(
+    MENU_ENUM_LABEL_VALUE_QT_SHADER_ADD_PASS,
+    "Add Pass"
+    )
+MSG_HASH(
+    MENU_ENUM_LABEL_VALUE_QT_SHADER_CLEAR_ALL_PASSES,
+    "Clear All Passes"
+    )
+MSG_HASH(
+    MENU_ENUM_LABEL_VALUE_QT_SHADER_NO_PASSES,
+    "No shader passes."
+    )
+MSG_HASH(
+    MENU_ENUM_LABEL_VALUE_QT_RESET_PASS,
+    "Reset Pass"
+    )
+MSG_HASH(
+    MENU_ENUM_LABEL_VALUE_QT_RESET_ALL_PASSES,
+    "Reset All Passes"
+    )
+MSG_HASH(
+    MENU_ENUM_LABEL_VALUE_QT_RESET_PARAMETER,
+    "Reset Parameter"
+    )
+MSG_HASH(
+    MENU_ENUM_LABEL_VALUE_QT_DOWNLOAD_THUMBNAIL,
+    "Download thumbnail"
+    )
+MSG_HASH(
+    MENU_ENUM_LABEL_VALUE_QT_DOWNLOAD_ALREADY_IN_PROGRESS,
+    "A download is already in progress."
+    )
+MSG_HASH(
+    MENU_ENUM_LABEL_VALUE_QT_MENU_VIEW_OPTIONS_STARTUP_PLAYLIST,
+    "Start on playlist:"
+    )
+MSG_HASH(
+    MENU_ENUM_LABEL_VALUE_QT_MENU_VIEW_OPTIONS_THUMBNAIL_TYPE,
+    "Thumbnail"
+    )
+MSG_HASH(
+    MENU_ENUM_LABEL_VALUE_QT_MENU_VIEW_OPTIONS_THUMBNAIL_CACHE_LIMIT,
+    "Thumbnail cache limit:"
+    )
+MSG_HASH(
+    MENU_ENUM_LABEL_VALUE_QT_MENU_VIEW_OPTIONS_THUMBNAIL_DROP_SIZE_LIMIT,
+    "Drag-n-drop Thumbnail size limit:"
+    )
+MSG_HASH(
+    MENU_ENUM_LABEL_VALUE_QT_DOWNLOAD_ALL_THUMBNAILS,
+    "Download All Thumbnails"
+    )
+MSG_HASH(
+    MENU_ENUM_LABEL_VALUE_QT_DOWNLOAD_ALL_THUMBNAILS_ENTIRE_SYSTEM,
+    "Entire System"
+    )
+MSG_HASH(
+    MENU_ENUM_LABEL_VALUE_QT_DOWNLOAD_ALL_THUMBNAILS_THIS_PLAYLIST,
+    "This Playlist"
+    )
+MSG_HASH(
+    MENU_ENUM_LABEL_VALUE_QT_THUMBNAIL_PACK_DOWNLOADED_SUCCESSFULLY,
+    "Thumbnails downloaded successfully."
+    )
+MSG_HASH(
+    MENU_ENUM_LABEL_VALUE_QT_DOWNLOAD_PLAYLIST_THUMBNAIL_PROGRESS,
+    "Succeeded: %1 Failed: %2"
+    )
+MSG_HASH(
+    MSG_DEVICE_CONFIGURED_IN_PORT,
+    "Configured in port:"
+    )
+MSG_HASH(
+    MSG_FAILED_TO_SET_DISK,
+    "Failed to set disk"
+    )
+MSG_HASH(
+    MSG_FAILED_TO_SET_INITIAL_DISK,
+    "Failed to set last used disk..."
+    )
+MSG_HASH(
+    MENU_ENUM_LABEL_VALUE_QT_CORE_OPTIONS,
+    "Core Options"
+    )
+MSG_HASH(
+    MENU_ENUM_LABEL_VALUE_VIDEO_ADAPTIVE_VSYNC,
+    "Adaptive Vsync"
+    )
+MSG_HASH(
+    MENU_ENUM_SUBLABEL_VIDEO_ADAPTIVE_VSYNC,
+    "V-Sync is enabled until performance falls below the target refresh rate.\n"
+    "This can minimize stuttering when performance falls below realtime, and can be more energy efficient."
+    )
+MSG_HASH(
+    MENU_ENUM_LABEL_VALUE_CRT_SWITCHRES_SETTINGS,
+    "CRT SwitchRes"
+    )
+MSG_HASH(
+    MENU_ENUM_SUBLABEL_CRT_SWITCHRES_SETTINGS,
+    "Output native, low-resolution signals for use with CRT displays."
+    )
+MSG_HASH(
+    MENU_ENUM_SUBLABEL_CRT_SWITCH_X_AXIS_CENTERING,
+    "Cycle through these options if the image is not centered properly on the display."
+    )
+MSG_HASH(
+    MENU_ENUM_LABEL_VALUE_CRT_SWITCH_X_AXIS_CENTERING,
+    "X-Axis Centering"
+    )
+MSG_HASH(
+    MENU_ENUM_SUBLABEL_CRT_SWITCH_RESOLUTION_USE_CUSTOM_REFRESH_RATE,
+    "Use a custom refresh rate specified in the config file if needed."
+    )
+MSG_HASH(
+    MENU_ENUM_LABEL_VALUE_CRT_SWITCH_RESOLUTION_USE_CUSTOM_REFRESH_RATE,
+    "Use Custom Refresh Rate"
+    )
+MSG_HASH(
+    MENU_ENUM_SUBLABEL_CRT_SWITCH_RESOLUTION_OUTPUT_DISPLAY_ID,
+    "Select the output port connected to the CRT display."
+    )
+MSG_HASH(
+    MENU_ENUM_LABEL_VALUE_CRT_SWITCH_RESOLUTION_OUTPUT_DISPLAY_ID,
+    "Output Display ID"
+    )
+MSG_HASH(
+    MENU_ENUM_LABEL_VALUE_QUICK_MENU_START_RECORDING,
+    "Start Recording"
+    )
+MSG_HASH(
+    MENU_ENUM_SUBLABEL_QUICK_MENU_START_RECORDING,
+    "Starts recording."
+    )
+MSG_HASH(
+    MENU_ENUM_LABEL_VALUE_QUICK_MENU_STOP_RECORDING,
+    "Stop Recording"
+    )
+MSG_HASH(
+    MENU_ENUM_SUBLABEL_QUICK_MENU_STOP_RECORDING,
+    "Stops recording."
+    )
+MSG_HASH(
+    MENU_ENUM_LABEL_VALUE_QUICK_MENU_START_STREAMING,
+    "Start Streaming"
+    )
+MSG_HASH(
+    MENU_ENUM_SUBLABEL_QUICK_MENU_START_STREAMING,
+    "Starts streaming."
+    )
+MSG_HASH(
+    MENU_ENUM_LABEL_VALUE_QUICK_MENU_STOP_STREAMING,
+    "Stop Streaming"
+    )
+MSG_HASH(
+    MENU_ENUM_SUBLABEL_QUICK_MENU_STOP_STREAMING,
+    "Stops streaming."
+    )
+MSG_HASH(
+    MENU_ENUM_LABEL_VALUE_INPUT_META_RECORDING_TOGGLE,
+    "Recording toggle"
+    )
+MSG_HASH(
+    MENU_ENUM_LABEL_VALUE_INPUT_META_STREAMING_TOGGLE,
+    "Streaming toggle"
+    )
+MSG_HASH(
+    MENU_ENUM_LABEL_VALUE_INPUT_META_AI_SERVICE,
+    "AI Service"
+    )
+MSG_HASH(
+    MSG_CHEEVOS_HARDCORE_MODE_DISABLED,
+    "A savestate was loaded, Achievements Hardcore Mode disabled for the current session. Restart to enable hardcore mode."
+    )
+MSG_HASH(
+    MENU_ENUM_LABEL_VALUE_VIDEO_RECORD_QUALITY,
+    "Record Quality"
+    )
+MSG_HASH(
+    MENU_ENUM_LABEL_VALUE_VIDEO_STREAM_QUALITY,
+    "Stream Quality"
+    )
+MSG_HASH(
+    MENU_ENUM_LABEL_VALUE_STREAMING_URL,
+    "Streaming URL"
+    )
+MSG_HASH(
+    MENU_ENUM_LABEL_VALUE_UDP_STREAM_PORT,
+    "UDP Stream Port"
+    )
+MSG_HASH(
+    MENU_ENUM_LABEL_VALUE_ACCOUNTS_TWITCH,
+    "Twitch"
+    )
+MSG_HASH(
+    MENU_ENUM_LABEL_VALUE_ACCOUNTS_YOUTUBE,
+    "YouTube"
+    )
+MSG_HASH(
+    MENU_ENUM_LABEL_VALUE_TWITCH_STREAM_KEY,
+    "Twitch Stream Key"
+    )
+MSG_HASH(
+    MENU_ENUM_LABEL_VALUE_YOUTUBE_STREAM_KEY,
+    "YouTube Stream Key"
+    )
+MSG_HASH(
+    MENU_ENUM_LABEL_VALUE_STREAMING_MODE,
+    "Streaming Mode"
+    )
+MSG_HASH(
+    MENU_ENUM_LABEL_VALUE_STREAMING_TITLE,
+    "Title of Stream"
+    )
+MSG_HASH(
+    MENU_ENUM_LABEL_VALUE_INPUT_SPLIT_JOYCON,
+    "Split Joy-Con"
+    )
+MSG_HASH(
+    MENU_ENUM_LABEL_VALUE_RESET_TO_DEFAULT_CONFIG,
+    "Reset To Defaults"
+    )
+MSG_HASH(
+    MENU_ENUM_SUBLABEL_RESET_TO_DEFAULT_CONFIG,
+    "Reset the current configuration to default values."
+    )
+MSG_HASH(
+    MENU_ENUM_LABEL_VALUE_BASIC_MENU_CONTROLS_OK,
+    "OK"
+    )
+MSG_HASH(
+    MENU_ENUM_LABEL_VALUE_OZONE_MENU_COLOR_THEME,
+    "Menu Color Theme"
+    )
+MSG_HASH(
+    MENU_ENUM_LABEL_VALUE_OZONE_COLOR_THEME_BASIC_WHITE,
+    "Basic White"
+    )
+MSG_HASH(
+    MENU_ENUM_LABEL_VALUE_OZONE_COLOR_THEME_BASIC_BLACK,
+    "Basic Black"
+    )
+MSG_HASH(
+    MENU_ENUM_LABEL_VALUE_OZONE_COLOR_THEME_NORD,
+    "Nord"
+    )
+MSG_HASH(
+    MENU_ENUM_LABEL_VALUE_OZONE_COLOR_THEME_GRUVBOX_DARK,
+    "Gruvbox Dark"
+    )
+MSG_HASH(
+    MENU_ENUM_SUBLABEL_OZONE_MENU_COLOR_THEME,
+    "Select a different color theme."
+    )
+MSG_HASH(
+    MENU_ENUM_LABEL_VALUE_OZONE_COLLAPSE_SIDEBAR,
+    "Collapse the sidebar"
+    )
+MSG_HASH(
+    MENU_ENUM_SUBLABEL_OZONE_COLLAPSE_SIDEBAR,
+    "Have the left sidebar always collapsed."
+    )
+MSG_HASH(
+    MENU_ENUM_LABEL_VALUE_OZONE_TRUNCATE_PLAYLIST_NAME,
+    "Truncate Playlist names"
+    )
+MSG_HASH(
+    MENU_ENUM_SUBLABEL_OZONE_TRUNCATE_PLAYLIST_NAME,
+    "When enabled, will remove the system names from the playlists. For example, display 'PlayStation' instead of 'Sony - PlayStation'. Changes require a restart to take effect."
+    )
+MSG_HASH(
+    MENU_ENUM_LABEL_VALUE_OZONE_SCROLL_CONTENT_METADATA,
+    "Use Ticker Text For Content Metadata"
+    )
+MSG_HASH(
+    MENU_ENUM_SUBLABEL_OZONE_SCROLL_CONTENT_METADATA,
+    "When enabled, each item of content metadata shown on the right sidebar of playlists (associated core, play time) will occupy a single line; strings exceeding the width of the sidebar will be displayed as scrolling ticker text. When disabled, each item of content metadata will be displayed statically, wrapped to occupy as many lines as required."
+    )
+MSG_HASH(
+    MENU_ENUM_LABEL_VALUE_MENU_USE_PREFERRED_SYSTEM_COLOR_THEME,
+    "Use preferred system color theme"
+    )
+MSG_HASH(
+    MENU_ENUM_SUBLABEL_MENU_USE_PREFERRED_SYSTEM_COLOR_THEME,
+    "Use your operating system's color theme (if any) - overrides theme settings."
+    )
+MSG_HASH(
+    MSG_RESAMPLER_QUALITY_LOWEST,
+    "Lowest"
+    )
+MSG_HASH(
+    MSG_RESAMPLER_QUALITY_LOWER,
+    "Lower"
+    )
+MSG_HASH(
+    MSG_RESAMPLER_QUALITY_NORMAL,
+    "Normal"
+    )
+MSG_HASH(
+    MSG_RESAMPLER_QUALITY_HIGHER,
+    "Higher"
+    )
+MSG_HASH(
+    MSG_RESAMPLER_QUALITY_HIGHEST,
+    "Highest"
+    )
+MSG_HASH(
+    MENU_ENUM_LABEL_VALUE_NO_MUSIC_AVAILABLE,
+    "No music available."
+    )
+MSG_HASH(
+    MENU_ENUM_LABEL_VALUE_NO_VIDEOS_AVAILABLE,
+    "No videos available."
+    )
+MSG_HASH(
+    MENU_ENUM_LABEL_VALUE_NO_IMAGES_AVAILABLE,
+    "No images available."
+    )
+MSG_HASH(
+    MENU_ENUM_LABEL_VALUE_NO_FAVORITES_AVAILABLE,
+    "No favorites available."
+    )
+MSG_HASH(
+    MSG_MISSING_ASSETS,
+    "Warning: Missing assets, use the Online Updater if available"
+    )
+MSG_HASH(
+    MENU_ENUM_LABEL_VALUE_VIDEO_WINDOW_SAVE_POSITION,
+    "Remember Window Position and Size"
+    )
+MSG_HASH(
+    MENU_ENUM_LABEL_VALUE_HOLD_START,
+    "Hold Start (2 seconds)"
+    )
+MSG_HASH(
+    MENU_ENUM_LABEL_VALUE_PLAYLIST_USE_OLD_FORMAT,
+    "Save playlists using old format"
+    )
+MSG_HASH(
+    MENU_ENUM_LABEL_VALUE_PLAYLIST_SHOW_INLINE_CORE_NAME,
+    "Show associated cores in playlists"
+    )
+MSG_HASH(
+    MENU_ENUM_SUBLABEL_PLAYLIST_SHOW_INLINE_CORE_NAME,
+    "Specify when to tag playlist entries with the currently associated core (if any). NOTE: This setting is ignored when playlist sublabels are enabled."
+    )
+MSG_HASH(
+    MENU_ENUM_LABEL_VALUE_PLAYLIST_INLINE_CORE_DISPLAY_HIST_FAV,
+    "History & Favorites"
+    )
+MSG_HASH(
+    MENU_ENUM_LABEL_VALUE_PLAYLIST_INLINE_CORE_DISPLAY_ALWAYS,
+    "Always"
+    )
+MSG_HASH(
+    MENU_ENUM_LABEL_VALUE_PLAYLIST_INLINE_CORE_DISPLAY_NEVER,
+    "Never"
+    )
+MSG_HASH(
+    MENU_ENUM_LABEL_VALUE_PLAYLIST_ENTRY_REMOVE_ENABLE_HIST_FAV,
+    "History & Favorites"
+    )
+MSG_HASH(
+    MENU_ENUM_LABEL_VALUE_PLAYLIST_ENTRY_REMOVE_ENABLE_ALL,
+    "All Playlists"
+    )
+MSG_HASH(
+    MENU_ENUM_LABEL_VALUE_PLAYLIST_ENTRY_REMOVE_ENABLE_NONE,
+    "OFF"
+    )
+MSG_HASH(
+    MENU_ENUM_LABEL_VALUE_PLAYLIST_SORT_ALPHABETICAL,
+    "Sort playlists alphabetically"
+    )
+MSG_HASH(
+    MENU_ENUM_SUBLABEL_PLAYLIST_SORT_ALPHABETICAL,
+    "Sorts content playlists in alphabetical order. Note that 'history' playlists of recently used games, images, music and videos are excluded."
+    )
+MSG_HASH(
+    MENU_ENUM_LABEL_VALUE_MENU_SOUNDS,
+    "Menu Sounds"
+    )
+MSG_HASH(
+    MENU_ENUM_LABEL_VALUE_MENU_SOUND_OK,
+    "Enable OK sound"
+    )
+MSG_HASH(
+    MENU_ENUM_LABEL_VALUE_MENU_SOUND_CANCEL,
+    "Enable cancel sound"
+    )
+MSG_HASH(
+    MENU_ENUM_LABEL_VALUE_MENU_SOUND_NOTICE,
+    "Enable notice sound"
+    )
+MSG_HASH(
+    MENU_ENUM_LABEL_VALUE_MENU_SOUND_BGM,
+    "Enable BGM sound"
+    )
+MSG_HASH(
+    MENU_ENUM_LABEL_VALUE_DOWN_SELECT,
+    "Down + Select"
+    )
+MSG_HASH(
+    MENU_ENUM_LABEL_VALUE_VIDEO_DRIVER_FALLBACK,
+    "Your graphics driver is not compatible with the current video driver in RetroArch, falling back to the %s driver. Please restart RetroArch for the changes to take effect."
+    )
+MSG_HASH(
+    MENU_ENUM_LABEL_VALUE_SYSTEM_INFO_COREAUDIO_SUPPORT,
+    "CoreAudio support"
+    )
+MSG_HASH(
+    MENU_ENUM_LABEL_VALUE_SYSTEM_INFO_COREAUDIO3_SUPPORT,
+    "CoreAudio V3 support"
+    )
+MSG_HASH(
+    MENU_ENUM_LABEL_VALUE_CONTENT_RUNTIME_LOG,
+    "Save runtime log (per core)"
+    )
+MSG_HASH(
+    MENU_ENUM_SUBLABEL_CONTENT_RUNTIME_LOG,
+    "Keeps track of how long each item of content has run for, with records separated by core."
+    )
+MSG_HASH(
+    MENU_ENUM_LABEL_VALUE_CONTENT_RUNTIME_LOG_AGGREGATE,
+    "Save runtime log (aggregate)"
+    )
+MSG_HASH(
+    MENU_ENUM_SUBLABEL_CONTENT_RUNTIME_LOG_AGGREGATE,
+    "Keeps track of how long each item of content has run for, recorded as the aggregate total across all cores."
+    )
+MSG_HASH(
+    MENU_ENUM_LABEL_VALUE_RUNTIME_LOG_DIRECTORY,
+    "Runtime Logs"
+    )
+MSG_HASH(
+    MENU_ENUM_SUBLABEL_RUNTIME_LOG_DIRECTORY,
+    "Save runtime log files to this directory."
+    )
+MSG_HASH(
+    MENU_ENUM_LABEL_VALUE_PLAYLIST_SHOW_SUBLABELS,
+    "Show playlist sublabels"
+    )
+MSG_HASH(
+    MENU_ENUM_SUBLABEL_PLAYLIST_SHOW_SUBLABELS,
+    "Shows additional information for each playlist entry, such as current core association and runtime (if available). Has a variable performance impact."
+    )
+MSG_HASH(
+    MENU_ENUM_LABEL_VALUE_PLAYLIST_SUBLABEL_CORE,
+    "Core:"
+    )
+MSG_HASH(
+    MENU_ENUM_LABEL_VALUE_PLAYLIST_SUBLABEL_RUNTIME,
+    "Play Time:"
+    )
+MSG_HASH(
+    MENU_ENUM_LABEL_VALUE_PLAYLIST_SUBLABEL_LAST_PLAYED,
+    "Last Played:"
+    )
+MSG_HASH(
+    MENU_ENUM_LABEL_VALUE_PLAYLIST_SUBLABEL_RUNTIME_TYPE,
+    "Playlist sublabel runtime"
+    )
+MSG_HASH(
+    MENU_ENUM_SUBLABEL_PLAYLIST_SUBLABEL_RUNTIME_TYPE,
+    "Selects which type of runtime log record to display on playlist sublabels. (Note that the corresponding runtime log must be enabled via the 'Saving' options menu)"
+    )
+MSG_HASH(
+    MENU_ENUM_LABEL_VALUE_PLAYLIST_RUNTIME_PER_CORE,
+    "Per Core"
+    )
+MSG_HASH(
+    MENU_ENUM_LABEL_VALUE_PLAYLIST_RUNTIME_AGGREGATE,
+    "Aggregate"
+    )
+MSG_HASH(
+    MENU_ENUM_LABEL_VALUE_PLAYLIST_SUBLABEL_LAST_PLAYED_STYLE,
+    "Playlist sublabel runtime 'last played' format"
+    )
+MSG_HASH(
+    MENU_ENUM_SUBLABEL_PLAYLIST_SUBLABEL_LAST_PLAYED_STYLE,
+    "Selects date/time formatting style used when displaying runtime log record 'last played' timestamp information. Note: '(AM/PM)' options will have a small performance impact on some platforms."
+    )
+MSG_HASH(
+    MENU_ENUM_LABEL_VALUE_PLAYLIST_SUBLABEL_LAST_PLAYED_STYLE_YMD_HMS,
+    "YYYY/MM/DD - HH:MM:SS"
+    )
+MSG_HASH(
+    MENU_ENUM_LABEL_VALUE_PLAYLIST_SUBLABEL_LAST_PLAYED_STYLE_YMD_HM,
+    "YYYY/MM/DD - HH:MM"
+    )
+MSG_HASH(
+    MENU_ENUM_LABEL_VALUE_PLAYLIST_SUBLABEL_LAST_PLAYED_STYLE_YMD,
+    "YYYY/MM/DD"
+    )
+MSG_HASH(
+    MENU_ENUM_LABEL_VALUE_PLAYLIST_SUBLABEL_LAST_PLAYED_STYLE_YM,
+    "YYYY/MM"
+    )
+MSG_HASH(
+    MENU_ENUM_LABEL_VALUE_PLAYLIST_SUBLABEL_LAST_PLAYED_STYLE_MDYYYY_HMS,
+    "MM/DD/YYYY - HH:MM:SS"
+    )
+MSG_HASH(
+    MENU_ENUM_LABEL_VALUE_PLAYLIST_SUBLABEL_LAST_PLAYED_STYLE_MDYYYY_HM,
+    "MM/DD/YYYY - HH:MM"
+    )
+MSG_HASH(
+    MENU_ENUM_LABEL_VALUE_PLAYLIST_SUBLABEL_LAST_PLAYED_STYLE_MD_HM,
+    "MM/DD - HH:MM"
+    )
+MSG_HASH(
+    MENU_ENUM_LABEL_VALUE_PLAYLIST_SUBLABEL_LAST_PLAYED_STYLE_MDYYYY,
+    "MM/DD/YYYY"
+    )
+MSG_HASH(
+    MENU_ENUM_LABEL_VALUE_PLAYLIST_SUBLABEL_LAST_PLAYED_STYLE_MD,
+    "MM/DD"
+    )
+MSG_HASH(
+    MENU_ENUM_LABEL_VALUE_PLAYLIST_SUBLABEL_LAST_PLAYED_STYLE_DDMMYYYY_HMS,
+    "DD/MM/YYYY - HH:MM:SS"
+    )
+MSG_HASH(
+    MENU_ENUM_LABEL_VALUE_PLAYLIST_SUBLABEL_LAST_PLAYED_STYLE_DDMMYYYY_HM,
+    "DD/MM/YYYY - HH:MM"
+    )
+MSG_HASH(
+    MENU_ENUM_LABEL_VALUE_PLAYLIST_SUBLABEL_LAST_PLAYED_STYLE_DDMM_HM,
+    "DD/MM - HH:MM"
+    )
+MSG_HASH(
+    MENU_ENUM_LABEL_VALUE_PLAYLIST_SUBLABEL_LAST_PLAYED_STYLE_DDMMYYYY,
+    "DD/MM/YYYY"
+    )
+MSG_HASH(
+    MENU_ENUM_LABEL_VALUE_PLAYLIST_SUBLABEL_LAST_PLAYED_STYLE_DDMM,
+    "DD/MM"
+    )
+MSG_HASH(
+    MENU_ENUM_LABEL_VALUE_PLAYLIST_SUBLABEL_LAST_PLAYED_STYLE_YMD_HMS_AM_PM,
+    "YYYY/MM/DD - HH:MM:SS (AM/PM)"
+    )
+MSG_HASH(
+    MENU_ENUM_LABEL_VALUE_PLAYLIST_SUBLABEL_LAST_PLAYED_STYLE_YMD_HM_AM_PM,
+    "YYYY/MM/DD - HH:MM (AM/PM)"
+    )
+MSG_HASH(
+    MENU_ENUM_LABEL_VALUE_PLAYLIST_SUBLABEL_LAST_PLAYED_STYLE_MDYYYY_HMS_AM_PM,
+    "MM/DD/YYYY - HH:MM:SS (AM/PM)"
+    )
+MSG_HASH(
+    MENU_ENUM_LABEL_VALUE_PLAYLIST_SUBLABEL_LAST_PLAYED_STYLE_MDYYYY_HM_AM_PM,
+    "MM/DD/YYYY - HH:MM (AM/PM)"
+    )
+MSG_HASH(
+    MENU_ENUM_LABEL_VALUE_PLAYLIST_SUBLABEL_LAST_PLAYED_STYLE_MD_HM_AM_PM,
+    "MM/DD - HH:MM (AM/PM)"
+    )
+MSG_HASH(
+    MENU_ENUM_LABEL_VALUE_PLAYLIST_SUBLABEL_LAST_PLAYED_STYLE_DDMMYYYY_HMS_AM_PM,
+    "DD/MM/YYYY - HH:MM:SS (AM/PM)"
+    )
+MSG_HASH(
+    MENU_ENUM_LABEL_VALUE_PLAYLIST_SUBLABEL_LAST_PLAYED_STYLE_DDMMYYYY_HM_AM_PM,
+    "DD/MM/YYYY - HH:MM (AM/PM)"
+    )
+MSG_HASH(
+    MENU_ENUM_LABEL_VALUE_PLAYLIST_SUBLABEL_LAST_PLAYED_STYLE_DDMM_HM_AM_PM,
+    "DD/MM - HH:MM (AM/PM)"
+    )
+MSG_HASH(
+    MENU_ENUM_LABEL_VALUE_PLAYLIST_FUZZY_ARCHIVE_MATCH,
+    "Fuzzy archive matching"
+    )
+MSG_HASH(
+    MENU_ENUM_SUBLABEL_PLAYLIST_FUZZY_ARCHIVE_MATCH,
+    "When searching playlists for entries associated with compressed files, match only the archive file name instead of [file name]+[content]. Enable this to avoid duplicate content history entries when loading compressed files."
+    )
+MSG_HASH(
+    MENU_ENUM_LABEL_VALUE_HELP_SEND_DEBUG_INFO,
+    "Send Debug Info"
+    )
+MSG_HASH(
+    MSG_FAILED_TO_SAVE_DEBUG_INFO,
+    "Failed to save debug info."
+    )
+MSG_HASH(
+    MSG_FAILED_TO_SEND_DEBUG_INFO,
+    "Failed to send debug info to server."
+    )
+MSG_HASH(
+    MSG_SENDING_DEBUG_INFO,
+    "Sending debug info..."
+    )
+MSG_HASH(
+    MSG_SENT_DEBUG_INFO,
+    "Sent debug info to server successfully. Your ID number is %u."
+    )
+MSG_HASH(
+    MENU_ENUM_SUBLABEL_HELP_SEND_DEBUG_INFO,
+    "Sends diagnostic info about your device and RetroArch configuration to our servers for analysis."
+    )
+MSG_HASH(
+    MSG_PRESS_TWO_MORE_TIMES_TO_SEND_DEBUG_INFO,
+    "Press two more times to submit diagnostic info to the RetroArch team."
+    )
+MSG_HASH(
+    MSG_PRESS_ONE_MORE_TIME_TO_SEND_DEBUG_INFO,
+    "Press one more time to submit diagnostic info to the RetroArch team."
+    )
+MSG_HASH(
+    MENU_ENUM_LABEL_VALUE_VIBRATE_ON_KEYPRESS,
+    "Vibrate on key press"
+    )
+MSG_HASH(
+    MENU_ENUM_LABEL_VALUE_ENABLE_DEVICE_VIBRATION,
+    "Enable device vibration (for supported cores)"
+    )
+MSG_HASH(
+    MENU_ENUM_LABEL_VALUE_LOG_DIR,
+    "System Event Logs"
+    )
+MSG_HASH(
+    MENU_ENUM_SUBLABEL_LOG_DIR,
+    "Save system event log files to this directory."
+    )
+MSG_HASH(
+    MENU_ENUM_LABEL_VALUE_MENU_WIDGETS_ENABLE,
+    "Graphics Widgets"
+    )
+MSG_HASH(
+    MENU_ENUM_LABEL_VALUE_VIDEO_SHADERS_ENABLE,
+    "Video Shaders"
+    )
+MSG_HASH(
+    MENU_ENUM_LABEL_VALUE_SCAN_WITHOUT_CORE_MATCH,
+    "Scan without core match"
+    )
+MSG_HASH(
+    MENU_ENUM_SUBLABEL_SCAN_WITHOUT_CORE_MATCH,
+    "When disabled, content is only added to playlists if you have a core installed that supports its extension. By enabling this, it will add to playlist regardless. This way, you can install the core you need later on after scanning."
+    )
+MSG_HASH(
+    MENU_ENUM_LABEL_VALUE_MENU_XMB_ANIMATION_HORIZONTAL_HIGHLIGHT,
+    "Animation Horizontal Icon Highlight"
+    )
+MSG_HASH(
+    MENU_ENUM_LABEL_VALUE_MENU_XMB_ANIMATION_MOVE_UP_DOWN,
+    "Animation Move Up/Down"
+    )
+MSG_HASH(
+    MENU_ENUM_LABEL_VALUE_MENU_XMB_ANIMATION_OPENING_MAIN_MENU,
+    "Animation Main Menu Opens/Closes"
+    )
+MSG_HASH(
+    MENU_ENUM_LABEL_VALUE_VIDEO_GPU_INDEX,
+    "GPU Index"
+    )
+MSG_HASH(
+    MSG_DUMPING_DISC,
+    "Dumping disc..."
+    )
+MSG_HASH(
+    MSG_DRIVE_NUMBER,
+    "Drive %d"
+    )
+MSG_HASH(
+    MSG_LOAD_CORE_FIRST,
+    "Please load a core first."
+    )
+MSG_HASH(
+    MSG_DISC_DUMP_FAILED_TO_READ_FROM_DRIVE,
+    "Failed to read from drive. Dump aborted."
+    )
+MSG_HASH(
+    MSG_DISC_DUMP_FAILED_TO_WRITE_TO_DISK,
+    "Failed to write to disk. Dump aborted."
+    )
+MSG_HASH(
+    MSG_NO_DISC_INSERTED,
+    "No disc is inserted in the drive."
+    )
+MSG_HASH(
+    MENU_ENUM_LABEL_VALUE_DISC_INFORMATION,
+    "Disc Information"
+    )
+MSG_HASH(
+    MENU_ENUM_SUBLABEL_DISC_INFORMATION,
+    "View information about inserted media discs."
+    )
+MSG_HASH(
+    MENU_ENUM_LABEL_VALUE_QT_RESET,
+    "Reset"
+    )
+MSG_HASH(
+    MENU_ENUM_LABEL_VALUE_QT_RESET_ALL,
+    "Reset All"
+    )
+MSG_HASH(
+    MENU_ENUM_LABEL_VALUE_FRONTEND_LOG_LEVEL,
+    "Frontend Logging Level"
+    )
+MSG_HASH(
+    MENU_ENUM_SUBLABEL_FRONTEND_LOG_LEVEL,
+    "Sets log level for the frontend. If a log level issued by the frontend is below this value, it is ignored."
+    )
+MSG_HASH(
+    MENU_ENUM_LABEL_VALUE_FPS_UPDATE_INTERVAL,
+    "Framerate Update Interval (in frames)"
+    )
+MSG_HASH(
+    MENU_ENUM_SUBLABEL_FPS_UPDATE_INTERVAL,
+    "Framerate display will be updated at the set interval (in frames)."
+    )
+MSG_HASH(
+    MENU_ENUM_LABEL_VALUE_QUICK_MENU_SHOW_RESTART_CONTENT,
+    "Show Restart Content"
+    )
+MSG_HASH(
+    MENU_ENUM_SUBLABEL_QUICK_MENU_SHOW_RESTART_CONTENT,
+    "Show/hide the 'Restart Content' option."
+    )
+MSG_HASH(
+    MENU_ENUM_LABEL_VALUE_QUICK_MENU_SHOW_CLOSE_CONTENT,
+    "Show Close Content"
+    )
+MSG_HASH(
+    MENU_ENUM_SUBLABEL_QUICK_MENU_SHOW_CLOSE_CONTENT,
+    "Show/hide the 'Close Content' option."
+    )
+MSG_HASH(
+    MENU_ENUM_LABEL_VALUE_QUICK_MENU_SHOW_RESUME_CONTENT,
+    "Show Resume Content"
+    )
+MSG_HASH(
+    MENU_ENUM_SUBLABEL_QUICK_MENU_SHOW_RESUME_CONTENT,
+    "Show/hide the 'Resume Content' option."
+    )
+MSG_HASH(
+    MENU_ENUM_LABEL_VALUE_SETTINGS_VIEWS_SETTINGS,
+    "Settings"
+    )
+MSG_HASH(
+    MENU_ENUM_SUBLABEL_SETTINGS_VIEWS_SETTINGS,
+    "Show or hide elements on the Settings screen."
+    )
+MSG_HASH(
+    MENU_ENUM_LABEL_VALUE_SETTINGS_SHOW_INPUT,
+    "Show Input"
+    )
+MSG_HASH(
+    MENU_ENUM_SUBLABEL_SETTINGS_SHOW_INPUT,
+    "Show or hide 'Input Settings' on the Settings screen."
+    )
+MSG_HASH(
+    MENU_ENUM_LABEL_VALUE_ACCESSIBILITY_SETTINGS,
+    "Accessibility"
+    )
+MSG_HASH(
+    MENU_ENUM_SUBLABEL_ACCESSIBILITY_SETTINGS,
+    "Change settings for the Accessibility narrator."
+    )
+MSG_HASH(
+    MENU_ENUM_LABEL_VALUE_AI_SERVICE_SETTINGS,
+    "AI Service"
+    )
+MSG_HASH(
+    MENU_ENUM_SUBLABEL_AI_SERVICE_SETTINGS,
+    "Change settings for the AI Service (Translation/TTS/Misc)."
+    )
+MSG_HASH(
+    MENU_ENUM_LABEL_VALUE_AI_SERVICE_MODE,
+    "AI Service Output"
+    )
+MSG_HASH(
+    MENU_ENUM_LABEL_VALUE_AI_SERVICE_URL,
+    "AI Service URL"
+    )
+MSG_HASH(
+    MENU_ENUM_LABEL_VALUE_AI_SERVICE_ENABLE,
+    "AI Service Enabled"
+    )
+MSG_HASH(
+    MENU_ENUM_SUBLABEL_AI_SERVICE_MODE,
+    "Show translation as a text overlay (Image mode), or play as Text-To-Speech (Speech mode)"
+    )
+MSG_HASH(
+    MENU_ENUM_SUBLABEL_AI_SERVICE_URL,
+    "A http:// url pointing to the translation service to use."
+    )
+MSG_HASH(
+    MENU_ENUM_SUBLABEL_AI_SERVICE_ENABLE,
+    "Enable AI Service to run when the AI Service hotkey is pressed."
+    )
+MSG_HASH(
+    MENU_ENUM_LABEL_VALUE_AI_SERVICE_TARGET_LANG,
+    "Target Language"
+    )
+MSG_HASH(
+    MENU_ENUM_SUBLABEL_AI_SERVICE_TARGET_LANG,
+    "The language the service will translate to. If set to 'Don't Care', it will default to English."
+    )
+MSG_HASH(
+    MENU_ENUM_LABEL_VALUE_AI_SERVICE_SOURCE_LANG,
+    "Source Language"
+    )
+MSG_HASH(
+    MENU_ENUM_SUBLABEL_AI_SERVICE_SOURCE_LANG,
+    "The language the service will translate from. If set to 'Don't Care', it will attempt to auto-detect the language. Setting it to a specific language will make the translation more accurate."
+    )
+MSG_HASH(
+    MENU_ENUM_LABEL_VALUE_LANG_CZECH,
+    "Czech"
+    )
+MSG_HASH(
+    MENU_ENUM_LABEL_VALUE_LANG_DANISH,
+    "Danish"
+    )
+MSG_HASH(
+    MENU_ENUM_LABEL_VALUE_LANG_SWEDISH,
+    "Swedish"
+    )
+MSG_HASH(
+    MENU_ENUM_LABEL_VALUE_LANG_CROATIAN,
+    "Croatian"
+    )
+MSG_HASH(
+    MENU_ENUM_LABEL_VALUE_LANG_CATALAN,
+    "Catalan"
+    )
+MSG_HASH(
+    MENU_ENUM_LABEL_VALUE_LANG_BULGARIAN,
+    "Bulgarian"
+    )
+MSG_HASH(
+    MENU_ENUM_LABEL_VALUE_LANG_BENGALI,
+    "Bengali"
+    )
+MSG_HASH(
+    MENU_ENUM_LABEL_VALUE_LANG_BASQUE,
+    "Basque"
+    )
+MSG_HASH(
+    MENU_ENUM_LABEL_VALUE_LANG_AZERBAIJANI,
+    "Azerbaijani"
+    )
+MSG_HASH(
+    MENU_ENUM_LABEL_VALUE_LANG_ALBANIAN,
+    "Albanian"
+    )
+MSG_HASH(
+    MENU_ENUM_LABEL_VALUE_LANG_AFRIKAANS,
+    "Afrikaans"
+    )
+MSG_HASH(
+    MENU_ENUM_LABEL_VALUE_LANG_ESTONIAN,
+    "Estonian"
+    )
+MSG_HASH(
+    MENU_ENUM_LABEL_VALUE_LANG_FILIPINO,
+    "Filipino"
+    )
+MSG_HASH(
+    MENU_ENUM_LABEL_VALUE_LANG_FINNISH,
+    "Finnish"
+    )
+MSG_HASH(
+    MENU_ENUM_LABEL_VALUE_LANG_GALICIAN,
+    "Galician"
+    )
+MSG_HASH(
+    MENU_ENUM_LABEL_VALUE_LANG_GEORGIAN,
+    "Georgian"
+    )
+MSG_HASH(
+    MENU_ENUM_LABEL_VALUE_LANG_GUJARATI,
+    "Gujarati"
+    )
+MSG_HASH(
+    MENU_ENUM_LABEL_VALUE_LANG_HAITIAN_CREOLE,
+    "Haitian Creole"
+    )
+MSG_HASH(
+    MENU_ENUM_LABEL_VALUE_LANG_HEBREW,
+    "Hebrew"
+    )
+MSG_HASH(
+    MENU_ENUM_LABEL_VALUE_LANG_HINDI,
+    "Hindi"
+    )
+MSG_HASH(
+    MENU_ENUM_LABEL_VALUE_LANG_HUNGARIAN,
+    "Hungarian"
+    )
+MSG_HASH(
+    MENU_ENUM_LABEL_VALUE_LANG_ICELANDIC,
+    "Icelandic"
+    )
+MSG_HASH(
+    MENU_ENUM_LABEL_VALUE_LANG_INDONESIAN,
+    "Indonesian"
+    )
+MSG_HASH(
+    MENU_ENUM_LABEL_VALUE_LANG_IRISH,
+    "Irish"
+    )
+MSG_HASH(
+    MENU_ENUM_LABEL_VALUE_LANG_KANNADA,
+    "Kannada"
+    )
+MSG_HASH(
+    MENU_ENUM_LABEL_VALUE_LANG_LATIN,
+    "Latin"
+    )
+MSG_HASH(
+    MENU_ENUM_LABEL_VALUE_LANG_LATVIAN,
+    "Latvian"
+    )
+MSG_HASH(
+    MENU_ENUM_LABEL_VALUE_LANG_LITHUANIAN,
+    "Lithuanian"
+    )
+MSG_HASH(
+    MENU_ENUM_LABEL_VALUE_LANG_MACEDONIAN,
+    "Macedonian"
+    )
+MSG_HASH(
+    MENU_ENUM_LABEL_VALUE_LANG_MALAY,
+    "Malay"
+    )
+MSG_HASH(
+    MENU_ENUM_LABEL_VALUE_LANG_MALTESE,
+    "Maltese"
+    )
+MSG_HASH(
+    MENU_ENUM_LABEL_VALUE_LANG_NORWEGIAN,
+    "Norwegian"
+    )
+MSG_HASH(
+    MENU_ENUM_LABEL_VALUE_LANG_PERSIAN,
+    "Persian"
+    )
+MSG_HASH(
+    MENU_ENUM_LABEL_VALUE_LANG_ROMANIAN,
+    "Romanian"
+    )
+MSG_HASH(
+    MENU_ENUM_LABEL_VALUE_LANG_SERBIAN,
+    "Serbian"
+    )
+MSG_HASH(
+    MENU_ENUM_LABEL_VALUE_LANG_SLOVAK,
+    "Slovak"
+    )
+MSG_HASH(
+    MENU_ENUM_LABEL_VALUE_LANG_SLOVENIAN,
+    "Slovenian"
+    )
+MSG_HASH(
+    MENU_ENUM_LABEL_VALUE_LANG_SWAHILI,
+    "Swahili"
+    )
+MSG_HASH(
+    MENU_ENUM_LABEL_VALUE_LANG_TAMIL,
+    "Tamil"
+    )
+MSG_HASH(
+    MENU_ENUM_LABEL_VALUE_LANG_TELUGU,
+    "Telugu"
+    )
+MSG_HASH(
+    MENU_ENUM_LABEL_VALUE_LANG_THAI,
+    "Thai"
+    )
+MSG_HASH(
+    MENU_ENUM_LABEL_VALUE_LANG_UKRAINIAN,
+    "Ukrainian"
+    )
+MSG_HASH(
+    MENU_ENUM_LABEL_VALUE_LANG_URDU,
+    "Urdu"
+    )
+MSG_HASH(
+    MENU_ENUM_LABEL_VALUE_LANG_WELSH,
+    "Welsh"
+    )
+MSG_HASH(
+    MENU_ENUM_LABEL_VALUE_LANG_YIDDISH,
+    "Yiddish"
+    )
+MSG_HASH(
+    MENU_ENUM_LABEL_VALUE_SETTINGS_SHOW_DRIVERS,
+    "Show Drivers"
+    )
+MSG_HASH(
+    MENU_ENUM_SUBLABEL_SETTINGS_SHOW_DRIVERS,
+    "Show or hide 'Driver Settings' on the Settings screen."
+    )
+MSG_HASH(
+    MENU_ENUM_LABEL_VALUE_SETTINGS_SHOW_VIDEO,
+    "Show Video"
+    )
+MSG_HASH(
+    MENU_ENUM_SUBLABEL_SETTINGS_SHOW_VIDEO,
+    "Show or hide 'Video Settings' on the Settings screen."
+    )
+MSG_HASH(
+    MENU_ENUM_LABEL_VALUE_SETTINGS_SHOW_AUDIO,
+    "Show Audio"
+    )
+MSG_HASH(
+    MENU_ENUM_SUBLABEL_SETTINGS_SHOW_AUDIO,
+    "Show or hide 'Audio Settings' on the Settings screen."
+    )
+MSG_HASH(
+    MENU_ENUM_LABEL_VALUE_SETTINGS_SHOW_LATENCY,
+    "Show Latency"
+    )
+MSG_HASH(
+    MENU_ENUM_SUBLABEL_SETTINGS_SHOW_LATENCY,
+    "Show or hide 'Latency Settings' on the Settings screen."
+    )
+MSG_HASH(
+    MENU_ENUM_LABEL_VALUE_SETTINGS_SHOW_CORE,
+    "Show Core"
+    )
+MSG_HASH(
+    MENU_ENUM_SUBLABEL_SETTINGS_SHOW_CORE,
+    "Show or hide 'Core Settings' on the Settings screen."
+    )
+MSG_HASH(
+    MENU_ENUM_LABEL_VALUE_SETTINGS_SHOW_CONFIGURATION,
+    "Show Configuration"
+    )
+MSG_HASH(
+    MENU_ENUM_SUBLABEL_SETTINGS_SHOW_CONFIGURATION,
+    "Show or hide 'Configuration Settings' on the Settings screen."
+    )
+MSG_HASH(
+    MENU_ENUM_LABEL_VALUE_SETTINGS_SHOW_SAVING,
+    "Show Saving"
+    )
+MSG_HASH(
+    MENU_ENUM_SUBLABEL_SETTINGS_SHOW_SAVING,
+    "Show or hide 'Saving Settings' on the Settings screen."
+    )
+MSG_HASH(
+    MENU_ENUM_LABEL_VALUE_SETTINGS_SHOW_LOGGING,
+    "Show Logging"
+    )
+MSG_HASH(
+    MENU_ENUM_SUBLABEL_SETTINGS_SHOW_LOGGING,
+    "Show or hide 'Logging Settings' on the Settings screen."
+    )
+MSG_HASH(
+    MENU_ENUM_LABEL_VALUE_SETTINGS_SHOW_FRAME_THROTTLE,
+    "Show Frame Throttle"
+    )
+MSG_HASH(
+    MENU_ENUM_SUBLABEL_SETTINGS_SHOW_FRAME_THROTTLE,
+    "Show or hide 'Frame Throttle Settings' on the Settings screen."
+    )
+MSG_HASH(
+    MENU_ENUM_LABEL_VALUE_SETTINGS_SHOW_RECORDING,
+    "Show Recording"
+    )
+MSG_HASH(
+    MENU_ENUM_SUBLABEL_SETTINGS_SHOW_RECORDING,
+    "Show or hide 'Recording Settings' on the Settings screen."
+    )
+MSG_HASH(
+    MENU_ENUM_LABEL_VALUE_SETTINGS_SHOW_ONSCREEN_DISPLAY,
+    "Show Onscreen Display"
+    )
+MSG_HASH(
+    MENU_ENUM_SUBLABEL_SETTINGS_SHOW_ONSCREEN_DISPLAY,
+    "Show or hide 'Onscreen Display Settings' on the Settings screen."
+    )
+MSG_HASH(
+    MENU_ENUM_LABEL_VALUE_SETTINGS_SHOW_USER_INTERFACE,
+    "Show User Interface"
+    )
+MSG_HASH(
+    MENU_ENUM_SUBLABEL_SETTINGS_SHOW_USER_INTERFACE,
+    "Show or hide 'User Interface Settings' on the Settings screen."
+    )
+MSG_HASH(
+    MENU_ENUM_LABEL_VALUE_SETTINGS_SHOW_AI_SERVICE,
+    "Show AI Service"
+    )
+MSG_HASH(
+    MENU_ENUM_SUBLABEL_SETTINGS_SHOW_AI_SERVICE,
+    "Show or hide 'AI Service Settings' on the Settings screen."
+    )
+MSG_HASH(
+    MENU_ENUM_LABEL_VALUE_SETTINGS_SHOW_POWER_MANAGEMENT,
+    "Show Power Management"
+    )
+MSG_HASH(
+    MENU_ENUM_SUBLABEL_SETTINGS_SHOW_POWER_MANAGEMENT,
+    "Show or hide 'Power Management Settings' on the Settings screen."
+    )
+MSG_HASH(
+    MENU_ENUM_LABEL_VALUE_SETTINGS_SHOW_ACHIEVEMENTS,
+    "Show Achievements"
+    )
+MSG_HASH(
+    MENU_ENUM_SUBLABEL_SETTINGS_SHOW_ACHIEVEMENTS,
+    "Show or hide 'Achievements Settings' on the Settings screen."
+    )
+MSG_HASH(
+    MENU_ENUM_LABEL_VALUE_SETTINGS_SHOW_NETWORK,
+    "Show Network"
+    )
+MSG_HASH(
+    MENU_ENUM_SUBLABEL_SETTINGS_SHOW_NETWORK,
+    "Show or hide 'Network Settings' on the Settings screen."
+    )
+MSG_HASH(
+    MENU_ENUM_LABEL_VALUE_SETTINGS_SHOW_PLAYLISTS,
+    "Show Playlists"
+    )
+MSG_HASH(
+    MENU_ENUM_SUBLABEL_SETTINGS_SHOW_PLAYLISTS,
+    "Show or hide 'Playlists Settings' on the Settings screen."
+    )
+MSG_HASH(
+    MENU_ENUM_LABEL_VALUE_SETTINGS_SHOW_USER,
+    "Show User"
+    )
+MSG_HASH(
+    MENU_ENUM_SUBLABEL_SETTINGS_SHOW_USER,
+    "Show or hide 'User Settings' on the Settings screen."
+    )
+MSG_HASH(
+    MENU_ENUM_LABEL_VALUE_SETTINGS_SHOW_DIRECTORY,
+    "Show Directory"
+    )
+MSG_HASH(
+    MENU_ENUM_SUBLABEL_SETTINGS_SHOW_DIRECTORY,
+    "Show or hide 'Directory Settings' on the Settings screen."
+    )
+MSG_HASH(
+    MENU_ENUM_SUBLABEL_LOAD_DISC,
+    "Load a physical media disc. You should first select the core (Load Core)  you intend to use with the disc."
+    )
+MSG_HASH(
+    MENU_ENUM_SUBLABEL_DUMP_DISC,
+    "Dump the physical media disc to internal storage. It will be saved as an image file."
+    )
+MSG_HASH(
+    MENU_ENUM_LABEL_VALUE_AI_SERVICE_IMAGE_MODE,
+    "Image Mode"
+    )
+MSG_HASH(
+    MENU_ENUM_LABEL_VALUE_AI_SERVICE_SPEECH_MODE,
+    "Speech Mode"
+    )
+MSG_HASH(
+    MENU_ENUM_LABEL_VALUE_AI_SERVICE_NARRATOR_MODE,
+    "Narrator Mode"
+    )
+MSG_HASH(
+    MENU_ENUM_LABEL_VALUE_VIDEO_SHADER_PRESET_REMOVE,
+    "Remove"
+    )
+MSG_HASH(
+    MENU_ENUM_SUBLABEL_VIDEO_SHADER_PRESET_REMOVE,
+    "Remove an automatic shader preset."
+    )
+MSG_HASH(
+    MENU_ENUM_LABEL_VALUE_VIDEO_SHADER_PRESET_REMOVE_GLOBAL,
+    "Remove Global Preset"
+    )
+MSG_HASH(
+    MENU_ENUM_SUBLABEL_VIDEO_SHADER_PRESET_REMOVE_GLOBAL,
+    "Remove the Global Preset, used by all content and all cores."
+    )
+MSG_HASH(
+    MENU_ENUM_LABEL_VALUE_VIDEO_SHADER_PRESET_REMOVE_CORE,
+    "Remove Core Preset"
+    )
+MSG_HASH(
+    MENU_ENUM_SUBLABEL_VIDEO_SHADER_PRESET_REMOVE_CORE,
+    "Remove the Core Preset, used by all content ran with the currently loaded core."
+    )
+MSG_HASH(
+    MENU_ENUM_LABEL_VALUE_VIDEO_SHADER_PRESET_REMOVE_PARENT,
+    "Remove Content Directory Preset"
+    )
+MSG_HASH(
+    MENU_ENUM_SUBLABEL_VIDEO_SHADER_PRESET_REMOVE_PARENT,
+    "Remove the Content Directory Preset, used by all content inside the current working directory."
+    )
+MSG_HASH(
+    MENU_ENUM_LABEL_VALUE_VIDEO_SHADER_PRESET_REMOVE_GAME,
+    "Remove Game Preset"
+    )
+MSG_HASH(
+    MENU_ENUM_SUBLABEL_VIDEO_SHADER_PRESET_REMOVE_GAME,
+    "Remove the Game Preset, used only for the specific game in question."
+    )
+MSG_HASH(
+    MSG_SHADER_PRESET_REMOVED_SUCCESSFULLY,
+    "Shader preset removed successfully."
+    )
+MSG_HASH(
+    MSG_ERROR_REMOVING_SHADER_PRESET,
+    "Error removing shader preset."
+    )
+MSG_HASH(
+    MENU_ENUM_LABEL_VALUE_FRAME_TIME_COUNTER_SETTINGS,
+    "Frame Time Counter"
+    )
+MSG_HASH(
+    MENU_ENUM_SUBLABEL_FRAME_TIME_COUNTER_SETTINGS,
+    "Adjust settings influencing the frame time counter (only active when threaded video is disabled)."
+    )
+MSG_HASH(
+    MENU_ENUM_LABEL_VALUE_FRAME_TIME_COUNTER_RESET_AFTER_FASTFORWARDING,
+    "Reset After Fastforward"
+    )
+MSG_HASH(
+    MENU_ENUM_SUBLABEL_FRAME_TIME_COUNTER_RESET_AFTER_FASTFORWARDING,
+    "Reset the frame time counter after fastforwarding."
+    )
+MSG_HASH(
+    MENU_ENUM_LABEL_VALUE_FRAME_TIME_COUNTER_RESET_AFTER_LOAD_STATE,
+    "Reset After Load State"
+    )
+MSG_HASH(
+    MENU_ENUM_SUBLABEL_FRAME_TIME_COUNTER_RESET_AFTER_LOAD_STATE,
+    "Reset the frame time counter after loading a state."
+    )
+MSG_HASH(
+    MENU_ENUM_LABEL_VALUE_FRAME_TIME_COUNTER_RESET_AFTER_SAVE_STATE,
+    "Reset After Save State"
+    )
+MSG_HASH(
+    MENU_ENUM_SUBLABEL_FRAME_TIME_COUNTER_RESET_AFTER_SAVE_STATE,
+    "Reset the frame time counter after saving a state."
+    )
+MSG_HASH(
+    MENU_ENUM_SUBLABEL_MENU_WIDGETS_ENABLE,
+    "Use modern decorated animations, notifications, indicators and controls instead of the old text only system."
+    )
+MSG_HASH(
+    MENU_ENUM_SUBLABEL_MENU_XMB_ANIMATION_HORIZONTAL_HIGHLIGHT,
+    "The animation that triggers when scrolling between tabs."
+    )
+MSG_HASH(
+    MENU_ENUM_SUBLABEL_MENU_XMB_ANIMATION_MOVE_UP_DOWN,
+    "The animation that triggers when moving up or down."
+    )
+MSG_HASH(
+    MENU_ENUM_SUBLABEL_MENU_XMB_ANIMATION_OPENING_MAIN_MENU,
+    "The animation that triggers when opening a submenu."
+    )
+MSG_HASH(
+    MENU_ENUM_LABEL_VALUE_DELETE_PLAYLIST,
+    "Delete Playlist"
+    )
+MSG_HASH(
+    MENU_ENUM_SUBLABEL_DELETE_PLAYLIST,
+    "Remove playlist from filesystem."
+    )
+#ifdef HAVE_LAKKA
+MSG_HASH(
+    MENU_ENUM_LABEL_VALUE_LOCALAP_ENABLE,
+    "Wi-Fi Access Point"
+    )
+MSG_HASH(
+    MENU_ENUM_SUBLABEL_LOCALAP_ENABLE,
+    "Enable or disable Wi-Fi Access Point."
+    )
+MSG_HASH(
+    MSG_LOCALAP_SWITCHING_OFF,
+    "Switching off Wi-Fi Access Point."
+    )
+MSG_HASH(
+    MSG_WIFI_DISCONNECT_FROM,
+    "Disconnecting from Wi-Fi '%s'"
+    )
+MSG_HASH(
+    MSG_LOCALAP_ALREADY_RUNNING,
+    "Wi-Fi Access Point is already started"
+    )
+MSG_HASH(
+    MSG_LOCALAP_NOT_RUNNING,
+    "Wi-Fi Access Point is not running"
+    )
+MSG_HASH(
+    MSG_LOCALAP_STARTING,
+    "Starting Wi-Fi Access Point with SSID=%s and Passkey=%s"
+    )
+MSG_HASH(
+    MSG_LOCALAP_ERROR_CONFIG_CREATE,
+    "Could not create Wi-Fi Access Point configuration file."
+    )
+MSG_HASH(
+    MSG_LOCALAP_ERROR_CONFIG_PARSE,
+    "Wrong configuration file - could not find APNAME or PASSWORD in %s"
+    )
 #endif
-#ifdef HAVE_LAKKA
-MSG_HASH(
-   MENU_ENUM_LABEL_VALUE_BLUETOOTH_ENABLE,
-   "Bluetooth"
-   )
-MSG_HASH(
-   MENU_ENUM_SUBLABEL_BLUETOOTH_ENABLE,
-   "Determines the state of Bluetooth."
-   )
-MSG_HASH(
-   MENU_ENUM_LABEL_VALUE_LAKKA_SERVICES,
-   "Services"
-   )
-MSG_HASH(
-   MENU_ENUM_SUBLABEL_SERVICES_SETTINGS,
-   "Manage operating system level services."
-   )
-MSG_HASH(
-   MENU_ENUM_LABEL_VALUE_SAMBA_ENABLE,
-   "SAMBA"
-   )
-MSG_HASH(
-   MENU_ENUM_SUBLABEL_SAMBA_ENABLE,
-   "Share network folders through the SMB protocol."
-   )
-MSG_HASH(
-   MENU_ENUM_LABEL_VALUE_SSH_ENABLE,
-   "SSH"
-   )
-MSG_HASH(
-   MENU_ENUM_SUBLABEL_SSH_ENABLE,
-   "Use SSH to access the command line remotely."
-   )
-MSG_HASH(
-   MENU_ENUM_LABEL_VALUE_LOCALAP_ENABLE,
-   "Wi-Fi Access Point"
-   )
-MSG_HASH(
-   MENU_ENUM_SUBLABEL_LOCALAP_ENABLE,
-   "Enable or disable Wi-Fi Access Point."
-   )
-MSG_HASH(
-   MSG_LOCALAP_SWITCHING_OFF,
-   "Switching off Wi-Fi Access Point."
-   )
-MSG_HASH(
-   MSG_WIFI_DISCONNECT_FROM,
-   "Disconnecting from Wi-Fi '%s'"
-   )
-MSG_HASH(
-   MSG_LOCALAP_ALREADY_RUNNING,
-   "Wi-Fi Access Point is already started"
-   )
-MSG_HASH(
-   MSG_LOCALAP_NOT_RUNNING,
-   "Wi-Fi Access Point is not running"
-   )
-MSG_HASH(
-   MSG_LOCALAP_STARTING,
-   "Starting Wi-Fi Access Point with SSID=%s and Passkey=%s"
-   )
-MSG_HASH(
-   MSG_LOCALAP_ERROR_CONFIG_CREATE,
-   "Could not create Wi-Fi Access Point configuration file."
-   )
-MSG_HASH(
-   MSG_LOCALAP_ERROR_CONFIG_PARSE,
-   "Wrong configuration file - could not find APNAME or PASSWORD in %s"
-   )
-#endif
-#ifdef GEKKO
-MSG_HASH(
-   MENU_ENUM_LABEL_VALUE_INPUT_MOUSE_SCALE,
-   "Mouse Scale"
-   )
-MSG_HASH(
-   MENU_ENUM_SUBLABEL_INPUT_MOUSE_SCALE,
-   "Adjust x/y scale for Wiimote lightgun speed."
-   )
-#endif
-#ifdef HAVE_ODROIDGO2
-MSG_HASH(
-   MENU_ENUM_LABEL_VALUE_VIDEO_CTX_SCALING,
-   "RGA Scaling"
-   )
-MSG_HASH(
-   MENU_ENUM_SUBLABEL_VIDEO_CTX_SCALING,
-   "RGA scaling and bicubic filtering. May break widgets."
-   )
-#else
-MSG_HASH(
-   MENU_ENUM_LABEL_VALUE_VIDEO_CTX_SCALING,
-   "Context Specific Scaling"
-   )
-MSG_HASH(
-   MENU_ENUM_SUBLABEL_VIDEO_CTX_SCALING,
-   "Hardware context scaling (if available)."
-   )
-#endif
-#if defined(_3DS)
-MSG_HASH(
-   MENU_ENUM_LABEL_VALUE_VIDEO_3DS_LCD_BOTTOM,
-   "3DS Bottom Screen"
-   )
-MSG_HASH(
-   MENU_ENUM_SUBLABEL_VIDEO_3DS_LCD_BOTTOM,
-   "Enable display of status information on bottom screen. Disable to increase battery life and improve performance."
-   )
-MSG_HASH(
-   MENU_ENUM_LABEL_VALUE_VIDEO_3DS_DISPLAY_MODE,
-   "3DS Display Mode"
-   )
-MSG_HASH(
-   MENU_ENUM_SUBLABEL_VIDEO_3DS_DISPLAY_MODE,
-   "Selects between 3D and 2D display modes. In '3D' mode, pixels are square and a depth effect is applied when viewing the Quick Menu. '2D' mode provides the best performance."
-   )
-MSG_HASH(
-   MENU_ENUM_LABEL_VALUE_CTR_VIDEO_MODE_3D,
-   "3D"
-   )
-MSG_HASH(
-   MENU_ENUM_LABEL_VALUE_CTR_VIDEO_MODE_2D,
-   "2D"
-   )
-MSG_HASH(
-   MENU_ENUM_LABEL_VALUE_CTR_VIDEO_MODE_2D_400x240,
-   "2D (Pixel Grid Effect)"
-   )
-MSG_HASH(
-   MENU_ENUM_LABEL_VALUE_CTR_VIDEO_MODE_2D_800x240,
-   "2D (High Resolution)"
-   )
-#endif
-#ifdef HAVE_QT
-MSG_HASH(
-   MENU_ENUM_LABEL_VALUE_QT_SCAN_FINISHED,
-   "Scan Finished.<br><br>\n"
-   "In order for content to be correctly scanned, you must:\n"
-   "<ul><li>have a compatible core already downloaded</li>\n"
-   "<li>have \"Core Info Files\" updated via Online Updater</li>\n"
-   "<li>have \"Databases\" updated via Online Updater</li>\n"
-   "<li>restart RetroArch if any of the above was just done</li></ul>\n"
-   "Finally, the content must match existing databases from <a href=\"https://docs.libretro.com/guides/roms-playlists-thumbnails/#sources\">here</a>. If it is still not working, consider <a href=\"https://www.github.com/libretro/RetroArch/issues\">submitting a bug report</a>."
-   )
-#endif+MSG_HASH(
+    MENU_ENUM_LABEL_VALUE_DRIVER_SWITCH_ENABLE,
+    "Allow cores to switch the video driver"
+    )
+MSG_HASH(
+    MENU_ENUM_SUBLABEL_DRIVER_SWITCH_ENABLE,
+    "Allow cores to force switch to a different video driver than is currently loaded."
+    )
+MSG_HASH(
+    MENU_ENUM_LABEL_VALUE_AI_SERVICE_PAUSE,
+    "AI Service Pause Toggle"
+    )
+MSG_HASH(
+    MENU_ENUM_SUBLABEL_AI_SERVICE_PAUSE,
+    "Pauses core while screen is translated."
+    )
+MSG_HASH(
+    MENU_ENUM_LABEL_VALUE_MANUAL_CONTENT_SCAN_LIST,
+    "Manual Scan"
+    )
+MSG_HASH(
+    MENU_ENUM_SUBLABEL_MANUAL_CONTENT_SCAN_LIST,
+    "Configurable scan based on content file names. Does not require content to match the database."
+    )
+MSG_HASH(
+    MENU_ENUM_LABEL_VALUE_MANUAL_CONTENT_SCAN_DIR,
+    "Content Directory"
+    )
+MSG_HASH(
+    MENU_ENUM_SUBLABEL_MANUAL_CONTENT_SCAN_DIR,
+    "Selects a directory to scan for content."
+    )
+MSG_HASH(
+    MENU_ENUM_LABEL_VALUE_MANUAL_CONTENT_SCAN_SYSTEM_NAME,
+    "System Name"
+    )
+MSG_HASH(
+    MENU_ENUM_SUBLABEL_MANUAL_CONTENT_SCAN_SYSTEM_NAME,
+    "Specify a 'system name' with which to associate scanned content. Used to name to the generated playlist file and to identify playlist thumbnails."
+    )
+MSG_HASH(
+    MENU_ENUM_LABEL_VALUE_MANUAL_CONTENT_SCAN_SYSTEM_NAME_CUSTOM,
+    "Custom System Name"
+    )
+MSG_HASH(
+    MENU_ENUM_SUBLABEL_MANUAL_CONTENT_SCAN_SYSTEM_NAME_CUSTOM,
+    "Manually specify a 'system name' for scanned content. Only used when 'System Name' is set to '<Custom>'."
+    )
+MSG_HASH(
+    MENU_ENUM_LABEL_VALUE_MANUAL_CONTENT_SCAN_CORE_NAME,
+    "Core"
+    )
+MSG_HASH(
+    MENU_ENUM_SUBLABEL_MANUAL_CONTENT_SCAN_CORE_NAME,
+    "Select a default core to use when launching scanned content."
+    )
+MSG_HASH(
+    MENU_ENUM_LABEL_VALUE_MANUAL_CONTENT_SCAN_FILE_EXTS,
+    "File Extensions"
+    )
+MSG_HASH(
+    MENU_ENUM_SUBLABEL_MANUAL_CONTENT_SCAN_FILE_EXTS,
+    "Space-delimited list of file types to include in the scan. If empty, includes all files - or if a core is specified, all files supported by the core."
+    )
+MSG_HASH(
+    MENU_ENUM_LABEL_VALUE_MANUAL_CONTENT_SCAN_SEARCH_ARCHIVES,
+    "Scan Inside Archives"
+    )
+MSG_HASH(
+    MENU_ENUM_SUBLABEL_MANUAL_CONTENT_SCAN_SEARCH_ARCHIVES,
+    "When enabled, archive files (.zip, .7z, etc.) will be searched for valid/supported content. May have a significant impact on scan performance."
+    )
+MSG_HASH(
+    MENU_ENUM_LABEL_VALUE_MANUAL_CONTENT_SCAN_DAT_FILE,
+    "Arcade DAT File"
+    )
+MSG_HASH(
+    MENU_ENUM_SUBLABEL_MANUAL_CONTENT_SCAN_DAT_FILE,
+    "Select a Logiqx or MAME List XML DAT file to enable automatic naming of scanned arcade content (MAME, FinalBurn Neo, etc.)."
+    )
+MSG_HASH(
+    MENU_ENUM_LABEL_VALUE_MANUAL_CONTENT_SCAN_DAT_FILE_FILTER,
+    "Arcade DAT Filter"
+    )
+MSG_HASH(
+    MENU_ENUM_SUBLABEL_MANUAL_CONTENT_SCAN_DAT_FILE_FILTER,
+    "When using an arcade DAT file, only add content to playlist if a matching DAT file entry is found."
+    )
+MSG_HASH(
+    MENU_ENUM_LABEL_VALUE_MANUAL_CONTENT_SCAN_OVERWRITE,
+    "Overwrite Existing Playlist"
+    )
+MSG_HASH(
+    MENU_ENUM_SUBLABEL_MANUAL_CONTENT_SCAN_OVERWRITE,
+    "When enabled, any existing playlist will be deleted before scanning content. When disabled, existing playlist entries are preserved and only content currently missing from the playlist will be added."
+    )
+MSG_HASH(
+    MENU_ENUM_LABEL_VALUE_MANUAL_CONTENT_SCAN_START,
+    "Start Scan"
+    )
+MSG_HASH(
+    MENU_ENUM_SUBLABEL_MANUAL_CONTENT_SCAN_START,
+    "Scan selected content."
+    )
+MSG_HASH(
+    MENU_ENUM_LABEL_VALUE_MANUAL_CONTENT_SCAN_SYSTEM_NAME_USE_CONTENT_DIR,
+    "<Content Directory>"
+    )
+MSG_HASH(
+    MENU_ENUM_LABEL_VALUE_MANUAL_CONTENT_SCAN_SYSTEM_NAME_USE_CUSTOM,
+    "<Custom>"
+    )
+MSG_HASH(
+    MENU_ENUM_LABEL_VALUE_MANUAL_CONTENT_SCAN_CORE_NAME_DETECT,
+    "<Unspecified>"
+    )
+MSG_HASH(
+    MSG_MANUAL_CONTENT_SCAN_DAT_FILE_INVALID,
+    "Invalid arcade DAT file selected"
+    )
+MSG_HASH(
+    MSG_MANUAL_CONTENT_SCAN_DAT_FILE_TOO_LARGE,
+    "Selected arcade DAT file is too large (insufficient free memory)"
+    )
+MSG_HASH(
+    MSG_MANUAL_CONTENT_SCAN_DAT_FILE_LOAD_ERROR,
+    "Failed to load arcade DAT file (invalid format?)"
+    )
+MSG_HASH(
+    MSG_MANUAL_CONTENT_SCAN_INVALID_CONFIG,
+    "Invalid manual scan configuration"
+    )
+MSG_HASH(
+    MSG_MANUAL_CONTENT_SCAN_INVALID_CONTENT,
+    "No valid content detected"
+    )
+MSG_HASH(
+    MSG_MANUAL_CONTENT_SCAN_START,
+    "Scanning content: "
+    )
+MSG_HASH(
+    MSG_MANUAL_CONTENT_SCAN_IN_PROGRESS,
+    "Scanning: "
+    )
+MSG_HASH(
+    MSG_MANUAL_CONTENT_SCAN_M3U_CLEANUP,
+    "Cleaning M3U entries: "
+    )
+MSG_HASH(
+    MSG_MANUAL_CONTENT_SCAN_END,
+    "Scan complete: "
+    )
+MSG_HASH(
+    MENU_ENUM_LABEL_VALUE_ACCESSIBILITY_ENABLED,
+    "Accessibility Enable"
+    )
+MSG_HASH(
+    MENU_ENUM_SUBLABEL_ACCESSIBILITY_ENABLED,
+    "Turn on/off accessibility narrator for menu navigation"
+    )
+MSG_HASH(
+    MENU_ENUM_SUBLABEL_ACCESSIBILITY_NARRATOR_SPEECH_SPEED,
+    "Set speech speed for the narrator, from fast to slow"
+    )
+MSG_HASH(
+    MENU_ENUM_LABEL_VALUE_ACCESSIBILITY_NARRATOR_SPEECH_SPEED,
+    "Narrator Speech Speed"
+    )
+MSG_HASH(
+    MENU_ENUM_LABEL_VALUE_VIDEO_SCALING_SETTINGS,
+    "Scaling"
+    )
+MSG_HASH(
+    MENU_ENUM_SUBLABEL_VIDEO_SCALING_SETTINGS,
+    "Change video scaling settings."
+    )
+MSG_HASH(
+    MENU_ENUM_LABEL_VALUE_VIDEO_FULLSCREEN_MODE_SETTINGS,
+    "Fullscreen Mode"
+    )
+MSG_HASH(
+    MENU_ENUM_SUBLABEL_VIDEO_FULLSCREEN_MODE_SETTINGS,
+    "Change fullscreen mode settings."
+    )
+MSG_HASH(
+    MENU_ENUM_LABEL_VALUE_VIDEO_WINDOWED_MODE_SETTINGS,
+    "Windowed Mode"
+    )
+MSG_HASH(
+    MENU_ENUM_SUBLABEL_VIDEO_WINDOWED_MODE_SETTINGS,
+    "Change windowed mode settings."
+    )
+MSG_HASH(
+    MENU_ENUM_LABEL_VALUE_VIDEO_OUTPUT_SETTINGS,
+    "Output"
+    )
+MSG_HASH(
+    MENU_ENUM_SUBLABEL_VIDEO_OUTPUT_SETTINGS,
+    "Change video output settings."
+    )
+MSG_HASH(
+    MENU_ENUM_LABEL_VALUE_VIDEO_SYNCHRONIZATION_SETTINGS,
+    "Synchronization"
+    )
+MSG_HASH(
+    MENU_ENUM_SUBLABEL_VIDEO_SYNCHRONIZATION_SETTINGS,
+    "Change video synchronization settings."
+    )
+MSG_HASH(
+    MENU_ENUM_LABEL_VALUE_AUDIO_OUTPUT_SETTINGS,
+    "Output"
+    )
+MSG_HASH(
+    MENU_ENUM_SUBLABEL_AUDIO_OUTPUT_SETTINGS,
+    "Change audio output settings."
+    )
+MSG_HASH(
+    MENU_ENUM_LABEL_VALUE_AUDIO_SYNCHRONIZATION_SETTINGS,
+    "Synchronization"
+    )
+MSG_HASH(
+    MENU_ENUM_SUBLABEL_AUDIO_SYNCHRONIZATION_SETTINGS,
+    "Change audio synchronization settings."
+    )
+MSG_HASH(
+    MENU_ENUM_LABEL_VALUE_AUDIO_RESAMPLER_SETTINGS,
+    "Resampler"
+    )
+MSG_HASH(
+    MENU_ENUM_SUBLABEL_AUDIO_RESAMPLER_SETTINGS,
+    "Change audio resampler settings."
+    )
+MSG_HASH(
+    MENU_ENUM_LABEL_VALUE_INPUT_MENU_SETTINGS,
+    "Menu Controls"
+    )
+MSG_HASH(
+    MENU_ENUM_SUBLABEL_INPUT_MENU_SETTINGS,
+    "Change menu control settings."
+    )
+MSG_HASH(
+    MENU_ENUM_LABEL_VALUE_INPUT_HAPTIC_FEEDBACK_SETTINGS,
+    "Haptic Feedback/Vibration"
+    )
+MSG_HASH(
+    MENU_ENUM_SUBLABEL_INPUT_HAPTIC_FEEDBACK_SETTINGS,
+    "Change haptic feedback and vibration settings."
+    )
+MSG_HASH(
+    MENU_ENUM_LABEL_VALUE_START_GONG,
+    "Start Gong"
+    )
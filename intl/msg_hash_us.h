--- conflicted
+++ resolved
@@ -2668,11 +2668,11 @@
    "Viewport Anchor Bias Y"
    )
 MSG_HASH(
-   MENU_ENUM_SUBLABEL_VIDEO_VIEWPORT_BIAS_X, 
+   MENU_ENUM_SUBLABEL_VIDEO_VIEWPORT_BIAS_X,
    "Custom viewport bias used to offset the viewport horizontally (if wider than content height).  0.0 means far left and 1.0 means far right."
    )
 MSG_HASH(
-   MENU_ENUM_SUBLABEL_VIDEO_VIEWPORT_BIAS_Y, 
+   MENU_ENUM_SUBLABEL_VIDEO_VIEWPORT_BIAS_Y,
    "Custom viewport bias used to offset the viewport vertically (if taller than content height).  0.0 means top and 1.0 means bottom."
    )
 #if defined(RARCH_MOBILE)
@@ -2693,11 +2693,11 @@
    "Viewport Anchor Bias Y (Portrait Orientation)"
    )
 MSG_HASH(
-   MENU_ENUM_SUBLABEL_VIDEO_VIEWPORT_BIAS_PORTRAIT_X, 
+   MENU_ENUM_SUBLABEL_VIDEO_VIEWPORT_BIAS_PORTRAIT_X,
    "Custom viewport bias used to offset the viewport horizontally (if wider than content height).  0.0 means far left and 1.0 means far right. (Portrait Orientation)"
    )
 MSG_HASH(
-   MENU_ENUM_SUBLABEL_VIDEO_VIEWPORT_BIAS_PORTRAIT_Y, 
+   MENU_ENUM_SUBLABEL_VIDEO_VIEWPORT_BIAS_PORTRAIT_Y,
    "Custom viewport bias used to offset the viewport vertically (if taller than content height).  0.0 means top and 1.0 means bottom. (Portrait Orientation)"
    )
 #endif
@@ -3372,11 +3372,11 @@
 MSG_HASH(
    MENU_ENUM_LABEL_VALUE_INPUT_REMAP_SORT_BY_CONTROLLER_ENABLE,
    "Sort Remaps By Gamepad"
-   )   
+   )
 MSG_HASH(
    MENU_ENUM_SUBLABEL_INPUT_REMAP_SORT_BY_CONTROLLER_ENABLE,
    "Remaps will only apply to the active gamepad in which they were saved."
-   )   
+   )
 MSG_HASH(
    MENU_ENUM_LABEL_VALUE_INPUT_AUTODETECT_ENABLE,
    "Autoconfig"
@@ -3859,7 +3859,52 @@
    "Rewinds current content while key is held. 'Rewind Support' must be enabled."
    )
 MSG_HASH(
-<<<<<<< HEAD
+   MENU_ENUM_LABEL_VALUE_INPUT_META_PAUSE_TOGGLE,
+   "Pause"
+   )
+MSG_HASH(
+   MENU_ENUM_SUBLABEL_INPUT_META_PAUSE_TOGGLE,
+   "Switches running content between paused and non-paused states."
+   )
+MSG_HASH(
+   MENU_ENUM_LABEL_VALUE_INPUT_META_FRAMEADVANCE,
+   "Frame Advance"
+   )
+MSG_HASH(
+   MENU_ENUM_SUBLABEL_INPUT_META_FRAMEADVANCE,
+   "Advances content by one frame when paused."
+   )
+
+MSG_HASH(
+   MENU_ENUM_LABEL_VALUE_INPUT_META_MUTE,
+   "Audio Mute"
+   )
+MSG_HASH(
+   MENU_ENUM_SUBLABEL_INPUT_META_MUTE,
+   "Switches audio output on/off."
+   )
+MSG_HASH(
+   MENU_ENUM_LABEL_VALUE_INPUT_META_VOLUME_UP,
+   "Volume Up"
+   )
+MSG_HASH(
+   MENU_ENUM_SUBLABEL_INPUT_META_VOLUME_UP,
+   "Increases output audio volume level."
+   )
+MSG_HASH(
+   MENU_ENUM_LABEL_VALUE_INPUT_META_VOLUME_DOWN,
+   "Volume Down"
+   )
+MSG_HASH(
+   MENU_ENUM_SUBLABEL_INPUT_META_VOLUME_DOWN,
+   "Decreases output audio volume level."
+   )
+
+MSG_HASH(
+   MENU_ENUM_SUBLABEL_INPUT_META_LOAD_STATE_KEY,
+   "Loads saved state from the currently selected slot."
+   )
+MSG_HASH(
    MENU_ENUM_LABEL_VALUE_INPUT_META_LOAD_STATE_SLOT0_KEY,
    "Load State 0"
    )
@@ -3942,42 +3987,12 @@
 MSG_HASH(
    MENU_ENUM_LABEL_VALUE_INPUT_META_SAVE_STATE_KEY,
    "Save State"
-=======
-   MENU_ENUM_LABEL_VALUE_INPUT_META_PAUSE_TOGGLE,
-   "Pause"
-   )
-MSG_HASH(
-   MENU_ENUM_SUBLABEL_INPUT_META_PAUSE_TOGGLE,
-   "Switches running content between paused and non-paused states."
-   )
-MSG_HASH(
-   MENU_ENUM_LABEL_VALUE_INPUT_META_FRAMEADVANCE,
-   "Frame Advance"
-   )
-MSG_HASH(
-   MENU_ENUM_SUBLABEL_INPUT_META_FRAMEADVANCE,
-   "Advances content by one frame when paused."
-   )
-
-MSG_HASH(
-   MENU_ENUM_LABEL_VALUE_INPUT_META_MUTE,
-   "Audio Mute"
-   )
-MSG_HASH(
-   MENU_ENUM_SUBLABEL_INPUT_META_MUTE,
-   "Switches audio output on/off."
-   )
-MSG_HASH(
-   MENU_ENUM_LABEL_VALUE_INPUT_META_VOLUME_UP,
-   "Volume Up"
->>>>>>> be92b974
-   )
-MSG_HASH(
-   MENU_ENUM_SUBLABEL_INPUT_META_VOLUME_UP,
-   "Increases output audio volume level."
-   )
-MSG_HASH(
-<<<<<<< HEAD
+   )
+MSG_HASH(
+   MENU_ENUM_SUBLABEL_INPUT_META_SAVE_STATE_KEY,
+   "Saves state to the currently selected slot."
+   )
+MSG_HASH(
    MENU_ENUM_LABEL_VALUE_INPUT_META_SAVE_STATE_SLOT0_KEY,
    "Save State 0"
    )
@@ -4056,35 +4071,6 @@
 MSG_HASH(
    MENU_ENUM_SUBLABEL_INPUT_META_SAVE_STATE_SLOT9_KEY,
    "Saves a state to slot 9."
-   )
-MSG_HASH(
-   MENU_ENUM_LABEL_VALUE_INPUT_META_FULLSCREEN_TOGGLE_KEY,
-   "Fullscreen (Toggle)"
-=======
-   MENU_ENUM_LABEL_VALUE_INPUT_META_VOLUME_DOWN,
-   "Volume Down"
->>>>>>> be92b974
-   )
-MSG_HASH(
-   MENU_ENUM_SUBLABEL_INPUT_META_VOLUME_DOWN,
-   "Decreases output audio volume level."
-   )
-
-MSG_HASH(
-   MENU_ENUM_LABEL_VALUE_INPUT_META_LOAD_STATE_KEY,
-   "Load State"
-   )
-MSG_HASH(
-   MENU_ENUM_SUBLABEL_INPUT_META_LOAD_STATE_KEY,
-   "Loads saved state from the currently selected slot."
-   )
-MSG_HASH(
-   MENU_ENUM_LABEL_VALUE_INPUT_META_SAVE_STATE_KEY,
-   "Save State"
-   )
-MSG_HASH(
-   MENU_ENUM_SUBLABEL_INPUT_META_SAVE_STATE_KEY,
-   "Saves state to the currently selected slot."
    )
 MSG_HASH(
    MENU_ENUM_LABEL_VALUE_INPUT_META_STATE_SLOT_PLUS,
@@ -4947,7 +4933,7 @@
    )
 MSG_HASH(
    MENU_ENUM_LABEL_VALUE_SAVESTATE_MAX_DIRECT_SLOT,
-   "Maximum Direct Save State Slot Available"
+   "Sets the highest save state slot that can be directly saved or loaded."
    )
 MSG_HASH(
    MENU_ENUM_SUBLABEL_SAVESTATE_MAX_DIRECT_SLOT,
@@ -16757,4 +16743,5 @@
 MSG_HASH(
    MSG_AI_SERVICE_STOPPED,
    "stopped."
-   )+   )
+

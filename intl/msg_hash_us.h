#if defined(_MSC_VER) && !defined(_XBOX) && (_MSC_VER >= 1500 && _MSC_VER < 1900)
#if (_MSC_VER >= 1700)
/* https://support.microsoft.com/en-us/kb/980263 */
#pragma execution_character_set("utf-8")
#endif
#pragma warning(disable:4566)
#endif

/* Top-Level Menu */

MSG_HASH(
   MENU_ENUM_LABEL_VALUE_MAIN_MENU,
   "Main Menu"
   )
MSG_HASH(
   MENU_ENUM_LABEL_VALUE_SETTINGS_TAB,
   "Settings"
   )
MSG_HASH(
   MENU_ENUM_LABEL_VALUE_FAVORITES_TAB,
   "Favorites"
   )
MSG_HASH(
   MENU_ENUM_LABEL_VALUE_HISTORY_TAB,
   "History"
   )
MSG_HASH(
   MENU_ENUM_LABEL_VALUE_IMAGES_TAB,
   "Images"
   )
MSG_HASH(
   MENU_ENUM_LABEL_VALUE_MUSIC_TAB,
   "Music"
   )
MSG_HASH(
   MENU_ENUM_LABEL_VALUE_VIDEO_TAB,
   "Videos"
   )
MSG_HASH(
   MENU_ENUM_LABEL_VALUE_NETPLAY_TAB,
   "Netplay"
   )
MSG_HASH(
   MENU_ENUM_LABEL_VALUE_EXPLORE_TAB,
   "Explore"
   )
MSG_HASH(
   MENU_ENUM_LABEL_VALUE_CONTENTLESS_CORES_TAB,
   "Standalone Cores"
   )
MSG_HASH(
   MENU_ENUM_LABEL_VALUE_ADD_TAB,
   "Import Content"
   )

/* Main Menu */

MSG_HASH(
   MENU_ENUM_LABEL_VALUE_CONTENT_SETTINGS,
   "Quick Menu"
   )
MSG_HASH(
   MENU_ENUM_SUBLABEL_CONTENT_SETTINGS,
   "Quickly access all relevant in-game settings."
   )
MSG_HASH(
   MENU_ENUM_LABEL_VALUE_CORE_LIST,
   "Load Core"
   )
MSG_HASH(
   MENU_ENUM_SUBLABEL_CORE_LIST,
   "Select which core to use."
   )
MSG_HASH(
   MENU_ENUM_LABEL_VALUE_LOAD_CONTENT_LIST,
   "Load Content"
   )
   
MSG_HASH(
   MENU_ENUM_LABEL_VALUE_LOAD_DROPBOX_LIST,
   "Manage Cloudsaving"
)
MSG_HASH(
   MENU_ENUM_SUBLABEL_LOAD_CONTENT_LIST,
   "Select which content to start."
   )
MSG_HASH(MENU_ENUM_SUBLABEL_LOAD_DROPBOX_LIST,
         "powered by dropbox")
MSG_HASH(
   MENU_ENUM_LABEL_VALUE_LOAD_DISC,
   "Load Disc"
   )
MSG_HASH(
   MENU_ENUM_SUBLABEL_LOAD_DISC,
   "Load a physical media disc. First select the core (Load Core) to use with the disc."
   )
MSG_HASH(
   MENU_ENUM_LABEL_VALUE_DUMP_DISC,
   "Dump Disc"
   )
MSG_HASH( /* FIXME Is a specific image format used? Is it determined automatically? User choice? */
   MENU_ENUM_SUBLABEL_DUMP_DISC,
   "Dump the physical media disc to internal storage. It will be saved as an image file."
   )
#ifdef HAVE_LAKKA
MSG_HASH(
   MENU_ENUM_LABEL_VALUE_EJECT_DISC,
   "Eject Disc"
   )
MSG_HASH(
   MENU_ENUM_SUBLABEL_EJECT_DISC,
   "Ejects the disc from physical CD/DVD drive."
   )
#endif
MSG_HASH(
   MENU_ENUM_LABEL_VALUE_PLAYLISTS_TAB,
   "Playlists"
   )
MSG_HASH(
   MENU_ENUM_SUBLABEL_PLAYLISTS_TAB,
   "Scanned content matching the database will appear here."
   )
MSG_HASH(
   MENU_ENUM_LABEL_VALUE_ADD_CONTENT_LIST,
   "Import Content"
   )
MSG_HASH(
   MENU_ENUM_SUBLABEL_ADD_CONTENT_LIST,
   "Create and update playlists by scanning content."
   )
MSG_HASH(
   MENU_ENUM_LABEL_VALUE_SHOW_WIMP,
   "Show Desktop Menu"
   )
MSG_HASH(
   MENU_ENUM_SUBLABEL_SHOW_WIMP,
   "Open the traditional desktop menu."
   )
MSG_HASH(
   MENU_ENUM_LABEL_VALUE_MENU_DISABLE_KIOSK_MODE,
   "Disable Kiosk Mode (Restart Required)"
   )
MSG_HASH(
   MENU_ENUM_SUBLABEL_MENU_DISABLE_KIOSK_MODE,
   "Show all configuration related settings."
   )
MSG_HASH(
   MENU_ENUM_LABEL_VALUE_ONLINE_UPDATER,
   "Online Updater"
   )
MSG_HASH(
   MENU_ENUM_SUBLABEL_ONLINE_UPDATER,
   "Download add-ons, components, and content for RetroArch."
   )
MSG_HASH(
   MENU_ENUM_LABEL_VALUE_NETPLAY,
   "Netplay"
   )
MSG_HASH(
   MENU_ENUM_SUBLABEL_NETPLAY,
   "Join or host a netplay session."
   )
MSG_HASH(
   MENU_ENUM_LABEL_VALUE_SETTINGS,
   "Settings"
   )
MSG_HASH(
   MENU_ENUM_SUBLABEL_SETTINGS,
   "Configure the program."
   )
MSG_HASH(
   MENU_ENUM_LABEL_VALUE_INFORMATION_LIST,
   "Information"
   )
MSG_HASH(
   MENU_ENUM_SUBLABEL_INFORMATION_LIST_LIST,
   "Display system information."
   )
MSG_HASH(
   MENU_ENUM_LABEL_VALUE_CONFIGURATIONS_LIST,
   "Configuration File"
   )
MSG_HASH(
   MENU_ENUM_SUBLABEL_CONFIGURATIONS_LIST,
   "Manage and create configuration files."
   )
MSG_HASH(
   MENU_ENUM_LABEL_VALUE_HELP_LIST,
   "Help"
   )
MSG_HASH(
   MENU_ENUM_SUBLABEL_HELP_LIST,
   "Learn more about how the program works."
   )
MSG_HASH(
   MENU_ENUM_LABEL_VALUE_RESTART_RETROARCH,
   "Restart RetroArch"
   )
MSG_HASH(
   MENU_ENUM_SUBLABEL_RESTART_RETROARCH,
   "Restart the program."
   )
MSG_HASH(
   MENU_ENUM_LABEL_VALUE_QUIT_RETROARCH,
   "Quit RetroArch"
   )
MSG_HASH(
   MENU_ENUM_SUBLABEL_QUIT_RETROARCH,
   "Quit the program."
   )

/* Main Menu > Load Core */

MSG_HASH(
   MENU_ENUM_LABEL_VALUE_DOWNLOAD_CORE,
   "Download a Core"
   )
MSG_HASH(
   MENU_ENUM_SUBLABEL_DOWNLOAD_CORE,
   "Download and install a core from the online updater."
   )
MSG_HASH(
   MENU_ENUM_LABEL_VALUE_SIDELOAD_CORE_LIST,
   "Install or Restore a Core"
   )
MSG_HASH(
   MENU_ENUM_SUBLABEL_SIDELOAD_CORE_LIST,
   "Install or restore a core from the 'Downloads' directory."
   )
MSG_HASH( /* FIXME Maybe add a description? */
   MENU_ENUM_LABEL_VALUE_START_VIDEO_PROCESSOR,
   "Start Video Processor"
   )
MSG_HASH( /* FIXME Maybe add a description? */
   MENU_ENUM_LABEL_VALUE_START_NET_RETROPAD,
   "Start Remote RetroPad"
   )

/* Main Menu > Load Content */

MSG_HASH(
   MENU_ENUM_LABEL_VALUE_FAVORITES,
   "Start Directory"
   )
MSG_HASH(
   MENU_ENUM_LABEL_VALUE_DOWNLOADED_FILE_DETECT_CORE_LIST,
   "Downloads"
   )
MSG_HASH(
   MENU_ENUM_LABEL_VALUE_OPEN_ARCHIVE,
   "Browse Archive"
   )
MSG_HASH(
   MENU_ENUM_LABEL_VALUE_LOAD_ARCHIVE,
   "Load Archive"
   )

/* Main Menu > Load Content > Playlists */

MSG_HASH(
   MENU_ENUM_LABEL_VALUE_GOTO_FAVORITES,
   "Favorites"
   )
MSG_HASH(
   MENU_ENUM_SUBLABEL_GOTO_FAVORITES,
   "Content added to 'Favorites' will appear here."
   )
MSG_HASH(
   MENU_ENUM_LABEL_VALUE_GOTO_MUSIC,
   "Music"
   )
MSG_HASH(
   MENU_ENUM_SUBLABEL_GOTO_MUSIC,
   "Music which has been previously played will appear here."
   )
MSG_HASH(
   MENU_ENUM_LABEL_VALUE_GOTO_IMAGES,
   "Images"
   )
MSG_HASH(
   MENU_ENUM_SUBLABEL_GOTO_IMAGES,
   "Images which have been previously viewed will appear here."
   )
MSG_HASH(
   MENU_ENUM_LABEL_VALUE_GOTO_VIDEO,
   "Videos"
   )
MSG_HASH(
   MENU_ENUM_SUBLABEL_GOTO_VIDEO,
   "Videos which have been previously played will appear here."
   )
MSG_HASH(
   MENU_ENUM_LABEL_VALUE_GOTO_EXPLORE,
   "Explore"
   )
MSG_HASH(
   MENU_ENUM_SUBLABEL_GOTO_EXPLORE,
   "Browse all content matching the database via a categorized search interface."
   )
<<<<<<< HEAD
 /* Main Menu > Dropbox Menu */

MSG_HASH(MENU_ENUM_LABEL_VALUE_DROPBOX_LIST_SAVES,
   "Browse all saves that have been backed up on Dropbox"
=======
MSG_HASH(
   MENU_ENUM_LABEL_VALUE_GOTO_CONTENTLESS_CORES,
   "Standalone Cores"
   )
MSG_HASH(
   MENU_ENUM_SUBLABEL_GOTO_CONTENTLESS_CORES,
   "Installed cores which can operate without loading content will appear here."
>>>>>>> ab65e31e
   )

/* Main Menu > Online Updater */

MSG_HASH(
   MENU_ENUM_LABEL_VALUE_CORE_UPDATER_LIST,
   "Core Downloader"
   )
MSG_HASH(
   MENU_ENUM_LABEL_VALUE_UPDATE_INSTALLED_CORES,
   "Update Installed Cores"
   )
MSG_HASH(
   MENU_ENUM_SUBLABEL_UPDATE_INSTALLED_CORES,
   "Update all installed cores to the latest version available."
   )
MSG_HASH(
   MENU_ENUM_LABEL_VALUE_SWITCH_INSTALLED_CORES_PFD,
   "Switch Cores to Play Store Versions"
   )
MSG_HASH(
   MENU_ENUM_SUBLABEL_SWITCH_INSTALLED_CORES_PFD,
   "Replace all legacy and manually installed cores with the latest versions from the Play Store, where available."
   )
MSG_HASH(
   MENU_ENUM_LABEL_VALUE_THUMBNAILS_UPDATER_LIST,
   "Thumbnails Updater"
   )
MSG_HASH(
   MENU_ENUM_SUBLABEL_THUMBNAILS_UPDATER_LIST,
   "Download complete thumbnail package for selected system."
   )
MSG_HASH(
   MENU_ENUM_LABEL_VALUE_PL_THUMBNAILS_UPDATER_LIST,
   "Playlist Thumbnails Updater"
   )
MSG_HASH(
   MENU_ENUM_SUBLABEL_PL_THUMBNAILS_UPDATER_LIST,
   "Download thumbnails for entries in the selected playlist."
   )
MSG_HASH(
   MENU_ENUM_LABEL_VALUE_DOWNLOAD_CORE_CONTENT,
   "Content Downloader"
   )
MSG_HASH(
   MENU_ENUM_LABEL_VALUE_DOWNLOAD_CORE_SYSTEM_FILES,
   "Core System Files Downloader"
   )
MSG_HASH(
   MENU_ENUM_SUBLABEL_DOWNLOAD_CORE_SYSTEM_FILES,
   "Download auxiliary system files required for correct/optimal core operation."
   )
MSG_HASH(
   MENU_ENUM_LABEL_VALUE_UPDATE_CORE_INFO_FILES,
   "Update Core Info Files"
   )
MSG_HASH(
   MENU_ENUM_LABEL_VALUE_UPDATE_ASSETS,
   "Update Assets"
   )
MSG_HASH(
   MENU_ENUM_LABEL_VALUE_UPDATE_AUTOCONFIG_PROFILES,
   "Update Controller Profiles"
   )
MSG_HASH(
   MENU_ENUM_LABEL_VALUE_UPDATE_CHEATS,
   "Update Cheats"
   )
MSG_HASH(
   MENU_ENUM_LABEL_VALUE_UPDATE_DATABASES,
   "Update Databases"
   )
MSG_HASH(
   MENU_ENUM_LABEL_VALUE_UPDATE_OVERLAYS,
   "Update Overlays"
   )
MSG_HASH(
   MENU_ENUM_LABEL_VALUE_UPDATE_GLSL_SHADERS,
   "Update GLSL Shaders"
   )
MSG_HASH(
   MENU_ENUM_LABEL_VALUE_UPDATE_CG_SHADERS,
   "Update Cg Shaders"
   )
MSG_HASH(
   MENU_ENUM_LABEL_VALUE_UPDATE_SLANG_SHADERS,
   "Update Slang Shaders"
   )

/* Main Menu > Information */

MSG_HASH(
   MENU_ENUM_LABEL_VALUE_CORE_INFORMATION,
   "Core Information"
   )
MSG_HASH(
   MENU_ENUM_SUBLABEL_CORE_INFORMATION,
   "View information pertaining to the application/core."
   )
MSG_HASH(
   MENU_ENUM_LABEL_VALUE_DISC_INFORMATION,
   "Disc Information"
   )
MSG_HASH(
   MENU_ENUM_SUBLABEL_DISC_INFORMATION,
   "View information about inserted media discs."
   )
MSG_HASH(
   MENU_ENUM_LABEL_VALUE_NETWORK_INFORMATION,
   "Network Information"
   )
MSG_HASH(
   MENU_ENUM_SUBLABEL_NETWORK_INFORMATION,
   "View network interface(s) and associated IP addresses."
   )
MSG_HASH(
   MENU_ENUM_LABEL_VALUE_SYSTEM_INFORMATION,
   "System Information"
   )
MSG_HASH(
   MENU_ENUM_SUBLABEL_SYSTEM_INFORMATION,
   "View information specific to the device."
   )
MSG_HASH(
   MENU_ENUM_LABEL_VALUE_DATABASE_MANAGER,
   "Database Manager"
   )
MSG_HASH(
   MENU_ENUM_SUBLABEL_DATABASE_MANAGER,
   "View databases."
   )
MSG_HASH(
   MENU_ENUM_LABEL_VALUE_CURSOR_MANAGER,
   "Cursor Manager"
   )
MSG_HASH(
   MENU_ENUM_SUBLABEL_CURSOR_MANAGER,
   "View previous searches."
   )

/* Main Menu > Information > Core Information */

MSG_HASH(
   MENU_ENUM_LABEL_VALUE_CORE_INFO_CORE_NAME,
   "Core Name"
   )
MSG_HASH(
   MENU_ENUM_LABEL_VALUE_CORE_INFO_CORE_LABEL,
   "Core Label"
   )
MSG_HASH(
   MENU_ENUM_LABEL_VALUE_CORE_INFO_SYSTEM_NAME,
   "System Name"
   )
MSG_HASH(
   MENU_ENUM_LABEL_VALUE_CORE_INFO_SYSTEM_MANUFACTURER,
   "System Manufacturer"
   )
MSG_HASH(
   MENU_ENUM_LABEL_VALUE_CORE_INFO_CATEGORIES,
   "Categories"
   )
MSG_HASH(
   MENU_ENUM_LABEL_VALUE_CORE_INFO_AUTHORS,
   "Author"
   )
MSG_HASH(
   MENU_ENUM_LABEL_VALUE_CORE_INFO_PERMISSIONS,
   "Permissions"
   )
MSG_HASH(
   MENU_ENUM_LABEL_VALUE_CORE_INFO_LICENSES,
   "License"
   )
MSG_HASH(
   MENU_ENUM_LABEL_VALUE_CORE_INFO_SUPPORTED_EXTENSIONS,
   "Supported Extensions"
   )
MSG_HASH(
   MENU_ENUM_LABEL_VALUE_CORE_INFO_REQUIRED_HW_API,
   "Required Graphics API"
   )
MSG_HASH(
   MENU_ENUM_LABEL_VALUE_CORE_INFO_SAVESTATE_SUPPORT_LEVEL,
   "Save State Support"
   )
MSG_HASH(
   MENU_ENUM_LABEL_VALUE_CORE_INFO_SAVESTATE_DISABLED,
   "None"
   )
MSG_HASH(
   MENU_ENUM_LABEL_VALUE_CORE_INFO_SAVESTATE_BASIC,
   "Basic (Save/Load)"
   )
MSG_HASH(
   MENU_ENUM_LABEL_VALUE_CORE_INFO_SAVESTATE_SERIALIZED,
   "Serialized (Save/Load, Rewind)"
   )
MSG_HASH(
   MENU_ENUM_LABEL_VALUE_CORE_INFO_SAVESTATE_DETERMINISTIC,
   "Deterministic (Save/Load, Rewind, Run-Ahead, Netplay)"
   )
MSG_HASH(
   MENU_ENUM_LABEL_VALUE_CORE_INFO_FIRMWARE,
   "Firmware"
   )
MSG_HASH(
   MENU_ENUM_LABEL_VALUE_MISSING_REQUIRED,
   "Missing, Required:"
   )
MSG_HASH(
   MENU_ENUM_LABEL_VALUE_MISSING_OPTIONAL,
   "Missing, Optional:"
   )
MSG_HASH(
   MENU_ENUM_LABEL_VALUE_PRESENT_REQUIRED,
   "Present, Required:"
   )
MSG_HASH(
   MENU_ENUM_LABEL_VALUE_PRESENT_OPTIONAL,
   "Present, Optional:"
   )
MSG_HASH(
   MENU_ENUM_LABEL_VALUE_CORE_LOCK,
   "Lock Installed Core"
   )
MSG_HASH(
   MENU_ENUM_SUBLABEL_CORE_LOCK,
   "Prevent modification of the currently installed core. May be used to avoid unwanted updates when content requires a specific core version (e.g. Arcade ROM sets)."
   )
MSG_HASH(
   MENU_ENUM_LABEL_VALUE_CORE_DELETE,
   "Delete Core"
   )
MSG_HASH(
   MENU_ENUM_SUBLABEL_CORE_DELETE,
   "Remove this core from disk."
   )
MSG_HASH(
   MENU_ENUM_LABEL_VALUE_CORE_CREATE_BACKUP,
   "Backup Core"
   )
MSG_HASH(
   MENU_ENUM_SUBLABEL_CORE_CREATE_BACKUP,
   "Create an archived backup of the currently installed core."
   )
MSG_HASH(
   MENU_ENUM_LABEL_VALUE_CORE_RESTORE_BACKUP_LIST,
   "Restore Backup"
   )
MSG_HASH(
   MENU_ENUM_SUBLABEL_CORE_RESTORE_BACKUP_LIST,
   "Install a previous version of the core from a list of archived backups."
   )
MSG_HASH(
   MENU_ENUM_LABEL_VALUE_CORE_DELETE_BACKUP_LIST,
   "Delete Backup"
   )
MSG_HASH(
   MENU_ENUM_SUBLABEL_CORE_DELETE_BACKUP_LIST,
   "Remove a file from the list of archived backups."
   )
MSG_HASH(
   MENU_ENUM_LABEL_VALUE_CORE_BACKUP_MODE_AUTO,
   "[Auto]"
   )
MSG_HASH(
   MENU_ENUM_LABEL_VALUE_CORE_BACKUP_CRC,
   "CRC32: "
   )

/* Main Menu > Information > System Information */

MSG_HASH(
   MENU_ENUM_LABEL_VALUE_SYSTEM_INFO_BUILD_DATE,
   "Build Date"
   )
MSG_HASH(
   MENU_ENUM_LABEL_VALUE_SYSTEM_INFO_GIT_VERSION,
   "Git Version"
   )
MSG_HASH( /* FIXME Should be MENU_LABEL_VALUE */
   MSG_COMPILER,
   "Compiler"
   )
MSG_HASH(
   MENU_ENUM_LABEL_VALUE_SYSTEM_INFO_CPU_MODEL,
   "CPU Model"
   )
MSG_HASH(
   MENU_ENUM_LABEL_VALUE_SYSTEM_INFO_CPU_FEATURES,
   "CPU Features"
   )
MSG_HASH( /* FIXME Colon should be handled in menu_display.c like the rest */
   MENU_ENUM_LABEL_VALUE_CPU_ARCHITECTURE,
   "CPU Architecture:"
   )
MSG_HASH( /* FIXME Colon should be handled in menu_display.c like the rest */
   MENU_ENUM_LABEL_VALUE_CPU_CORES,
   "CPU Cores:"
   )
MSG_HASH(
   MENU_ENUM_SUBLABEL_CPU_CORES,
   "Amount of cores that the CPU has."
   )
MSG_HASH(
   MENU_ENUM_LABEL_VALUE_SYSTEM_INFO_FRONTEND_IDENTIFIER,
   "Frontend Identifier"
   )
MSG_HASH(
   MENU_ENUM_LABEL_VALUE_SYSTEM_INFO_FRONTEND_OS,
   "Frontend OS"
   )
MSG_HASH( /* FIXME Maybe add a description? */
   MENU_ENUM_LABEL_VALUE_SYSTEM_INFO_RETRORATING_LEVEL,
   "RetroRating Level"
   )
MSG_HASH(
   MENU_ENUM_LABEL_VALUE_SYSTEM_INFO_POWER_SOURCE,
   "Power Source"
   )
MSG_HASH(
   MENU_ENUM_LABEL_VALUE_SYSTEM_INFO_VIDEO_CONTEXT_DRIVER,
   "Video Context Driver"
   )
MSG_HASH(
   MENU_ENUM_LABEL_VALUE_SYSTEM_INFO_DISPLAY_METRIC_MM_WIDTH,
   "Display Width (mm)"
   )
MSG_HASH(
   MENU_ENUM_LABEL_VALUE_SYSTEM_INFO_DISPLAY_METRIC_MM_HEIGHT,
   "Display Height (mm)"
   )
MSG_HASH(
   MENU_ENUM_LABEL_VALUE_SYSTEM_INFO_DISPLAY_METRIC_DPI,
   "Display DPI"
   )
MSG_HASH(
   MENU_ENUM_LABEL_VALUE_SYSTEM_INFO_LIBRETRODB_SUPPORT,
   "LibretroDB Support"
   )
MSG_HASH(
   MENU_ENUM_LABEL_VALUE_SYSTEM_INFO_OVERLAY_SUPPORT,
   "Overlay Support"
   )
MSG_HASH(
   MENU_ENUM_LABEL_VALUE_SYSTEM_INFO_COMMAND_IFACE_SUPPORT,
   "Command Interface Support"
   )
MSG_HASH(
   MENU_ENUM_LABEL_VALUE_SYSTEM_INFO_NETWORK_COMMAND_IFACE_SUPPORT,
   "Network Command Interface Support"
   )
MSG_HASH(
   MENU_ENUM_LABEL_VALUE_SYSTEM_INFO_NETWORK_REMOTE_SUPPORT,
   "Network Controller Support"
   )
MSG_HASH(
   MENU_ENUM_LABEL_VALUE_SYSTEM_INFO_COCOA_SUPPORT,
   "Cocoa Support"
   )
MSG_HASH(
   MENU_ENUM_LABEL_VALUE_SYSTEM_INFO_RPNG_SUPPORT,
   "PNG (RPNG) Support"
   )
MSG_HASH(
   MENU_ENUM_LABEL_VALUE_SYSTEM_INFO_RJPEG_SUPPORT,
   "JPEG (RJPEG) Support"
   )
MSG_HASH(
   MENU_ENUM_LABEL_VALUE_SYSTEM_INFO_RBMP_SUPPORT,
   "BMP (RBMP) Support"
   )
MSG_HASH(
   MENU_ENUM_LABEL_VALUE_SYSTEM_INFO_RTGA_SUPPORT,
   "TGA (RTGA) Support"
   )
MSG_HASH(
   MENU_ENUM_LABEL_VALUE_SYSTEM_INFO_SDL_SUPPORT,
   "SDL 1.2 Support"
   )
MSG_HASH(
   MENU_ENUM_LABEL_VALUE_SYSTEM_INFO_SDL2_SUPPORT,
   "SDL 2 Support"
   )
MSG_HASH(
   MENU_ENUM_LABEL_VALUE_SYSTEM_INFO_VULKAN_SUPPORT,
   "Vulkan Support"
   )
MSG_HASH(
   MENU_ENUM_LABEL_VALUE_SYSTEM_INFO_METAL_SUPPORT,
   "Metal Support"
   )
MSG_HASH(
   MENU_ENUM_LABEL_VALUE_SYSTEM_INFO_OPENGL_SUPPORT,
   "OpenGL Support"
   )
MSG_HASH(
   MENU_ENUM_LABEL_VALUE_SYSTEM_INFO_OPENGLES_SUPPORT,
   "OpenGL ES Support"
   )
MSG_HASH(
   MENU_ENUM_LABEL_VALUE_SYSTEM_INFO_THREADING_SUPPORT,
   "Threading Support"
   )
MSG_HASH(
   MENU_ENUM_LABEL_VALUE_SYSTEM_INFO_KMS_SUPPORT,
   "KMS/EGL Support"
   )
MSG_HASH(
   MENU_ENUM_LABEL_VALUE_SYSTEM_INFO_UDEV_SUPPORT,
   "udev Support"
   )
MSG_HASH(
   MENU_ENUM_LABEL_VALUE_SYSTEM_INFO_OPENVG_SUPPORT,
   "OpenVG Support"
   )
MSG_HASH(
   MENU_ENUM_LABEL_VALUE_SYSTEM_INFO_EGL_SUPPORT,
   "EGL Support"
   )
MSG_HASH(
   MENU_ENUM_LABEL_VALUE_SYSTEM_INFO_X11_SUPPORT,
   "X11 Support"
   )
MSG_HASH(
   MENU_ENUM_LABEL_VALUE_SYSTEM_INFO_WAYLAND_SUPPORT,
   "Wayland Support"
   )
MSG_HASH(
   MENU_ENUM_LABEL_VALUE_SYSTEM_INFO_XVIDEO_SUPPORT,
   "XVideo Support"
   )
MSG_HASH(
   MENU_ENUM_LABEL_VALUE_SYSTEM_INFO_ALSA_SUPPORT,
   "ALSA Support"
   )
MSG_HASH(
   MENU_ENUM_LABEL_VALUE_SYSTEM_INFO_OSS_SUPPORT,
   "OSS Support"
   )
MSG_HASH(
   MENU_ENUM_LABEL_VALUE_SYSTEM_INFO_OPENAL_SUPPORT,
   "OpenAL Support"
   )
MSG_HASH(
   MENU_ENUM_LABEL_VALUE_SYSTEM_INFO_OPENSL_SUPPORT,
   "OpenSL Support"
   )
MSG_HASH(
   MENU_ENUM_LABEL_VALUE_SYSTEM_INFO_RSOUND_SUPPORT,
   "RSound Support"
   )
MSG_HASH(
   MENU_ENUM_LABEL_VALUE_SYSTEM_INFO_ROARAUDIO_SUPPORT,
   "RoarAudio Support"
   )
MSG_HASH(
   MENU_ENUM_LABEL_VALUE_SYSTEM_INFO_JACK_SUPPORT,
   "JACK Support"
   )
MSG_HASH(
   MENU_ENUM_LABEL_VALUE_SYSTEM_INFO_PULSEAUDIO_SUPPORT,
   "PulseAudio Support"
   )
MSG_HASH(
   MENU_ENUM_LABEL_VALUE_SYSTEM_INFO_COREAUDIO_SUPPORT,
   "CoreAudio Support"
   )
MSG_HASH(
   MENU_ENUM_LABEL_VALUE_SYSTEM_INFO_COREAUDIO3_SUPPORT,
   "CoreAudio V3 Support"
   )
MSG_HASH(
   MENU_ENUM_LABEL_VALUE_SYSTEM_INFO_DSOUND_SUPPORT,
   "DirectSound Support"
   )
MSG_HASH(
   MENU_ENUM_LABEL_VALUE_SYSTEM_INFO_WASAPI_SUPPORT,
   "WASAPI Support"
   )
MSG_HASH(
   MENU_ENUM_LABEL_VALUE_SYSTEM_INFO_XAUDIO2_SUPPORT,
   "XAudio2 Support"
   )
MSG_HASH(
   MENU_ENUM_LABEL_VALUE_SYSTEM_INFO_ZLIB_SUPPORT,
   "zlib Support"
   )
MSG_HASH(
   MENU_ENUM_LABEL_VALUE_SYSTEM_INFO_7ZIP_SUPPORT,
   "7zip Support"
   )
MSG_HASH(
   MENU_ENUM_LABEL_VALUE_SYSTEM_INFO_DYLIB_SUPPORT,
   "Dynamic Library Support"
   )
MSG_HASH(
   MENU_ENUM_LABEL_VALUE_SYSTEM_INFO_DYNAMIC_SUPPORT,
   "Dynamic Runtime Loading of libretro Library"
   )
MSG_HASH(
   MENU_ENUM_LABEL_VALUE_SYSTEM_INFO_CG_SUPPORT,
   "Cg Support"
   )
MSG_HASH(
   MENU_ENUM_LABEL_VALUE_SYSTEM_INFO_GLSL_SUPPORT,
   "GLSL Support"
   )
MSG_HASH(
   MENU_ENUM_LABEL_VALUE_SYSTEM_INFO_HLSL_SUPPORT,
   "HLSL Support"
   )
MSG_HASH(
   MENU_ENUM_LABEL_VALUE_SYSTEM_INFO_SDL_IMAGE_SUPPORT,
   "SDL Image Support"
   )
MSG_HASH(
   MENU_ENUM_LABEL_VALUE_SYSTEM_INFO_FFMPEG_SUPPORT,
   "FFmpeg Support"
   )
MSG_HASH(
   MENU_ENUM_LABEL_VALUE_SYSTEM_INFO_MPV_SUPPORT,
   "mpv Support"
   )
MSG_HASH(
   MENU_ENUM_LABEL_VALUE_SYSTEM_INFO_CORETEXT_SUPPORT,
   "CoreText Support"
   )
MSG_HASH(
   MENU_ENUM_LABEL_VALUE_SYSTEM_INFO_FREETYPE_SUPPORT,
   "FreeType Support"
   )
MSG_HASH(
   MENU_ENUM_LABEL_VALUE_SYSTEM_INFO_STB_TRUETYPE_SUPPORT,
   "STB TrueType Support"
   )
MSG_HASH(
   MENU_ENUM_LABEL_VALUE_SYSTEM_INFO_NETPLAY_SUPPORT,
   "Netplay (Peer-to-Peer) Support"
   )
MSG_HASH(
   MENU_ENUM_LABEL_VALUE_SYSTEM_INFO_V4L2_SUPPORT,
   "Video4Linux2 Support"
   )
MSG_HASH(
   MENU_ENUM_LABEL_VALUE_SYSTEM_INFO_LIBUSB_SUPPORT,
   "libusb Support"
   )

/* Main Menu > Information > Database Manager */

MSG_HASH(
   MENU_ENUM_LABEL_VALUE_DATABASE_SELECTION,
   "Database Selection"
   )

/* Main Menu > Information > Database Manager > Information */

MSG_HASH(
   MENU_ENUM_LABEL_VALUE_RDB_ENTRY_NAME,
   "Name"
   )
MSG_HASH(
   MENU_ENUM_LABEL_VALUE_RDB_ENTRY_DESCRIPTION,
   "Description"
   )
MSG_HASH(
   MENU_ENUM_LABEL_VALUE_RDB_ENTRY_GENRE,
   "Genre"
   )
MSG_HASH(
   MENU_ENUM_LABEL_VALUE_RDB_ENTRY_PUBLISHER,
   "Publisher"
   )
MSG_HASH(
   MENU_ENUM_LABEL_VALUE_RDB_ENTRY_DEVELOPER,
   "Developer"
   )
MSG_HASH(
   MENU_ENUM_LABEL_VALUE_RDB_ENTRY_ORIGIN,
   "Origin"
   )
MSG_HASH(
   MENU_ENUM_LABEL_VALUE_RDB_ENTRY_FRANCHISE,
   "Franchise"
   )
MSG_HASH(
   MENU_ENUM_LABEL_VALUE_RDB_ENTRY_TGDB_RATING,
   "TGDB Rating"
   )
MSG_HASH(
   MENU_ENUM_LABEL_VALUE_RDB_ENTRY_FAMITSU_MAGAZINE_RATING,
   "Famitsu Magazine Rating"
   )
MSG_HASH(
   MENU_ENUM_LABEL_VALUE_RDB_ENTRY_EDGE_MAGAZINE_REVIEW,
   "Edge Magazine Review"
   )
MSG_HASH(
   MENU_ENUM_LABEL_VALUE_RDB_ENTRY_EDGE_MAGAZINE_RATING,
   "Edge Magazine Rating"
   )
MSG_HASH(
   MENU_ENUM_LABEL_VALUE_RDB_ENTRY_EDGE_MAGAZINE_ISSUE,
   "Edge Magazine Issue"
   )
MSG_HASH(
   MENU_ENUM_LABEL_VALUE_RDB_ENTRY_RELEASE_MONTH,
   "Release date Month"
   )
MSG_HASH(
   MENU_ENUM_LABEL_VALUE_RDB_ENTRY_RELEASE_YEAR,
   "Release date Year"
   )
MSG_HASH(
   MENU_ENUM_LABEL_VALUE_RDB_ENTRY_BBFC_RATING,
   "BBFC Rating"
   )
MSG_HASH(
   MENU_ENUM_LABEL_VALUE_RDB_ENTRY_ESRB_RATING,
   "ESRB Rating"
   )
MSG_HASH(
   MENU_ENUM_LABEL_VALUE_RDB_ENTRY_ELSPA_RATING,
   "ELSPA Rating"
   )
MSG_HASH(
   MENU_ENUM_LABEL_VALUE_RDB_ENTRY_PEGI_RATING,
   "PEGI Rating"
   )
MSG_HASH(
   MENU_ENUM_LABEL_VALUE_RDB_ENTRY_ENHANCEMENT_HW,
   "Enhancement Hardware"
   )
MSG_HASH(
   MENU_ENUM_LABEL_VALUE_RDB_ENTRY_CERO_RATING,
   "CERO Rating"
   )
MSG_HASH(
   MENU_ENUM_LABEL_VALUE_RDB_ENTRY_SERIAL,
   "Serial"
   )
MSG_HASH(
   MENU_ENUM_LABEL_VALUE_RDB_ENTRY_ANALOG,
   "Analog Supported"
   )
MSG_HASH(
   MENU_ENUM_LABEL_VALUE_RDB_ENTRY_RUMBLE,
   "Rumble Supported"
   )
MSG_HASH(
   MENU_ENUM_LABEL_VALUE_RDB_ENTRY_COOP,
   "Co-op Supported"
   )
MSG_HASH(
   MENU_ENUM_LABEL_VALUE_RDB_ENTRY_CRC32,
   "CRC32"
   )
MSG_HASH(
   MENU_ENUM_LABEL_VALUE_RDB_ENTRY_SHA1,
   "SHA1"
   )
MSG_HASH(
   MENU_ENUM_LABEL_VALUE_RDB_ENTRY_MD5,
   "MD5"
   )

/* Main Menu > Configuration File */

MSG_HASH(
   MENU_ENUM_LABEL_VALUE_CONFIGURATIONS,
   "Load Configuration"
   )
MSG_HASH(
   MENU_ENUM_LABEL_VALUE_RESET_TO_DEFAULT_CONFIG,
   "Reset to Defaults"
   )
MSG_HASH(
   MENU_ENUM_SUBLABEL_RESET_TO_DEFAULT_CONFIG,
   "Reset the current configuration to default values."
   )
MSG_HASH(
   MENU_ENUM_LABEL_VALUE_SAVE_CURRENT_CONFIG,
   "Save Current Configuration"
   )
MSG_HASH(
   MENU_ENUM_LABEL_VALUE_SAVE_NEW_CONFIG,
   "Save New Configuration"
   )

/* Main Menu > Help */

MSG_HASH(
   MENU_ENUM_LABEL_VALUE_HELP_CONTROLS,
   "Basic Menu Controls"
   )

/* Main Menu > Help > Basic Menu Controls */

MSG_HASH(
   MENU_ENUM_LABEL_VALUE_BASIC_MENU_CONTROLS_SCROLL_UP,
   "Scroll Up"
   )
MSG_HASH(
   MENU_ENUM_LABEL_VALUE_BASIC_MENU_CONTROLS_SCROLL_DOWN,
   "Scroll Down"
   )
MSG_HASH(
   MENU_ENUM_LABEL_VALUE_BASIC_MENU_CONTROLS_CONFIRM,
   "Confirm"
   )
MSG_HASH(
   MENU_ENUM_LABEL_VALUE_BASIC_MENU_CONTROLS_INFO,
   "Info"
   )
MSG_HASH(
   MENU_ENUM_LABEL_VALUE_BASIC_MENU_CONTROLS_START,
   "Start"
   )
MSG_HASH(
   MENU_ENUM_LABEL_VALUE_BASIC_MENU_CONTROLS_TOGGLE_MENU,
   "Toggle Menu"
   )
MSG_HASH(
   MENU_ENUM_LABEL_VALUE_BASIC_MENU_CONTROLS_QUIT,
   "Quit"
   )
MSG_HASH(
   MENU_ENUM_LABEL_VALUE_BASIC_MENU_CONTROLS_TOGGLE_KEYBOARD,
   "Toggle Keyboard"
   )

/* Settings */

MSG_HASH(
   MENU_ENUM_LABEL_VALUE_DRIVER_SETTINGS,
   "Drivers"
   )
MSG_HASH(
   MENU_ENUM_SUBLABEL_DRIVER_SETTINGS,
   "Change drivers used by the system."
   )
MSG_HASH(
   MENU_ENUM_LABEL_VALUE_VIDEO_SETTINGS,
   "Video"
   )
MSG_HASH(
   MENU_ENUM_SUBLABEL_VIDEO_SETTINGS,
   "Change video output settings."
   )
MSG_HASH(
   MENU_ENUM_LABEL_VALUE_AUDIO_SETTINGS,
   "Audio"
   )
MSG_HASH(
   MENU_ENUM_SUBLABEL_AUDIO_SETTINGS,
   "Change audio output settings."
   )
MSG_HASH(
   MENU_ENUM_LABEL_VALUE_INPUT_SETTINGS,
   "Input"
   )
MSG_HASH(
   MENU_ENUM_SUBLABEL_INPUT_SETTINGS,
   "Change controller, keyboard, and mouse settings."
   )
MSG_HASH(
   MENU_ENUM_LABEL_VALUE_LATENCY_SETTINGS,
   "Latency"
   )
MSG_HASH(
   MENU_ENUM_SUBLABEL_LATENCY_SETTINGS,
   "Change settings related to video, audio and input latency."
   )
MSG_HASH(
   MENU_ENUM_LABEL_VALUE_CORE_SETTINGS,
   "Core"
   )
MSG_HASH(
   MENU_ENUM_SUBLABEL_CORE_SETTINGS,
   "Change core settings."
   )
MSG_HASH(
   MENU_ENUM_LABEL_VALUE_CONFIGURATION_SETTINGS,
   "Configuration"
   )
MSG_HASH(
   MENU_ENUM_SUBLABEL_CONFIGURATION_SETTINGS,
   "Change default settings for configuration files."
   )
MSG_HASH(
   MENU_ENUM_LABEL_VALUE_SAVING_SETTINGS,
   "Saving"
   )
MSG_HASH(
   MENU_ENUM_SUBLABEL_SAVING_SETTINGS,
   "Change saving settings."
   )
MSG_HASH(
   MENU_ENUM_LABEL_VALUE_LOGGING_SETTINGS,
   "Logging"
   )
MSG_HASH(
   MENU_ENUM_SUBLABEL_LOGGING_SETTINGS,
   "Change logging settings."
   )
MSG_HASH(
   MENU_ENUM_LABEL_VALUE_MENU_FILE_BROWSER_SETTINGS,
   "File Browser"
   )
MSG_HASH(
   MENU_ENUM_SUBLABEL_MENU_FILE_BROWSER_SETTINGS,
   "Change file browser settings."
   )
MSG_HASH(
   MENU_ENUM_LABEL_VALUE_FRAME_THROTTLE_SETTINGS,
   "Frame Throttle"
   )
MSG_HASH(
   MENU_ENUM_SUBLABEL_FRAME_THROTTLE_SETTINGS,
   "Change rewind, fast-forward, and slow-motion settings."
   )
MSG_HASH(
   MENU_ENUM_LABEL_VALUE_RECORDING_SETTINGS,
   "Recording"
   )
MSG_HASH(
   MENU_ENUM_SUBLABEL_RECORDING_SETTINGS,
   "Change recording settings."
   )
MSG_HASH(
   MENU_ENUM_LABEL_VALUE_ONSCREEN_DISPLAY_SETTINGS,
   "On-Screen Display"
   )
MSG_HASH(
   MENU_ENUM_SUBLABEL_ONSCREEN_DISPLAY_SETTINGS,
   "Change display overlay and keyboard overlay, and on-screen notification settings."
   )
MSG_HASH(
   MENU_ENUM_LABEL_VALUE_USER_INTERFACE_SETTINGS,
   "User Interface"
   )
MSG_HASH(
   MENU_ENUM_SUBLABEL_USER_INTERFACE_SETTINGS,
   "Change user interface settings."
   )
MSG_HASH(
   MENU_ENUM_LABEL_VALUE_AI_SERVICE_SETTINGS,
   "AI Service"
   )
MSG_HASH(
   MENU_ENUM_SUBLABEL_AI_SERVICE_SETTINGS,
   "Change settings for the AI Service (Translation/TTS/Misc)."
   )
MSG_HASH(
   MENU_ENUM_LABEL_VALUE_ACCESSIBILITY_SETTINGS,
   "Accessibility"
   )
MSG_HASH(
   MENU_ENUM_SUBLABEL_ACCESSIBILITY_SETTINGS,
   "Change settings for the Accessibility narrator."
   )
MSG_HASH(
   MENU_ENUM_LABEL_VALUE_POWER_MANAGEMENT_SETTINGS,
   "Power Management"
   )
MSG_HASH(
   MENU_ENUM_SUBLABEL_POWER_MANAGEMENT_SETTINGS,
   "Change power management settings."
   )
MSG_HASH(
   MENU_ENUM_LABEL_VALUE_RETRO_ACHIEVEMENTS_SETTINGS,
   "Achievements"
   )
MSG_HASH(
   MENU_ENUM_SUBLABEL_RETRO_ACHIEVEMENTS_SETTINGS,
   "Change achievement settings."
   )
MSG_HASH(
   MENU_ENUM_LABEL_VALUE_NETWORK_SETTINGS,
   "Network"
   )
MSG_HASH(
   MENU_ENUM_SUBLABEL_NETWORK_SETTINGS,
   "Change server and network settings."
   )
MSG_HASH(
   MENU_ENUM_LABEL_VALUE_PLAYLIST_SETTINGS,
   "Playlists"
   )
MSG_HASH(
   MENU_ENUM_SUBLABEL_PLAYLIST_SETTINGS,
   "Change playlist settings."
   )
MSG_HASH(
   MENU_ENUM_LABEL_VALUE_USER_SETTINGS,
   "User"
   )
MSG_HASH(
   MENU_ENUM_SUBLABEL_USER_SETTINGS,
   "Change account, username, and language settings."
   )
MSG_HASH(
   MENU_ENUM_LABEL_VALUE_DIRECTORY_SETTINGS,
   "Directory"
   )
MSG_HASH(
   MENU_ENUM_SUBLABEL_DIRECTORY_SETTINGS,
   "Change default directories where files are located."
   )

/* Settings > Drivers */

MSG_HASH(
   MENU_ENUM_LABEL_VALUE_INPUT_DRIVER,
   "Input"
   )
MSG_HASH(
   MENU_ENUM_SUBLABEL_INPUT_DRIVER,
   "Input driver to use. Some video drivers force a different input driver."
   )
MSG_HASH(
   MENU_ENUM_LABEL_VALUE_JOYPAD_DRIVER,
   "Controller"
   )
MSG_HASH(
   MENU_ENUM_SUBLABEL_JOYPAD_DRIVER,
   "Controller driver to use."
   )
MSG_HASH(
   MENU_ENUM_LABEL_VALUE_VIDEO_DRIVER,
   "Video"
   )
MSG_HASH(
   MENU_ENUM_SUBLABEL_VIDEO_DRIVER,
   "Video driver to use."
   )
MSG_HASH(
   MENU_ENUM_LABEL_VALUE_AUDIO_DRIVER,
   "Audio"
   )
MSG_HASH(
   MENU_ENUM_SUBLABEL_AUDIO_DRIVER,
   "Audio driver to use."
   )
MSG_HASH(
   MENU_ENUM_LABEL_VALUE_AUDIO_RESAMPLER_DRIVER,
   "Audio Resampler"
   )
MSG_HASH(
   MENU_ENUM_SUBLABEL_AUDIO_RESAMPLER_DRIVER,
   "Audio resampler driver to use."
   )
MSG_HASH(
   MENU_ENUM_LABEL_VALUE_CAMERA_DRIVER,
   "Camera"
   )
MSG_HASH(
   MENU_ENUM_SUBLABEL_CAMERA_DRIVER,
   "Camera driver to use."
   )
MSG_HASH(
   MENU_ENUM_LABEL_VALUE_BLUETOOTH_DRIVER,
   "Bluetooth"
   )
MSG_HASH(
   MENU_ENUM_SUBLABEL_BLUETOOTH_DRIVER,
   "Bluetooth driver to use."
   )
MSG_HASH(
   MENU_ENUM_LABEL_VALUE_WIFI_DRIVER,
   "Wi-Fi"
   )
MSG_HASH(
   MENU_ENUM_SUBLABEL_WIFI_DRIVER,
   "Wi-Fi driver to use."
   )
MSG_HASH(
   MENU_ENUM_LABEL_VALUE_LOCATION_DRIVER,
   "Location"
   )
MSG_HASH(
   MENU_ENUM_SUBLABEL_LOCATION_DRIVER,
   "Location driver to use."
   )
MSG_HASH(
   MENU_ENUM_LABEL_VALUE_MENU_DRIVER,
   "Menu"
   )
MSG_HASH(
   MENU_ENUM_SUBLABEL_MENU_DRIVER,
   "Menu driver to use."
   )
MSG_HASH(
   MENU_ENUM_LABEL_VALUE_RECORD_DRIVER,
   "Record"
   )
MSG_HASH(
   MENU_ENUM_SUBLABEL_RECORD_DRIVER,
   "Record driver to use."
   )
MSG_HASH(
   MENU_ENUM_LABEL_VALUE_MIDI_DRIVER,
   "MIDI"
   )
MSG_HASH(
   MENU_ENUM_SUBLABEL_MIDI_DRIVER,
   "MIDI driver to use."
   )

/* Settings > Video */

MSG_HASH(
   MENU_ENUM_LABEL_VALUE_CRT_SWITCHRES_SETTINGS,
   "CRT SwitchRes"
   )
MSG_HASH(
   MENU_ENUM_SUBLABEL_CRT_SWITCHRES_SETTINGS,
   "Output native, low-resolution signals for use with CRT displays."
   )
MSG_HASH(
   MENU_ENUM_LABEL_VALUE_VIDEO_OUTPUT_SETTINGS,
   "Output"
   )
MSG_HASH(
   MENU_ENUM_SUBLABEL_VIDEO_OUTPUT_SETTINGS,
   "Change video output settings."
   )
MSG_HASH(
   MENU_ENUM_LABEL_VALUE_VIDEO_FULLSCREEN_MODE_SETTINGS,
   "Fullscreen Mode"
   )
MSG_HASH(
   MENU_ENUM_SUBLABEL_VIDEO_FULLSCREEN_MODE_SETTINGS,
   "Change fullscreen mode settings."
   )
MSG_HASH(
   MENU_ENUM_LABEL_VALUE_VIDEO_WINDOWED_MODE_SETTINGS,
   "Windowed Mode"
   )
MSG_HASH(
   MENU_ENUM_SUBLABEL_VIDEO_WINDOWED_MODE_SETTINGS,
   "Change windowed mode settings."
   )
MSG_HASH(
   MENU_ENUM_LABEL_VALUE_VIDEO_SCALING_SETTINGS,
   "Scaling"
   )
MSG_HASH(
   MENU_ENUM_SUBLABEL_VIDEO_SCALING_SETTINGS,
   "Change video scaling settings."
   )
MSG_HASH(
   MENU_ENUM_LABEL_VALUE_VIDEO_HDR_SETTINGS,
   "HDR"
   )
MSG_HASH(
   MENU_ENUM_SUBLABEL_VIDEO_HDR_SETTINGS,
   "Change video HDR settings."
   )
MSG_HASH(
   MENU_ENUM_LABEL_VALUE_VIDEO_SYNCHRONIZATION_SETTINGS,
   "Synchronization"
   )
MSG_HASH(
   MENU_ENUM_SUBLABEL_VIDEO_SYNCHRONIZATION_SETTINGS,
   "Change video synchronization settings."
   )
MSG_HASH(
   MENU_ENUM_LABEL_VALUE_SUSPEND_SCREENSAVER_ENABLE,
   "Suspend Screensaver"
   )
MSG_HASH(
   MENU_ENUM_SUBLABEL_SUSPEND_SCREENSAVER_ENABLE,
   "Prevent your system's screensaver from becoming active."
   )
MSG_HASH(
   MENU_ENUM_LABEL_VALUE_VIDEO_THREADED,
   "Threaded Video"
   )
MSG_HASH(
   MENU_ENUM_SUBLABEL_VIDEO_THREADED,
   "Improves performance at the cost of latency and more video stuttering. Use only if full speed cannot be obtained otherwise."
   )
MSG_HASH(
   MENU_ENUM_LABEL_VALUE_VIDEO_BLACK_FRAME_INSERTION,
   "Black Frame Insertion"
   )
MSG_HASH(
   MENU_ENUM_SUBLABEL_VIDEO_BLACK_FRAME_INSERTION,
   "Insert a black frame between frames. Useful on some high refresh rate screens to eliminate ghosting."
   )
MSG_HASH(
   MENU_ENUM_LABEL_VALUE_VIDEO_GPU_SCREENSHOT,
   "GPU Screenshot"
   )
MSG_HASH(
   MENU_ENUM_SUBLABEL_VIDEO_GPU_SCREENSHOT,
   "Screenshots capture GPU shaded material if available."
   )
MSG_HASH(
   MENU_ENUM_LABEL_VALUE_VIDEO_SMOOTH,
   "Bilinear Filtering"
   )
MSG_HASH(
   MENU_ENUM_SUBLABEL_VIDEO_SMOOTH,
   "Add a slight blur to the image to soften hard pixel edges. This option has very little impact on performance."
   )
#if defined(DINGUX)
MSG_HASH(
   MENU_ENUM_LABEL_VALUE_VIDEO_DINGUX_IPU_FILTER_TYPE,
   "Image Interpolation"
   )
MSG_HASH(
   MENU_ENUM_SUBLABEL_VIDEO_DINGUX_IPU_FILTER_TYPE,
   "Specify image interpolation method when scaling content via the internal IPU. 'Bicubic' or 'Bilinear' is recommended when using CPU-powered video filters. This option has no performance impact."
   )
MSG_HASH(
   MENU_ENUM_LABEL_VALUE_VIDEO_DINGUX_IPU_FILTER_BICUBIC,
   "Bicubic"
   )
MSG_HASH(
   MENU_ENUM_LABEL_VALUE_VIDEO_DINGUX_IPU_FILTER_BILINEAR,
   "Bilinear"
   )
MSG_HASH(
   MENU_ENUM_LABEL_VALUE_VIDEO_DINGUX_IPU_FILTER_NEAREST,
   "Nearest Neighbor"
   )
#if defined(RS90) || defined(MIYOO)
MSG_HASH(
   MENU_ENUM_LABEL_VALUE_VIDEO_DINGUX_RS90_SOFTFILTER_TYPE,
   "Image Interpolation"
   )
MSG_HASH(
   MENU_ENUM_SUBLABEL_VIDEO_DINGUX_RS90_SOFTFILTER_TYPE,
   "Specify image interpolation method when 'Integer Scale' is disabled. 'Nearest Neighbor' has the least performance impact."
   )
MSG_HASH(
   MENU_ENUM_LABEL_VALUE_VIDEO_DINGUX_RS90_SOFTFILTER_POINT,
   "Nearest Neighbor"
   )
MSG_HASH(
   MENU_ENUM_LABEL_VALUE_VIDEO_DINGUX_RS90_SOFTFILTER_BRESENHAM_HORZ,
   "Semi-Linear"
   )
#endif
#endif
MSG_HASH(
   MENU_ENUM_LABEL_VALUE_VIDEO_SHADER_DELAY,
   "Auto-Shader Delay"
   )
MSG_HASH(
   MENU_ENUM_SUBLABEL_VIDEO_SHADER_DELAY,
   "Delay auto-loading shaders (in ms). Can work around graphical glitches when using 'screen grabbing' software."
   )
MSG_HASH(
   MENU_ENUM_LABEL_VALUE_VIDEO_FILTER,
   "Video Filter"
   )
MSG_HASH(
   MENU_ENUM_SUBLABEL_VIDEO_FILTER,
   "Apply a CPU-powered video filter. Might come at a high performance cost. Some video filters might only work for cores that use 32-bit or 16-bit color."
   )
MSG_HASH(
   MENU_ENUM_LABEL_VALUE_VIDEO_FILTER_REMOVE,
   "Remove Video Filter"
   )
MSG_HASH(
   MENU_ENUM_SUBLABEL_VIDEO_FILTER_REMOVE,
   "Unload any active CPU-powered video filter."
   )
MSG_HASH(
   MENU_ENUM_LABEL_VALUE_VIDEO_NOTCH_WRITE_OVER,
   "Enable fullscreen over notch in Android devices"
)

/* Settings > Video > CRT SwitchRes */

MSG_HASH(
   MENU_ENUM_LABEL_VALUE_CRT_SWITCH_RESOLUTION,
   "CRT SwitchRes"
   )
MSG_HASH(
   MENU_ENUM_SUBLABEL_CRT_SWITCH_RESOLUTION,
   "For CRT displays only. Attempts to use exact core/game resolution and refresh rate."
   )
MSG_HASH(
   MENU_ENUM_LABEL_VALUE_CRT_SWITCH_RESOLUTION_SUPER,
   "CRT Super Resolution"
   )
MSG_HASH(
   MENU_ENUM_SUBLABEL_CRT_SWITCH_RESOLUTION_SUPER,
   "Switch among native and ultrawide super resolutions."
   )
MSG_HASH(
   MENU_ENUM_LABEL_VALUE_CRT_SWITCH_X_AXIS_CENTERING,
   "X-Axis Centering"
   )
MSG_HASH(
   MENU_ENUM_SUBLABEL_CRT_SWITCH_X_AXIS_CENTERING,
   "Cycle through these options if the image is not centered properly on the display."
   )
MSG_HASH(
   MENU_ENUM_LABEL_VALUE_CRT_SWITCH_PORCH_ADJUST,
   "Porch Adjust"
   )
MSG_HASH(
   MENU_ENUM_SUBLABEL_CRT_SWITCH_PORCH_ADJUST,
   "Cycle through these options to adjust the porch settings to change the image size."
   )
MSG_HASH(
   MENU_ENUM_LABEL_VALUE_CRT_SWITCH_HIRES_MENU,
   "Use high resolution menu"
   )
MSG_HASH(
   MENU_ENUM_SUBLABEL_CRT_SWITCH_HIRES_MENU,
   "Switch to high resolution modeline for use with high-resolution menus when no content is loaded."
   )
MSG_HASH(
   MENU_ENUM_LABEL_VALUE_CRT_SWITCH_RESOLUTION_USE_CUSTOM_REFRESH_RATE,
   "Custom Refresh Rate"
   )
MSG_HASH(
   MENU_ENUM_SUBLABEL_CRT_SWITCH_RESOLUTION_USE_CUSTOM_REFRESH_RATE,
   "Use a custom refresh rate specified in the configuration file if needed."
   )

/* Settings > Video > Output */

MSG_HASH(
   MENU_ENUM_LABEL_VALUE_VIDEO_MONITOR_INDEX,
   "Monitor Index"
   )
MSG_HASH(
   MENU_ENUM_SUBLABEL_VIDEO_MONITOR_INDEX,
   "Select which display screen to use."
   )
MSG_HASH(
   MENU_ENUM_LABEL_VALUE_VIDEO_ROTATION,
   "Video Rotation"
   )
MSG_HASH(
   MENU_ENUM_SUBLABEL_VIDEO_ROTATION,
   "Forces a certain rotation of the video. The rotation is added to rotations which the core sets."
   )
MSG_HASH(
   MENU_ENUM_LABEL_VALUE_SCREEN_ORIENTATION,
   "Screen Orientation"
   )
MSG_HASH(
   MENU_ENUM_SUBLABEL_SCREEN_ORIENTATION,
   "Forces a certain orientation of the screen from the operating system."
   )
MSG_HASH(
   MENU_ENUM_LABEL_VALUE_VIDEO_GPU_INDEX,
   "GPU Index"
   )
MSG_HASH(
   MENU_ENUM_SUBLABEL_VIDEO_GPU_INDEX,
   "Select which graphics card to use."
   )
MSG_HASH(
   MENU_ENUM_LABEL_VALUE_VIDEO_WINDOW_OFFSET_X,
   "Screen Horizontal Offset"
   )
MSG_HASH(
   MENU_ENUM_SUBLABEL_VIDEO_WINDOW_OFFSET_X,
   "Forces a certain offset horizontally to the video. The offset is applied globally."
   )
MSG_HASH(
   MENU_ENUM_LABEL_VALUE_VIDEO_WINDOW_OFFSET_Y,
   "Screen Vertical Offset"
   )
MSG_HASH(
   MENU_ENUM_SUBLABEL_VIDEO_WINDOW_OFFSET_Y,
   "Forces a certain offset vertically to the video. The offset is applied globally."
   )
MSG_HASH(
   MENU_ENUM_LABEL_VALUE_VIDEO_REFRESH_RATE,
   "Vertical Refresh Rate"
   )
MSG_HASH(
   MENU_ENUM_SUBLABEL_VIDEO_REFRESH_RATE,
   "Vertical refresh rate of your screen. Used to calculate a suitable audio input rate.\nThis will be ignored if 'Threaded Video' is enabled."
   )
MSG_HASH(
   MENU_ENUM_LABEL_VALUE_VIDEO_REFRESH_RATE_AUTO,
   "Estimated Screen Refresh Rate"
   )
MSG_HASH(
   MENU_ENUM_SUBLABEL_VIDEO_REFRESH_RATE_AUTO,
   "The accurate estimated refresh rate of the screen in Hz."
   )
MSG_HASH(
   MENU_ENUM_LABEL_VALUE_VIDEO_REFRESH_RATE_POLLED,
   "Set Display-Reported Refresh Rate"
   )
MSG_HASH(
   MENU_ENUM_SUBLABEL_VIDEO_REFRESH_RATE_POLLED,
   "The refresh rate as reported by the display driver."
   )
#if defined(DINGUX) && defined(DINGUX_BETA)
MSG_HASH(
   MENU_ENUM_LABEL_VALUE_VIDEO_DINGUX_REFRESH_RATE,
   "Vertical Refresh Rate"
   )
MSG_HASH(
   MENU_ENUM_SUBLABEL_VIDEO_DINGUX_REFRESH_RATE,
   "Set vertical refresh rate of the display. '50 Hz' will enable smooth video when running PAL content."
   )
MSG_HASH(
   MENU_ENUM_LABEL_VALUE_VIDEO_DINGUX_REFRESH_RATE_60HZ,
   "60 Hz"
   )
MSG_HASH(
   MENU_ENUM_LABEL_VALUE_VIDEO_DINGUX_REFRESH_RATE_50HZ,
   "50 Hz"
   )
#endif
MSG_HASH(
   MENU_ENUM_LABEL_VALUE_VIDEO_FORCE_SRGB_DISABLE,
   "Force-Disable sRGB FBO"
   )
MSG_HASH(
   MENU_ENUM_SUBLABEL_VIDEO_FORCE_SRGB_DISABLE,
   "Forcibly disable sRGB FBO support. Some Intel OpenGL drivers on Windows have video problems with sRGB FBOs. Enabling this can work around it."
   )

/* Settings > Video > Fullscreen Mode */

MSG_HASH(
   MENU_ENUM_LABEL_VALUE_VIDEO_FULLSCREEN,
   "Start in Fullscreen Mode"
   )
MSG_HASH(
   MENU_ENUM_SUBLABEL_VIDEO_FULLSCREEN,
   "Start in fullscreen. Can be changed at runtime. Can be overridden by a command line switch."
   )
MSG_HASH(
   MENU_ENUM_LABEL_VALUE_VIDEO_WINDOWED_FULLSCREEN,
   "Windowed Fullscreen Mode"
   )
MSG_HASH(
   MENU_ENUM_SUBLABEL_VIDEO_WINDOWED_FULLSCREEN,
   "If fullscreen, prefer using a fullscreen window to prevent display mode switching."
   )
MSG_HASH(
   MENU_ENUM_LABEL_VALUE_VIDEO_FULLSCREEN_X,
   "Fullscreen Width"
   )
MSG_HASH(
   MENU_ENUM_SUBLABEL_VIDEO_FULLSCREEN_X,
   "Set the custom width size for the non-windowed fullscreen mode. Leaving it unset will use the desktop resolution."
   )
MSG_HASH(
   MENU_ENUM_LABEL_VALUE_VIDEO_FULLSCREEN_Y,
   "Fullscreen Height"
   )
MSG_HASH(
   MENU_ENUM_SUBLABEL_VIDEO_FULLSCREEN_Y,
   "Set the custom height size for the non-windowed fullscreen mode. Leaving it unset will use the desktop resolution."
   )
MSG_HASH(
   MENU_ENUM_LABEL_VALUE_VIDEO_FORCE_RESOLUTION,
   "Force resolution on UWP"
   )
MSG_HASH(
   MENU_ENUM_SUBLABEL_VIDEO_FORCE_RESOLUTION,
   "Force the resolution to the fullscreen size, if set to 0, a fixed value of 3840 x 2160 will be used."
   )

/* Settings > Video > Windowed Mode */

MSG_HASH(
   MENU_ENUM_LABEL_VALUE_VIDEO_SCALE,
   "Windowed Scale"
   )
MSG_HASH(
   MENU_ENUM_SUBLABEL_VIDEO_WINDOW_SCALE,
   "Set the window size to the specified multiple of the core viewport size."
   )
MSG_HASH(
   MENU_ENUM_LABEL_VALUE_VIDEO_WINDOW_OPACITY,
   "Window Opacity"
   )
MSG_HASH(
   MENU_ENUM_LABEL_VALUE_VIDEO_WINDOW_SHOW_DECORATIONS,
   "Show Window Decorations"
   )
MSG_HASH(
   MENU_ENUM_LABEL_VALUE_VIDEO_WINDOW_SAVE_POSITION,
   "Remember Window Position and Size"
   )
MSG_HASH(
   MENU_ENUM_SUBLABEL_VIDEO_WINDOW_SAVE_POSITION,
   "Show all content in a fixed size window of dimensions specified by 'Window Width' and 'Window Height', and save current window size and position upon closing RetroArch. When disabled, window size will be set dynamically based on 'Windowed Scale'."
   )
MSG_HASH(
   MENU_ENUM_LABEL_VALUE_VIDEO_WINDOW_CUSTOM_SIZE_ENABLE,
   "Use Custom Window Size"
   )
MSG_HASH(
   MENU_ENUM_SUBLABEL_VIDEO_WINDOW_CUSTOM_SIZE_ENABLE,
   "Show all content in a fixed size window of dimensions specified by 'Window Width' and 'Window Height'. When disabled, window size will be set dynamically based on 'Windowed Scale'."
   )
MSG_HASH(
   MENU_ENUM_LABEL_VALUE_VIDEO_WINDOW_WIDTH,
   "Window Width"
   )
MSG_HASH(
   MENU_ENUM_SUBLABEL_VIDEO_WINDOW_WIDTH,
   "Set the custom width for the display window."
   )
MSG_HASH(
   MENU_ENUM_LABEL_VALUE_VIDEO_WINDOW_HEIGHT,
   "Window Height"
   )
MSG_HASH(
   MENU_ENUM_SUBLABEL_VIDEO_WINDOW_HEIGHT,
   "Set the custom height for the display window."
   )
MSG_HASH(
   MENU_ENUM_LABEL_VALUE_VIDEO_WINDOW_AUTO_WIDTH_MAX,
   "Maximum Window Width"
   )
MSG_HASH(
   MENU_ENUM_SUBLABEL_VIDEO_WINDOW_AUTO_WIDTH_MAX,
   "Set the maximum width of the display window when automatically resizing based on 'Windowed Scale'."
   )
MSG_HASH(
   MENU_ENUM_LABEL_VALUE_VIDEO_WINDOW_AUTO_HEIGHT_MAX,
   "Maximum Window Height"
   )
MSG_HASH(
   MENU_ENUM_SUBLABEL_VIDEO_WINDOW_AUTO_HEIGHT_MAX,
   "Set the maximum height of the display window when automatically resizing based on 'Windowed Scale'."
   )

/* Settings > Video > Scaling */

MSG_HASH(
   MENU_ENUM_LABEL_VALUE_VIDEO_SCALE_INTEGER,
   "Integer Scale"
   )
MSG_HASH(
   MENU_ENUM_SUBLABEL_VIDEO_SCALE_INTEGER,
   "Scale video in integer steps only. The base size depends on system-reported geometry and aspect ratio. If 'Force Aspect Ratio' is not set, X/Y will be integer scaled independently."
   )
MSG_HASH(
   MENU_ENUM_LABEL_VALUE_VIDEO_SCALE_INTEGER_OVERSCALE,
   "Integer Scale Overscale"
   )
MSG_HASH(
   MENU_ENUM_SUBLABEL_VIDEO_SCALE_INTEGER_OVERSCALE,
   "Force integer scaling to round up to the next larger integer instead of rounding down."
   )
MSG_HASH(
   MENU_ENUM_LABEL_VALUE_VIDEO_ASPECT_RATIO_INDEX,
   "Aspect Ratio"
   )
MSG_HASH(
   MENU_ENUM_LABEL_VALUE_VIDEO_ASPECT_RATIO,
   "Custom Aspect Ratio"
   )
MSG_HASH(
   MENU_ENUM_SUBLABEL_VIDEO_ASPECT_RATIO,
   "Floating point value for video aspect ratio (width / height), used if 'Aspect Ratio' is set to 'Config'."
   )
#if defined(DINGUX)
MSG_HASH(
   MENU_ENUM_LABEL_VALUE_VIDEO_DINGUX_IPU_KEEP_ASPECT,
   "Keep Aspect Ratio"
   )
MSG_HASH(
   MENU_ENUM_SUBLABEL_VIDEO_DINGUX_IPU_KEEP_ASPECT,
   "Maintain 1:1 pixel aspect ratios when scaling content via the internal IPU. If disabled, images will be stretched to fill the entire display."
   )
#endif
MSG_HASH(
   MENU_ENUM_LABEL_VALUE_VIDEO_VIEWPORT_CUSTOM_X,
   "Custom Aspect Ratio (X Position)"
   )
MSG_HASH(
   MENU_ENUM_SUBLABEL_VIDEO_VIEWPORT_CUSTOM_X,
   "Custom viewport offset used for defining the X-axis position of the viewport.\nThese are ignored if 'Integer Scale' is enabled."
   )
MSG_HASH(
   MENU_ENUM_LABEL_VALUE_VIDEO_VIEWPORT_CUSTOM_Y,
   "Custom Aspect Ratio (Y Position)"
   )
MSG_HASH(
   MENU_ENUM_SUBLABEL_VIDEO_VIEWPORT_CUSTOM_Y,
   "Custom viewport offset used for defining the Y-axis position of the viewport.\nThese are ignored if 'Integer Scale' is enabled."
   )
MSG_HASH(
   MENU_ENUM_LABEL_VALUE_VIDEO_VIEWPORT_CUSTOM_WIDTH,
   "Custom Aspect Ratio (Width)"
   )
MSG_HASH(
   MENU_ENUM_SUBLABEL_VIDEO_VIEWPORT_CUSTOM_WIDTH,
   "Custom viewport width that is used if the Aspect Ratio is set to 'Custom Aspect Ratio'."
   )
MSG_HASH(
   MENU_ENUM_LABEL_VALUE_VIDEO_VIEWPORT_CUSTOM_HEIGHT,
   "Custom Aspect Ratio (Height)"
   )
MSG_HASH(
   MENU_ENUM_SUBLABEL_VIDEO_VIEWPORT_CUSTOM_HEIGHT,
   "Custom viewport height that is used if the Aspect Ratio is set to 'Custom Aspect Ratio'."
   )
MSG_HASH(
   MENU_ENUM_LABEL_VALUE_VIDEO_CROP_OVERSCAN,
   "Crop Overscan (Restart Required)"
   )
MSG_HASH(
   MENU_ENUM_SUBLABEL_VIDEO_CROP_OVERSCAN,
   "Cut off a few pixels around the edges of the image customarily left blank by developers which sometimes also contain garbage pixels."
   )

/* Settings > Video > HDR */

MSG_HASH(
   MENU_ENUM_LABEL_VALUE_VIDEO_HDR_ENABLE,
   "Enable HDR"
   )
MSG_HASH(
   MENU_ENUM_SUBLABEL_VIDEO_HDR_ENABLE,
   "Enable HDR if the display supports it."
   )
MSG_HASH(
   MENU_ENUM_LABEL_VALUE_VIDEO_HDR_MAX_NITS,
   "Peak Luminance"
   )
MSG_HASH(
   MENU_ENUM_SUBLABEL_VIDEO_HDR_MAX_NITS,
   "Set the peak luminance (in cd/m2) your display can reproduce. See RTings for your display's peak luminance."
   )
MSG_HASH(
   MENU_ENUM_LABEL_VALUE_VIDEO_HDR_PAPER_WHITE_NITS,
   "Paper White Luminance"
   )
MSG_HASH(
   MENU_ENUM_SUBLABEL_VIDEO_HDR_PAPER_WHITE_NITS,
   "Set the luminance at which paper white should be i.e. readable text or luminance at the top of the SDR (Standard Dynamic Range) range. Useful for adjusting to different lighting conditions in your environment."
   )
MSG_HASH(
   MENU_ENUM_LABEL_VALUE_VIDEO_HDR_CONTRAST,
   "Contrast"
   )
MSG_HASH(
   MENU_ENUM_SUBLABEL_VIDEO_HDR_CONTRAST,
   "Gamma/contrast control for HDR. Takes the colors and increases the overall range between the brightest parts and the darkest parts of the image. The higher HDR Contrast is, the larger this difference becomes, while the lower the contrast is, the more washed out the image becomes. Helps users tune the image to their liking and what they feel looks best on their display."
   )
MSG_HASH(
   MENU_ENUM_LABEL_VALUE_VIDEO_HDR_EXPAND_GAMUT,
   "Expand Gamut"
   )
MSG_HASH(
   MENU_ENUM_SUBLABEL_VIDEO_HDR_EXPAND_GAMUT,
   "Once the color space is converted to linear space, decide whether we should use an expanded colour gamut to get to HDR10."
   )

/* Settings > Video > Synchronization */

MSG_HASH(
   MENU_ENUM_LABEL_VALUE_VIDEO_VSYNC,
   "Vertical Sync (VSync)"
   )
MSG_HASH(
   MENU_ENUM_SUBLABEL_VIDEO_VSYNC,
   "Synchronize the output video of the graphics card to the refresh rate of the screen. Recommended."
   )
MSG_HASH(
   MENU_ENUM_LABEL_VALUE_VIDEO_SWAP_INTERVAL,
   "VSync Swap Interval"
   )
MSG_HASH(
   MENU_ENUM_SUBLABEL_VIDEO_SWAP_INTERVAL,
   "Use a custom swap interval for VSync. Set this to effectively halve monitor refresh rate."
   )
MSG_HASH(
   MENU_ENUM_LABEL_VALUE_VIDEO_ADAPTIVE_VSYNC,
   "Adaptive VSync"
   )
MSG_HASH(
   MENU_ENUM_SUBLABEL_VIDEO_ADAPTIVE_VSYNC,
   "VSync is enabled until performance falls below the target refresh rate. Can minimize stuttering when performance falls below real time, and be more energy efficient."
   )
MSG_HASH(
   MENU_ENUM_LABEL_VALUE_VIDEO_FRAME_DELAY,
   "Frame Delay"
   )
MSG_HASH(
   MENU_ENUM_SUBLABEL_VIDEO_FRAME_DELAY,
   "Reduces latency at the cost of a higher risk of video stuttering. Adds a delay after VSync (in ms)."
   )
MSG_HASH(
   MENU_ENUM_LABEL_VALUE_VIDEO_FRAME_DELAY_AUTO,
   "Automatic Frame Delay"
   )
MSG_HASH(
   MENU_ENUM_SUBLABEL_VIDEO_FRAME_DELAY_AUTO,
   "Decrease effective 'Frame Delay' temporarily to prevent future frame drops. Starting point is half frame time when 'Frame Delay' is 0."
   )
MSG_HASH(
   MENU_ENUM_LABEL_VALUE_VIDEO_HARD_SYNC,
   "Hard GPU Sync"
   )
MSG_HASH(
   MENU_ENUM_SUBLABEL_VIDEO_HARD_SYNC,
   "Hard-synchronize the CPU and GPU. Reduces latency at the cost of performance."
   )
MSG_HASH(
   MENU_ENUM_LABEL_VALUE_VIDEO_HARD_SYNC_FRAMES,
   "Hard GPU Sync Frames"
   )
MSG_HASH(
   MENU_ENUM_SUBLABEL_VIDEO_HARD_SYNC_FRAMES,
   "Set how many frames the CPU can run ahead of the GPU when using 'Hard GPU Sync'."
   )
MSG_HASH(
   MENU_ENUM_LABEL_VALUE_VRR_RUNLOOP_ENABLE,
   "Sync to Exact Content Framerate (G-Sync, FreeSync)"
   )
MSG_HASH(
   MENU_ENUM_SUBLABEL_VRR_RUNLOOP_ENABLE,
   "No deviation from core requested timing. Use for Variable Refresh Rate screens (G-Sync, FreeSync, HDMI 2.1 VRR)."
   )

/* Settings > Audio */

MSG_HASH(
   MENU_ENUM_LABEL_VALUE_AUDIO_OUTPUT_SETTINGS,
   "Output"
   )
MSG_HASH(
   MENU_ENUM_SUBLABEL_AUDIO_OUTPUT_SETTINGS,
   "Change audio output settings."
   )
MSG_HASH(
   MENU_ENUM_LABEL_VALUE_AUDIO_RESAMPLER_SETTINGS,
   "Resampler"
   )
MSG_HASH(
   MENU_ENUM_SUBLABEL_AUDIO_RESAMPLER_SETTINGS,
   "Change audio resampler settings."
   )
MSG_HASH(
   MENU_ENUM_LABEL_VALUE_AUDIO_SYNCHRONIZATION_SETTINGS,
   "Synchronization"
   )
MSG_HASH(
   MENU_ENUM_SUBLABEL_AUDIO_SYNCHRONIZATION_SETTINGS,
   "Change audio synchronization settings."
   )
MSG_HASH(
   MENU_ENUM_LABEL_VALUE_MIDI_SETTINGS,
   "MIDI"
   )
MSG_HASH(
   MENU_ENUM_SUBLABEL_MIDI_SETTINGS,
   "Change MIDI settings."
   )
MSG_HASH(
   MENU_ENUM_LABEL_VALUE_AUDIO_MIXER_SETTINGS,
   "Mixer"
   )
MSG_HASH(
   MENU_ENUM_SUBLABEL_AUDIO_MIXER_SETTINGS,
   "Change audio mixer settings."
   )
MSG_HASH(
   MENU_ENUM_LABEL_VALUE_MENU_SOUNDS,
   "Menu Sounds"
   )
MSG_HASH(
   MENU_ENUM_SUBLABEL_MENU_SOUNDS,
   "Change menu sound settings."
   )
MSG_HASH(
   MENU_ENUM_LABEL_VALUE_AUDIO_MUTE,
   "Mute"
   )
MSG_HASH(
   MENU_ENUM_SUBLABEL_AUDIO_MUTE,
   "Mute audio."
   )
MSG_HASH(
   MENU_ENUM_LABEL_VALUE_AUDIO_MIXER_MUTE,
   "Mixer Mute"
   )
MSG_HASH(
   MENU_ENUM_SUBLABEL_AUDIO_MIXER_MUTE,
   "Mute mixer audio."
   )
MSG_HASH(
   MENU_ENUM_LABEL_VALUE_AUDIO_FASTFORWARD_MUTE,
   "Mute When Fast-Forwarding"
   )
MSG_HASH(
   MENU_ENUM_SUBLABEL_AUDIO_FASTFORWARD_MUTE,
   "Automatically mute audio when using fast-forward."
   )
MSG_HASH(
   MENU_ENUM_LABEL_VALUE_AUDIO_VOLUME,
   "Volume Gain (dB)"
   )
MSG_HASH(
   MENU_ENUM_SUBLABEL_AUDIO_VOLUME,
   "Audio volume (in dB). 0 dB is normal volume, and no gain is applied."
   )
MSG_HASH(
   MENU_ENUM_LABEL_VALUE_AUDIO_MIXER_VOLUME,
   "Mixer Volume Gain (dB)"
   )
MSG_HASH(
   MENU_ENUM_SUBLABEL_AUDIO_MIXER_VOLUME,
   "Global audio mixer volume (in dB). 0 dB is normal volume, and no gain is applied."
   )
MSG_HASH(
   MENU_ENUM_LABEL_VALUE_AUDIO_DSP_PLUGIN,
   "DSP Plugin"
   )
MSG_HASH(
   MENU_ENUM_SUBLABEL_AUDIO_DSP_PLUGIN,
   "Audio DSP plugin that processes audio before it's sent to the driver."
   )
MSG_HASH(
   MENU_ENUM_LABEL_VALUE_AUDIO_DSP_PLUGIN_REMOVE,
   "Remove DSP Plugin"
   )
MSG_HASH(
   MENU_ENUM_SUBLABEL_AUDIO_DSP_PLUGIN_REMOVE,
   "Unload any active audio DSP plugin."
   )
MSG_HASH(
   MENU_ENUM_LABEL_VALUE_AUDIO_WASAPI_EXCLUSIVE_MODE,
   "WASAPI Exclusive Mode"
   )
MSG_HASH(
   MENU_ENUM_SUBLABEL_AUDIO_WASAPI_EXCLUSIVE_MODE,
   "Allow the WASAPI driver to take exclusive control of the audio device. If disabled, it will use shared mode instead."
   )
MSG_HASH(
   MENU_ENUM_LABEL_VALUE_AUDIO_WASAPI_FLOAT_FORMAT,
   "WASAPI Float Format"
   )
MSG_HASH(
   MENU_ENUM_SUBLABEL_AUDIO_WASAPI_FLOAT_FORMAT,
   "Use float format for the WASAPI driver, if supported by your audio device."
   )
MSG_HASH(
   MENU_ENUM_LABEL_VALUE_AUDIO_WASAPI_SH_BUFFER_LENGTH,
   "WASAPI Shared Buffer Length"
   )
MSG_HASH(
   MENU_ENUM_SUBLABEL_AUDIO_WASAPI_SH_BUFFER_LENGTH,
   "The intermediate buffer length (in frames) when using the WASAPI driver in shared mode."
   )

/* Settings > Audio > Output */

MSG_HASH(
   MENU_ENUM_LABEL_VALUE_AUDIO_ENABLE,
   "Audio"
   )
MSG_HASH(
   MENU_ENUM_SUBLABEL_AUDIO_ENABLE,
   "Enable audio output."
   )
MSG_HASH(
   MENU_ENUM_LABEL_VALUE_AUDIO_DEVICE,
   "Device"
   )
MSG_HASH(
   MENU_ENUM_SUBLABEL_AUDIO_DEVICE,
   "Override the default audio device the audio driver uses. This is driver dependent."
   )
MSG_HASH(
   MENU_ENUM_LABEL_VALUE_AUDIO_LATENCY,
   "Audio Latency (ms)"
   )
MSG_HASH(
   MENU_ENUM_SUBLABEL_AUDIO_LATENCY,
   "Desired audio latency in milliseconds. Might not be honored if the audio driver can't provide given latency."
   )

/* Settings > Audio > Resampler */

MSG_HASH(
   MENU_ENUM_LABEL_VALUE_AUDIO_RESAMPLER_QUALITY,
   "Resampler Quality"
   )
MSG_HASH(
   MENU_ENUM_SUBLABEL_AUDIO_RESAMPLER_QUALITY,
   "Lower this value to favor performance/lower latency over audio quality, increase for better audio quality at the expense of performance/lower latency."
   )
MSG_HASH(
   MENU_ENUM_LABEL_VALUE_AUDIO_OUTPUT_RATE,
   "Output Rate (Hz)"
   )
MSG_HASH(
   MENU_ENUM_SUBLABEL_AUDIO_OUTPUT_RATE,
   "Audio output sample rate."
   )

/* Settings > Audio > Synchronization */

MSG_HASH(
   MENU_ENUM_LABEL_VALUE_AUDIO_SYNC,
   "Synchronization"
   )
MSG_HASH(
   MENU_ENUM_SUBLABEL_AUDIO_SYNC,
   "Synchronize audio. Recommended."
   )
MSG_HASH(
   MENU_ENUM_LABEL_VALUE_AUDIO_MAX_TIMING_SKEW,
   "Maximum Timing Skew"
   )
MSG_HASH(
   MENU_ENUM_SUBLABEL_AUDIO_MAX_TIMING_SKEW,
   "The maximum change in audio input rate. Increasing this enables very large changes in timing at the cost of an inaccurate audio pitch (e.g. running PAL cores on NTSC displays)."
   )
MSG_HASH(
   MENU_ENUM_LABEL_VALUE_AUDIO_RATE_CONTROL_DELTA,
   "Dynamic Audio Rate Control"
   )
MSG_HASH(
   MENU_ENUM_SUBLABEL_AUDIO_RATE_CONTROL_DELTA,
   "Helps smooth out imperfections in timing when synchronizing audio and video. Be aware that if disabled, proper synchronization is nearly impossible to obtain."
   )

/* Settings > Audio > MIDI */

MSG_HASH(
   MENU_ENUM_LABEL_VALUE_MIDI_INPUT,
   "Input"
   )
MSG_HASH(
   MENU_ENUM_SUBLABEL_MIDI_INPUT,
   "Select input device."
   )
MSG_HASH(
   MENU_ENUM_LABEL_VALUE_MIDI_OUTPUT,
   "Output"
   )
MSG_HASH(
   MENU_ENUM_SUBLABEL_MIDI_OUTPUT,
   "Select output device."
   )
MSG_HASH(
   MENU_ENUM_LABEL_VALUE_MIDI_VOLUME,
   "Volume"
   )
MSG_HASH(
   MENU_ENUM_SUBLABEL_MIDI_VOLUME,
   "Set output volume (%)."
   )

/* Settings > Audio > Mixer Settings > Mixer Stream */

MSG_HASH(
   MENU_ENUM_LABEL_VALUE_MIXER_ACTION_PLAY,
   "Play"
   )
MSG_HASH(
   MENU_ENUM_SUBLABEL_MIXER_ACTION_PLAY,
   "Will start playback of the audio stream. Once finished, it will remove the current audio stream from memory."
   )
MSG_HASH(
   MENU_ENUM_LABEL_VALUE_MIXER_ACTION_PLAY_LOOPED,
   "Play (Looped)"
   )
MSG_HASH(
   MENU_ENUM_SUBLABEL_MIXER_ACTION_PLAY_LOOPED,
   "Will start playback of the audio stream. Once finished, it will loop and play the track again from the beginning."
   )
MSG_HASH(
   MENU_ENUM_LABEL_VALUE_MIXER_ACTION_PLAY_SEQUENTIAL,
   "Play (Sequential)"
   )
MSG_HASH(
   MENU_ENUM_SUBLABEL_MIXER_ACTION_PLAY_SEQUENTIAL,
   "Will start playback of the audio stream. Once finished, it will jump to the next audio stream in sequential order and repeat this behavior. Useful as an album playback mode."
   )
MSG_HASH(
   MENU_ENUM_LABEL_VALUE_MIXER_ACTION_STOP,
   "Stop"
   )
MSG_HASH(
   MENU_ENUM_SUBLABEL_MIXER_ACTION_STOP,
   "This will stop playback of the audio stream, but not remove it from memory. It can be started again by selecting 'Play'."
   )
MSG_HASH(
   MENU_ENUM_LABEL_VALUE_MIXER_ACTION_REMOVE,
   "Remove"
   )
MSG_HASH(
   MENU_ENUM_SUBLABEL_MIXER_ACTION_REMOVE,
   "This will stop playback of the audio stream and remove it entirely from memory."
   )
MSG_HASH(
   MENU_ENUM_LABEL_VALUE_MIXER_ACTION_VOLUME,
   "Volume"
   )
MSG_HASH(
   MENU_ENUM_SUBLABEL_MIXER_ACTION_VOLUME,
   "Adjust the volume of the audio stream."
   )

/* Settings > Audio > Menu Sounds */

MSG_HASH(
   MENU_ENUM_LABEL_VALUE_AUDIO_ENABLE_MENU,
   "Mixer"
   )
MSG_HASH(
   MENU_ENUM_SUBLABEL_AUDIO_ENABLE_MENU,
   "Play simultaneous audio streams even in the menu."
   )
MSG_HASH(
   MENU_ENUM_LABEL_VALUE_MENU_SOUND_OK,
   "Enable 'OK' Sound"
   )
MSG_HASH(
   MENU_ENUM_LABEL_VALUE_MENU_SOUND_CANCEL,
   "Enable 'Cancel' Sound"
   )
MSG_HASH(
   MENU_ENUM_LABEL_VALUE_MENU_SOUND_NOTICE,
   "Enable 'Notice' Sound"
   )
MSG_HASH(
   MENU_ENUM_LABEL_VALUE_MENU_SOUND_BGM,
   "Enable 'BGM' Sound"
   )

/* Settings > Input */

MSG_HASH(
   MENU_ENUM_LABEL_VALUE_INPUT_MAX_USERS,
   "Maximum Users"
   )
MSG_HASH(
   MENU_ENUM_SUBLABEL_INPUT_MAX_USERS,
   "Maximum amount of users supported by RetroArch."
   )
MSG_HASH(
   MENU_ENUM_LABEL_VALUE_INPUT_POLL_TYPE_BEHAVIOR,
   "Polling Behavior"
   )
MSG_HASH(
   MENU_ENUM_SUBLABEL_INPUT_POLL_TYPE_BEHAVIOR,
   "Influence how input polling is done in RetroArch. Setting it to 'Early' or 'Late' can result in less latency, depending on your configuration."
   )
MSG_HASH(
   MENU_ENUM_LABEL_VALUE_INPUT_REMAP_BINDS_ENABLE,
   "Remap Controls for This Core"
   )
MSG_HASH(
   MENU_ENUM_SUBLABEL_INPUT_REMAP_BINDS_ENABLE,
   "Override the input binds with the remapped binds set for the current core."
   )
MSG_HASH(
   MENU_ENUM_LABEL_VALUE_INPUT_AUTODETECT_ENABLE,
   "Autoconfig"
   )
MSG_HASH(
   MENU_ENUM_SUBLABEL_INPUT_AUTODETECT_ENABLE,
   "Automatically configures controllers that have a profile, Plug-and-Play style."
   )
#if defined(HAVE_DINPUT) || defined(HAVE_WINRAWINPUT)
MSG_HASH(
   MENU_ENUM_LABEL_VALUE_INPUT_NOWINKEY_ENABLE,
   "Disable Windows Hotkeys (Restart Required)"
   )
MSG_HASH(
   MENU_ENUM_SUBLABEL_INPUT_NOWINKEY_ENABLE,
   "Keep Win-key combinations inside the application."
   )
#endif
MSG_HASH(
   MENU_ENUM_LABEL_VALUE_INPUT_SENSORS_ENABLE,
   "Auxiliary Sensor Input"
   )
MSG_HASH(
   MENU_ENUM_SUBLABEL_INPUT_SENSORS_ENABLE,
   "Enable input from accelerometer, gyroscope and illuminance sensors, if supported by the current hardware. May have a performance impact and/or increase power drain on some platforms."
   )
MSG_HASH(
   MENU_ENUM_LABEL_VALUE_INPUT_AUTO_MOUSE_GRAB,
   "Automatic Mouse Grab"
   )
MSG_HASH(
   MENU_ENUM_SUBLABEL_INPUT_AUTO_MOUSE_GRAB,
   "Enable mouse grab on application focus."
   )
MSG_HASH(
   MENU_ENUM_LABEL_VALUE_INPUT_AUTO_GAME_FOCUS,
   "Auto Enable 'Game Focus' Mode"
   )
MSG_HASH(
   MENU_ENUM_SUBLABEL_INPUT_AUTO_GAME_FOCUS,
   "Always enable 'Game Focus' mode when launching and resuming content. When set to 'Detect', option will be enabled if current core implements frontend keyboard callback functionality."
   )
MSG_HASH(
   MENU_ENUM_LABEL_VALUE_INPUT_AUTO_GAME_FOCUS_OFF,
   "OFF"
   )
MSG_HASH(
   MENU_ENUM_LABEL_VALUE_INPUT_AUTO_GAME_FOCUS_ON,
   "ON"
   )
MSG_HASH(
   MENU_ENUM_LABEL_VALUE_INPUT_AUTO_GAME_FOCUS_DETECT,
   "Detect"
   )
MSG_HASH(
   MENU_ENUM_LABEL_VALUE_INPUT_BUTTON_AXIS_THRESHOLD,
   "Input Button Axis Threshold"
   )
MSG_HASH(
   MENU_ENUM_SUBLABEL_INPUT_BUTTON_AXIS_THRESHOLD,
   "How far an axis must be tilted to result in a button press."
   )
MSG_HASH(
   MENU_ENUM_LABEL_VALUE_INPUT_ANALOG_DEADZONE,
   "Analog Deadzone"
   )
MSG_HASH(
   MENU_ENUM_LABEL_VALUE_INPUT_ANALOG_SENSITIVITY,
   "Analog Sensitivity"
   )
MSG_HASH(
   MENU_ENUM_LABEL_VALUE_INPUT_BIND_TIMEOUT,
   "Bind Timeout"
   )
MSG_HASH(
   MENU_ENUM_SUBLABEL_INPUT_BIND_TIMEOUT,
   "Amount of seconds to wait until proceeding to the next bind."
   )
MSG_HASH(
   MENU_ENUM_LABEL_VALUE_INPUT_BIND_HOLD,
   "Bind Hold"
   )
MSG_HASH(
   MENU_ENUM_SUBLABEL_INPUT_BIND_HOLD,
   "Amount of seconds to hold an input to bind it."
   )
MSG_HASH(
   MENU_ENUM_LABEL_VALUE_INPUT_TURBO_PERIOD,
   "Turbo Period"
   )
MSG_HASH(
   MENU_ENUM_SUBLABEL_INPUT_TURBO_PERIOD,
   "The period (in frames) when turbo-enabled buttons are pressed."
   )
MSG_HASH(
   MENU_ENUM_LABEL_VALUE_INPUT_DUTY_CYCLE,
   "Turbo Duty Cycle"
   )
MSG_HASH(
   MENU_ENUM_SUBLABEL_INPUT_DUTY_CYCLE,
   "The number of frames from the Turbo Period the buttons are held down for. If this number is equal to or greater than the Turbo Period, the buttons will never release."
   )
MSG_HASH(
   MENU_ENUM_LABEL_VALUE_INPUT_TURBO_MODE,
   "Turbo Mode"
   )
MSG_HASH(
   MENU_ENUM_SUBLABEL_INPUT_TURBO_MODE,
   "Select the general behavior of turbo mode."
   )
MSG_HASH(
   MENU_ENUM_LABEL_VALUE_INPUT_TURBO_DEFAULT_BUTTON,
   "Turbo Default Button"
   )
MSG_HASH(
   MENU_ENUM_SUBLABEL_INPUT_TURBO_DEFAULT_BUTTON,
   "Default active button for Turbo Mode 'Single Button'."
   )
MSG_HASH(
   MENU_ENUM_LABEL_VALUE_INPUT_TURBO_FIRE_SETTINGS,
   "Turbo Fire"
   )
MSG_HASH(
   MENU_ENUM_SUBLABEL_INPUT_TURBO_FIRE_SETTINGS,
   "Change turbo fire settings."
   )
MSG_HASH(
   MENU_ENUM_LABEL_VALUE_INPUT_HAPTIC_FEEDBACK_SETTINGS,
   "Haptic Feedback/Vibration"
   )
MSG_HASH(
   MENU_ENUM_SUBLABEL_INPUT_HAPTIC_FEEDBACK_SETTINGS,
   "Change haptic feedback and vibration settings."
   )
MSG_HASH(
   MENU_ENUM_LABEL_VALUE_INPUT_MENU_SETTINGS,
   "Menu Controls"
   )
MSG_HASH(
   MENU_ENUM_SUBLABEL_INPUT_MENU_SETTINGS,
   "Change menu control settings."
   )
MSG_HASH(
   MENU_ENUM_LABEL_VALUE_INPUT_HOTKEY_BINDS,
   "Hotkeys"
   )
MSG_HASH(
   MENU_ENUM_SUBLABEL_INPUT_HOTKEY_BINDS,
   "Change hotkey settings."
   )
MSG_HASH(
   MENU_ENUM_LABEL_VALUE_INPUT_USER_BINDS,
   "Port %u Controls"
   )
MSG_HASH(
   MENU_ENUM_SUBLABEL_INPUT_USER_BINDS,
   "Change controls for this port."
   )

/* Settings > Input > Haptic Feedback/Vibration */

MSG_HASH(
   MENU_ENUM_LABEL_VALUE_VIBRATE_ON_KEYPRESS,
   "Vibrate on Key Press"
   )
MSG_HASH(
   MENU_ENUM_LABEL_VALUE_ENABLE_DEVICE_VIBRATION,
   "Enable Device Vibration (For Supported Cores)"
   )
MSG_HASH(
   MENU_ENUM_LABEL_VALUE_INPUT_RUMBLE_GAIN,
   "Vibration Strength"
   )
MSG_HASH(
   MENU_ENUM_SUBLABEL_INPUT_RUMBLE_GAIN,
   "Specify the magnitude of haptic feedback effects."
   )

/* Settings > Input > Menu Controls */

MSG_HASH(
   MENU_ENUM_LABEL_VALUE_INPUT_UNIFIED_MENU_CONTROLS,
   "Unified Menu Controls"
   )
MSG_HASH(
   MENU_ENUM_SUBLABEL_INPUT_UNIFIED_MENU_CONTROLS,
   "Use the same controls for both the menu and the game. Applies to the keyboard."
   )
MSG_HASH(
   MENU_ENUM_LABEL_VALUE_MENU_INPUT_SWAP_OK_CANCEL,
   "Menu Swap OK and Cancel Buttons"
   )
MSG_HASH(
   MENU_ENUM_SUBLABEL_MENU_INPUT_SWAP_OK_CANCEL,
   "Swap buttons for OK/Cancel. Disabled is the Japanese button orientation, enabled is the western orientation."
   )
MSG_HASH(
   MENU_ENUM_LABEL_VALUE_INPUT_ALL_USERS_CONTROL_MENU,
   "All Users Control Menu"
   )
MSG_HASH(
   MENU_ENUM_SUBLABEL_INPUT_ALL_USERS_CONTROL_MENU,
   "Allow any user to control the menu. If disabled, only User 1 can control the menu."
   )

/* Settings > Input > Hotkeys */

MSG_HASH(
   MENU_ENUM_LABEL_VALUE_QUIT_PRESS_TWICE,
   "Confirm Quit"
   )
MSG_HASH(
   MENU_ENUM_SUBLABEL_QUIT_PRESS_TWICE,
   "Require the Quit hotkey to be pressed twice to quit RetroArch."
   )
MSG_HASH(
   MENU_ENUM_LABEL_VALUE_INPUT_MENU_ENUM_TOGGLE_GAMEPAD_COMBO,
   "Menu Toggle Controller Combo"
   )
MSG_HASH(
   MENU_ENUM_SUBLABEL_INPUT_MENU_ENUM_TOGGLE_GAMEPAD_COMBO,
   "Controller button combination to toggle menu."
   )
MSG_HASH(
   MENU_ENUM_LABEL_VALUE_INPUT_QUIT_GAMEPAD_COMBO,
   "Quit Controller Combo"
   )
MSG_HASH(
   MENU_ENUM_SUBLABEL_INPUT_QUIT_GAMEPAD_COMBO,
   "Controller button combination to quit RetroArch."
   )
MSG_HASH(
   MENU_ENUM_LABEL_VALUE_INPUT_HOTKEY_BLOCK_DELAY,
   "Hotkey Enable Delay (Frames)"
   )
MSG_HASH(
   MENU_ENUM_SUBLABEL_INPUT_HOTKEY_BLOCK_DELAY,
   "Add a delay in frames before normal input is blocked after pressing (and holding) the assigned 'Hotkey Enable' key. Allows normal input from the 'Hotkey Enable' key to be captured when it is mapped to another action (e.g. RetroPad 'Select')."
   )
MSG_HASH(
   MENU_ENUM_LABEL_VALUE_INPUT_META_FAST_FORWARD_KEY,
   "Fast-Forward (Toggle)"
   )
MSG_HASH(
   MENU_ENUM_SUBLABEL_INPUT_META_FAST_FORWARD_KEY,
   "Switches between fast-forward and normal speed."
   )
MSG_HASH(
   MENU_ENUM_LABEL_VALUE_INPUT_META_FAST_FORWARD_HOLD_KEY,
   "Fast-Forward (Hold)"
   )
MSG_HASH(
   MENU_ENUM_SUBLABEL_INPUT_META_FAST_FORWARD_HOLD_KEY,
   "Enables fast-forward when held. Content runs at normal speed when key is released."
   )
MSG_HASH(
   MENU_ENUM_LABEL_VALUE_INPUT_META_SLOWMOTION_KEY,
   "Slow-Motion (Toggle)"
   )
MSG_HASH(
   MENU_ENUM_SUBLABEL_INPUT_META_SLOWMOTION_KEY,
   "Switches between slow-motion and normal speed."
   )
MSG_HASH(
   MENU_ENUM_LABEL_VALUE_INPUT_META_SLOWMOTION_HOLD_KEY,
   "Slow-Motion (Hold)"
   )
MSG_HASH(
   MENU_ENUM_SUBLABEL_INPUT_META_SLOWMOTION_HOLD_KEY,
   "Enables slow-motion when held. Content runs at normal speed when key is released."
   )
MSG_HASH(
   MENU_ENUM_LABEL_VALUE_INPUT_META_LOAD_STATE_KEY,
   "Load State"
   )
MSG_HASH(
   MENU_ENUM_SUBLABEL_INPUT_META_LOAD_STATE_KEY,
   "Loads a saved state from the currently selected slot."
   )
MSG_HASH(
   MENU_ENUM_LABEL_VALUE_INPUT_META_SAVE_STATE_KEY,
   "Save State"
   )
MSG_HASH(
   MENU_ENUM_SUBLABEL_INPUT_META_SAVE_STATE_KEY,
   "Saves a state to the currently selected slot."
   )
MSG_HASH(
   MENU_ENUM_LABEL_VALUE_INPUT_META_FULLSCREEN_TOGGLE_KEY,
   "Fullscreen (Toggle)"
   )
MSG_HASH(
   MENU_ENUM_SUBLABEL_INPUT_META_FULLSCREEN_TOGGLE_KEY,
   "Switches between fullscreen and windowed display modes."
   )
MSG_HASH(
   MENU_ENUM_LABEL_VALUE_INPUT_META_CLOSE_CONTENT_KEY,
   "Close Content"
   )
MSG_HASH(
   MENU_ENUM_SUBLABEL_INPUT_META_CLOSE_CONTENT_KEY,
   "Closes the current content. Any unsaved changes might be lost."
   )
MSG_HASH(
   MENU_ENUM_LABEL_VALUE_INPUT_META_QUIT_KEY,
   "Quit RetroArch"
   )
MSG_HASH(
   MENU_ENUM_SUBLABEL_INPUT_META_QUIT_KEY,
   "Closes RetroArch, ensuring all save data and configuration files are flushed to disk."
   )
MSG_HASH(
   MENU_ENUM_LABEL_VALUE_INPUT_META_STATE_SLOT_PLUS,
   "Save State Slot +"
   )
MSG_HASH(
   MENU_ENUM_SUBLABEL_INPUT_META_STATE_SLOT_PLUS,
   "Increments the currently selected save state slot index."
   )
MSG_HASH(
   MENU_ENUM_LABEL_VALUE_INPUT_META_STATE_SLOT_MINUS,
   "Save State Slot -"
   )
MSG_HASH(
   MENU_ENUM_SUBLABEL_INPUT_META_STATE_SLOT_MINUS,
   "Decrements the currently selected save state slot index."
   )
MSG_HASH(
   MENU_ENUM_LABEL_VALUE_INPUT_META_REWIND,
   "Rewind"
   )
MSG_HASH(
   MENU_ENUM_SUBLABEL_INPUT_META_REWIND_HOTKEY,
   "Rewinds current content while key is held.\n'Rewind Support' must be enabled."
   )
MSG_HASH(
   MENU_ENUM_LABEL_VALUE_INPUT_META_BSV_RECORD_TOGGLE,
   "Record Input Replay (Toggle)"
   )
MSG_HASH(
   MENU_ENUM_SUBLABEL_INPUT_META_BSV_RECORD_TOGGLE,
   "Switches recording of gameplay inputs in .bsv format on/off."
   )
MSG_HASH(
   MENU_ENUM_LABEL_VALUE_INPUT_META_PAUSE_TOGGLE,
   "Pause (Toggle)"
   )
MSG_HASH(
   MENU_ENUM_SUBLABEL_INPUT_META_PAUSE_TOGGLE,
   "Switches running content between paused and non-paused states."
   )
MSG_HASH(
   MENU_ENUM_LABEL_VALUE_INPUT_META_FRAMEADVANCE,
   "Frameadvance"
   )
MSG_HASH(
   MENU_ENUM_SUBLABEL_INPUT_META_FRAMEADVANCE,
   "When content is paused, advances it by one frame."
   )
MSG_HASH(
   MENU_ENUM_LABEL_VALUE_INPUT_META_RESET,
   "Reset Game"
   )
MSG_HASH(
   MENU_ENUM_SUBLABEL_INPUT_META_RESET,
   "Restarts the current content from the beginning."
   )
MSG_HASH(
   MENU_ENUM_LABEL_VALUE_INPUT_META_SHADER_NEXT,
   "Next Shader"
   )
MSG_HASH(
   MENU_ENUM_SUBLABEL_INPUT_META_SHADER_NEXT,
   "Loads and applies the next shader preset file in the root of the 'Video Shaders' directory."
   )
MSG_HASH(
   MENU_ENUM_LABEL_VALUE_INPUT_META_SHADER_PREV,
   "Previous Shader"
   )
MSG_HASH(
   MENU_ENUM_SUBLABEL_INPUT_META_SHADER_PREV,
   "Loads and applies the previous shader preset file in the root of the 'Video Shaders' directory."
   )
MSG_HASH(
   MENU_ENUM_LABEL_VALUE_INPUT_META_CHEAT_INDEX_PLUS,
   "Next Cheat Index"
   )
MSG_HASH(
   MENU_ENUM_SUBLABEL_INPUT_META_CHEAT_INDEX_PLUS,
   "Increments the currently selected cheat index."
   )
MSG_HASH(
   MENU_ENUM_LABEL_VALUE_INPUT_META_CHEAT_INDEX_MINUS,
   "Previous Cheat Index"
   )
MSG_HASH(
   MENU_ENUM_SUBLABEL_INPUT_META_CHEAT_INDEX_MINUS,
   "Decrements the currently selected cheat index."
   )
MSG_HASH(
   MENU_ENUM_LABEL_VALUE_INPUT_META_CHEAT_TOGGLE,
   "Cheats (Toggle)"
   )
MSG_HASH(
   MENU_ENUM_SUBLABEL_INPUT_META_CHEAT_TOGGLE,
   "Switches the currently selected cheat on/off."
   )
MSG_HASH(
   MENU_ENUM_LABEL_VALUE_INPUT_META_SCREENSHOT,
   "Take Screenshot"
   )
MSG_HASH(
   MENU_ENUM_SUBLABEL_INPUT_META_SCREENSHOT,
   "Captures an image of the current content."
   )
MSG_HASH(
   MENU_ENUM_LABEL_VALUE_INPUT_META_MUTE,
   "Audio Mute (Toggle)"
   )
MSG_HASH(
   MENU_ENUM_SUBLABEL_INPUT_META_MUTE,
   "Switches audio output on/off."
   )
MSG_HASH(
   MENU_ENUM_LABEL_VALUE_INPUT_META_OSK,
   "On-Screen Keyboard (Toggle)"
   )
MSG_HASH(
   MENU_ENUM_SUBLABEL_INPUT_META_OSK,
   "Switches on-screen keyboard on/off."
   )
MSG_HASH(
   MENU_ENUM_LABEL_VALUE_INPUT_META_FPS_TOGGLE,
   "Show FPS (Toggle)"
   )
MSG_HASH(
   MENU_ENUM_SUBLABEL_INPUT_META_FPS_TOGGLE,
   "Switches 'frames per second' status indicator on/off."
   )
MSG_HASH(
   MENU_ENUM_LABEL_VALUE_INPUT_META_STATISTICS_TOGGLE,
   "Show Technical Statistics (Toggle)"
   )
MSG_HASH(
   MENU_ENUM_SUBLABEL_INPUT_META_STATISTICS_TOGGLE,
   "Switches the display of on-screen technical statistics on/off."
   )
MSG_HASH(
   MENU_ENUM_LABEL_VALUE_INPUT_META_NETPLAY_PING_TOGGLE,
   "Show Netplay Ping (Toggle)"
   )
MSG_HASH(
   MENU_ENUM_SUBLABEL_INPUT_META_NETPLAY_PING_TOGGLE,
   "Switches the ping counter for the current netplay room on/off."
   )
MSG_HASH(
   MENU_ENUM_LABEL_VALUE_INPUT_META_SEND_DEBUG_INFO,
   "Send Debug Info"
   )
MSG_HASH(
   MENU_ENUM_SUBLABEL_INPUT_META_SEND_DEBUG_INFO,
   "Sends diagnostic info about your device and RetroArch configuration to our servers for analysis."
   )
MSG_HASH(
   MENU_ENUM_LABEL_VALUE_INPUT_META_NETPLAY_HOST_TOGGLE,
   "Netplay Hosting (Toggle)"
   )
MSG_HASH(
   MENU_ENUM_SUBLABEL_INPUT_META_NETPLAY_HOST_TOGGLE,
   "Switches netplay hosting on/off."
   )
MSG_HASH(
   MENU_ENUM_LABEL_VALUE_INPUT_META_NETPLAY_GAME_WATCH,
   "Netplay Play/Spectate Mode (Toggle)"
   )
MSG_HASH(
   MENU_ENUM_SUBLABEL_INPUT_META_NETPLAY_GAME_WATCH,
   "Switches current netplay session between 'play' and 'spectate' modes."
   )
MSG_HASH(
   MENU_ENUM_LABEL_VALUE_INPUT_META_NETPLAY_PLAYER_CHAT,
   "Netplay Player Chat"
   )
MSG_HASH(
   MENU_ENUM_SUBLABEL_INPUT_META_NETPLAY_PLAYER_CHAT,
   "Sends a chat message to the current netplay session."
   )
MSG_HASH(
   MENU_ENUM_LABEL_VALUE_INPUT_META_NETPLAY_FADE_CHAT_TOGGLE,
   "Netplay Fade Chat Toggle"
   )
MSG_HASH(
   MENU_ENUM_SUBLABEL_INPUT_META_NETPLAY_FADE_CHAT_TOGGLE,
   "Toggle between fading and static netplay chat messages."
   )
MSG_HASH(
   MENU_ENUM_LABEL_VALUE_INPUT_META_ENABLE_HOTKEY,
   "Hotkey Enable"
   )
MSG_HASH(
   MENU_ENUM_SUBLABEL_INPUT_META_ENABLE_HOTKEY,
   "When assigned, the 'Hotkey Enable' key must be pressed (and held) before any other hotkeys are recognized. Allows controller buttons to be mapped to hotkey functions without affecting normal input."
   )
MSG_HASH(
   MENU_ENUM_LABEL_VALUE_INPUT_META_VOLUME_UP,
   "Volume Up"
   )
MSG_HASH(
   MENU_ENUM_SUBLABEL_INPUT_META_VOLUME_UP,
   "Increases output audio volume level."
   )
MSG_HASH(
   MENU_ENUM_LABEL_VALUE_INPUT_META_VOLUME_DOWN,
   "Volume Down"
   )
MSG_HASH(
   MENU_ENUM_SUBLABEL_INPUT_META_VOLUME_DOWN,
   "Decreases output audio volume level."
   )
MSG_HASH(
   MENU_ENUM_LABEL_VALUE_INPUT_META_OVERLAY_NEXT,
   "Next Overlay"
   )
MSG_HASH(
   MENU_ENUM_SUBLABEL_INPUT_META_OVERLAY_NEXT,
   "Switches to the next available layout of the currently active on-screen overlay."
   )
MSG_HASH(
   MENU_ENUM_LABEL_VALUE_INPUT_META_DISK_EJECT_TOGGLE,
   "Disc Eject Toggle"
   )
MSG_HASH(
   MENU_ENUM_SUBLABEL_INPUT_META_DISK_EJECT_TOGGLE,
   "If virtual disc tray is closed, opens it and removes the loaded disc. Otherwise, inserts currently selected disc and closes the tray."
   )
MSG_HASH(
   MENU_ENUM_LABEL_VALUE_INPUT_META_DISK_NEXT,
   "Next Disc"
   )
MSG_HASH(
   MENU_ENUM_SUBLABEL_INPUT_META_DISK_NEXT,
   "Increments the currently selected disc index.\nVirtual disc tray must be open."
   )
MSG_HASH(
   MENU_ENUM_LABEL_VALUE_INPUT_META_DISK_PREV,
   "Previous Disc"
   )
MSG_HASH(
   MENU_ENUM_SUBLABEL_INPUT_META_DISK_PREV,
   "Decrements the currently selected disc index.\nVirtual disc tray must be open."
   )
MSG_HASH(
   MENU_ENUM_LABEL_VALUE_INPUT_META_GRAB_MOUSE_TOGGLE,
   "Grab Mouse (Toggle)"
   )
MSG_HASH(
   MENU_ENUM_SUBLABEL_INPUT_META_GRAB_MOUSE_TOGGLE,
   "Grabs or releases the mouse. When grabbed, the system cursor is hidden and confined to the RetroArch display window, improving relative mouse input."
   )
MSG_HASH(
   MENU_ENUM_LABEL_VALUE_INPUT_META_GAME_FOCUS_TOGGLE,
   "Game Focus (Toggle)"
   )
MSG_HASH(
   MENU_ENUM_SUBLABEL_INPUT_META_GAME_FOCUS_TOGGLE,
   "Enables or disables 'Game Focus' mode. When content has focus, hotkeys are disabled (full keyboard input is passed to the running core) and the mouse is grabbed."
   )
MSG_HASH(
   MENU_ENUM_LABEL_VALUE_INPUT_META_UI_COMPANION_TOGGLE,
   "Desktop Menu (Toggle)"
   )
MSG_HASH(
   MENU_ENUM_SUBLABEL_INPUT_META_UI_COMPANION_TOGGLE,
   "Opens the companion WIMP (Windows, Icons, Menus, Pointer) desktop user interface."
   )
MSG_HASH(
   MENU_ENUM_LABEL_VALUE_INPUT_META_MENU_TOGGLE,
   "Menu (Toggle)"
   )
MSG_HASH(
   MENU_ENUM_SUBLABEL_INPUT_META_MENU_TOGGLE,
   "Switches the current display between menu and running content."
   )
MSG_HASH(
   MENU_ENUM_LABEL_VALUE_INPUT_META_RECORDING_TOGGLE,
   "Recording (Toggle)"
   )
MSG_HASH(
   MENU_ENUM_SUBLABEL_INPUT_META_RECORDING_TOGGLE,
   "Starts/stops recording of the current session to a local video file."
   )
MSG_HASH(
   MENU_ENUM_LABEL_VALUE_INPUT_META_STREAMING_TOGGLE,
   "Streaming (Toggle)"
   )
MSG_HASH(
   MENU_ENUM_SUBLABEL_INPUT_META_STREAMING_TOGGLE,
   "Starts/stops streaming of the current session to an online video platform."
   )
MSG_HASH(
   MENU_ENUM_LABEL_VALUE_INPUT_META_RUNAHEAD_TOGGLE,
   "Run-Ahead (Toggle)"
   )
MSG_HASH(
   MENU_ENUM_SUBLABEL_INPUT_META_RUNAHEAD_TOGGLE,
   "Switches Run-Ahead on/off."
   )
MSG_HASH(
   MENU_ENUM_LABEL_VALUE_INPUT_META_AI_SERVICE,
   "AI Service"
   )
MSG_HASH(
   MENU_ENUM_SUBLABEL_INPUT_META_AI_SERVICE,
   "Captures an image of the current content then translates and/or reads aloud any on-screen text.\n'AI Service' Must be enabled and configured."
   )

/* Settings > Input > Port # Controls */

MSG_HASH(
   MENU_ENUM_LABEL_VALUE_INPUT_DEVICE_TYPE,
   "Device Type"
   )
MSG_HASH(
   MENU_ENUM_LABEL_VALUE_INPUT_ADC_TYPE,
   "Analog to Digital Type"
   )
MSG_HASH(
   MENU_ENUM_SUBLABEL_INPUT_ADC_TYPE,
   "Use specified analog stick for D-Pad input. If core has native analog support, D-Pad mapping will be disabled unless a '(Forced)' option is selected. If D-Pad mapping is forced, core will receive no analog input from specified stick."
   )
MSG_HASH(
   MENU_ENUM_LABEL_VALUE_INPUT_DEVICE_INDEX,
   "Device Index"
   )
MSG_HASH(
   MENU_ENUM_LABEL_VALUE_INPUT_REMAP_PORT,
   "Mapped Port"
   )
MSG_HASH(
   MENU_ENUM_SUBLABEL_INPUT_REMAP_PORT,
   "Specifies which 'core' port (typically player number) will receive input from frontend controller port %u."
   )
MSG_HASH(
   MENU_ENUM_LABEL_VALUE_INPUT_BIND_ALL,
   "Set All Controls"
   )
MSG_HASH(
   MENU_ENUM_LABEL_VALUE_INPUT_BIND_DEFAULT_ALL,
   "Reset to Default Controls"
   )
MSG_HASH(
   MENU_ENUM_LABEL_VALUE_INPUT_SAVE_AUTOCONFIG,
   "Save Controller Profile"
   )
MSG_HASH(
   MENU_ENUM_LABEL_VALUE_INPUT_MOUSE_INDEX,
   "Mouse Index"
   )
MSG_HASH(
   MENU_ENUM_LABEL_VALUE_INPUT_JOYPAD_B,
   "B Button (Down)"
   )
MSG_HASH(
   MENU_ENUM_LABEL_VALUE_INPUT_JOYPAD_Y,
   "Y Button (Left)"
   )
MSG_HASH(
   MENU_ENUM_LABEL_VALUE_INPUT_JOYPAD_SELECT,
   "Select Button"
   )
MSG_HASH(
   MENU_ENUM_LABEL_VALUE_INPUT_JOYPAD_START,
   "Start Button"
   )
MSG_HASH(
   MENU_ENUM_LABEL_VALUE_INPUT_JOYPAD_UP,
   "D-Pad Up"
   )
MSG_HASH(
   MENU_ENUM_LABEL_VALUE_INPUT_JOYPAD_DOWN,
   "D-Pad Down"
   )
MSG_HASH(
   MENU_ENUM_LABEL_VALUE_INPUT_JOYPAD_LEFT,
   "D-Pad Left"
   )
MSG_HASH(
   MENU_ENUM_LABEL_VALUE_INPUT_JOYPAD_RIGHT,
   "D-Pad Right"
   )
MSG_HASH(
   MENU_ENUM_LABEL_VALUE_INPUT_JOYPAD_A,
   "A Button (Right)"
   )
MSG_HASH(
   MENU_ENUM_LABEL_VALUE_INPUT_JOYPAD_X,
   "X Button (Top)"
   )
MSG_HASH(
   MENU_ENUM_LABEL_VALUE_INPUT_JOYPAD_L,
   "L Button (Shoulder)"
   )
MSG_HASH(
   MENU_ENUM_LABEL_VALUE_INPUT_JOYPAD_R,
   "R Button (Shoulder)"
   )
MSG_HASH(
   MENU_ENUM_LABEL_VALUE_INPUT_JOYPAD_L2,
   "L2 Button (Trigger)"
   )
MSG_HASH(
   MENU_ENUM_LABEL_VALUE_INPUT_JOYPAD_R2,
   "R2 Button (Trigger)"
   )
MSG_HASH(
   MENU_ENUM_LABEL_VALUE_INPUT_JOYPAD_L3,
   "L3 Button (Thumb)"
   )
MSG_HASH(
   MENU_ENUM_LABEL_VALUE_INPUT_JOYPAD_R3,
   "R3 Button (Thumb)"
   )
MSG_HASH(
   MENU_ENUM_LABEL_VALUE_INPUT_ANALOG_LEFT_X_PLUS,
   "Left Analog X+ (Right)"
   )
MSG_HASH(
   MENU_ENUM_LABEL_VALUE_INPUT_ANALOG_LEFT_X_MINUS,
   "Left Analog X- (Left)"
   )
MSG_HASH(
   MENU_ENUM_LABEL_VALUE_INPUT_ANALOG_LEFT_Y_PLUS,
   "Left Analog Y+ (Down)"
   )
MSG_HASH(
   MENU_ENUM_LABEL_VALUE_INPUT_ANALOG_LEFT_Y_MINUS,
   "Left Analog Y- (Up)"
   )
MSG_HASH(
   MENU_ENUM_LABEL_VALUE_INPUT_ANALOG_RIGHT_X_PLUS,
   "Right Analog X+ (Right)"
   )
MSG_HASH(
   MENU_ENUM_LABEL_VALUE_INPUT_ANALOG_RIGHT_X_MINUS,
   "Right Analog X- (Left)"
   )
MSG_HASH(
   MENU_ENUM_LABEL_VALUE_INPUT_ANALOG_RIGHT_Y_PLUS,
   "Right Analog Y+ (Down)"
   )
MSG_HASH(
   MENU_ENUM_LABEL_VALUE_INPUT_ANALOG_RIGHT_Y_MINUS,
   "Right Analog Y- (Up)"
   )
MSG_HASH(
   MENU_ENUM_LABEL_VALUE_INPUT_LIGHTGUN_TRIGGER,
   "Gun Trigger"
   )
MSG_HASH(
   MENU_ENUM_LABEL_VALUE_INPUT_LIGHTGUN_RELOAD,
   "Gun Reload"
   )
MSG_HASH(
   MENU_ENUM_LABEL_VALUE_INPUT_LIGHTGUN_AUX_A,
   "Gun Aux A"
   )
MSG_HASH(
   MENU_ENUM_LABEL_VALUE_INPUT_LIGHTGUN_AUX_B,
   "Gun Aux B"
   )
MSG_HASH(
   MENU_ENUM_LABEL_VALUE_INPUT_LIGHTGUN_AUX_C,
   "Gun Aux C"
   )
MSG_HASH(
   MENU_ENUM_LABEL_VALUE_INPUT_LIGHTGUN_START,
   "Gun Start"
   )
MSG_HASH(
   MENU_ENUM_LABEL_VALUE_INPUT_LIGHTGUN_SELECT,
   "Gun Select"
   )
MSG_HASH(
   MENU_ENUM_LABEL_VALUE_INPUT_LIGHTGUN_DPAD_UP,
   "Gun D-Pad Up"
   )
MSG_HASH(
   MENU_ENUM_LABEL_VALUE_INPUT_LIGHTGUN_DPAD_DOWN,
   "Gun D-Pad Down"
   )
MSG_HASH(
   MENU_ENUM_LABEL_VALUE_INPUT_LIGHTGUN_DPAD_LEFT,
   "Gun D-Pad Left"
   )
MSG_HASH(
   MENU_ENUM_LABEL_VALUE_INPUT_LIGHTGUN_DPAD_RIGHT,
   "Gun D-Pad Right"
   )
MSG_HASH(
   MENU_ENUM_LABEL_VALUE_INPUT_TURBO_ENABLE,
   "Turbo"
   )

/* Settings > Latency */

MSG_HASH(
   MENU_ENUM_LABEL_VALUE_RUN_AHEAD_UNSUPPORTED,
   "[Run-Ahead Unavailable]"
   )
MSG_HASH(
   MENU_ENUM_SUBLABEL_RUN_AHEAD_UNSUPPORTED,
   "Current core is incompatible with run-ahead due to lack of deterministic save state support."
   )
MSG_HASH(
   MENU_ENUM_LABEL_VALUE_RUN_AHEAD_ENABLED,
   "Run-Ahead to Reduce Latency"
   )
MSG_HASH(
   MENU_ENUM_SUBLABEL_RUN_AHEAD_ENABLED,
   "Run core logic one or more frames ahead then load the state back to reduce perceived input lag."
   )
MSG_HASH(
   MENU_ENUM_LABEL_VALUE_RUN_AHEAD_FRAMES,
   "Number of Frames to Run-Ahead"
   )
MSG_HASH(
   MENU_ENUM_SUBLABEL_RUN_AHEAD_FRAMES,
   "The number of frames to run ahead. Causes gameplay issues such as jitter if the number of lag frames internal to the game is exceed."
   )
MSG_HASH(
   MENU_ENUM_LABEL_VALUE_RUN_AHEAD_SECONDARY_INSTANCE,
   "Use Second Instance for Run-Ahead"
   )
MSG_HASH(
   MENU_ENUM_SUBLABEL_RUN_AHEAD_SECONDARY_INSTANCE,
   "Use a second instance of the RetroArch core to run-ahead. Prevents audio problems due to loading state."
   )
MSG_HASH(
   MENU_ENUM_LABEL_VALUE_RUN_AHEAD_HIDE_WARNINGS,
   "Hide Run-Ahead Warnings"
   )
MSG_HASH(
   MENU_ENUM_SUBLABEL_RUN_AHEAD_HIDE_WARNINGS,
   "Hide the warning message that appears when using Run-Ahead and the core does not support save states."
   )

/* Settings > Core */

MSG_HASH(
   MENU_ENUM_LABEL_VALUE_VIDEO_SHARED_CONTEXT,
   "Hardware Shared Context"
   )
MSG_HASH(
   MENU_ENUM_SUBLABEL_VIDEO_SHARED_CONTEXT,
   "Give hardware-rendered cores their own private context. Avoids having to assume hardware state changes in-between frames."
   )
MSG_HASH(
   MENU_ENUM_LABEL_VALUE_DRIVER_SWITCH_ENABLE,
   "Allow Cores to Switch the Video Driver"
   )
MSG_HASH(
   MENU_ENUM_SUBLABEL_DRIVER_SWITCH_ENABLE,
   "Allow cores to switch to a different video driver than the one currently loaded."
   )
MSG_HASH(
   MENU_ENUM_LABEL_VALUE_DUMMY_ON_CORE_SHUTDOWN,
   "Load Dummy on Core Shutdown"
   )
MSG_HASH(
   MENU_ENUM_SUBLABEL_DUMMY_ON_CORE_SHUTDOWN,
   "Some cores have a shutdown feature, loading a dummy core will prevent RetroArch from shutting down."
   )
MSG_HASH(
   MENU_ENUM_LABEL_VALUE_CORE_SET_SUPPORTS_NO_CONTENT_ENABLE,
   "Start a Core Automatically"
   )
MSG_HASH(
   MENU_ENUM_LABEL_VALUE_CHECK_FOR_MISSING_FIRMWARE,
   "Check for Missing Firmware before Loading"
   )
MSG_HASH(
   MENU_ENUM_SUBLABEL_CHECK_FOR_MISSING_FIRMWARE,
   "Check if all the required firmware is present before attempting to load content."
   )
MSG_HASH(
   MENU_ENUM_LABEL_VALUE_CORE_OPTION_CATEGORY_ENABLE,
   "Core Option Categories"
   )
MSG_HASH(
   MENU_ENUM_SUBLABEL_CORE_OPTION_CATEGORY_ENABLE,
   "Allow cores to present options in category-based submenus. NOTE: Core must be reloaded for changes to take effect."
   )
MSG_HASH(
   MENU_ENUM_LABEL_VALUE_CORE_INFO_CACHE_ENABLE,
   "Cache Core Info Files"
   )
MSG_HASH(
   MENU_ENUM_SUBLABEL_CORE_INFO_CACHE_ENABLE,
   "Maintain a persistent local cache of installed core information. Greatly reduces loading times on platforms with slow disk access."
   )
#ifndef HAVE_DYNAMIC
MSG_HASH(
   MENU_ENUM_LABEL_VALUE_ALWAYS_RELOAD_CORE_ON_RUN_CONTENT,
   "Always Reload Core on Run Content"
   )
MSG_HASH(
   MENU_ENUM_SUBLABEL_ALWAYS_RELOAD_CORE_ON_RUN_CONTENT,
   "Restart RetroArch when launching content, even when the requested core is already loaded. This may improve system stability, at the expense of increased loading times."
   )
#endif
MSG_HASH(
   MENU_ENUM_LABEL_VALUE_VIDEO_ALLOW_ROTATE,
   "Allow Rotation"
   )
MSG_HASH(
   MENU_ENUM_SUBLABEL_VIDEO_ALLOW_ROTATE,
   "Allow cores to set rotation. When disabled, rotation requests are ignored. Useful for setups that manually rotate the screen."
   )
MSG_HASH(
   MENU_ENUM_LABEL_VALUE_CORE_MANAGER_LIST,
   "Manage Cores"
   )
MSG_HASH(
   MENU_ENUM_SUBLABEL_CORE_MANAGER_LIST,
   "Perform offline maintenance tasks on installed cores (backup, restore, delete, etc.) and view core information."
   )

/* Settings > Configuration */

MSG_HASH(
   MENU_ENUM_LABEL_VALUE_CONFIG_SAVE_ON_EXIT,
   "Save Configuration on Quit"
   )
MSG_HASH(
   MENU_ENUM_SUBLABEL_CONFIG_SAVE_ON_EXIT,
   "Save changes to the configuration file on quit."
   )
MSG_HASH(
   MENU_ENUM_LABEL_VALUE_GAME_SPECIFIC_OPTIONS,
   "Load Content-Specific Core Options Automatically"
   )
MSG_HASH(
   MENU_ENUM_SUBLABEL_GAME_SPECIFIC_OPTIONS,
   "Load customized core options by default at startup."
   )
MSG_HASH(
   MENU_ENUM_LABEL_VALUE_AUTO_OVERRIDES_ENABLE,
   "Load Override Files Automatically"
   )
MSG_HASH(
   MENU_ENUM_SUBLABEL_AUTO_OVERRIDES_ENABLE,
   "Load customized configuration at startup."
   )
MSG_HASH(
   MENU_ENUM_LABEL_VALUE_AUTO_REMAPS_ENABLE,
   "Load Remap Files Automatically"
   )
MSG_HASH(
   MENU_ENUM_SUBLABEL_AUTO_REMAPS_ENABLE,
   "Load customized controls at startup."
   )
MSG_HASH(
   MENU_ENUM_LABEL_VALUE_AUTO_SHADERS_ENABLE,
   "Load Shader Presets Automatically"
   )
MSG_HASH(
   MENU_ENUM_LABEL_VALUE_GLOBAL_CORE_OPTIONS,
   "Use Global Core Options File"
   )
MSG_HASH(
   MENU_ENUM_SUBLABEL_GLOBAL_CORE_OPTIONS,
   "Save all core options to a common settings file (retroarch-core-options.cfg). When disabled, options for each core will be saved to a separate core-specific folder/file in RetroArch's 'Configs' directory."
   )

/* Settings > Saving */

MSG_HASH(
   MENU_ENUM_LABEL_VALUE_SORT_SAVEFILES_ENABLE,
   "Sort Saves into Folders by Core Name"
   )
MSG_HASH(
   MENU_ENUM_SUBLABEL_SORT_SAVEFILES_ENABLE,
   "Sort save files into folders named after the core used."
   )
MSG_HASH(
   MENU_ENUM_LABEL_VALUE_SORT_SAVESTATES_ENABLE,
   "Sort Save States into Folders by Core Name"
   )
MSG_HASH(
   MENU_ENUM_SUBLABEL_SORT_SAVESTATES_ENABLE,
   "Sort save states in folders named after the core used."
   )
MSG_HASH(
   MENU_ENUM_LABEL_VALUE_SORT_SAVEFILES_BY_CONTENT_ENABLE,
   "Sort Saves into Folders by Content Directory"
   )
MSG_HASH(
   MENU_ENUM_SUBLABEL_SORT_SAVEFILES_BY_CONTENT_ENABLE,
   "Sort save files into folders named after the directory in which the content is located."
   )
MSG_HASH(
   MENU_ENUM_LABEL_VALUE_SORT_SAVESTATES_BY_CONTENT_ENABLE,
   "Sort Save States into Folders by Content Directory"
   )
MSG_HASH(
   MENU_ENUM_SUBLABEL_SORT_SAVESTATES_BY_CONTENT_ENABLE,
   "Sort save states in folders named after the directory in which the content is located."
   )
MSG_HASH(
   MENU_ENUM_LABEL_VALUE_BLOCK_SRAM_OVERWRITE,
   "Don't Overwrite SaveRAM on Loading Save State"
   )
MSG_HASH(
   MENU_ENUM_SUBLABEL_BLOCK_SRAM_OVERWRITE,
   "Block SaveRAM from being overwritten when loading save states. Might potentially lead to buggy games."
   )
MSG_HASH(
   MENU_ENUM_LABEL_VALUE_AUTOSAVE_INTERVAL,
   "SaveRAM Autosave Interval"
   )
MSG_HASH(
   MENU_ENUM_SUBLABEL_AUTOSAVE_INTERVAL,
   "Automatically save the non-volatile SaveRAM at a regular interval (in seconds)."
   )
MSG_HASH(
   MENU_ENUM_LABEL_VALUE_SAVESTATE_AUTO_INDEX,
   "Increment Save State Index Automatically"
   )
MSG_HASH(
   MENU_ENUM_SUBLABEL_SAVESTATE_AUTO_INDEX,
   "Before making a save state, the save state index is automatically increased. When loading content, the index will be set to the highest existing index."
   )
MSG_HASH(
   MENU_ENUM_LABEL_VALUE_SAVESTATE_MAX_KEEP,
   "Maximum Auto-Increment Save States to Keep"
   )
MSG_HASH(
   MENU_ENUM_SUBLABEL_SAVESTATE_MAX_KEEP,
   "Limit the number of save states that will be created when 'Increment Save State Index Automatically' is enabled. If limit is exceeded when saving a new state, the existing state with the lowest index will be deleted. A value of '0' means unlimited states will be recorded."
   )
MSG_HASH(
   MENU_ENUM_LABEL_VALUE_SAVESTATE_AUTO_SAVE,
   "Auto Save State"
   )
MSG_HASH(
   MENU_ENUM_SUBLABEL_SAVESTATE_AUTO_SAVE,
   "Automatically make a save state when content is closed. RetroArch will automatically load this save state if 'Load State Automatically' is enabled."
   )
MSG_HASH(
   MENU_ENUM_LABEL_VALUE_SAVESTATE_AUTO_LOAD,
   "Load State Automatically"
   )
MSG_HASH(
   MENU_ENUM_SUBLABEL_SAVESTATE_AUTO_LOAD,
   "Automatically load the auto save state on startup."
   )
MSG_HASH(
   MENU_ENUM_LABEL_VALUE_SAVESTATE_THUMBNAIL_ENABLE,
   "Save State Thumbnails"
   )
MSG_HASH(
   MENU_ENUM_SUBLABEL_SAVESTATE_THUMBNAIL_ENABLE,
   "Show thumbnails of save states in the menu."
   )
MSG_HASH(
   MENU_ENUM_LABEL_VALUE_SAVE_FILE_COMPRESSION,
   "SaveRAM Compression"
   )
MSG_HASH(
   MENU_ENUM_SUBLABEL_SAVE_FILE_COMPRESSION,
   "Write non-volatile SaveRAM files in an archived format. Dramatically reduces file size at the expense of (negligibly) increased saving/loading times.\nOnly applies to cores that enable saving via the standard libretro SaveRAM interface."
   )
MSG_HASH(
   MENU_ENUM_LABEL_VALUE_SAVESTATE_FILE_COMPRESSION,
   "Save State Compression"
   )
MSG_HASH(
   MENU_ENUM_SUBLABEL_SAVESTATE_FILE_COMPRESSION,
   "Write save state files in an archived format. Dramatically reduces file size at the expense of increased saving/loading times."
   )
MSG_HASH(
   MENU_ENUM_LABEL_VALUE_SORT_SCREENSHOTS_BY_CONTENT_ENABLE,
   "Sort Screenshots into Folders by Content Directory"
   )
MSG_HASH(
   MENU_ENUM_SUBLABEL_SORT_SCREENSHOTS_BY_CONTENT_ENABLE,
   "Sort screenshots in folders named after the directory in which the content is located."
   )
MSG_HASH(
   MENU_ENUM_LABEL_VALUE_SAVEFILES_IN_CONTENT_DIR_ENABLE,
   "Write Saves to Content Directory"
   )
MSG_HASH(
   MENU_ENUM_LABEL_VALUE_SAVESTATES_IN_CONTENT_DIR_ENABLE,
   "Write Save States to Content Directory"
   )
MSG_HASH(
   MENU_ENUM_LABEL_VALUE_SYSTEMFILES_IN_CONTENT_DIR_ENABLE,
   "System Files are in Content Directory"
   )
MSG_HASH(
   MENU_ENUM_LABEL_VALUE_SCREENSHOTS_IN_CONTENT_DIR_ENABLE,
   "Write Screenshots to Content Directory"
   )
MSG_HASH(
   MENU_ENUM_LABEL_VALUE_CONTENT_RUNTIME_LOG,
   "Save Runtime Log (Per Core)"
   )
MSG_HASH(
   MENU_ENUM_SUBLABEL_CONTENT_RUNTIME_LOG,
   "Keep track of how long each item of content has run for, with records separated by core."
   )
MSG_HASH(
   MENU_ENUM_LABEL_VALUE_CONTENT_RUNTIME_LOG_AGGREGATE,
   "Save Runtime Log (Aggregate)"
   )
MSG_HASH(
   MENU_ENUM_SUBLABEL_CONTENT_RUNTIME_LOG_AGGREGATE,
   "Keep track of how long each item of content has run for, recorded as the aggregate total across all cores."
   )

/* Settings > Logging */

MSG_HASH(
   MENU_ENUM_LABEL_VALUE_LOG_VERBOSITY,
   "Logging Verbosity"
   )
MSG_HASH(
   MENU_ENUM_SUBLABEL_LOG_VERBOSITY,
   "Log events to a terminal or file."
   )
MSG_HASH(
   MENU_ENUM_LABEL_VALUE_FRONTEND_LOG_LEVEL,
   "Frontend Logging Level"
   )
MSG_HASH(
   MENU_ENUM_SUBLABEL_FRONTEND_LOG_LEVEL,
   "Set log level for the frontend. If a log level issued by the frontend is below this value, it is ignored."
   )
MSG_HASH(
   MENU_ENUM_LABEL_VALUE_LIBRETRO_LOG_LEVEL,
   "Core Logging Level"
   )
MSG_HASH(
   MENU_ENUM_SUBLABEL_LIBRETRO_LOG_LEVEL,
   "Set log level for cores. If a log level issued by a core is below this value, it is ignored."
   )
MSG_HASH(
   MENU_ENUM_LABEL_VALUE_LOG_TO_FILE,
   "Log to File"
   )
MSG_HASH(
   MENU_ENUM_SUBLABEL_LOG_TO_FILE,
   "Redirect system event log messages to file. Requires 'Logging Verbosity' to be enabled."
   )
MSG_HASH(
   MENU_ENUM_LABEL_VALUE_LOG_TO_FILE_TIMESTAMP,
   "Timestamp Log Files"
   )
MSG_HASH(
   MENU_ENUM_SUBLABEL_LOG_TO_FILE_TIMESTAMP,
   "When logging to file, redirect the output from each RetroArch session to a new timestamped file. If disabled, log is overwritten each time RetroArch is restarted."
   )
MSG_HASH(
   MENU_ENUM_LABEL_VALUE_PERFCNT_ENABLE,
   "Performance Counters"
   )
MSG_HASH(
   MENU_ENUM_SUBLABEL_PERFCNT_ENABLE,
   "Performance counters for RetroArch and cores. Counter data can help determine system bottlenecks and fine-tune performance."
   )

/* Settings > File Browser */

MSG_HASH(
   MENU_ENUM_LABEL_VALUE_SHOW_HIDDEN_FILES,
   "Show Hidden Files and Directories"
   )
MSG_HASH(
   MENU_ENUM_SUBLABEL_SHOW_HIDDEN_FILES,
   "Show hidden files and directories in the file browser."
   )
MSG_HASH(
   MENU_ENUM_LABEL_VALUE_NAVIGATION_BROWSER_FILTER_SUPPORTED_EXTENSIONS_ENABLE,
   "Filter Unknown Extensions"
   )
MSG_HASH(
   MENU_ENUM_SUBLABEL_NAVIGATION_BROWSER_FILTER_SUPPORTED_EXTENSIONS_ENABLE,
   "Filter files being shown in file browser by supported extensions."
   )
MSG_HASH(
   MENU_ENUM_LABEL_VALUE_USE_BUILTIN_PLAYER,
   "Use Built-In Media Player"
   )
MSG_HASH(
   MENU_ENUM_LABEL_VALUE_FILTER_BY_CURRENT_CORE,
   "Filter by Current Core"
   )
MSG_HASH(
   MENU_ENUM_LABEL_VALUE_USE_LAST_START_DIRECTORY,
   "Remember Last Used Start Directory"
   )
MSG_HASH(
   MENU_ENUM_SUBLABEL_USE_LAST_START_DIRECTORY,
   "Open the file browser at the last used location when loading content from the Start Directory. Note: Location will be reset to default upon restarting RetroArch."
   )

/* Settings > Frame Throttle */

MSG_HASH(
   MENU_ENUM_LABEL_VALUE_REWIND_SETTINGS,
   "Rewind"
   )
MSG_HASH(
   MENU_ENUM_SUBLABEL_INPUT_META_REWIND,
   "Change rewind settings."
   )
MSG_HASH(
   MENU_ENUM_LABEL_VALUE_FRAME_TIME_COUNTER_SETTINGS,
   "Frame Time Counter"
   )
MSG_HASH(
   MENU_ENUM_SUBLABEL_FRAME_TIME_COUNTER_SETTINGS,
   "Change settings influencing the frame time counter.\nOnly active when threaded video is disabled."
   )
MSG_HASH(
   MENU_ENUM_LABEL_VALUE_FASTFORWARD_RATIO,
   "Fast-Forward Rate"
   )
MSG_HASH(
   MENU_ENUM_SUBLABEL_FASTFORWARD_RATIO,
   "The maximum rate at which content will be run when using fast-forward (e.g., 5.0x for 60 fps content = 300 fps cap). If set to 0.0x, fast-forward ratio is unlimited (no FPS cap)."
   )
MSG_HASH(
   MENU_ENUM_LABEL_VALUE_FASTFORWARD_FRAMESKIP,
   "Fast-Forward Frameskip"
   )
MSG_HASH(
   MENU_ENUM_SUBLABEL_FASTFORWARD_FRAMESKIP,
   "Skip frames according to fast-forward rate. This conserves power and allows the use of 3rd party frame limiting."
   )
MSG_HASH(
   MENU_ENUM_LABEL_VALUE_SLOWMOTION_RATIO,
   "Slow-Motion Rate"
   )
MSG_HASH(
   MENU_ENUM_SUBLABEL_SLOWMOTION_RATIO,
   "The rate that content will play when using slow-motion."
   )
MSG_HASH(
   MENU_ENUM_LABEL_VALUE_MENU_ENUM_THROTTLE_FRAMERATE,
   "Throttle Menu Framerate"
   )
MSG_HASH(
   MENU_ENUM_SUBLABEL_MENU_ENUM_THROTTLE_FRAMERATE,
   "Makes sure the framerate is capped while inside the menu."
   )

/* Settings > Frame Throttle > Rewind */

MSG_HASH(
   MENU_ENUM_LABEL_VALUE_REWIND_ENABLE,
   "Rewind Support"
   )
MSG_HASH(
   MENU_ENUM_SUBLABEL_REWIND_ENABLE,
   "Return to a previous point in recent gameplay. This causes a severe performance hit when playing."
   )
MSG_HASH(
   MENU_ENUM_LABEL_VALUE_REWIND_GRANULARITY,
   "Rewind Frames"
   )
MSG_HASH(
   MENU_ENUM_SUBLABEL_REWIND_GRANULARITY,
   "The number of frames to rewind per step. Higher values increase the rewind speed."
   )
MSG_HASH(
   MENU_ENUM_LABEL_VALUE_REWIND_BUFFER_SIZE,
   "Rewind Buffer Size (MB)"
   )
MSG_HASH(
   MENU_ENUM_SUBLABEL_REWIND_BUFFER_SIZE,
   "The amount of memory (in MB) to reserve for the rewind buffer. Increasing this will increase the amount of rewind history."
   )
MSG_HASH(
   MENU_ENUM_LABEL_VALUE_REWIND_BUFFER_SIZE_STEP,
   "Rewind Buffer Size Step (MB)"
   )
MSG_HASH(
   MENU_ENUM_SUBLABEL_REWIND_BUFFER_SIZE_STEP,
   "Each time the rewind buffer size value is increased or decreased, it will change by this amount."
   )

/* Settings > Frame Throttle > Frame Time Counter */

MSG_HASH(
   MENU_ENUM_LABEL_VALUE_FRAME_TIME_COUNTER_RESET_AFTER_FASTFORWARDING,
   "Reset after Fast-Forward"
   )
MSG_HASH(
   MENU_ENUM_SUBLABEL_FRAME_TIME_COUNTER_RESET_AFTER_FASTFORWARDING,
   "Reset the frame time counter after fast-forwarding."
   )
MSG_HASH(
   MENU_ENUM_LABEL_VALUE_FRAME_TIME_COUNTER_RESET_AFTER_LOAD_STATE,
   "Reset after Load State"
   )
MSG_HASH(
   MENU_ENUM_SUBLABEL_FRAME_TIME_COUNTER_RESET_AFTER_LOAD_STATE,
   "Reset the frame time counter after loading a state."
   )
MSG_HASH(
   MENU_ENUM_LABEL_VALUE_FRAME_TIME_COUNTER_RESET_AFTER_SAVE_STATE,
   "Reset after Save State"
   )
MSG_HASH(
   MENU_ENUM_SUBLABEL_FRAME_TIME_COUNTER_RESET_AFTER_SAVE_STATE,
   "Reset the frame time counter after saving a state."
   )

/* Settings > Recording */

MSG_HASH(
   MENU_ENUM_LABEL_VALUE_VIDEO_RECORD_QUALITY,
   "Recording Quality"
   )
MSG_HASH(
   MENU_ENUM_LABEL_VALUE_RECORD_CONFIG,
   "Custom Recording Configuration"
   )
MSG_HASH(
   MENU_ENUM_LABEL_VALUE_VIDEO_RECORD_THREADS,
   "Recording Threads"
   )
MSG_HASH(
   MENU_ENUM_LABEL_VALUE_VIDEO_POST_FILTER_RECORD,
   "Use Post Filter Recording"
   )
MSG_HASH(
   MENU_ENUM_SUBLABEL_VIDEO_POST_FILTER_RECORD,
   "Capture the image after filters (but not shaders) are applied. The video will look as fancy as what you see on your screen."
   )
MSG_HASH(
   MENU_ENUM_LABEL_VALUE_VIDEO_GPU_RECORD,
   "Use GPU Recording"
   )
MSG_HASH(
   MENU_ENUM_SUBLABEL_VIDEO_GPU_RECORD,
   "Record output of GPU shaded material if available."
   )
MSG_HASH(
   MENU_ENUM_LABEL_VALUE_STREAMING_MODE,
   "Streaming Mode"
   )
MSG_HASH(
   MENU_ENUM_LABEL_VALUE_VIDEO_STREAM_QUALITY,
   "Streaming Quality"
   )
MSG_HASH(
   MENU_ENUM_LABEL_VALUE_STREAM_CONFIG,
   "Custom Streaming Configuration"
   )
MSG_HASH(
   MENU_ENUM_LABEL_VALUE_STREAMING_TITLE,
   "Stream Title"
   )
MSG_HASH(
   MENU_ENUM_LABEL_VALUE_STREAMING_URL,
   "Stream URL"
   )
MSG_HASH(
   MENU_ENUM_LABEL_VALUE_UDP_STREAM_PORT,
   "UDP Stream Port"
   )

/* Settings > On-Screen Display */

MSG_HASH(
   MENU_ENUM_LABEL_VALUE_ONSCREEN_OVERLAY_SETTINGS,
   "On-Screen Overlay"
   )
MSG_HASH(
   MENU_ENUM_SUBLABEL_ONSCREEN_OVERLAY_SETTINGS,
   "Adjust bezels and on-screen controls."
   )
MSG_HASH(
   MENU_ENUM_LABEL_VALUE_ONSCREEN_VIDEO_LAYOUT_SETTINGS,
   "Video Layout"
   )
MSG_HASH(
   MENU_ENUM_SUBLABEL_ONSCREEN_VIDEO_LAYOUT_SETTINGS,
   "Adjust Video Layout."
   )
MSG_HASH(
   MENU_ENUM_LABEL_VALUE_ONSCREEN_NOTIFICATIONS_SETTINGS,
   "On-Screen Notifications"
   )
MSG_HASH(
   MENU_ENUM_SUBLABEL_ONSCREEN_NOTIFICATIONS_SETTINGS,
   "Adjust On-Screen Notifications."
   )
MSG_HASH(
   MENU_ENUM_LABEL_VALUE_ONSCREEN_NOTIFICATIONS_VIEWS_SETTINGS,
   "Notification Visibility"
   )
MSG_HASH(
   MENU_ENUM_SUBLABEL_ONSCREEN_NOTIFICATIONS_VIEWS_SETTINGS,
   "Toggle the visibility of specific types of notification."
   )

/* Settings > On-Screen Display > On-Screen Overlay */

MSG_HASH(
   MENU_ENUM_LABEL_VALUE_INPUT_OVERLAY_ENABLE,
   "Display Overlay"
   )
MSG_HASH(
   MENU_ENUM_SUBLABEL_INPUT_OVERLAY_ENABLE,
   "Overlays are used for borders and on-screen controls."
   )

MSG_HASH(
   MENU_ENUM_LABEL_VALUE_INPUT_OVERLAY_BEHIND_MENU,
   "Show Overlay Behind Menu"
   )
MSG_HASH(
   MENU_ENUM_SUBLABEL_INPUT_OVERLAY_BEHIND_MENU,
   "Show the overlay behind instead of in front of the menu."
   )
MSG_HASH(
   MENU_ENUM_LABEL_VALUE_INPUT_OVERLAY_HIDE_IN_MENU,
   "Hide Overlay in Menu"
   )
MSG_HASH(
   MENU_ENUM_SUBLABEL_INPUT_OVERLAY_HIDE_IN_MENU,
   "Hide the overlay while inside the menu, and show it again when exiting the menu."
   )
MSG_HASH(
   MENU_ENUM_LABEL_VALUE_INPUT_OVERLAY_HIDE_WHEN_GAMEPAD_CONNECTED,
   "Hide Overlay When Controller is Connected"
   )
MSG_HASH(
   MENU_ENUM_SUBLABEL_INPUT_OVERLAY_HIDE_WHEN_GAMEPAD_CONNECTED,
   "Hide the overlay when a physical controller is connected in port 1, and show it again when the controller is disconnected."
   )
#if defined(ANDROID)
MSG_HASH(
   MENU_ENUM_SUBLABEL_INPUT_OVERLAY_HIDE_WHEN_GAMEPAD_CONNECTED_ANDROID,
   "Hide the overlay when a physical controller is connected in port 1. Overlay will not be restored automatically when controller is disconnected."
   )
#endif
MSG_HASH(
   MENU_ENUM_LABEL_VALUE_INPUT_OVERLAY_SHOW_INPUTS,
   "Show Inputs on Overlay"
   )
MSG_HASH(
   MENU_ENUM_SUBLABEL_INPUT_OVERLAY_SHOW_INPUTS,
   "Show registered inputs on the on-screen overlay. 'Touched' highlights overlay elements that are pressed/clicked. 'Physical (Controller)' highlights actual input passed to cores, typically from a connected controller/keyboard."
   )
MSG_HASH(
   MENU_ENUM_LABEL_VALUE_INPUT_OVERLAY_SHOW_INPUTS_TOUCHED,
   "Touched"
   )
MSG_HASH(
   MENU_ENUM_LABEL_VALUE_INPUT_OVERLAY_SHOW_INPUTS_PHYSICAL,
   "Physical (Controller)"
   )
MSG_HASH(
   MENU_ENUM_LABEL_VALUE_INPUT_OVERLAY_SHOW_INPUTS_PORT,
   "Show Inputs From Port"
   )
MSG_HASH(
   MENU_ENUM_SUBLABEL_INPUT_OVERLAY_SHOW_INPUTS_PORT,
   "Select the port of the input device to monitor when 'Show Inputs on Overlay' is set to 'Physical (Controller)'."
   )
MSG_HASH(
   MENU_ENUM_LABEL_VALUE_INPUT_OVERLAY_SHOW_MOUSE_CURSOR,
   "Show Mouse Cursor With Overlay"
   )
MSG_HASH(
   MENU_ENUM_SUBLABEL_INPUT_OVERLAY_SHOW_MOUSE_CURSOR,
   "Show the mouse cursor when using an on-screen overlay."
   )
MSG_HASH(
   MENU_ENUM_LABEL_VALUE_INPUT_OVERLAY_AUTO_ROTATE,
   "Auto-Rotate Overlay"
   )
MSG_HASH(
   MENU_ENUM_SUBLABEL_INPUT_OVERLAY_AUTO_ROTATE,
   "If supported by current overlay, automatically rotate layout to match screen orientation/aspect ratio."
   )
MSG_HASH(
   MENU_ENUM_LABEL_VALUE_INPUT_OVERLAY_AUTO_SCALE,
   "Auto-Scale Overlay"
   )
MSG_HASH(
   MENU_ENUM_SUBLABEL_INPUT_OVERLAY_AUTO_SCALE,
   "Automatically adjust overlay scale and UI element spacing to match screen aspect ratio. Produces best results with controller overlays."
   )
MSG_HASH(
   MENU_ENUM_LABEL_VALUE_OVERLAY,
   "Overlay"
   )
MSG_HASH(
   MENU_ENUM_LABEL_VALUE_OVERLAY_AUTOLOAD_PREFERRED,
   "Autoload Preferred Overlay"
   )
MSG_HASH(
   MENU_ENUM_LABEL_VALUE_OVERLAY_OPACITY,
   "Overlay Opacity"
   )
MSG_HASH(
   MENU_ENUM_SUBLABEL_OVERLAY_OPACITY,
   "Opacity of all UI elements of the overlay."
   )
MSG_HASH(
   MENU_ENUM_LABEL_VALUE_OVERLAY_PRESET,
   "Overlay Preset"
   )
MSG_HASH(
   MENU_ENUM_SUBLABEL_OVERLAY_PRESET,
   "Select an overlay from the file browser."
   )
MSG_HASH(
   MENU_ENUM_LABEL_VALUE_OVERLAY_SCALE_LANDSCAPE,
   "(Landscape) Overlay Scale"
   )
MSG_HASH(
   MENU_ENUM_SUBLABEL_OVERLAY_SCALE_LANDSCAPE,
   "Scale of all UI elements of the overlay when using landscape display orientations."
   )
MSG_HASH(
   MENU_ENUM_LABEL_VALUE_OVERLAY_ASPECT_ADJUST_LANDSCAPE,
   "(Landscape) Overlay Aspect Adjustment"
   )
MSG_HASH(
   MENU_ENUM_SUBLABEL_OVERLAY_ASPECT_ADJUST_LANDSCAPE,
   "Apply an aspect ratio correction factor to the overlay when using landscape display orientations. Positive values increase (while negative values decrease) effective overlay width."
   )
MSG_HASH(
   MENU_ENUM_LABEL_VALUE_OVERLAY_X_SEPARATION_LANDSCAPE,
   "(Landscape) Overlay Horizontal Separation"
   )
MSG_HASH(
   MENU_ENUM_SUBLABEL_OVERLAY_X_SEPARATION_LANDSCAPE,
   "If supported by current preset, adjust the spacing between UI elements in the left and right halves of an overlay when using landscape display orientations. Positive values increase (while negative values decrease) the separation of the two halves."
   )
MSG_HASH(
   MENU_ENUM_LABEL_VALUE_OVERLAY_Y_SEPARATION_LANDSCAPE,
   "(Landscape) Overlay Vertical Separation"
   )
MSG_HASH(
   MENU_ENUM_SUBLABEL_OVERLAY_Y_SEPARATION_LANDSCAPE,
   "If supported by current preset, adjust the spacing between UI elements in the top and bottom halves of an overlay when using landscape display orientations. Positive values increase (while negative values decrease) the separation of the two halves."
   )
MSG_HASH(
   MENU_ENUM_LABEL_VALUE_OVERLAY_X_OFFSET_LANDSCAPE,
   "(Landscape) Overlay X Offset"
   )
MSG_HASH(
   MENU_ENUM_SUBLABEL_OVERLAY_X_OFFSET_LANDSCAPE,
   "Horizontal overlay offset when using landscape display orientations. Positive values shift overlay to the right; negative values to the left."
   )
MSG_HASH(
   MENU_ENUM_LABEL_VALUE_OVERLAY_Y_OFFSET_LANDSCAPE,
   "(Landscape) Overlay Y Offset"
   )
MSG_HASH(
   MENU_ENUM_SUBLABEL_OVERLAY_Y_OFFSET_LANDSCAPE,
   "Vertical overlay offset when using landscape display orientations. Positive values shift overlay upwards; negative values downwards."
   )
MSG_HASH(
   MENU_ENUM_LABEL_VALUE_OVERLAY_SCALE_PORTRAIT,
   "(Portrait) Overlay Scale"
   )
MSG_HASH(
   MENU_ENUM_SUBLABEL_OVERLAY_SCALE_PORTRAIT,
   "Scale of all UI elements of the overlay when using portrait display orientations."
   )
MSG_HASH(
   MENU_ENUM_LABEL_VALUE_OVERLAY_ASPECT_ADJUST_PORTRAIT,
   "(Portrait) Overlay Aspect Adjustment"
   )
MSG_HASH(
   MENU_ENUM_SUBLABEL_OVERLAY_ASPECT_ADJUST_PORTRAIT,
   "Apply an aspect ratio correction factor to the overlay when using portrait display orientations. Positive values increase (while negative values decrease) effective overlay height."
   )
MSG_HASH(
   MENU_ENUM_LABEL_VALUE_OVERLAY_X_SEPARATION_PORTRAIT,
   "(Portrait) Overlay Horizontal Separation"
   )
MSG_HASH(
   MENU_ENUM_SUBLABEL_OVERLAY_X_SEPARATION_PORTRAIT,
   "If supported by current preset, adjust the spacing between UI elements in the left and right halves of an overlay when using portrait display orientations. Positive values increase (while negative values decrease) the separation of the two halves."
   )
MSG_HASH(
   MENU_ENUM_LABEL_VALUE_OVERLAY_Y_SEPARATION_PORTRAIT,
   "(Portrait) Overlay Vertical Separation"
   )
MSG_HASH(
   MENU_ENUM_SUBLABEL_OVERLAY_Y_SEPARATION_PORTRAIT,
   "If supported by current preset, adjust the spacing between UI elements in the top and bottom halves of an overlay when using portrait display orientations. Positive values increase (while negative values decrease) the separation of the two halves."
   )
MSG_HASH(
   MENU_ENUM_LABEL_VALUE_OVERLAY_X_OFFSET_PORTRAIT,
   "(Portrait) Overlay X Offset"
   )
MSG_HASH(
   MENU_ENUM_SUBLABEL_OVERLAY_X_OFFSET_PORTRAIT,
   "Horizontal overlay offset when using portrait display orientations. Positive values shift overlay to the right; negative values to the left."
   )
MSG_HASH(
   MENU_ENUM_LABEL_VALUE_OVERLAY_Y_OFFSET_PORTRAIT,
   "(Portrait) Overlay Y Offset"
   )
MSG_HASH(
   MENU_ENUM_SUBLABEL_OVERLAY_Y_OFFSET_PORTRAIT,
   "Vertical overlay offset when using portrait display orientations. Positive values shift overlay upwards; negative values downwards."
   )

/* Settings > On-Screen Display > Video Layout */

MSG_HASH(
   MENU_ENUM_LABEL_VALUE_VIDEO_LAYOUT_ENABLE,
   "Enable Video Layout"
   )
MSG_HASH(
   MENU_ENUM_SUBLABEL_VIDEO_LAYOUT_ENABLE,
   "Video layouts are used for bezels and other artwork."
   )
MSG_HASH(
   MENU_ENUM_LABEL_VALUE_VIDEO_LAYOUT_PATH,
   "Video Layout Path"
   )
MSG_HASH(
   MENU_ENUM_SUBLABEL_VIDEO_LAYOUT_PATH,
   "Select a video layout from the file browser."
   )
MSG_HASH(
   MENU_ENUM_LABEL_VALUE_VIDEO_LAYOUT_SELECTED_VIEW,
   "Selected View"
   )
MSG_HASH( /* FIXME Unused */
   MENU_ENUM_SUBLABEL_VIDEO_LAYOUT_SELECTED_VIEW,
   "Select a view within the loaded layout."
   )

/* Settings > On-Screen Display > On-Screen Notifications */

MSG_HASH(
   MENU_ENUM_LABEL_VALUE_VIDEO_FONT_ENABLE,
   "On-Screen Notifications"
   )
MSG_HASH(
   MENU_ENUM_SUBLABEL_VIDEO_FONT_ENABLE,
   "Show on-screen messages."
   )
MSG_HASH(
   MENU_ENUM_LABEL_VALUE_MENU_WIDGETS_ENABLE,
   "Graphics Widgets"
   )
MSG_HASH(
   MENU_ENUM_SUBLABEL_MENU_WIDGETS_ENABLE,
   "Use decorated animations, notifications, indicators and controls."
   )
MSG_HASH(
   MENU_ENUM_LABEL_VALUE_MENU_WIDGET_SCALE_AUTO,
   "Scale Graphics Widgets Automatically"
   )
MSG_HASH(
   MENU_ENUM_SUBLABEL_MENU_WIDGET_SCALE_AUTO,
   "Automatically resize decorated notifications, indicators and controls based on current menu scale."
   )
MSG_HASH(
   MENU_ENUM_LABEL_VALUE_MENU_WIDGET_SCALE_FACTOR_FULLSCREEN,
   "Graphics Widgets Scale Override (Fullscreen)"
   )
MSG_HASH(
   MENU_ENUM_SUBLABEL_MENU_WIDGET_SCALE_FACTOR_FULLSCREEN,
   "Apply a manual scaling factor override when drawing display widgets in fullscreen mode. Only applies when 'Scale Graphics Widgets Automatically' is disabled. Can be used to increase or decrease the size of decorated notifications, indicators and controls independently from the menu itself."
   )
MSG_HASH(
   MENU_ENUM_LABEL_VALUE_MENU_WIDGET_SCALE_FACTOR_WINDOWED,
   "Graphics Widgets Scale Override (Windowed)"
   )
MSG_HASH(
   MENU_ENUM_SUBLABEL_MENU_WIDGET_SCALE_FACTOR_WINDOWED,
   "Apply a manual scaling factor override when drawing display widgets in windowed mode. Only applies when 'Scale Graphics Widgets Automatically' is disabled. Can be used to increase or decrease the size of decorated notifications, indicators and controls independently from the menu itself."
   )
MSG_HASH(
   MENU_ENUM_LABEL_VALUE_FPS_SHOW,
   "Display Framerate"
   )
MSG_HASH(
   MENU_ENUM_SUBLABEL_FPS_SHOW,
   "Display the current frames per second."
   )
MSG_HASH(
   MENU_ENUM_LABEL_VALUE_FPS_UPDATE_INTERVAL,
   "Framerate Update Interval (In Frames)"
   )
MSG_HASH(
   MENU_ENUM_SUBLABEL_FPS_UPDATE_INTERVAL,
   "Framerate display will be updated at the set interval in frames."
   )
MSG_HASH(
   MENU_ENUM_LABEL_VALUE_FRAMECOUNT_SHOW,
   "Display Frame Count"
   )
MSG_HASH(
   MENU_ENUM_SUBLABEL_FRAMECOUNT_SHOW,
   "Display the current frame count on-screen."
   )
MSG_HASH(
   MENU_ENUM_LABEL_VALUE_STATISTICS_SHOW,
   "Display Statistics"
   )
MSG_HASH(
   MENU_ENUM_SUBLABEL_STATISTICS_SHOW,
   "Display on-screen technical statistics."
   )
MSG_HASH(
   MENU_ENUM_LABEL_VALUE_MEMORY_SHOW,
   "Display Memory Usage"
   )
MSG_HASH(
   MENU_ENUM_SUBLABEL_MEMORY_SHOW,
   "Display the used and total amount of memory on the system."
   )
MSG_HASH(
   MENU_ENUM_LABEL_VALUE_MEMORY_UPDATE_INTERVAL,
   "Memory Usage Update Interval (In Frames)"
   )
MSG_HASH(
   MENU_ENUM_SUBLABEL_MEMORY_UPDATE_INTERVAL,
   "Memory usage display will be updated at the set interval in frames."
   )
MSG_HASH(
   MENU_ENUM_LABEL_VALUE_NETPLAY_PING_SHOW,
   "Display Netplay Ping"
   )
MSG_HASH(
   MENU_ENUM_SUBLABEL_NETPLAY_PING_SHOW,
   "Display the ping for the current netplay room."
   )
MSG_HASH(
   MENU_ENUM_LABEL_VALUE_MENU_SHOW_LOAD_CONTENT_ANIMATION,
   "\"Load Content\" Startup Notification"
   )
MSG_HASH(
   MENU_ENUM_SUBLABEL_MENU_SHOW_LOAD_CONTENT_ANIMATION,
   "Show a brief launch feedback animation when loading content."
   )
MSG_HASH(
   MENU_ENUM_LABEL_VALUE_NOTIFICATION_SHOW_AUTOCONFIG,
   "Input (Autoconfig) Connection Notifications"
   )
MSG_HASH(
   MENU_ENUM_LABEL_VALUE_NOTIFICATION_SHOW_CHEATS_APPLIED,
   "Cheat Code Notifications"
   )
MSG_HASH(
   MENU_ENUM_SUBLABEL_NOTIFICATION_SHOW_CHEATS_APPLIED,
   "Display an on-screen message when cheat codes are applied."
   )
MSG_HASH(
   MENU_ENUM_LABEL_VALUE_NOTIFICATION_SHOW_PATCH_APPLIED,
   "Patch Notifications"
   )
MSG_HASH(
   MENU_ENUM_SUBLABEL_NOTIFICATION_SHOW_PATCH_APPLIED,
   "Display an on-screen message when soft-patching ROMs."
   )
MSG_HASH(
   MENU_ENUM_SUBLABEL_NOTIFICATION_SHOW_AUTOCONFIG,
   "Display an on-screen message when connecting/disconnecting input devices."
   )
MSG_HASH(
   MENU_ENUM_LABEL_VALUE_NOTIFICATION_SHOW_REMAP_LOAD,
   "Input Remap Loaded Notifications"
   )
MSG_HASH(
   MENU_ENUM_SUBLABEL_NOTIFICATION_SHOW_REMAP_LOAD,
   "Display an on-screen message when loading input remap files."
   )
MSG_HASH(
   MENU_ENUM_LABEL_VALUE_NOTIFICATION_SHOW_CONFIG_OVERRIDE_LOAD,
   "Config Override Loaded Notifications"
   )
MSG_HASH(
   MENU_ENUM_SUBLABEL_NOTIFICATION_SHOW_CONFIG_OVERRIDE_LOAD,
   "Display an on-screen message when loading configuration override files."
   )
MSG_HASH(
   MENU_ENUM_LABEL_VALUE_NOTIFICATION_SHOW_SET_INITIAL_DISK,
   "Initial Disc Restored Notifications"
   )
MSG_HASH(
   MENU_ENUM_SUBLABEL_NOTIFICATION_SHOW_SET_INITIAL_DISK,
   "Display an on-screen message when automatically restoring at launch the last used disc of multi-disc content loaded via M3U playlists."
   )
MSG_HASH(
   MENU_ENUM_LABEL_VALUE_NOTIFICATION_SHOW_FAST_FORWARD,
   "Fast-Forward Notifications"
   )
MSG_HASH(
   MENU_ENUM_SUBLABEL_NOTIFICATION_SHOW_FAST_FORWARD,
   "Display an on-screen indicator when fast-forwarding content."
   )
MSG_HASH(
   MENU_ENUM_LABEL_VALUE_NOTIFICATION_SHOW_SCREENSHOT,
   "Screenshot Notifications"
   )
MSG_HASH(
   MENU_ENUM_SUBLABEL_NOTIFICATION_SHOW_SCREENSHOT,
   "Display an on-screen message when taking a screenshot."
   )
MSG_HASH(
   MENU_ENUM_LABEL_VALUE_NOTIFICATION_SHOW_SCREENSHOT_DURATION,
   "Screenshot Notification Persistence"
   )
MSG_HASH(
   MENU_ENUM_SUBLABEL_NOTIFICATION_SHOW_SCREENSHOT_DURATION,
   "Define the duration of the on-screen screenshot message."
   )
MSG_HASH(
   MENU_ENUM_LABEL_VALUE_NOTIFICATION_SHOW_SCREENSHOT_DURATION_NORMAL,
   "Normal"
   )
MSG_HASH(
   MENU_ENUM_LABEL_VALUE_NOTIFICATION_SHOW_SCREENSHOT_DURATION_FAST,
   "Fast"
   )
MSG_HASH(
   MENU_ENUM_LABEL_VALUE_NOTIFICATION_SHOW_SCREENSHOT_DURATION_VERY_FAST,
   "Very Fast"
   )
MSG_HASH(
   MENU_ENUM_LABEL_VALUE_NOTIFICATION_SHOW_SCREENSHOT_DURATION_INSTANT,
   "Instant"
   )
MSG_HASH(
   MENU_ENUM_LABEL_VALUE_NOTIFICATION_SHOW_SCREENSHOT_FLASH,
   "Screenshot Flash Effect"
   )
MSG_HASH(
   MENU_ENUM_SUBLABEL_NOTIFICATION_SHOW_SCREENSHOT_FLASH,
   "Display a white flashing effect on-screen with the desired duration when taking a screenshot."
   )
MSG_HASH(
   MENU_ENUM_LABEL_VALUE_NOTIFICATION_SHOW_SCREENSHOT_FLASH_NORMAL,
   "ON (Normal)"
   )
MSG_HASH(
   MENU_ENUM_LABEL_VALUE_NOTIFICATION_SHOW_SCREENSHOT_FLASH_FAST,
   "ON (Fast)"
   )
MSG_HASH(
   MENU_ENUM_LABEL_VALUE_NOTIFICATION_SHOW_REFRESH_RATE,
   "Refresh Rate Notifications"
   )
MSG_HASH(
   MENU_ENUM_SUBLABEL_NOTIFICATION_SHOW_REFRESH_RATE,
   "Display an on-screen message when setting the refresh rate."
   )
MSG_HASH(
   MENU_ENUM_LABEL_VALUE_NOTIFICATION_SHOW_NETPLAY_EXTRA,
   "Extra Netplay Notifications"
   )
MSG_HASH(
   MENU_ENUM_SUBLABEL_NOTIFICATION_SHOW_NETPLAY_EXTRA,
   "Display non-essential netplay on-screen messages."
   )
MSG_HASH(
   MENU_ENUM_LABEL_VALUE_NOTIFICATION_SHOW_WHEN_MENU_IS_ALIVE,
   "Menu-only Notifications"
   )
MSG_HASH(
   MENU_ENUM_SUBLABEL_NOTIFICATION_SHOW_WHEN_MENU_IS_ALIVE,
   "Display notifications only when menu is open."
   )
MSG_HASH(
   MENU_ENUM_LABEL_VALUE_VIDEO_FONT_PATH,
   "Notification Font"
   )
MSG_HASH(
   MENU_ENUM_SUBLABEL_VIDEO_FONT_PATH,
   "Select the font for on-screen notifications."
   )
MSG_HASH(
   MENU_ENUM_LABEL_VALUE_VIDEO_FONT_SIZE,
   "Notification Size"
   )
MSG_HASH(
   MENU_ENUM_SUBLABEL_VIDEO_FONT_SIZE,
   "Specify the font size in points."
   )
MSG_HASH(
   MENU_ENUM_LABEL_VALUE_VIDEO_MESSAGE_POS_X,
   "Notification Position (Horizontal)"
   )
MSG_HASH(
   MENU_ENUM_SUBLABEL_VIDEO_MESSAGE_POS_X,
   "Specify custom X axis position for on-screen text."
   )
MSG_HASH(
   MENU_ENUM_LABEL_VALUE_VIDEO_MESSAGE_POS_Y,
   "Notification Position (Vertical)"
   )
MSG_HASH(
   MENU_ENUM_SUBLABEL_VIDEO_MESSAGE_POS_Y,
   "Specify custom Y axis position for on-screen text."
   )
MSG_HASH(
   MENU_ENUM_LABEL_VALUE_VIDEO_MESSAGE_COLOR_RED,
   "Notification Color (Red)"
   )
MSG_HASH(
   MENU_ENUM_LABEL_VALUE_VIDEO_MESSAGE_COLOR_GREEN,
   "Notification Color (Green)"
   )
MSG_HASH(
   MENU_ENUM_LABEL_VALUE_VIDEO_MESSAGE_COLOR_BLUE,
   "Notification Color (Blue)"
   )
MSG_HASH(
   MENU_ENUM_LABEL_VALUE_VIDEO_MESSAGE_BGCOLOR_ENABLE,
   "Notification Background"
   )
MSG_HASH(
   MENU_ENUM_LABEL_VALUE_VIDEO_MESSAGE_BGCOLOR_RED,
   "Notification Background Color (Red)"
   )
MSG_HASH(
   MENU_ENUM_LABEL_VALUE_VIDEO_MESSAGE_BGCOLOR_GREEN,
   "Notification Background Color (Green)"
   )
MSG_HASH(
   MENU_ENUM_LABEL_VALUE_VIDEO_MESSAGE_BGCOLOR_BLUE,
   "Notification Background Color (Blue)"
   )
MSG_HASH(
   MENU_ENUM_LABEL_VALUE_VIDEO_MESSAGE_BGCOLOR_OPACITY,
   "Notification Background Opacity"
   )

/* Settings > User Interface */

MSG_HASH(
   MENU_ENUM_LABEL_VALUE_MENU_VIEWS_SETTINGS,
   "Menu Item Visibility"
   )
MSG_HASH(
   MENU_ENUM_SUBLABEL_MENU_VIEWS_SETTINGS,
   "Toggle the visibility of menu items in RetroArch."
   )
MSG_HASH(
   MENU_ENUM_LABEL_VALUE_MENU_SETTINGS,
   "Appearance"
   )
MSG_HASH(
   MENU_ENUM_SUBLABEL_MENU_SETTINGS,
   "Change menu screen appearance settings."
   )
MSG_HASH(
   MENU_ENUM_LABEL_VALUE_SHOW_ADVANCED_SETTINGS,
   "Show Advanced Settings"
   )
MSG_HASH(
   MENU_ENUM_SUBLABEL_SHOW_ADVANCED_SETTINGS,
   "Show advanced settings for power users."
   )
MSG_HASH(
   MENU_ENUM_LABEL_VALUE_MENU_ENABLE_KIOSK_MODE,
   "Kiosk Mode"
   )
MSG_HASH(
   MENU_ENUM_SUBLABEL_MENU_ENABLE_KIOSK_MODE,
   "Protects the setup by hiding all configuration related settings."
   )
MSG_HASH(
   MENU_ENUM_LABEL_VALUE_MENU_KIOSK_MODE_PASSWORD,
   "Set Password for Disabling Kiosk Mode"
   )
MSG_HASH(
   MENU_ENUM_SUBLABEL_MENU_KIOSK_MODE_PASSWORD,
   "Supplying a password when enabling kiosk mode makes it possible to later disable it from the menu, by going to the Main Menu, selecting Disable Kiosk Mode and entering the password."
   )
MSG_HASH(
   MENU_ENUM_LABEL_VALUE_NAVIGATION_WRAPAROUND,
   "Navigation Wrap-Around"
   )
MSG_HASH(
   MENU_ENUM_SUBLABEL_NAVIGATION_WRAPAROUND,
   "Wrap-around to beginning and/or end if boundary of list is reached horizontally or vertically."
   )
MSG_HASH(
   MENU_ENUM_LABEL_VALUE_PAUSE_LIBRETRO,
   "Pause Content When Menu Is Active"
   )
MSG_HASH(
   MENU_ENUM_SUBLABEL_PAUSE_LIBRETRO,
   "Pause the currently running content if the menu is active."
   )
MSG_HASH(
   MENU_ENUM_LABEL_VALUE_MENU_SAVESTATE_RESUME,
   "Resume Content after Using Save States"
   )
MSG_HASH(
   MENU_ENUM_SUBLABEL_MENU_SAVESTATE_RESUME,
   "Automatically close the menu and resume content after saving or loading a state. Disabling this can improve save state performance on very slow devices."
   )
MSG_HASH(
   MENU_ENUM_LABEL_VALUE_MENU_INSERT_DISK_RESUME,
   "Resume Content after Changing Discs"
   )
MSG_HASH(
   MENU_ENUM_SUBLABEL_MENU_INSERT_DISK_RESUME,
   "Automatically close the menu and resume content after inserting or loading a new disc."
   )
MSG_HASH(
   MENU_ENUM_LABEL_VALUE_QUIT_ON_CLOSE_CONTENT,
   "Quit on Close Content"
   )
MSG_HASH(
   MENU_ENUM_SUBLABEL_QUIT_ON_CLOSE_CONTENT,
   "Automatically quit RetroArch when closing content. 'CLI' quits only when content is launched via command line."
   )
MSG_HASH(
   MENU_ENUM_LABEL_VALUE_MENU_SCREENSAVER_TIMEOUT,
   "Menu Screensaver Timeout"
   )
MSG_HASH(
   MENU_ENUM_SUBLABEL_MENU_SCREENSAVER_TIMEOUT,
   "While menu is active, a screensaver will be displayed after the specified period of inactivity."
   )
MSG_HASH(
   MENU_ENUM_LABEL_VALUE_MENU_SCREENSAVER_ANIMATION,
   "Menu Screensaver Animation"
   )
MSG_HASH(
   MENU_ENUM_SUBLABEL_MENU_SCREENSAVER_ANIMATION,
   "Enable an animation effect while the menu screensaver is active. Has a modest performance impact."
   )
MSG_HASH(
   MENU_ENUM_LABEL_VALUE_MENU_SCREENSAVER_ANIMATION_SNOW,
   "Snow"
   )
MSG_HASH(
   MENU_ENUM_LABEL_VALUE_MENU_SCREENSAVER_ANIMATION_STARFIELD,
   "Star Field"
   )
MSG_HASH(
   MENU_ENUM_LABEL_VALUE_MENU_SCREENSAVER_ANIMATION_VORTEX,
   "Vortex"
   )
MSG_HASH(
   MENU_ENUM_LABEL_VALUE_MENU_SCREENSAVER_ANIMATION_SPEED,
   "Menu Screensaver Animation Speed"
   )
MSG_HASH(
   MENU_ENUM_SUBLABEL_MENU_SCREENSAVER_ANIMATION_SPEED,
   "Adjust speed of menu screensaver animation effect."
   )
MSG_HASH(
   MENU_ENUM_LABEL_VALUE_MOUSE_ENABLE,
   "Mouse Support"
   )
MSG_HASH(
   MENU_ENUM_SUBLABEL_MOUSE_ENABLE,
   "Allow the menu to be controlled with a mouse."
   )
MSG_HASH(
   MENU_ENUM_LABEL_VALUE_POINTER_ENABLE,
   "Touch Support"
   )
MSG_HASH(
   MENU_ENUM_SUBLABEL_POINTER_ENABLE,
   "Allow the menu to be controlled with a touchscreen."
   )
MSG_HASH(
   MENU_ENUM_LABEL_VALUE_THREADED_DATA_RUNLOOP_ENABLE,
   "Threaded Tasks"
   )
MSG_HASH(
   MENU_ENUM_SUBLABEL_THREADED_DATA_RUNLOOP_ENABLE,
   "Perform tasks on a separate thread."
   )
MSG_HASH(
   MENU_ENUM_LABEL_VALUE_PAUSE_NONACTIVE,
   "Pause Content When Not Active"
   )
MSG_HASH(
   MENU_ENUM_SUBLABEL_PAUSE_NONACTIVE,
   "Pause content when RetroArch is not the active window."
   )
MSG_HASH(
   MENU_ENUM_LABEL_VALUE_VIDEO_DISABLE_COMPOSITION,
   "Disable Desktop Composition"
   )
MSG_HASH(
   MENU_ENUM_SUBLABEL_VIDEO_DISABLE_COMPOSITION,
   "Window managers use composition to apply visual effects, detect unresponsive windows, among other things."
   )
MSG_HASH(
   MENU_ENUM_LABEL_VALUE_MENU_SCROLL_FAST,
   "Menu Scroll Acceleration"
   )
MSG_HASH(
   MENU_ENUM_SUBLABEL_MENU_SCROLL_FAST,
   "Maximum speed of the cursor when holding a direction to scroll."
   )
MSG_HASH(
   MENU_ENUM_LABEL_VALUE_MENU_SCROLL_DELAY,
   "Menu Scroll Delay"
   )
MSG_HASH(
   MENU_ENUM_SUBLABEL_MENU_SCROLL_DELAY,
   "Initial delay in milliseconds when holding a direction to scroll."
   )
MSG_HASH(
   MENU_ENUM_LABEL_VALUE_UI_COMPANION_ENABLE,
   "UI Companion"
   )
MSG_HASH(
   MENU_ENUM_LABEL_VALUE_UI_COMPANION_START_ON_BOOT,
   "Start UI Companion on Boot"
   )
MSG_HASH(
   MENU_ENUM_LABEL_VALUE_UI_MENUBAR_ENABLE,
   "Menu Bar"
   )
MSG_HASH(
   MENU_ENUM_LABEL_VALUE_DESKTOP_MENU_ENABLE,
   "Desktop Menu (Restart Required)"
   )
MSG_HASH(
   MENU_ENUM_LABEL_VALUE_UI_COMPANION_TOGGLE,
   "Open Desktop Menu on Startup"
   )

/* Settings > User Interface > Menu Item Visibility */

MSG_HASH(
   MENU_ENUM_LABEL_VALUE_QUICK_MENU_VIEWS_SETTINGS,
   "Quick Menu"
   )
MSG_HASH(
   MENU_ENUM_SUBLABEL_QUICK_MENU_VIEWS_SETTINGS,
   "Toggle the visibility of menu items in the Quick Menu."
   )
MSG_HASH(
   MENU_ENUM_LABEL_VALUE_SETTINGS_VIEWS_SETTINGS,
   "Settings"
   )
MSG_HASH(
   MENU_ENUM_SUBLABEL_SETTINGS_VIEWS_SETTINGS,
   "Toggle the visibility of menu items in the Settings menu."
   )
MSG_HASH(
   MENU_ENUM_LABEL_VALUE_MENU_SHOW_LOAD_CORE,
   "Show 'Load Core'"
   )
MSG_HASH(
   MENU_ENUM_SUBLABEL_MENU_SHOW_LOAD_CORE,
   "Show the 'Load Core' option in the Main Menu."
   )
MSG_HASH(
   MENU_ENUM_LABEL_VALUE_MENU_SHOW_LOAD_CONTENT,
   "Show 'Load Content'"
   )
MSG_HASH(MENU_ENUM_LABEL_VALUE_MENU_SHOW_DROPBOX,
   "Show 'Dropbox'")
MSG_HASH(
   MENU_ENUM_SUBLABEL_MENU_SHOW_LOAD_CONTENT,
   "Show the 'Load Content' option in the Main Menu."
   )
MSG_HASH(MENU_ENUM_SUBLABEL_MENU_SHOW_DROPBOX,
   "Show the 'load' optoin in the main menu")
MSG_HASH(
   MENU_ENUM_LABEL_VALUE_MENU_SHOW_LOAD_DISC,
   "Show 'Load Disc'"
   )
MSG_HASH(
   MENU_ENUM_SUBLABEL_MENU_SHOW_LOAD_DISC,
   "Show the 'Load Disc' option in the Main Menu."
   )
MSG_HASH(
   MENU_ENUM_LABEL_VALUE_MENU_SHOW_DUMP_DISC,
   "Show 'Dump Disc'"
   )
MSG_HASH(
   MENU_ENUM_SUBLABEL_MENU_SHOW_DUMP_DISC,
   "Show the 'Dump Disc' option in the Main Menu."
   )
#ifdef HAVE_LAKKA
MSG_HASH(
   MENU_ENUM_LABEL_VALUE_MENU_SHOW_EJECT_DISC,
   "Show 'Eject Disc'"
   )
MSG_HASH(
   MENU_ENUM_SUBLABEL_MENU_SHOW_EJECT_DISC,
   "Show the 'Eject Disc' option in the Main Menu."
   )
#endif
MSG_HASH(
   MENU_ENUM_LABEL_VALUE_MENU_SHOW_ONLINE_UPDATER,
   "Show 'Online Updater'"
   )
MSG_HASH(
   MENU_ENUM_SUBLABEL_MENU_SHOW_ONLINE_UPDATER,
   "Show the 'Online Updater' option in the Main Menu."
   )
MSG_HASH(
   MENU_ENUM_LABEL_VALUE_MENU_SHOW_CORE_UPDATER,
   "Show 'Core Downloader'"
   )
MSG_HASH(
   MENU_ENUM_SUBLABEL_MENU_SHOW_CORE_UPDATER,
   "Show the ability to update cores (and core info files) in the 'Online Updater' option."
   )
MSG_HASH(
   MENU_ENUM_LABEL_VALUE_MENU_SHOW_LEGACY_THUMBNAIL_UPDATER,
   "Show Legacy 'Thumbnails Updater'"
   )
MSG_HASH(
   MENU_ENUM_SUBLABEL_MENU_SHOW_LEGACY_THUMBNAIL_UPDATER,
   "Show the entry for downloading legacy thumbnail packages in the 'Online Updater' option."
   )
MSG_HASH(
   MENU_ENUM_LABEL_VALUE_MENU_SHOW_INFORMATION,
   "Show 'Information'"
   )
MSG_HASH(
   MENU_ENUM_SUBLABEL_MENU_SHOW_INFORMATION,
   "Show the 'Information' option in the Main Menu."
   )
MSG_HASH(
   MENU_ENUM_LABEL_VALUE_MENU_SHOW_CONFIGURATIONS,
   "Show 'Configuration File'"
   )
MSG_HASH(
   MENU_ENUM_SUBLABEL_MENU_SHOW_CONFIGURATIONS,
   "Show the 'Configuration File' option in the Main Menu."
   )
MSG_HASH(
   MENU_ENUM_LABEL_VALUE_MENU_SHOW_HELP,
   "Show 'Help'"
   )
MSG_HASH(
   MENU_ENUM_SUBLABEL_MENU_SHOW_HELP,
   "Show the 'Help' option in the Main Menu."
   )
MSG_HASH(
   MENU_ENUM_LABEL_VALUE_MENU_SHOW_QUIT_RETROARCH,
   "Show 'Quit RetroArch'"
   )
MSG_HASH(
   MENU_ENUM_SUBLABEL_MENU_SHOW_QUIT_RETROARCH,
   "Show the 'Quit RetroArch' option in the Main Menu."
   )
MSG_HASH(
   MENU_ENUM_LABEL_VALUE_MENU_SHOW_RESTART_RETROARCH,
   "Show 'Restart RetroArch'"
   )
MSG_HASH(
   MENU_ENUM_SUBLABEL_MENU_SHOW_RESTART_RETROARCH,
   "Show the 'Restart RetroArch' option in the Main Menu."
   )
MSG_HASH(
   MENU_ENUM_LABEL_VALUE_CONTENT_SHOW_SETTINGS,
   "Show 'Settings'"
   )
MSG_HASH(
   MENU_ENUM_SUBLABEL_CONTENT_SHOW_SETTINGS,
   "Show the 'Settings' menu. (Restart Required on Ozone/XMB)"
   )
MSG_HASH(
   MENU_ENUM_LABEL_VALUE_CONTENT_SHOW_SETTINGS_PASSWORD,
   "Set Password For Enabling 'Settings'"
   )
MSG_HASH(
   MENU_ENUM_SUBLABEL_CONTENT_SHOW_SETTINGS_PASSWORD,
   "Supplying a password when hiding the settings tab makes it possible to later restore it from the menu, by going to the Main Menu tab, selecting 'Enable Settings Tab' and entering the password."
   )
MSG_HASH(
   MENU_ENUM_LABEL_VALUE_CONTENT_SHOW_FAVORITES,
   "Show 'Favorites'"
   )
MSG_HASH(
   MENU_ENUM_SUBLABEL_CONTENT_SHOW_FAVORITES,
   "Show the 'Favorites' menu. (Restart Required on Ozone/XMB)"
   )
MSG_HASH(
   MENU_ENUM_LABEL_VALUE_CONTENT_SHOW_IMAGES,
   "Show 'Images'"
   )
MSG_HASH(
   MENU_ENUM_SUBLABEL_CONTENT_SHOW_IMAGES,
   "Show the 'Images' menu. (Restart Required on Ozone/XMB)"
   )
MSG_HASH(
   MENU_ENUM_LABEL_VALUE_CONTENT_SHOW_MUSIC,
   "Show 'Music'"
   )
MSG_HASH(
   MENU_ENUM_SUBLABEL_CONTENT_SHOW_MUSIC,
   "Show the 'Music' menu. (Restart Required on Ozone/XMB)"
   )
MSG_HASH(
   MENU_ENUM_LABEL_VALUE_CONTENT_SHOW_VIDEO,
   "Show 'Videos'"
   )
MSG_HASH(
   MENU_ENUM_SUBLABEL_CONTENT_SHOW_VIDEO,
   "Show the 'Videos' menu. (Restart Required on Ozone/XMB)"
   )
MSG_HASH(
   MENU_ENUM_LABEL_VALUE_CONTENT_SHOW_NETPLAY,
   "Show 'Netplay'"
   )
MSG_HASH(
   MENU_ENUM_SUBLABEL_CONTENT_SHOW_NETPLAY,
   "Show the 'Netplay' menu. (Restart Required on Ozone/XMB)"
   )
MSG_HASH(
   MENU_ENUM_LABEL_VALUE_CONTENT_SHOW_HISTORY,
   "Show 'History'"
   )
MSG_HASH(
   MENU_ENUM_SUBLABEL_CONTENT_SHOW_HISTORY,
   "Show the recent history menu. (Restart Required on Ozone/XMB)"
   )
MSG_HASH(
   MENU_ENUM_LABEL_VALUE_CONTENT_SHOW_ADD,
   "Show 'Import Content'"
   )
MSG_HASH(
   MENU_ENUM_SUBLABEL_CONTENT_SHOW_ADD,
   "Show the 'Import Content' menu. (Restart Required on Ozone/XMB)"
   )
MSG_HASH( /* FIXME can now be replaced with MENU_ENUM_LABEL_VALUE_CONTENT_SHOW_ADD */
   MENU_ENUM_LABEL_VALUE_CONTENT_SHOW_ADD_ENTRY,
   "Show 'Import Content'"
   )
MSG_HASH(
   MENU_ENUM_SUBLABEL_CONTENT_SHOW_ADD_ENTRY,
   "Show an 'Import Content' entry inside the main menu or playlists submenu."
   )
MSG_HASH(
   MENU_ENUM_LABEL_VALUE_MENU_ADD_CONTENT_ENTRY_DISPLAY_MAIN_TAB,
   "Main Menu"
   )
MSG_HASH(
   MENU_ENUM_LABEL_VALUE_MENU_ADD_CONTENT_ENTRY_DISPLAY_PLAYLISTS_TAB,
   "Playlists Menu"
   )
MSG_HASH(
   MENU_ENUM_LABEL_VALUE_CONTENT_SHOW_PLAYLISTS,
   "Show 'Playlists'"
   )
MSG_HASH(
   MENU_ENUM_SUBLABEL_CONTENT_SHOW_PLAYLISTS,
   "Show the playlists. (Restart Required on Ozone/XMB)"
   )
MSG_HASH(
   MENU_ENUM_LABEL_VALUE_CONTENT_SHOW_EXPLORE,
   "Show 'Explore'"
   )
MSG_HASH(
   MENU_ENUM_SUBLABEL_CONTENT_SHOW_EXPLORE,
   "Show the content explorer option. (Restart Required on Ozone/XMB)"
   )
MSG_HASH(
   MENU_ENUM_LABEL_VALUE_CONTENT_SHOW_CONTENTLESS_CORES,
   "Show 'Standalone Cores'"
   )
MSG_HASH(
   MENU_ENUM_SUBLABEL_CONTENT_SHOW_CONTENTLESS_CORES,
   "Specify the type of core (if any) to show in the 'Standalone Cores' menu. (Restart Required on Ozone/XMB)"
   )
MSG_HASH(
   MENU_ENUM_LABEL_VALUE_SHOW_CONTENTLESS_CORES_ALL,
   "All"
   )
MSG_HASH(
   MENU_ENUM_LABEL_VALUE_SHOW_CONTENTLESS_CORES_SINGLE_PURPOSE,
   "Single-Use"
   )
MSG_HASH(
   MENU_ENUM_LABEL_VALUE_TIMEDATE_ENABLE,
   "Show Date and Time"
   )
MSG_HASH(
   MENU_ENUM_SUBLABEL_TIMEDATE_ENABLE,
   "Show current date and/or time inside the menu."
   )
MSG_HASH(
   MENU_ENUM_LABEL_VALUE_TIMEDATE_STYLE,
   "Style of Date and Time"
   )
MSG_HASH(
   MENU_ENUM_SUBLABEL_TIMEDATE_STYLE,
   "Change the style current date and/or time is shown inside the menu."
   )
MSG_HASH(
   MENU_ENUM_LABEL_VALUE_TIMEDATE_DATE_SEPARATOR,
   "Date Separator"
   )
MSG_HASH(
   MENU_ENUM_SUBLABEL_TIMEDATE_DATE_SEPARATOR,
   "Specify character to use as a separator between year/month/day components when current date is shown inside the menu."
   )
MSG_HASH(
   MENU_ENUM_LABEL_VALUE_BATTERY_LEVEL_ENABLE,
   "Show Battery Level"
   )
MSG_HASH(
   MENU_ENUM_SUBLABEL_BATTERY_LEVEL_ENABLE,
   "Show current battery level inside the menu."
   )
MSG_HASH(
   MENU_ENUM_LABEL_VALUE_CORE_ENABLE,
   "Show Core Name"
   )
MSG_HASH(
   MENU_ENUM_SUBLABEL_CORE_ENABLE,
   "Show current core name inside menu."
   )
MSG_HASH(
   MENU_ENUM_LABEL_VALUE_MENU_SHOW_SUBLABELS,
   "Show Menu Sub-Labels"
   )
MSG_HASH(
   MENU_ENUM_SUBLABEL_MENU_SHOW_SUBLABELS,
   "Show additional information for menu items."
   )
MSG_HASH( /* FIXME Not RGUI specific */
   MENU_ENUM_LABEL_VALUE_RGUI_SHOW_START_SCREEN,
   "Display Start Screen"
   )
MSG_HASH( /* FIXME Not RGUI specific */
   MENU_ENUM_SUBLABEL_RGUI_SHOW_START_SCREEN,
   "Show startup screen in menu. This is automatically set to false after the program starts for the first time."
   )

/* Settings > User Interface > Menu Item Visibility > Quick Menu */

MSG_HASH(
   MENU_ENUM_LABEL_VALUE_QUICK_MENU_SHOW_RESUME_CONTENT,
   "Show 'Resume'"
   )
MSG_HASH(
   MENU_ENUM_SUBLABEL_QUICK_MENU_SHOW_RESUME_CONTENT,
   "Show the resume content option."
   )
MSG_HASH(
   MENU_ENUM_LABEL_VALUE_QUICK_MENU_SHOW_RESTART_CONTENT,
   "Show 'Restart'"
   )
MSG_HASH(
   MENU_ENUM_SUBLABEL_QUICK_MENU_SHOW_RESTART_CONTENT,
   "Show the restart content option."
   )
MSG_HASH(
   MENU_ENUM_LABEL_VALUE_QUICK_MENU_SHOW_CLOSE_CONTENT,
   "Show 'Close Content'"
   )
MSG_HASH(
   MENU_ENUM_SUBLABEL_QUICK_MENU_SHOW_CLOSE_CONTENT,
   "Show the 'Close Content' option."
   )
MSG_HASH(
   MENU_ENUM_LABEL_VALUE_QUICK_MENU_SHOW_TAKE_SCREENSHOT,
   "Show 'Take Screenshot'"
   )
MSG_HASH(
   MENU_ENUM_SUBLABEL_QUICK_MENU_SHOW_TAKE_SCREENSHOT,
   "Show the 'Take Screenshot' option."
   )
MSG_HASH(
   MENU_ENUM_LABEL_VALUE_QUICK_MENU_SHOW_SAVE_LOAD_STATE,
   "Show 'Save/Load State'"
   )
MSG_HASH(
   MENU_ENUM_SUBLABEL_QUICK_MENU_SHOW_SAVE_LOAD_STATE,
   "Show the options for saving/loading a state."
   )
MSG_HASH(
   MENU_ENUM_LABEL_VALUE_QUICK_MENU_SHOW_UNDO_SAVE_LOAD_STATE,
   "Show 'Undo Save/Load State'"
   )
MSG_HASH(
   MENU_ENUM_SUBLABEL_QUICK_MENU_SHOW_UNDO_SAVE_LOAD_STATE,
   "Show the options for undoing save/load state."
   )
MSG_HASH(
   MENU_ENUM_LABEL_VALUE_QUICK_MENU_SHOW_ADD_TO_FAVORITES,
   "Show 'Add to Favorites'"
   )
MSG_HASH(
   MENU_ENUM_SUBLABEL_QUICK_MENU_SHOW_ADD_TO_FAVORITES,
   "Show the 'Add to Favorites' option."
   )
MSG_HASH(
   MENU_ENUM_LABEL_VALUE_QUICK_MENU_SHOW_START_RECORDING,
   "Show 'Start Recording'"
   )
MSG_HASH(
   MENU_ENUM_SUBLABEL_QUICK_MENU_SHOW_START_RECORDING,
   "Show the 'Start Recording' option."
   )
MSG_HASH(
   MENU_ENUM_LABEL_VALUE_QUICK_MENU_SHOW_START_STREAMING,
   "Show 'Start Streaming'"
   )
MSG_HASH(
   MENU_ENUM_SUBLABEL_QUICK_MENU_SHOW_START_STREAMING,
   "Show the 'Start Streaming' option."
   )
MSG_HASH(
   MENU_ENUM_LABEL_VALUE_QUICK_MENU_SHOW_SET_CORE_ASSOCIATION,
   "Show 'Set Core Association'"
   )
MSG_HASH(
   MENU_ENUM_SUBLABEL_QUICK_MENU_SHOW_SET_CORE_ASSOCIATION,
   "Show the 'Set Core Association' option."
   )
MSG_HASH(
   MENU_ENUM_LABEL_VALUE_QUICK_MENU_SHOW_RESET_CORE_ASSOCIATION,
   "Show 'Reset Core Association'"
   )
MSG_HASH(
   MENU_ENUM_SUBLABEL_QUICK_MENU_SHOW_RESET_CORE_ASSOCIATION,
   "Show the 'Reset Core Association' option."
   )
MSG_HASH(
   MENU_ENUM_LABEL_VALUE_QUICK_MENU_SHOW_OPTIONS,
   "Show 'Options'"
   )
MSG_HASH(
   MENU_ENUM_SUBLABEL_QUICK_MENU_SHOW_OPTIONS,
   "Show the 'Options' option."
   )
MSG_HASH(
   MENU_ENUM_LABEL_VALUE_QUICK_MENU_SHOW_CORE_OPTIONS_FLUSH,
   "Show 'Flush Options to Disk'"
   )
MSG_HASH(
   MENU_ENUM_SUBLABEL_QUICK_MENU_SHOW_CORE_OPTIONS_FLUSH,
   "Show the 'Flush Options to Disk' entry in the 'Options > Manage Core Options' menu."
   )
MSG_HASH(
   MENU_ENUM_LABEL_VALUE_QUICK_MENU_SHOW_CONTROLS,
   "Show 'Controls'"
   )
MSG_HASH(
   MENU_ENUM_SUBLABEL_QUICK_MENU_SHOW_CONTROLS,
   "Show the 'Controls' option."
   )
MSG_HASH(
   MENU_ENUM_LABEL_VALUE_QUICK_MENU_SHOW_CHEATS,
   "Show 'Cheats'"
   )
MSG_HASH(
   MENU_ENUM_SUBLABEL_QUICK_MENU_SHOW_CHEATS,
   "Show the 'Cheats' option."
   )
MSG_HASH(
   MENU_ENUM_LABEL_VALUE_QUICK_MENU_SHOW_SHADERS,
   "Show 'Shaders'"
   )
MSG_HASH(
   MENU_ENUM_SUBLABEL_QUICK_MENU_SHOW_SHADERS,
   "Show the 'Shaders' option."
   )
MSG_HASH(
   MENU_ENUM_LABEL_VALUE_CONTENT_SHOW_REWIND,
   "Show 'Rewind'"
   )
MSG_HASH(
   MENU_ENUM_SUBLABEL_CONTENT_SHOW_REWIND,
   "Show the 'Rewind' options."
   )
MSG_HASH(
   MENU_ENUM_LABEL_VALUE_CONTENT_SHOW_LATENCY,
   "Show 'Latency'"
   )
MSG_HASH(
   MENU_ENUM_SUBLABEL_CONTENT_SHOW_LATENCY,
   "Show the 'Latency' option."
   )
MSG_HASH(
   MENU_ENUM_LABEL_VALUE_CONTENT_SHOW_OVERLAYS,
   "Show 'On-Screen Overlay'"
   )
MSG_HASH(
   MENU_ENUM_SUBLABEL_CONTENT_SHOW_OVERLAYS,
   "Show the 'On-Screen Overlay' option."
   )
MSG_HASH(
   MENU_ENUM_LABEL_VALUE_CONTENT_SHOW_VIDEO_LAYOUT,
   "Show 'Video Layout'"
   )
MSG_HASH(
   MENU_ENUM_SUBLABEL_CONTENT_SHOW_VIDEO_LAYOUT,
   "Show 'Video Layout' option."
   )
MSG_HASH(
   MENU_ENUM_LABEL_VALUE_QUICK_MENU_SHOW_SAVE_CORE_OVERRIDES,
   "Show 'Save Core Overrides'"
   )
MSG_HASH(
   MENU_ENUM_SUBLABEL_QUICK_MENU_SHOW_SAVE_CORE_OVERRIDES,
   "Show the 'Save Core Overrides' option in the 'Overrides' menu."
   )
MSG_HASH(
   MENU_ENUM_LABEL_VALUE_QUICK_MENU_SHOW_SAVE_GAME_OVERRIDES,
   "Show 'Save Game Overrides'"
   )
MSG_HASH(
   MENU_ENUM_SUBLABEL_QUICK_MENU_SHOW_SAVE_GAME_OVERRIDES,
   "Show the 'Save Game Overrides' option in the 'Overrides' menu."
   )
MSG_HASH(
   MENU_ENUM_LABEL_VALUE_QUICK_MENU_SHOW_INFORMATION,
   "Show 'Information'"
   )
MSG_HASH(
   MENU_ENUM_SUBLABEL_QUICK_MENU_SHOW_INFORMATION,
   "Show the 'Information' option."
   )
MSG_HASH(
   MENU_ENUM_LABEL_VALUE_QUICK_MENU_SHOW_DOWNLOAD_THUMBNAILS,
   "Show 'Download Thumbnails'"
   )
MSG_HASH(
   MENU_ENUM_SUBLABEL_QUICK_MENU_SHOW_DOWNLOAD_THUMBNAILS,
   "Show the 'Download Thumbnails' option."
   )

/* Settings > User Interface > Views > Settings */

MSG_HASH(
   MENU_ENUM_LABEL_VALUE_SETTINGS_SHOW_DRIVERS,
   "Show 'Drivers'"
   )
MSG_HASH(
   MENU_ENUM_SUBLABEL_SETTINGS_SHOW_DRIVERS,
   "Show 'Drivers' settings."
   )
MSG_HASH(
   MENU_ENUM_LABEL_VALUE_SETTINGS_SHOW_VIDEO,
   "Show 'Video'"
   )
MSG_HASH(
   MENU_ENUM_SUBLABEL_SETTINGS_SHOW_VIDEO,
   "Show 'Video' settings."
   )
MSG_HASH(
   MENU_ENUM_LABEL_VALUE_SETTINGS_SHOW_AUDIO,
   "Show 'Audio'"
   )
MSG_HASH(
   MENU_ENUM_SUBLABEL_SETTINGS_SHOW_AUDIO,
   "Show 'Audio' settings."
   )
MSG_HASH(
   MENU_ENUM_LABEL_VALUE_SETTINGS_SHOW_INPUT,
   "Show 'Input'"
   )
MSG_HASH(
   MENU_ENUM_SUBLABEL_SETTINGS_SHOW_INPUT,
   "Show 'Input' settings."
   )
MSG_HASH(
   MENU_ENUM_LABEL_VALUE_SETTINGS_SHOW_LATENCY,
   "Show 'Latency'"
   )
MSG_HASH(
   MENU_ENUM_SUBLABEL_SETTINGS_SHOW_LATENCY,
   "Show 'Latency' settings."
   )
MSG_HASH(
   MENU_ENUM_LABEL_VALUE_SETTINGS_SHOW_CORE,
   "Show 'Core'"
   )
MSG_HASH(
   MENU_ENUM_SUBLABEL_SETTINGS_SHOW_CORE,
   "Show 'Core' settings."
   )
MSG_HASH(
   MENU_ENUM_LABEL_VALUE_SETTINGS_SHOW_CONFIGURATION,
   "Show 'Configuration'"
   )
MSG_HASH(
   MENU_ENUM_SUBLABEL_SETTINGS_SHOW_CONFIGURATION,
   "Show 'Configuration' settings."
   )
MSG_HASH(
   MENU_ENUM_LABEL_VALUE_SETTINGS_SHOW_SAVING,
   "Show 'Saving'"
   )
MSG_HASH(
   MENU_ENUM_SUBLABEL_SETTINGS_SHOW_SAVING,
   "Show 'Saving' settings."
   )
MSG_HASH(
   MENU_ENUM_LABEL_VALUE_SETTINGS_SHOW_LOGGING,
   "Show 'Logging'"
   )
MSG_HASH(
   MENU_ENUM_SUBLABEL_SETTINGS_SHOW_LOGGING,
   "Show 'Logging' settings."
   )
MSG_HASH(
   MENU_ENUM_LABEL_VALUE_SETTINGS_SHOW_FILE_BROWSER,
   "Show 'File Browser'"
   )
MSG_HASH(
   MENU_ENUM_SUBLABEL_SETTINGS_SHOW_FILE_BROWSER,
   "Show 'File Browser' settings."
   )
MSG_HASH(
   MENU_ENUM_LABEL_VALUE_SETTINGS_SHOW_FRAME_THROTTLE,
   "Show 'Frame Throttle'"
   )
MSG_HASH(
   MENU_ENUM_SUBLABEL_SETTINGS_SHOW_FRAME_THROTTLE,
   "Show 'Frame Throttle' settings."
   )
MSG_HASH(
   MENU_ENUM_LABEL_VALUE_SETTINGS_SHOW_RECORDING,
   "Show 'Recording'"
   )
MSG_HASH(
   MENU_ENUM_SUBLABEL_SETTINGS_SHOW_RECORDING,
   "Show 'Recording' settings."
   )
MSG_HASH(
   MENU_ENUM_LABEL_VALUE_SETTINGS_SHOW_ONSCREEN_DISPLAY,
   "Show 'On-Screen Display'"
   )
MSG_HASH(
   MENU_ENUM_SUBLABEL_SETTINGS_SHOW_ONSCREEN_DISPLAY,
   "Show 'On-Screen Display' settings."
   )
MSG_HASH(
   MENU_ENUM_LABEL_VALUE_SETTINGS_SHOW_USER_INTERFACE,
   "Show 'User Interface'"
   )
MSG_HASH(
   MENU_ENUM_SUBLABEL_SETTINGS_SHOW_USER_INTERFACE,
   "Show 'User Interface' settings."
   )
MSG_HASH(
   MENU_ENUM_LABEL_VALUE_SETTINGS_SHOW_AI_SERVICE,
   "Show 'AI Service'"
   )
MSG_HASH(
   MENU_ENUM_SUBLABEL_SETTINGS_SHOW_AI_SERVICE,
   "Show 'AI Service' settings."
   )
MSG_HASH(
   MENU_ENUM_LABEL_VALUE_SETTINGS_SHOW_ACCESSIBILITY,
   "Show 'Accessibility'"
   )
MSG_HASH(
   MENU_ENUM_SUBLABEL_SETTINGS_SHOW_ACCESSIBILITY,
   "Show 'Accessibility' settings."
   )
MSG_HASH(
   MENU_ENUM_LABEL_VALUE_SETTINGS_SHOW_POWER_MANAGEMENT,
   "Show 'Power Management'"
   )
MSG_HASH(
   MENU_ENUM_SUBLABEL_SETTINGS_SHOW_POWER_MANAGEMENT,
   "Show 'Power Management' settings."
   )
MSG_HASH(
   MENU_ENUM_LABEL_VALUE_SETTINGS_SHOW_ACHIEVEMENTS,
   "Show 'Achievements'"
   )
MSG_HASH(
   MENU_ENUM_SUBLABEL_SETTINGS_SHOW_ACHIEVEMENTS,
   "Show 'Achievements' settings."
   )
MSG_HASH(
   MENU_ENUM_LABEL_VALUE_SETTINGS_SHOW_NETWORK,
   "Show 'Network'"
   )
MSG_HASH(
   MENU_ENUM_SUBLABEL_SETTINGS_SHOW_NETWORK,
   "Show 'Network' settings."
   )
MSG_HASH(
   MENU_ENUM_LABEL_VALUE_SETTINGS_SHOW_PLAYLISTS,
   "Show 'Playlists'"
   )
MSG_HASH(
   MENU_ENUM_SUBLABEL_SETTINGS_SHOW_PLAYLISTS,
   "Show 'Playlists' settings."
   )
MSG_HASH(
   MENU_ENUM_LABEL_VALUE_SETTINGS_SHOW_USER,
   "Show 'User'"
   )
MSG_HASH(
   MENU_ENUM_SUBLABEL_SETTINGS_SHOW_USER,
   "Show 'User' settings."
   )
MSG_HASH(
   MENU_ENUM_LABEL_VALUE_SETTINGS_SHOW_DIRECTORY,
   "Show 'Directory'"
   )
MSG_HASH(
   MENU_ENUM_SUBLABEL_SETTINGS_SHOW_DIRECTORY,
   "Show 'Directory' settings."
   )

/* Settings > User Interface > Appearance */

MSG_HASH(
   MENU_ENUM_LABEL_VALUE_MENU_SCALE_FACTOR,
   "Menu Scale Factor"
   )
MSG_HASH(
   MENU_ENUM_SUBLABEL_MENU_SCALE_FACTOR,
   "Scale the size of user interface elements in the menu."
   )
MSG_HASH(
   MENU_ENUM_LABEL_VALUE_MENU_WALLPAPER,
   "Background Image"
   )
MSG_HASH(
   MENU_ENUM_SUBLABEL_MENU_WALLPAPER,
   "Select an image to set as menu background."
   )
MSG_HASH(
   MENU_ENUM_LABEL_VALUE_MENU_WALLPAPER_OPACITY,
   "Background Opacity"
   )
MSG_HASH(
   MENU_ENUM_SUBLABEL_MENU_WALLPAPER_OPACITY,
   "Modify the opacity of the background image."
   )
MSG_HASH(
   MENU_ENUM_LABEL_VALUE_MENU_FRAMEBUFFER_OPACITY,
   "Framebuffer Opacity"
   )
MSG_HASH(
   MENU_ENUM_SUBLABEL_MENU_FRAMEBUFFER_OPACITY,
   "Modify the opacity of the framebuffer."
   )
MSG_HASH(
   MENU_ENUM_LABEL_VALUE_MENU_USE_PREFERRED_SYSTEM_COLOR_THEME,
   "Use Preferred System Color Theme"
   )
MSG_HASH(
   MENU_ENUM_SUBLABEL_MENU_USE_PREFERRED_SYSTEM_COLOR_THEME,
   "Use operating system's color theme (if any). Overrides theme settings."
   )
MSG_HASH(
   MENU_ENUM_LABEL_VALUE_THUMBNAILS,
   "Thumbnails"
   )
MSG_HASH(
   MENU_ENUM_SUBLABEL_THUMBNAILS,
   "Type of thumbnail to display."
   )
MSG_HASH(
   MENU_ENUM_LABEL_VALUE_MENU_THUMBNAIL_UPSCALE_THRESHOLD,
   "Thumbnail Upscaling Threshold"
   )
MSG_HASH(
   MENU_ENUM_SUBLABEL_MENU_THUMBNAIL_UPSCALE_THRESHOLD,
   "Automatically upscale thumbnail images with a width/height smaller than the specified value. Improves picture quality. Has a moderate performance impact."
   )
MSG_HASH(
   MENU_ENUM_LABEL_VALUE_MENU_TICKER_TYPE,
   "Ticker Text Animation"
   )
MSG_HASH(
   MENU_ENUM_SUBLABEL_MENU_TICKER_TYPE,
   "Select horizontal scrolling method used to display long menu text."
   )
MSG_HASH(
   MENU_ENUM_LABEL_VALUE_MENU_TICKER_SPEED,
   "Ticker Text Speed"
   )
MSG_HASH(
   MENU_ENUM_SUBLABEL_MENU_TICKER_SPEED,
   "The animation speed when scrolling long menu text."
   )
MSG_HASH(
   MENU_ENUM_LABEL_VALUE_MENU_TICKER_SMOOTH,
   "Smooth Ticker Text"
   )
MSG_HASH(
   MENU_ENUM_SUBLABEL_MENU_TICKER_SMOOTH,
   "Use smooth scrolling animation when displaying long menu text. Has a small performance impact."
   )

/* Settings > AI Service */

MSG_HASH(
   MENU_ENUM_LABEL_VALUE_AI_SERVICE_MODE,
   "AI Service Output"
   )
MSG_HASH( /* FIXME What does the Narrator mode do? */
   MENU_ENUM_SUBLABEL_AI_SERVICE_MODE,
   "Show translation as a text overlay (Image Mode), or play as Text-To-Speech (Speech Mode)."
   )
MSG_HASH(
   MENU_ENUM_LABEL_VALUE_AI_SERVICE_URL,
   "AI Service URL"
   )
MSG_HASH(
   MENU_ENUM_SUBLABEL_AI_SERVICE_URL,
   "An http:// URL pointing to the translation service to use."
   )
MSG_HASH(
   MENU_ENUM_LABEL_VALUE_AI_SERVICE_ENABLE,
   "AI Service Enabled"
   )
MSG_HASH(
   MENU_ENUM_SUBLABEL_AI_SERVICE_ENABLE,
   "Enable AI Service to run when the AI Service hotkey is pressed."
   )
MSG_HASH(
   MENU_ENUM_LABEL_VALUE_AI_SERVICE_PAUSE,
   "Pause During Translation"
   )
MSG_HASH(
   MENU_ENUM_SUBLABEL_AI_SERVICE_PAUSE,
   "Pause core while screen is translated."
   )
MSG_HASH(
   MENU_ENUM_LABEL_VALUE_AI_SERVICE_SOURCE_LANG,
   "Source Language"
   )
MSG_HASH(
   MENU_ENUM_SUBLABEL_AI_SERVICE_SOURCE_LANG,
   "The language the service will translate from. If set to 'Default', it will attempt to auto-detect the language. Setting it to a specific language will make the translation more accurate."
   )
MSG_HASH(
   MENU_ENUM_LABEL_VALUE_AI_SERVICE_TARGET_LANG,
   "Target Language"
   )
MSG_HASH(
   MENU_ENUM_SUBLABEL_AI_SERVICE_TARGET_LANG,
   "The language the service will translate to. 'Default' is English."
   )

/* Settings > Accessibility */

MSG_HASH(
   MENU_ENUM_LABEL_VALUE_ACCESSIBILITY_ENABLED,
   "Accessibility Enable"
   )
MSG_HASH(
   MENU_ENUM_SUBLABEL_ACCESSIBILITY_ENABLED,
   "Enable Text-to-Speech to aid in menu navigation."
   )
MSG_HASH(
   MENU_ENUM_LABEL_VALUE_ACCESSIBILITY_NARRATOR_SPEECH_SPEED,
   "Text-to-Speech Speed"
   )
MSG_HASH(
   MENU_ENUM_SUBLABEL_ACCESSIBILITY_NARRATOR_SPEECH_SPEED,
   "The speed for the Text-to-Speech voice."
   )

/* Settings > Power Management */

/* Settings > Achievements */

MSG_HASH(
   MENU_ENUM_LABEL_VALUE_CHEEVOS_ENABLE,
   "Achievements"
   )
MSG_HASH(
   MENU_ENUM_SUBLABEL_CHEEVOS_ENABLE,
   "Earn achievements in classic games. For more information, visit 'https://retroachievements.org'."
   )
MSG_HASH(
   MENU_ENUM_LABEL_VALUE_CHEEVOS_HARDCORE_MODE_ENABLE,
   "Hardcore Mode"
   )
MSG_HASH(
   MENU_ENUM_SUBLABEL_CHEEVOS_HARDCORE_MODE_ENABLE,
   "Double the amount of points earned. Disables save states, cheats, rewind, pause, and slow-motion for all games. Toggling this setting at runtime will restart the game."
   )
MSG_HASH(
   MENU_ENUM_LABEL_VALUE_CHEEVOS_LEADERBOARDS_ENABLE,
   "Leaderboards"
   )
MSG_HASH(
   MENU_ENUM_SUBLABEL_CHEEVOS_LEADERBOARDS_ENABLE,
   "Game specific leaderboards. Has no effect if 'Hardcore Mode' is disabled."
   )
MSG_HASH(
   MENU_ENUM_LABEL_VALUE_CHEEVOS_RICHPRESENCE_ENABLE,
   "Rich Presence"
   )
MSG_HASH(
   MENU_ENUM_SUBLABEL_CHEEVOS_RICHPRESENCE_ENABLE,
   "Send detailed play status to the RetroAchievements website."
   )
MSG_HASH(
   MENU_ENUM_LABEL_VALUE_CHEEVOS_BADGES_ENABLE,
   "Achievement Badges"
   )
MSG_HASH(
   MENU_ENUM_SUBLABEL_CHEEVOS_BADGES_ENABLE,
   "Display badges in the Achievement List."
   )
MSG_HASH(
   MENU_ENUM_LABEL_VALUE_CHEEVOS_TEST_UNOFFICIAL,
   "Test Unofficial Achievements"
   )
MSG_HASH(
   MENU_ENUM_SUBLABEL_CHEEVOS_TEST_UNOFFICIAL,
   "Use unofficial achievements and/or beta features for testing purposes."
   )
MSG_HASH(
   MENU_ENUM_LABEL_VALUE_CHEEVOS_UNLOCK_SOUND_ENABLE,
   "Unlock Sound"
   )
MSG_HASH(
   MENU_ENUM_SUBLABEL_CHEEVOS_UNLOCK_SOUND_ENABLE,
   "Play a sound when an achievement is unlocked."
   )
MSG_HASH(
   MENU_ENUM_LABEL_VALUE_CHEEVOS_VERBOSE_ENABLE,
   "Verbose Mode"
   )
MSG_HASH(
   MENU_ENUM_SUBLABEL_CHEEVOS_VERBOSE_ENABLE,
   "Show more information in the notifications."
   )
MSG_HASH(
   MENU_ENUM_LABEL_VALUE_CHEEVOS_AUTO_SCREENSHOT,
   "Automatic Screenshot"
   )
MSG_HASH(
   MENU_ENUM_SUBLABEL_CHEEVOS_AUTO_SCREENSHOT,
   "Automatically take a screenshot when an achievement is earned."
   )
MSG_HASH( /* suggestion for translators: translate as 'Play Again Mode' */
   MENU_ENUM_LABEL_VALUE_CHEEVOS_START_ACTIVE,
   "Encore Mode"
   )
MSG_HASH(
   MENU_ENUM_SUBLABEL_CHEEVOS_START_ACTIVE,
   "Start the session with all achievements active (even the ones previously unlocked)."
   )
MSG_HASH(
   MENU_ENUM_LABEL_VALUE_CHEEVOS_CHALLENGE_INDICATORS,
   "Challenge Indicators"
   )
MSG_HASH(
   MENU_ENUM_SUBLABEL_CHEEVOS_CHALLENGE_INDICATORS,
   "Allows achievements to display an on-screen indicator while the achievement can be earned."
   )

/* Settings > Network */

MSG_HASH(
   MENU_ENUM_LABEL_VALUE_NETPLAY_PUBLIC_ANNOUNCE,
   "Publicly Announce Netplay"
   )
MSG_HASH(
   MENU_ENUM_SUBLABEL_NETPLAY_PUBLIC_ANNOUNCE,
   "Whether to announce netplay games publicly. If unset, clients must manually connect rather than using the public lobby."
   )
MSG_HASH(
   MENU_ENUM_LABEL_VALUE_NETPLAY_USE_MITM_SERVER,
   "Use Relay Server"
   )
MSG_HASH(
   MENU_ENUM_SUBLABEL_NETPLAY_USE_MITM_SERVER,
   "Forward netplay connections through a man-in-the-middle server. Useful if the host is behind a firewall or has NAT/UPnP problems."
   )
MSG_HASH(
   MENU_ENUM_LABEL_VALUE_NETPLAY_MITM_SERVER,
   "Relay Server Location"
   )
MSG_HASH(
   MENU_ENUM_SUBLABEL_NETPLAY_MITM_SERVER,
   "Choose a specific relay server to use. Geographically closer locations tend to have lower latency."
   )
MSG_HASH(
   MENU_ENUM_LABEL_VALUE_NETPLAY_CUSTOM_MITM_SERVER,
   "Custom Relay Server Address"
   )
MSG_HASH(
   MENU_ENUM_SUBLABEL_NETPLAY_CUSTOM_MITM_SERVER,
   "Input the address of your custom relay server here. Format: address or address|port."
   )
MSG_HASH(
   MENU_ENUM_LABEL_VALUE_NETPLAY_IP_ADDRESS,
   "Server Address"
   )
MSG_HASH(
   MENU_ENUM_SUBLABEL_NETPLAY_IP_ADDRESS,
   "The address of the host to connect to."
   )
MSG_HASH(
   MENU_ENUM_LABEL_VALUE_NETPLAY_TCP_UDP_PORT,
   "Netplay TCP Port"
   )
MSG_HASH(
   MENU_ENUM_SUBLABEL_NETPLAY_TCP_UDP_PORT,
   "The port of the host IP address. Can be either a TCP or UDP port."
   )
MSG_HASH(
   MENU_ENUM_LABEL_VALUE_NETPLAY_MAX_CONNECTIONS,
   "Max Simultaneous Connections"
   )
MSG_HASH(
   MENU_ENUM_SUBLABEL_NETPLAY_MAX_CONNECTIONS,
   "The maximum number of active connections that the host will accept before refusing new ones."
   )
MSG_HASH(
   MENU_ENUM_LABEL_VALUE_NETPLAY_MAX_PING,
   "Ping Limiter"
   )
MSG_HASH(
   MENU_ENUM_SUBLABEL_NETPLAY_MAX_PING,
   "The maximum connection latency (ping) that the host will accept. Set it to 0 for no limit."
   )
MSG_HASH(
   MENU_ENUM_LABEL_VALUE_NETPLAY_PASSWORD,
   "Server Password"
   )
MSG_HASH(
   MENU_ENUM_SUBLABEL_NETPLAY_PASSWORD,
   "The password used by clients connecting to the host."
   )
MSG_HASH(
   MENU_ENUM_LABEL_VALUE_NETPLAY_SPECTATE_PASSWORD,
   "Server Spectate-Only Password"
   )
MSG_HASH(
   MENU_ENUM_SUBLABEL_NETPLAY_SPECTATE_PASSWORD,
   "The password used by clients connecting to the host as a spectator."
   )
MSG_HASH(
   MENU_ENUM_LABEL_VALUE_NETPLAY_START_AS_SPECTATOR,
   "Netplay Spectator Mode"
   )
MSG_HASH(
   MENU_ENUM_SUBLABEL_NETPLAY_START_AS_SPECTATOR,
   "Start netplay in spectator mode."
   )
MSG_HASH(
   MENU_ENUM_LABEL_VALUE_NETPLAY_FADE_CHAT,
   "Fade Chat"
   )
MSG_HASH(
   MENU_ENUM_SUBLABEL_NETPLAY_FADE_CHAT,
   "Fade chat messages over time."
   )
MSG_HASH(
   MENU_ENUM_LABEL_VALUE_NETPLAY_ALLOW_PAUSING,
   "Allow Pausing"
   )
MSG_HASH(
   MENU_ENUM_SUBLABEL_NETPLAY_ALLOW_PAUSING,
   "Allow players to pause during netplay."
   )
MSG_HASH(
   MENU_ENUM_LABEL_VALUE_NETPLAY_ALLOW_SLAVES,
   "Allow Slave-Mode Clients"
   )
MSG_HASH(
   MENU_ENUM_SUBLABEL_NETPLAY_ALLOW_SLAVES,
   "Allow connections in slave mode. Slave-mode clients require very little processing power on either side, but will suffer significantly from network latency."
   )
MSG_HASH(
   MENU_ENUM_LABEL_VALUE_NETPLAY_REQUIRE_SLAVES,
   "Disallow Non-Slave-Mode Clients"
   )
MSG_HASH(
   MENU_ENUM_SUBLABEL_NETPLAY_REQUIRE_SLAVES,
   "Disallow connections not in slave mode. Not recommended except for very fast networks with very weak machines."
   )
MSG_HASH(
   MENU_ENUM_LABEL_VALUE_NETPLAY_STATELESS_MODE,
   "Netplay Stateless Mode"
   )
MSG_HASH(
   MENU_ENUM_SUBLABEL_NETPLAY_STATELESS_MODE,
   "Start netplay in a mode not requiring save states. A very fast network is required, but no rewinding is performed, so there will be no netplay jitter."
   )
MSG_HASH(
   MENU_ENUM_LABEL_VALUE_NETPLAY_CHECK_FRAMES,
   "Netplay Check Frames"
   )
MSG_HASH(
   MENU_ENUM_SUBLABEL_NETPLAY_CHECK_FRAMES,
   "The frequency (in frames) that netplay will verify that the host and client are in sync."
   )
MSG_HASH(
   MENU_ENUM_LABEL_VALUE_NETPLAY_INPUT_LATENCY_FRAMES_MIN,
   "Input Latency Frames"
   )
MSG_HASH(
   MENU_ENUM_SUBLABEL_NETPLAY_INPUT_LATENCY_FRAMES_MIN,
   "The number of frames of input latency for netplay to use to hide network latency. Reduces jitter and makes netplay less CPU-intensive, at the expense of noticeable input lag."
   )
MSG_HASH(
   MENU_ENUM_LABEL_VALUE_NETPLAY_INPUT_LATENCY_FRAMES_RANGE,
   "Input Latency Frames Range"
   )
MSG_HASH(
   MENU_ENUM_SUBLABEL_NETPLAY_INPUT_LATENCY_FRAMES_RANGE,
   "The range of frames of input latency that may be used to hide network latency. Reduces jitter and makes netplay less CPU-intensive, at the expense of unpredictable input lag."
   )
MSG_HASH(
   MENU_ENUM_LABEL_VALUE_NETPLAY_NAT_TRAVERSAL,
   "Netplay NAT Traversal"
   )
MSG_HASH(
   MENU_ENUM_SUBLABEL_NETPLAY_NAT_TRAVERSAL,
   "When hosting, attempt to listen for connections from the public Internet, using UPnP or similar technologies to escape LANs."
   )
MSG_HASH(
   MENU_ENUM_LABEL_VALUE_NETPLAY_SHARE_DIGITAL,
   "Digital Input Sharing"
   )
MSG_HASH(
   MENU_ENUM_LABEL_VALUE_NETPLAY_REQUEST_DEVICE_I,
   "Request Device %u"
   )
MSG_HASH(
   MENU_ENUM_SUBLABEL_NETPLAY_REQUEST_DEVICE_I,
   "Request to play with the given input device."
   )
MSG_HASH(
   MENU_ENUM_LABEL_VALUE_NETWORK_CMD_ENABLE,
   "Network Commands"
   )
MSG_HASH(
   MENU_ENUM_LABEL_VALUE_NETWORK_CMD_PORT,
   "Network Command Port"
   )
MSG_HASH(
   MENU_ENUM_LABEL_VALUE_NETWORK_REMOTE_ENABLE,
   "Network RetroPad"
   )
MSG_HASH(
   MENU_ENUM_LABEL_VALUE_NETWORK_REMOTE_PORT,
   "Network RetroPad Base Port"
   )
MSG_HASH(
   MENU_ENUM_LABEL_VALUE_NETWORK_USER_REMOTE_ENABLE,
   "User %d Network RetroPad"
   )
MSG_HASH(
   MENU_ENUM_LABEL_VALUE_STDIN_CMD_ENABLE,
   "stdin Commands"
   )
MSG_HASH(
   MENU_ENUM_SUBLABEL_STDIN_CMD_ENABLE,
   "stdin command interface."
   )
MSG_HASH(
   MENU_ENUM_LABEL_VALUE_NETWORK_ON_DEMAND_THUMBNAILS,
   "On-Demand Thumbnail Downloads"
   )
MSG_HASH(
   MENU_ENUM_SUBLABEL_NETWORK_ON_DEMAND_THUMBNAILS,
   "Automatically download missing thumbnails while browsing playlists. Has a severe performance impact."
   )
MSG_HASH(
   MENU_ENUM_LABEL_VALUE_UPDATER_SETTINGS,
   "Updater"
   )

/* Settings > Network > Updater */

MSG_HASH(
   MENU_ENUM_LABEL_VALUE_CORE_UPDATER_BUILDBOT_URL,
   "Buildbot Cores URL"
   )
MSG_HASH(
   MENU_ENUM_SUBLABEL_CORE_UPDATER_BUILDBOT_URL,
   "URL to core updater directory on the libretro buildbot."
   )
MSG_HASH(
   MENU_ENUM_LABEL_VALUE_BUILDBOT_ASSETS_URL,
   "Buildbot Assets URL"
   )
MSG_HASH(
   MENU_ENUM_SUBLABEL_BUILDBOT_ASSETS_URL,
   "URL to assets updater directory on the libretro buildbot."
   )
MSG_HASH(
   MENU_ENUM_LABEL_VALUE_CORE_UPDATER_AUTO_EXTRACT_ARCHIVE,
   "Automatically Extract Downloaded Archive"
   )
MSG_HASH(
   MENU_ENUM_SUBLABEL_CORE_UPDATER_AUTO_EXTRACT_ARCHIVE,
   "After downloading, automatically extract files contained in the downloaded archives."
   )
MSG_HASH(
   MENU_ENUM_LABEL_VALUE_CORE_UPDATER_SHOW_EXPERIMENTAL_CORES,
   "Show Experimental Cores"
   )
MSG_HASH(
   MENU_ENUM_SUBLABEL_CORE_UPDATER_SHOW_EXPERIMENTAL_CORES,
   "Include 'experimental' cores in the Core Downloader list. These are typically for development/testing purposes only, and are not recommended for general use."
   )
MSG_HASH(
   MENU_ENUM_LABEL_VALUE_CORE_UPDATER_AUTO_BACKUP,
   "Backup Cores When Updating"
   )
MSG_HASH(
   MENU_ENUM_SUBLABEL_CORE_UPDATER_AUTO_BACKUP,
   "Automatically create a backup of any installed cores when performing an online update. Enables easy rollback to a working core if an update introduces a regression."
   )
MSG_HASH(
   MENU_ENUM_LABEL_VALUE_CORE_UPDATER_AUTO_BACKUP_HISTORY_SIZE,
   "Core Backup History Size"
   )
MSG_HASH(
   MENU_ENUM_SUBLABEL_CORE_UPDATER_AUTO_BACKUP_HISTORY_SIZE,
   "Specify how many automatically generated backups to keep for each installed core. When this limit is reached, creating a new backup via an online update will delete the oldest backup. Manual core backups are unaffected by this setting."
   )

/* Settings > Playlists */

MSG_HASH(
   MENU_ENUM_LABEL_VALUE_HISTORY_LIST_ENABLE,
   "History"
   )
MSG_HASH(
   MENU_ENUM_SUBLABEL_HISTORY_LIST_ENABLE,
   "Maintain a playlist of recently used games, images, music, and videos."
   )
MSG_HASH(
   MENU_ENUM_LABEL_VALUE_CONTENT_HISTORY_SIZE,
   "History Size"
   )
MSG_HASH(
   MENU_ENUM_SUBLABEL_CONTENT_HISTORY_SIZE,
   "Limit the number of entries in recent playlist for games, images, music, and videos."
   )
MSG_HASH(
   MENU_ENUM_LABEL_VALUE_CONTENT_FAVORITES_SIZE,
   "Favorites Size"
   )
MSG_HASH(
   MENU_ENUM_SUBLABEL_CONTENT_FAVORITES_SIZE,
   "Limit the number of entries in the 'Favorites' playlist. Once limit is reached, new additions will be prevented until old entries are removed. Setting a value of -1 allows 'unlimited' entries.\nWARNING: Reducing the value will delete existing entries!"
   )
MSG_HASH(
   MENU_ENUM_LABEL_VALUE_PLAYLIST_ENTRY_RENAME,
   "Allow to Rename Entries"
   )
MSG_HASH(
   MENU_ENUM_SUBLABEL_PLAYLIST_ENTRY_RENAME,
   "Allow playlist entries to be renamed."
   )
MSG_HASH(
   MENU_ENUM_LABEL_VALUE_PLAYLIST_ENTRY_REMOVE,
   "Allow to Remove Entries"
   )
MSG_HASH(
   MENU_ENUM_SUBLABEL_PLAYLIST_ENTRY_REMOVE,
   "Allow playlist entries to be removed."
   )
MSG_HASH(
   MENU_ENUM_LABEL_VALUE_PLAYLIST_SORT_ALPHABETICAL,
   "Sort Playlists Alphabetically"
   )
MSG_HASH(
   MENU_ENUM_SUBLABEL_PLAYLIST_SORT_ALPHABETICAL,
   "Sort content playlists in alphabetical order, excluding the 'History', 'Images', 'Music' and 'Videos' playlists."
   )
MSG_HASH(
   MENU_ENUM_LABEL_VALUE_PLAYLIST_USE_OLD_FORMAT,
   "Save Playlists Using Old Format"
   )
MSG_HASH(
   MENU_ENUM_SUBLABEL_PLAYLIST_USE_OLD_FORMAT,
   "Write playlists using depreciated plain-text format. When disabled, playlists are formatted using JSON."
   )
MSG_HASH(
   MENU_ENUM_LABEL_VALUE_PLAYLIST_COMPRESSION,
   "Compress Playlists"
   )
MSG_HASH(
   MENU_ENUM_SUBLABEL_PLAYLIST_COMPRESSION,
   "Archive playlist data when writing to disk. Reduces file size and loading times at the expense of (negligibly) increased CPU usage. May be used with either old or new format playlists."
   )
MSG_HASH(
   MENU_ENUM_LABEL_VALUE_PLAYLIST_SHOW_INLINE_CORE_NAME,
   "Show Associated Cores in Playlists"
   )
MSG_HASH(
   MENU_ENUM_SUBLABEL_PLAYLIST_SHOW_INLINE_CORE_NAME,
   "Specify when to tag playlist entries with the currently associated core (if any).\nThis setting is ignored when playlist sublabels are enabled."
   )
MSG_HASH(
   MENU_ENUM_LABEL_VALUE_PLAYLIST_SHOW_SUBLABELS,
   "Show Playlist Sub-Labels"
   )
MSG_HASH(
   MENU_ENUM_SUBLABEL_PLAYLIST_SHOW_SUBLABELS,
   "Show additional information for each playlist entry, such as current core association and runtime (if available). Has a variable performance impact."
   )
MSG_HASH(
   MENU_ENUM_LABEL_VALUE_PLAYLIST_SHOW_HISTORY_ICONS,
   "Show Content Specific Icons in History and Favorites"
   )
MSG_HASH(
   MENU_ENUM_SUBLABEL_PLAYLIST_SHOW_HISTORY_ICONS,
   "Show specific icons for each history and favorites playlist entry. Has a variable performance impact."
   )
MSG_HASH(
   MENU_ENUM_LABEL_VALUE_PLAYLIST_SUBLABEL_CORE,
   "Core:"
   )
MSG_HASH(
   MENU_ENUM_LABEL_VALUE_PLAYLIST_SUBLABEL_RUNTIME,
   "Runtime:"
   )
MSG_HASH(
   MENU_ENUM_LABEL_VALUE_PLAYLIST_SUBLABEL_LAST_PLAYED,
   "Last Played:"
   )
MSG_HASH(
   MENU_ENUM_LABEL_VALUE_PLAYLIST_SHOW_ENTRY_IDX,
   "Show Playlist Entry Index"
   )
MSG_HASH(
   MENU_ENUM_SUBLABEL_PLAYLIST_SHOW_ENTRY_IDX,
   "Show entry numbers when viewing playlists. Display format is dependent upon the currently selected menu driver."
   )
MSG_HASH(
   MENU_ENUM_LABEL_VALUE_PLAYLIST_SUBLABEL_RUNTIME_TYPE,
   "Playlist Sub-Label Runtime"
   )
MSG_HASH(
   MENU_ENUM_SUBLABEL_PLAYLIST_SUBLABEL_RUNTIME_TYPE,
   "Select which type of runtime log record to display on playlist sublabels.\nThe corresponding runtime log must be enabled via the 'Saving' options menu."
   )
MSG_HASH(
   MENU_ENUM_LABEL_VALUE_PLAYLIST_SUBLABEL_LAST_PLAYED_STYLE,
   "'Last Played' Date and Time Style"
   )
MSG_HASH(
   MENU_ENUM_SUBLABEL_PLAYLIST_SUBLABEL_LAST_PLAYED_STYLE,
   "Set the style of the date and time displayed for 'Last Played' timestamp information. '(AM/PM)' options will have a small performance impact on some platforms."
   )
MSG_HASH(
   MENU_ENUM_LABEL_VALUE_PLAYLIST_FUZZY_ARCHIVE_MATCH,
   "Fuzzy Archive Matching"
   )
MSG_HASH(
   MENU_ENUM_SUBLABEL_PLAYLIST_FUZZY_ARCHIVE_MATCH,
   "When searching playlists for entries associated with compressed files, match only the archive file name instead of [file name]+[content]. Enable this to avoid duplicate content history entries when loading compressed files."
   )
MSG_HASH(
   MENU_ENUM_LABEL_VALUE_SCAN_WITHOUT_CORE_MATCH,
   "Scan Without Core Match"
   )
MSG_HASH(
   MENU_ENUM_SUBLABEL_SCAN_WITHOUT_CORE_MATCH,
   "Allow content to be scanned and added to a playlist without a core installed that supports it."
   )
MSG_HASH(
   MENU_ENUM_LABEL_VALUE_PLAYLIST_MANAGER_LIST,
   "Manage Playlists"
   )
MSG_HASH(
   MENU_ENUM_SUBLABEL_PLAYLIST_MANAGER_LIST,
   "Perform maintenance tasks on playlists."
   )
MSG_HASH(
   MENU_ENUM_LABEL_VALUE_PLAYLIST_PORTABLE_PATHS,
   "Portable Playlists"
   )
MSG_HASH(
   MENU_ENUM_SUBLABEL_PLAYLIST_PORTABLE_PATHS,
   "When enabled, and 'File Browser' directory is also selected, the current value of parameter 'File Browser' is saved in the playlist. When the playlist is loaded on another system where the same option is enabled, the value of parameter 'File Browser' is compared with the playlist value; if different, the playlist entries' paths are automatically fixed."
   )

/* Settings > Playlists > Playlist Management */

MSG_HASH(
   MENU_ENUM_LABEL_VALUE_PLAYLIST_MANAGER_DEFAULT_CORE,
   "Default Core"
   )
MSG_HASH(
   MENU_ENUM_SUBLABEL_PLAYLIST_MANAGER_DEFAULT_CORE,
   "Specify core to use when launching content via a playlist entry that does not have an existing core association."
   )
MSG_HASH(
   MENU_ENUM_LABEL_VALUE_PLAYLIST_MANAGER_RESET_CORES,
   "Reset Core Associations"
   )
MSG_HASH(
   MENU_ENUM_SUBLABEL_PLAYLIST_MANAGER_RESET_CORES,
   "Remove existing core associations for all playlist entries."
   )
MSG_HASH(
   MENU_ENUM_LABEL_VALUE_PLAYLIST_MANAGER_LABEL_DISPLAY_MODE,
   "Label Display Mode"
   )
MSG_HASH(
   MENU_ENUM_SUBLABEL_PLAYLIST_MANAGER_LABEL_DISPLAY_MODE,
   "Change how the content labels are displayed in this playlist."
   )
MSG_HASH(
   MENU_ENUM_LABEL_VALUE_PLAYLIST_MANAGER_SORT_MODE,
   "Sorting Method"
   )
MSG_HASH(
   MENU_ENUM_SUBLABEL_PLAYLIST_MANAGER_SORT_MODE,
   "Determine how entries are sorted in this playlist."
   )
MSG_HASH(
   MENU_ENUM_LABEL_VALUE_PLAYLIST_MANAGER_CLEAN_PLAYLIST,
   "Clean Playlist"
   )
MSG_HASH(
   MENU_ENUM_SUBLABEL_PLAYLIST_MANAGER_CLEAN_PLAYLIST,
   "Validate core associations and remove invalid and duplicate entries."
   )
MSG_HASH(
   MENU_ENUM_LABEL_VALUE_PLAYLIST_MANAGER_REFRESH_PLAYLIST,
   "Refresh Playlist"
   )
MSG_HASH(
   MENU_ENUM_SUBLABEL_PLAYLIST_MANAGER_REFRESH_PLAYLIST,
   "Add new content and remove invalid entries by repeating the 'Manual Scan' operation last used to create or edit the playlist."
   )
MSG_HASH(
   MENU_ENUM_LABEL_VALUE_DELETE_PLAYLIST,
   "Delete Playlist"
   )
MSG_HASH(
   MENU_ENUM_SUBLABEL_DELETE_PLAYLIST,
   "Remove playlist from filesystem."
   )

/* Settings > User */

MSG_HASH(
   MENU_ENUM_LABEL_VALUE_PRIVACY_SETTINGS,
   "Privacy"
   )
MSG_HASH(
   MENU_ENUM_SUBLABEL_PRIVACY_SETTINGS,
   "Change privacy settings."
   )
MSG_HASH(
   MENU_ENUM_LABEL_VALUE_ACCOUNTS_LIST,
   "Accounts"
   )
MSG_HASH(
   MENU_ENUM_SUBLABEL_ACCOUNTS_LIST,
   "Manage currently configured accounts."
   )
MSG_HASH(
   MENU_ENUM_LABEL_VALUE_NETPLAY_NICKNAME,
   "Username"
   )
MSG_HASH(
   MENU_ENUM_SUBLABEL_NETPLAY_NICKNAME,
   "Input your user name here. This will be used for netplay sessions, among other things."
   )
MSG_HASH(
   MENU_ENUM_LABEL_VALUE_USER_LANGUAGE,
   "Language"
   )
MSG_HASH(
   MENU_ENUM_SUBLABEL_USER_LANGUAGE,
   "Set the language of the user interface."
   )

/* Settings > User > Privacy */

MSG_HASH(
   MENU_ENUM_LABEL_VALUE_CAMERA_ALLOW,
   "Allow Camera"
   )
MSG_HASH(
   MENU_ENUM_SUBLABEL_CAMERA_ALLOW,
   "Allow cores to access the camera."
   )
MSG_HASH(
   MENU_ENUM_LABEL_VALUE_DISCORD_ALLOW,
   "Discord Rich Presence"
   )
MSG_HASH(
   MENU_ENUM_SUBLABEL_DISCORD_ALLOW,
   "Allow the Discord app to show data about the content played.\nOnly available with the native desktop client."
   )
MSG_HASH(
   MENU_ENUM_LABEL_VALUE_LOCATION_ALLOW,
   "Allow Location"
   )
MSG_HASH(
   MENU_ENUM_SUBLABEL_LOCATION_ALLOW,
   "Allow cores to access your location."
   )

/* Settings > User > Accounts */

MSG_HASH(
   MENU_ENUM_LABEL_VALUE_ACCOUNTS_RETRO_ACHIEVEMENTS,
   "RetroAchievements"
   )
MSG_HASH(
   MENU_ENUM_SUBLABEL_ACCOUNTS_RETRO_ACHIEVEMENTS,
   "Earn achievements in classic games. For more information, visit 'https://retroachievements.org'."
   )
MSG_HASH(
   MENU_ENUM_LABEL_VALUE_ACCOUNTS_YOUTUBE,
   "YouTube"
   )
MSG_HASH(
   MENU_ENUM_LABEL_VALUE_ACCOUNTS_TWITCH,
   "Twitch"
   )
MSG_HASH(
   MENU_ENUM_LABEL_VALUE_ACCOUNTS_FACEBOOK,
   "Facebook Gaming"
   )

/* Settings > User > Accounts > RetroAchievements */

MSG_HASH(
   MENU_ENUM_LABEL_VALUE_ACCOUNTS_CHEEVOS_USERNAME,
   "Username"
   )
MSG_HASH(
   MENU_ENUM_SUBLABEL_CHEEVOS_USERNAME,
   "Input your RetroAchievements account username."
   )
MSG_HASH(
   MENU_ENUM_LABEL_VALUE_ACCOUNTS_CHEEVOS_PASSWORD,
   "Password"
   )
MSG_HASH(
   MENU_ENUM_SUBLABEL_CHEEVOS_PASSWORD,
   "Input the password of your RetroAchievements account. Max length: 255 characters."
   )

/* Settings > User > Accounts > YouTube */

MSG_HASH(
   MENU_ENUM_LABEL_VALUE_YOUTUBE_STREAM_KEY,
   "YouTube Stream Key"
   )

/* Settings > User > Accounts > Twitch */

MSG_HASH(
   MENU_ENUM_LABEL_VALUE_TWITCH_STREAM_KEY,
   "Twitch Stream Key"
   )

/* Settings > User > Accounts > Facebook Gaming */

MSG_HASH(
   MENU_ENUM_LABEL_VALUE_FACEBOOK_STREAM_KEY,
   "Facebook Gaming Stream Key"
   )

/* Settings > Directory */

MSG_HASH(
   MENU_ENUM_LABEL_VALUE_SYSTEM_DIRECTORY,
   "System/BIOS"
   )
MSG_HASH(
   MENU_ENUM_SUBLABEL_SYSTEM_DIRECTORY,
   "BIOSes, boot ROMs, and other system specific files are stored in this directory."
   )
MSG_HASH(
   MENU_ENUM_LABEL_VALUE_CORE_ASSETS_DIRECTORY,
   "Downloads"
   )
MSG_HASH(
   MENU_ENUM_SUBLABEL_CORE_ASSETS_DIRECTORY,
   "Downloaded files are stored in this directory."
   )
MSG_HASH(
   MENU_ENUM_LABEL_VALUE_ASSETS_DIRECTORY,
   "Assets"
   )
MSG_HASH(
   MENU_ENUM_SUBLABEL_ASSETS_DIRECTORY,
   "Menu assets used by RetroArch are stored in this directory."
   )
MSG_HASH(
   MENU_ENUM_LABEL_VALUE_DYNAMIC_WALLPAPERS_DIRECTORY,
   "Dynamic Backgrounds"
   )
MSG_HASH(
   MENU_ENUM_SUBLABEL_DYNAMIC_WALLPAPERS_DIRECTORY,
   "Background images used within the menu are stored in this directory."
   )
MSG_HASH(
   MENU_ENUM_LABEL_VALUE_THUMBNAILS_DIRECTORY,
   "Thumbnails"
   )
MSG_HASH(
   MENU_ENUM_SUBLABEL_THUMBNAILS_DIRECTORY,
   "Box art, screenshot, and title screen thumbnails are stored in this directory."
   )
MSG_HASH( /* FIXME Not RGUI specific */
   MENU_ENUM_LABEL_VALUE_RGUI_BROWSER_DIRECTORY,
   "File Browser"
   )
MSG_HASH( /* FIXME Not RGUI specific */
   MENU_ENUM_SUBLABEL_RGUI_BROWSER_DIRECTORY,
   "Set start directory for the file browser."
   )
MSG_HASH( /* FIXME Not RGUI specific */
   MENU_ENUM_LABEL_VALUE_RGUI_CONFIG_DIRECTORY,
   "Configs"
   )
MSG_HASH( /* FIXME Not RGUI specific */
   MENU_ENUM_SUBLABEL_RGUI_CONFIG_DIRECTORY,
   "Set start directory for menu configuration browser."
   )
MSG_HASH(
   MENU_ENUM_LABEL_VALUE_LIBRETRO_DIR_PATH,
   "Cores"
   )
MSG_HASH(
   MENU_ENUM_SUBLABEL_LIBRETRO_DIR_PATH,
   "Libretro cores are stored in this directory."
   )
MSG_HASH(
   MENU_ENUM_LABEL_VALUE_LIBRETRO_INFO_PATH,
   "Core Info"
   )
MSG_HASH(
   MENU_ENUM_SUBLABEL_LIBRETRO_INFO_PATH,
   "Application/core information files are stored in this directory."
   )
MSG_HASH(
   MENU_ENUM_LABEL_VALUE_CONTENT_DATABASE_DIRECTORY,
   "Databases"
   )
MSG_HASH(
   MENU_ENUM_SUBLABEL_CONTENT_DATABASE_DIRECTORY,
   "Databases are stored in this directory."
   )
MSG_HASH(
   MENU_ENUM_LABEL_VALUE_CURSOR_DIRECTORY,
   "Cursor"
   )
MSG_HASH(
   MENU_ENUM_SUBLABEL_CURSOR_DIRECTORY,
   "Cursor queries are stored in this directory."
   )
MSG_HASH(
   MENU_ENUM_LABEL_VALUE_CHEAT_DATABASE_PATH,
   "Cheat Files"
   )
MSG_HASH(
   MENU_ENUM_SUBLABEL_CHEAT_DATABASE_PATH,
   "Cheat files are stored in this directory."
   )
MSG_HASH(
   MENU_ENUM_LABEL_VALUE_VIDEO_FILTER_DIR,
   "Video Filters"
   )
MSG_HASH(
   MENU_ENUM_SUBLABEL_VIDEO_FILTER_DIR,
   "CPU-based video filters are stored in this directory."
   )
MSG_HASH(
   MENU_ENUM_LABEL_VALUE_AUDIO_FILTER_DIR,
   "Audio Filters"
   )
MSG_HASH(
   MENU_ENUM_SUBLABEL_AUDIO_FILTER_DIR,
   "Audio DSP filters are stored in this directory."
   )
MSG_HASH(
   MENU_ENUM_LABEL_VALUE_VIDEO_SHADER_DIR,
   "Video Shaders"
   )
MSG_HASH(
   MENU_ENUM_SUBLABEL_VIDEO_SHADER_DIR,
   "GPU-based video shaders are stored in this directory."
   )
MSG_HASH(
   MENU_ENUM_LABEL_VALUE_RECORDING_OUTPUT_DIRECTORY,
   "Recordings"
   )
MSG_HASH(
   MENU_ENUM_SUBLABEL_RECORDING_OUTPUT_DIRECTORY,
   "Recordings are stored in this directory."
   )
MSG_HASH(
   MENU_ENUM_LABEL_VALUE_RECORDING_CONFIG_DIRECTORY,
   "Recording Configs"
   )
MSG_HASH(
   MENU_ENUM_SUBLABEL_RECORDING_CONFIG_DIRECTORY,
   "Recording configurations are stored in this directory."
   )
MSG_HASH(
   MENU_ENUM_LABEL_VALUE_OVERLAY_DIRECTORY,
   "Overlays"
   )
MSG_HASH(
   MENU_ENUM_SUBLABEL_OVERLAY_DIRECTORY,
   "Overlays are stored in this directory."
   )
MSG_HASH(
   MENU_ENUM_LABEL_VALUE_VIDEO_LAYOUT_DIRECTORY,
   "Video Layouts"
   )
MSG_HASH(
   MENU_ENUM_SUBLABEL_VIDEO_LAYOUT_DIRECTORY,
   "Video Layouts are stored in this directory."
   )
MSG_HASH(
   MENU_ENUM_LABEL_VALUE_SCREENSHOT_DIRECTORY,
   "Screenshots"
   )
MSG_HASH(
   MENU_ENUM_SUBLABEL_SCREENSHOT_DIRECTORY,
   "Screenshots are stored in this directory."
   )
MSG_HASH(
   MENU_ENUM_LABEL_VALUE_JOYPAD_AUTOCONFIG_DIR,
   "Controller Profiles"
   )
MSG_HASH(
   MENU_ENUM_SUBLABEL_JOYPAD_AUTOCONFIG_DIR,
   "Controller profiles used to automatically configure controllers are stored in this directory."
   )
MSG_HASH(
   MENU_ENUM_LABEL_VALUE_INPUT_REMAPPING_DIRECTORY,
   "Input Remaps"
   )
MSG_HASH(
   MENU_ENUM_SUBLABEL_INPUT_REMAPPING_DIRECTORY,
   "Input remaps are stored in this directory."
   )
MSG_HASH(
   MENU_ENUM_LABEL_VALUE_PLAYLIST_DIRECTORY,
   "Playlists"
   )
MSG_HASH(
   MENU_ENUM_SUBLABEL_PLAYLIST_DIRECTORY,
   "Playlists are stored in this directory."
   )
MSG_HASH(
   MENU_ENUM_LABEL_VALUE_CONTENT_FAVORITES_DIRECTORY,
   "Favorites Playlist"
   )
MSG_HASH(
   MENU_ENUM_SUBLABEL_CONTENT_FAVORITES_DIRECTORY,
   "Save the Favorites playlist to this directory."
   )
MSG_HASH(
   MENU_ENUM_LABEL_VALUE_CONTENT_HISTORY_DIRECTORY,
   "History Playlist"
   )
MSG_HASH(
   MENU_ENUM_SUBLABEL_CONTENT_HISTORY_DIRECTORY,
   "Save the History playlist to this directory."
   )
MSG_HASH(
   MENU_ENUM_LABEL_VALUE_CONTENT_IMAGE_HISTORY_DIRECTORY,
   "Images Playlist"
   )
MSG_HASH(
   MENU_ENUM_SUBLABEL_CONTENT_IMAGE_HISTORY_DIRECTORY,
   "Save the Images History playlist to this directory."
   )
MSG_HASH(
   MENU_ENUM_LABEL_VALUE_CONTENT_MUSIC_HISTORY_DIRECTORY,
   "Music Playlist"
   )
MSG_HASH(
   MENU_ENUM_SUBLABEL_CONTENT_MUSIC_HISTORY_DIRECTORY,
   "Save the Music playlist to this directory."
   )
MSG_HASH(
   MENU_ENUM_LABEL_VALUE_CONTENT_VIDEO_HISTORY_DIRECTORY,
   "Videos Playlist"
   )
MSG_HASH(
   MENU_ENUM_SUBLABEL_CONTENT_VIDEO_HISTORY_DIRECTORY,
   "Save the Videos playlist to this directory."
   )
MSG_HASH(
   MENU_ENUM_LABEL_VALUE_RUNTIME_LOG_DIRECTORY,
   "Runtime Logs"
   )
MSG_HASH(
   MENU_ENUM_SUBLABEL_RUNTIME_LOG_DIRECTORY,
   "Runtime logs are stored in this directory."
   )
MSG_HASH(
   MENU_ENUM_LABEL_VALUE_SAVEFILE_DIRECTORY,
   "Save Files"
   )
MSG_HASH(
   MENU_ENUM_SUBLABEL_SAVEFILE_DIRECTORY,
   "Save all save files to this directory. If not set, will try to save inside the content file's working directory."
   )
MSG_HASH(
   MENU_ENUM_LABEL_VALUE_SAVESTATE_DIRECTORY,
   "Save States"
   )
MSG_HASH(
   MENU_ENUM_SUBLABEL_SAVESTATE_DIRECTORY,
   "Save states are stored in this directory. If not set, will attempt to save them to the directory where the content is located."
   )
MSG_HASH(
   MENU_ENUM_LABEL_VALUE_CACHE_DIRECTORY,
   "Cache"
   )
MSG_HASH(
   MENU_ENUM_SUBLABEL_CACHE_DIRECTORY,
   "Archived content will be temporarily extracted to this directory."
   )
MSG_HASH(
   MENU_ENUM_LABEL_VALUE_LOG_DIR,
   "System Event Logs"
   )
MSG_HASH(
   MENU_ENUM_SUBLABEL_LOG_DIR,
   "System event logs are stored in this directory."
   )

/* Music */

/* Music > Quick Menu */

MSG_HASH(
   MENU_ENUM_LABEL_VALUE_ADD_TO_MIXER,
   "Add to Mixer"
   )
MSG_HASH(
   MENU_ENUM_SUBLABEL_ADD_TO_MIXER,
   "Add this audio track to an available audio stream slot.\nIf no slots are currently available, it will be ignored."
   )
MSG_HASH(
   MENU_ENUM_LABEL_VALUE_ADD_TO_MIXER_AND_PLAY,
   "Add to Mixer and Play"
   )
MSG_HASH(
   MENU_ENUM_SUBLABEL_ADD_TO_MIXER_AND_PLAY,
   "Add this audio track to an available audio stream slot and play it.\nIf no slots are currently available, it will be ignored."
   )

/* Netplay */

MSG_HASH(
   MENU_ENUM_LABEL_VALUE_NETWORK_HOSTING_SETTINGS,
   "Host"
   )
MSG_HASH(
   MENU_ENUM_LABEL_VALUE_NETPLAY_ENABLE_CLIENT,
   "Connect to Netplay Host"
   )
MSG_HASH(
   MENU_ENUM_SUBLABEL_NETPLAY_ENABLE_CLIENT,
   "Enter netplay server address and connect in client mode."
   )
MSG_HASH(
   MENU_ENUM_LABEL_VALUE_NETPLAY_DISCONNECT,
   "Disconnect From Netplay Host"
   )
MSG_HASH(
   MENU_ENUM_SUBLABEL_NETPLAY_DISCONNECT,
   "Disconnect an active netplay connection."
   )
MSG_HASH(
   MENU_ENUM_LABEL_VALUE_NETPLAY_SHOW_ONLY_CONNECTABLE,
   "Only Connectable Rooms"
   )
MSG_HASH(
   MENU_ENUM_LABEL_VALUE_NETPLAY_REFRESH_ROOMS,
   "Refresh Netplay Host List"
   )
MSG_HASH(
   MENU_ENUM_SUBLABEL_NETPLAY_REFRESH_ROOMS,
   "Scan for netplay hosts."
   )
MSG_HASH(
   MENU_ENUM_LABEL_VALUE_NETPLAY_REFRESH_LAN,
   "Refresh Netplay LAN List"
   )
MSG_HASH(
   MENU_ENUM_SUBLABEL_NETPLAY_REFRESH_LAN,
   "Scan for netplay hosts on LAN."
   )

/* Netplay > Host */

MSG_HASH(
   MENU_ENUM_LABEL_VALUE_NETPLAY_ENABLE_HOST,
   "Start Netplay Host"
   )
MSG_HASH(
   MENU_ENUM_SUBLABEL_NETPLAY_ENABLE_HOST,
   "Start netplay in host (server) mode."
   )
MSG_HASH(
   MENU_ENUM_LABEL_VALUE_NETPLAY_DISABLE_HOST,
   "Stop Netplay Host"
   )

/* Import Content */

MSG_HASH(
   MENU_ENUM_LABEL_VALUE_SCAN_DIRECTORY,
   "Scan Directory"
   )
MSG_HASH(
   MENU_ENUM_SUBLABEL_SCAN_DIRECTORY,
   "Scans a directory for content that matches the database."
   )
MSG_HASH(
   MENU_ENUM_LABEL_VALUE_SCAN_THIS_DIRECTORY,
   "<Scan This Directory>"
   )
MSG_HASH(
   MENU_ENUM_LABEL_VALUE_SCAN_FILE,
   "Scan File"
   )
MSG_HASH(
   MENU_ENUM_SUBLABEL_SCAN_FILE,
   "Scans a file for content that matches the database."
   )
MSG_HASH(
   MENU_ENUM_LABEL_VALUE_MANUAL_CONTENT_SCAN_LIST,
   "Manual Scan"
   )
MSG_HASH(
   MENU_ENUM_SUBLABEL_MANUAL_CONTENT_SCAN_LIST,
   "Configurable scan based on content file names. Does not require content to match the database."
   )

/* Import Content > Scan File */

MSG_HASH(
   MENU_ENUM_LABEL_VALUE_ADD_TO_MIXER_AND_COLLECTION,
   "Add to Mixer"
   )
MSG_HASH(
   MENU_ENUM_LABEL_VALUE_ADD_TO_MIXER_AND_COLLECTION_AND_PLAY,
   "Add to Mixer and Play"
   )

/* Import Content > Manual Scan */

MSG_HASH(
   MENU_ENUM_LABEL_VALUE_MANUAL_CONTENT_SCAN_DIR,
   "Content Directory"
   )
MSG_HASH(
   MENU_ENUM_SUBLABEL_MANUAL_CONTENT_SCAN_DIR,
   "Select a directory to scan for content."
   )
MSG_HASH(
   MENU_ENUM_LABEL_VALUE_MANUAL_CONTENT_SCAN_SYSTEM_NAME,
   "System Name"
   )
MSG_HASH(
   MENU_ENUM_SUBLABEL_MANUAL_CONTENT_SCAN_SYSTEM_NAME,
   "Specify a 'system name' with which to associate scanned content. Used to name to the generated playlist file and to identify playlist thumbnails."
   )
MSG_HASH(
   MENU_ENUM_LABEL_VALUE_MANUAL_CONTENT_SCAN_SYSTEM_NAME_CUSTOM,
   "Custom System Name"
   )
MSG_HASH(
   MENU_ENUM_SUBLABEL_MANUAL_CONTENT_SCAN_SYSTEM_NAME_CUSTOM,
   "Manually specify a 'system name' for scanned content. Only used when 'System Name' is set to '<Custom>'."
   )
MSG_HASH(
   MENU_ENUM_LABEL_VALUE_MANUAL_CONTENT_SCAN_CORE_NAME,
   "Default Core"
   )
MSG_HASH(
   MENU_ENUM_SUBLABEL_MANUAL_CONTENT_SCAN_CORE_NAME,
   "Select a default core to use when launching scanned content."
   )
MSG_HASH(
   MENU_ENUM_LABEL_VALUE_MANUAL_CONTENT_SCAN_FILE_EXTS,
   "File Extensions"
   )
MSG_HASH(
   MENU_ENUM_SUBLABEL_MANUAL_CONTENT_SCAN_FILE_EXTS,
   "List of file types to include in the scan, separated by spaces. If empty, includes all file types, or if a core is specified, all files supported by the core."
   )
MSG_HASH(
   MENU_ENUM_LABEL_VALUE_MANUAL_CONTENT_SCAN_SEARCH_RECURSIVELY,
   "Scan Recursively"
   )
MSG_HASH(
   MENU_ENUM_SUBLABEL_MANUAL_CONTENT_SCAN_SEARCH_RECURSIVELY,
   "When enabled, all subdirectories of the specified 'Content Directory' will be included in the scan."
   )
MSG_HASH(
   MENU_ENUM_LABEL_VALUE_MANUAL_CONTENT_SCAN_SEARCH_ARCHIVES,
   "Scan Inside Archives"
   )
MSG_HASH(
   MENU_ENUM_SUBLABEL_MANUAL_CONTENT_SCAN_SEARCH_ARCHIVES,
   "When enabled, archive files (.zip, .7z, etc.) will be searched for valid/supported content. May have a significant impact on scan performance."
   )
MSG_HASH(
   MENU_ENUM_LABEL_VALUE_MANUAL_CONTENT_SCAN_DAT_FILE,
   "Arcade DAT File"
   )
MSG_HASH(
   MENU_ENUM_SUBLABEL_MANUAL_CONTENT_SCAN_DAT_FILE,
   "Select a Logiqx or MAME List XML DAT file to enable automatic naming of scanned arcade content (MAME, FinalBurn Neo, etc.)."
   )
MSG_HASH(
   MENU_ENUM_LABEL_VALUE_MANUAL_CONTENT_SCAN_DAT_FILE_FILTER,
   "Arcade DAT Filter"
   )
MSG_HASH(
   MENU_ENUM_SUBLABEL_MANUAL_CONTENT_SCAN_DAT_FILE_FILTER,
   "When using an arcade DAT file, only add content to playlist if a matching DAT file entry is found."
   )
MSG_HASH(
   MENU_ENUM_LABEL_VALUE_MANUAL_CONTENT_SCAN_OVERWRITE,
   "Overwrite Existing Playlist"
   )
MSG_HASH(
   MENU_ENUM_SUBLABEL_MANUAL_CONTENT_SCAN_OVERWRITE,
   "When enabled, any existing playlist will be deleted before scanning content. When disabled, existing playlist entries are preserved and only content currently missing from the playlist will be added."
   )
MSG_HASH(
   MENU_ENUM_LABEL_VALUE_MANUAL_CONTENT_SCAN_VALIDATE_ENTRIES,
   "Validate Existing Entries"
   )
MSG_HASH(
   MENU_ENUM_SUBLABEL_MANUAL_CONTENT_SCAN_VALIDATE_ENTRIES,
   "When enabled, entries in any existing playlist will be verified before scanning new content. Entries referring to missing content and/or files with invalid extensions will be removed."
   )
MSG_HASH(
   MENU_ENUM_LABEL_VALUE_MANUAL_CONTENT_SCAN_START,
   "Start Scan"
   )
MSG_HASH(
   MENU_ENUM_SUBLABEL_MANUAL_CONTENT_SCAN_START,
   "Scan selected content."
   )

/* Explore tab */
MSG_HASH(
   MENU_ENUM_LABEL_VALUE_EXPLORE_INITIALISING_LIST,
   "Initializing list..."
   )
MSG_HASH(
   MENU_ENUM_LABEL_VALUE_EXPLORE_CATEGORY_RELEASE_YEAR,
   "Release Year"
   )
MSG_HASH(
   MENU_ENUM_LABEL_VALUE_EXPLORE_CATEGORY_PLAYER_COUNT,
   "Player Count"
   )
MSG_HASH(
   MENU_ENUM_LABEL_VALUE_EXPLORE_CATEGORY_REGION,
   "Region"
   )
MSG_HASH(
   MENU_ENUM_LABEL_VALUE_EXPLORE_CATEGORY_TAG,
   "Tag"
   )
MSG_HASH(
   MENU_ENUM_LABEL_VALUE_EXPLORE_SEARCH_NAME,
   "Search Name ..."
   )
MSG_HASH(
   MENU_ENUM_LABEL_VALUE_EXPLORE_SHOW_ALL,
   "Show All"
   )
MSG_HASH(
   MENU_ENUM_LABEL_VALUE_EXPLORE_ADDITIONAL_FILTER,
   "Additional Filter"
   )
MSG_HASH(
   MENU_ENUM_LABEL_VALUE_EXPLORE_ALL,
   "All"
   )
MSG_HASH(
   MENU_ENUM_LABEL_VALUE_EXPLORE_ADD_ADDITIONAL_FILTER,
   "Add Additional Filter"
   )
MSG_HASH(
   MENU_ENUM_LABEL_VALUE_EXPLORE_ITEMS_COUNT,
   "%u Items"
   )
MSG_HASH(
   MENU_ENUM_LABEL_VALUE_EXPLORE_BY_DEVELOPER,
   "By Developer"
   )
MSG_HASH(
   MENU_ENUM_LABEL_VALUE_EXPLORE_BY_PUBLISHER,
   "By Publisher"
   )
MSG_HASH(
   MENU_ENUM_LABEL_VALUE_EXPLORE_BY_RELEASE_YEAR,
   "By Release Year"
   )
MSG_HASH(
   MENU_ENUM_LABEL_VALUE_EXPLORE_BY_PLAYER_COUNT,
   "By Player Count"
   )
MSG_HASH(
   MENU_ENUM_LABEL_VALUE_EXPLORE_BY_GENRE,
   "By Genre"
   )
MSG_HASH(
   MENU_ENUM_LABEL_VALUE_EXPLORE_BY_ORIGIN,
   "By Origin"
   )
MSG_HASH(
   MENU_ENUM_LABEL_VALUE_EXPLORE_BY_REGION,
   "By Region"
   )
MSG_HASH(
   MENU_ENUM_LABEL_VALUE_EXPLORE_BY_FRANCHISE,
   "By Franchise"
   )
MSG_HASH(
   MENU_ENUM_LABEL_VALUE_EXPLORE_BY_TAG,
   "By Tag"
   )
MSG_HASH(
   MENU_ENUM_LABEL_VALUE_EXPLORE_BY_SYSTEM_NAME,
   "By System Name"
   )

/* Playlist > Playlist Item */

MSG_HASH(
   MENU_ENUM_LABEL_VALUE_RUN,
   "Run"
   )
MSG_HASH(
   MENU_ENUM_SUBLABEL_RUN,
   "Start the content."
   )
MSG_HASH(
   MENU_ENUM_LABEL_VALUE_RENAME_ENTRY,
   "Rename"
   )
MSG_HASH(
   MENU_ENUM_SUBLABEL_RENAME_ENTRY,
   "Rename the title of the entry."
   )
MSG_HASH(
   MENU_ENUM_LABEL_VALUE_DELETE_ENTRY,
   "Remove"
   )
MSG_HASH(
   MENU_ENUM_SUBLABEL_DELETE_ENTRY,
   "Remove this entry from the playlist."
   )
MSG_HASH(
   MENU_ENUM_LABEL_VALUE_ADD_TO_FAVORITES_PLAYLIST,
   "Add to Favorites"
   )
MSG_HASH(
   MENU_ENUM_SUBLABEL_ADD_TO_FAVORITES_PLAYLIST,
   "Add the content to 'Favorites'."
   )
MSG_HASH(
   MENU_ENUM_LABEL_VALUE_SET_CORE_ASSOCIATION,
   "Set Core Association"
   )
MSG_HASH(
   MENU_ENUM_LABEL_VALUE_RESET_CORE_ASSOCIATION,
   "Reset Core Association"
   )
MSG_HASH(
   MENU_ENUM_LABEL_VALUE_INFORMATION,
   "Information"
   )
MSG_HASH(
   MENU_ENUM_SUBLABEL_INFORMATION,
   "View more information about the content."
   )
MSG_HASH(
   MENU_ENUM_LABEL_VALUE_DOWNLOAD_PL_ENTRY_THUMBNAILS,
   "Download Thumbnails"
   )
MSG_HASH(
   MENU_ENUM_SUBLABEL_DOWNLOAD_PL_ENTRY_THUMBNAILS,
   "Download screenshot/box art/title screen thumbnail images for current content. Updates any existing thumbnails."
   )

/* Playlist Item > Set Core Association */

MSG_HASH(
   MENU_ENUM_LABEL_VALUE_DETECT_CORE_LIST_OK_CURRENT_CORE,
   "Current Core"
   )

/* Playlist Item > Information */

MSG_HASH(
   MENU_ENUM_LABEL_VALUE_CONTENT_INFO_LABEL,
   "Name"
   )
MSG_HASH(
   MENU_ENUM_LABEL_VALUE_CONTENT_INFO_PATH,
   "File Path"
   )
MSG_HASH(
   MENU_ENUM_LABEL_VALUE_CONTENT_INFO_ENTRY_IDX,
   "Entry: %lu/%lu"
   )
MSG_HASH(
   MENU_ENUM_LABEL_VALUE_CONTENT_INFO_CORE_NAME,
   "Core"
   )
MSG_HASH( /* FIXME Unused? */
   MENU_ENUM_LABEL_VALUE_CONTENT_INFO_RUNTIME,
   "Play Time"
   )
MSG_HASH( /* FIXME Unused? */
   MENU_ENUM_LABEL_VALUE_CONTENT_INFO_LAST_PLAYED,
   "Last Played"
   )
MSG_HASH(
   MENU_ENUM_LABEL_VALUE_CONTENT_INFO_DATABASE,
   "Database"
   )

/* Quick Menu */

MSG_HASH(
   MENU_ENUM_LABEL_VALUE_RESUME_CONTENT,
   "Resume"
   )
MSG_HASH(
   MENU_ENUM_SUBLABEL_RESUME_CONTENT,
   "Resume the currently running content and leave the Quick Menu."
   )
MSG_HASH(
   MENU_ENUM_LABEL_VALUE_RESTART_CONTENT,
   "Restart"
   )
MSG_HASH(
   MENU_ENUM_SUBLABEL_RESTART_CONTENT,
   "Restart the content from the beginning."
   )
MSG_HASH(
   MENU_ENUM_LABEL_VALUE_CLOSE_CONTENT,
   "Close Content"
   )
MSG_HASH(
   MENU_ENUM_SUBLABEL_CLOSE_CONTENT,
   "Close the current content. Any unsaved changes might be lost."
   )
MSG_HASH(
   MENU_ENUM_LABEL_VALUE_TAKE_SCREENSHOT,
   "Take Screenshot"
   )
MSG_HASH(
   MENU_ENUM_SUBLABEL_TAKE_SCREENSHOT,
   "Capture an image of the screen."
   )
MSG_HASH(
   MENU_ENUM_LABEL_VALUE_STATE_SLOT,
   "State Slot"
   )
MSG_HASH(
   MENU_ENUM_SUBLABEL_STATE_SLOT,
   "Change the currently selected state slot."
   )
MSG_HASH(
   MENU_ENUM_LABEL_VALUE_SAVE_STATE,
   "Save State"
   )
MSG_HASH(
   MENU_ENUM_SUBLABEL_SAVE_STATE,
   "Save a state to the currently selected slot."
   )
MSG_HASH(
   MENU_ENUM_LABEL_VALUE_LOAD_STATE,
   "Load State"
   )
MSG_HASH(
   MENU_ENUM_SUBLABEL_LOAD_STATE,
   "Load a saved state from the currently selected slot."
   )
MSG_HASH(
   MENU_ENUM_LABEL_VALUE_UNDO_LOAD_STATE,
   "Undo Load State"
   )
MSG_HASH(
   MENU_ENUM_SUBLABEL_UNDO_LOAD_STATE,
   "If a state was loaded, content will go back to the state prior to loading."
   )
MSG_HASH(
   MENU_ENUM_LABEL_VALUE_UNDO_SAVE_STATE,
   "Undo Save State"
   )
MSG_HASH(
   MENU_ENUM_SUBLABEL_UNDO_SAVE_STATE,
   "If a state was overwritten, it will roll back to the previous save state."
   )
MSG_HASH(
   MENU_ENUM_LABEL_VALUE_ADD_TO_FAVORITES,
   "Add to Favorites"
   )
MSG_HASH(
   MENU_ENUM_SUBLABEL_ADD_TO_FAVORITES,
   "Add the content to 'Favorites'."
   )
MSG_HASH(
   MENU_ENUM_LABEL_VALUE_QUICK_MENU_START_RECORDING,
   "Start Recording"
   )
MSG_HASH(
   MENU_ENUM_SUBLABEL_QUICK_MENU_START_RECORDING,
   "Start video recording."
   )
MSG_HASH(
   MENU_ENUM_LABEL_VALUE_QUICK_MENU_STOP_RECORDING,
   "Stop Recording"
   )
MSG_HASH(
   MENU_ENUM_SUBLABEL_QUICK_MENU_STOP_RECORDING,
   "Stop video recording."
   )
MSG_HASH(
   MENU_ENUM_LABEL_VALUE_QUICK_MENU_START_STREAMING,
   "Start Streaming"
   )
MSG_HASH(
   MENU_ENUM_SUBLABEL_QUICK_MENU_START_STREAMING,
   "Start streaming to chosen destination."
   )
MSG_HASH(
   MENU_ENUM_LABEL_VALUE_QUICK_MENU_STOP_STREAMING,
   "Stop Streaming"
   )
MSG_HASH(
   MENU_ENUM_SUBLABEL_QUICK_MENU_STOP_STREAMING,
   "End stream."
   )
MSG_HASH(
   MENU_ENUM_LABEL_VALUE_CORE_OPTIONS,
   "Options"
   )
MSG_HASH(
   MENU_ENUM_SUBLABEL_CORE_OPTIONS,
   "Change the options for the currently running content."
   )
MSG_HASH(
   MENU_ENUM_LABEL_VALUE_CORE_INPUT_REMAPPING_OPTIONS,
   "Controls"
   )
MSG_HASH(
   MENU_ENUM_SUBLABEL_CORE_INPUT_REMAPPING_OPTIONS,
   "Change the controls for the currently running content."
   )
MSG_HASH(
   MENU_ENUM_LABEL_VALUE_CORE_CHEAT_OPTIONS,
   "Cheats"
   )
MSG_HASH(
   MENU_ENUM_SUBLABEL_CORE_CHEAT_OPTIONS,
   "Set up cheat codes."
   )
MSG_HASH(
   MENU_ENUM_LABEL_VALUE_DISK_OPTIONS,
   "Disc Control"
   )
MSG_HASH(
   MENU_ENUM_SUBLABEL_DISK_OPTIONS,
   "Disc image management."
   )
MSG_HASH(
   MENU_ENUM_LABEL_VALUE_SHADER_OPTIONS,
   "Shaders"
   )
MSG_HASH(
   MENU_ENUM_SUBLABEL_SHADER_OPTIONS,
   "Set up shaders to visually augment the image."
   )
MSG_HASH(
   MENU_ENUM_LABEL_VALUE_QUICK_MENU_OVERRIDE_OPTIONS,
   "Overrides"
   )
MSG_HASH(
   MENU_ENUM_SUBLABEL_QUICK_MENU_OVERRIDE_OPTIONS,
   "Options for overriding the global configuration."
   )
MSG_HASH(
   MENU_ENUM_LABEL_VALUE_ACHIEVEMENT_LIST,
   "Achievements"
   )
MSG_HASH(
   MENU_ENUM_SUBLABEL_ACHIEVEMENT_LIST,
   "View achievements and related settings."
   )

/* Quick Menu > Options */

MSG_HASH(
   MENU_ENUM_LABEL_VALUE_CORE_OPTION_OVERRIDE_LIST,
   "Manage Core Options"
   )
MSG_HASH(
   MENU_ENUM_SUBLABEL_CORE_OPTION_OVERRIDE_LIST,
   "Save or remove option overrides for the current content."
   )

/* Quick Menu > Options > Manage Core Options */

MSG_HASH(
   MENU_ENUM_LABEL_VALUE_GAME_SPECIFIC_CORE_OPTIONS_CREATE,
   "Save Game Options"
   )
MSG_HASH(
   MENU_ENUM_LABEL_VALUE_GAME_SPECIFIC_CORE_OPTIONS_REMOVE,
   "Delete Game Options"
   )
MSG_HASH(
   MENU_ENUM_LABEL_VALUE_FOLDER_SPECIFIC_CORE_OPTIONS_CREATE,
   "Save Content Directory Options"
   )
MSG_HASH(
   MENU_ENUM_LABEL_VALUE_FOLDER_SPECIFIC_CORE_OPTIONS_REMOVE,
   "Delete Content Directory Options"
   )
MSG_HASH(
   MENU_ENUM_LABEL_VALUE_CORE_OPTION_OVERRIDE_INFO,
   "Active Options File:"
   )
MSG_HASH(
   MENU_ENUM_LABEL_VALUE_CORE_OPTIONS_RESET,
   "Reset Options"
   )
MSG_HASH(
   MENU_ENUM_SUBLABEL_CORE_OPTIONS_RESET,
   "Set all core options to default values."
   )
MSG_HASH(
   MENU_ENUM_LABEL_VALUE_CORE_OPTIONS_FLUSH,
   "Flush Options to Disk"
   )
MSG_HASH(
   MENU_ENUM_SUBLABEL_CORE_OPTIONS_FLUSH,
   "Force current settings to be written to active options file. Ensures options are preserved in the event that a core bug causes improper shutdown of the frontend."
   )

/* - Legacy (unused) */
MSG_HASH(
   MENU_ENUM_LABEL_VALUE_GAME_SPECIFIC_OPTIONS_CREATE,
   "Create Game Options File"
   )
MSG_HASH(
   MENU_ENUM_LABEL_VALUE_GAME_SPECIFIC_OPTIONS_IN_USE,
   "Save Game Options File"
   )

/* Quick Menu > Controls */

MSG_HASH(
   MENU_ENUM_LABEL_VALUE_REMAP_FILE_LOAD,
   "Load Remap File"
   )
MSG_HASH(
   MENU_ENUM_LABEL_VALUE_REMAP_FILE_SAVE_CORE,
   "Save Core Remap File"
   )
MSG_HASH(
   MENU_ENUM_LABEL_VALUE_REMAP_FILE_REMOVE_CORE,
   "Delete Core Remap File"
   )
MSG_HASH(
   MENU_ENUM_LABEL_VALUE_REMAP_FILE_SAVE_CONTENT_DIR,
   "Save Content Directory Remap File"
   )
MSG_HASH(
   MENU_ENUM_LABEL_VALUE_REMAP_FILE_REMOVE_CONTENT_DIR,
   "Delete Game Content Directory Remap File"
   )
MSG_HASH(
   MENU_ENUM_LABEL_VALUE_REMAP_FILE_SAVE_GAME,
   "Save Game Remap File"
   )
MSG_HASH(
   MENU_ENUM_LABEL_VALUE_REMAP_FILE_REMOVE_GAME,
   "Delete Game Remap File"
   )

/* Quick Menu > Controls > Load Remap File */

MSG_HASH(
   MENU_ENUM_LABEL_VALUE_REMAP_FILE,
   "Remap File"
   )

/* Quick Menu > Cheats */

MSG_HASH(
   MENU_ENUM_LABEL_VALUE_CHEAT_START_OR_CONT,
   "Start or Continue Cheat Search"
   )
MSG_HASH(
   MENU_ENUM_SUBLABEL_CHEAT_START_OR_CONT,
   ""
   )
MSG_HASH(
   MENU_ENUM_LABEL_VALUE_CHEAT_FILE_LOAD,
   "Load Cheat File (Replace)"
   )
MSG_HASH(
   MENU_ENUM_SUBLABEL_CHEAT_FILE_LOAD,
   "Load a cheat file and replace existing cheats."
   )
MSG_HASH(
   MENU_ENUM_LABEL_VALUE_CHEAT_FILE_LOAD_APPEND,
   "Load Cheat File (Append)"
   )
MSG_HASH(
   MENU_ENUM_SUBLABEL_CHEAT_FILE_LOAD_APPEND,
   "Load a cheat file and append to existing cheats."
   )
MSG_HASH(
   MENU_ENUM_LABEL_VALUE_CHEAT_RELOAD_CHEATS,
   "Reload Game Specific Cheats"
   )
MSG_HASH(
   MENU_ENUM_SUBLABEL_CHEAT_RELOAD_CHEATS,
   ""
   )
MSG_HASH(
   MENU_ENUM_LABEL_VALUE_CHEAT_FILE_SAVE_AS,
   "Save Cheat File As"
   )
MSG_HASH(
   MENU_ENUM_SUBLABEL_CHEAT_FILE_SAVE_AS,
   "Save current cheats as a cheat file."
   )
MSG_HASH(
   MENU_ENUM_LABEL_VALUE_CHEAT_ADD_NEW_TOP,
   "Add New Cheat to Top"
   )
MSG_HASH(
   MENU_ENUM_SUBLABEL_CHEAT_ADD_NEW_TOP,
   ""
   )
MSG_HASH(
   MENU_ENUM_LABEL_VALUE_CHEAT_ADD_NEW_BOTTOM,
   "Add New Cheat to Bottom"
   )
MSG_HASH(
   MENU_ENUM_SUBLABEL_CHEAT_ADD_NEW_BOTTOM,
   ""
   )
MSG_HASH(
   MENU_ENUM_LABEL_VALUE_CHEAT_DELETE_ALL,
   "Delete All Cheats"
   )
MSG_HASH(
   MENU_ENUM_SUBLABEL_CHEAT_DELETE_ALL,
   ""
   )
MSG_HASH(
   MENU_ENUM_LABEL_VALUE_CHEAT_APPLY_AFTER_LOAD,
   "Auto-Apply Cheats During Game Load"
   )
MSG_HASH(
   MENU_ENUM_SUBLABEL_CHEAT_APPLY_AFTER_LOAD,
   "Auto-apply cheats when game loads."
   )
MSG_HASH(
   MENU_ENUM_LABEL_VALUE_CHEAT_APPLY_AFTER_TOGGLE,
   "Apply After Toggle"
   )
MSG_HASH(
   MENU_ENUM_SUBLABEL_CHEAT_APPLY_AFTER_TOGGLE,
   "Apply cheat immediately after toggling."
   )
MSG_HASH(
   MENU_ENUM_LABEL_VALUE_CHEAT_APPLY_CHANGES,
   "Apply Changes"
   )
MSG_HASH(
   MENU_ENUM_SUBLABEL_CHEAT_APPLY_CHANGES,
   "Cheat changes will take effect immediately."
   )
MSG_HASH(
   MENU_ENUM_LABEL_VALUE_CHEAT,
   "Cheat"
   )

/* Quick Menu > Cheats > Start or Continue Cheat Search */

MSG_HASH(
   MENU_ENUM_LABEL_VALUE_CHEAT_START_OR_RESTART,
   "Start or Restart Cheat Search"
   )
MSG_HASH(
   MENU_ENUM_SUBLABEL_CHEAT_START_OR_RESTART,
   "Press Left or Right to change bit-size."
   )
MSG_HASH(
   MENU_ENUM_LABEL_VALUE_CHEAT_BIG_ENDIAN,
   "Big Endian"
   )
MSG_HASH(
   MENU_ENUM_SUBLABEL_CHEAT_BIG_ENDIAN,
   "Big Endian: 258 = 0x0102\nLittle Endian: 258 = 0x0201"
   )
MSG_HASH(
   MENU_ENUM_LABEL_VALUE_CHEAT_SEARCH_EXACT,
   "Search Memory for Values"
   )
MSG_HASH(
   MENU_ENUM_SUBLABEL_CHEAT_SEARCH_EXACT,
   "Press Left or Right to change value."
   )
MSG_HASH(
   MENU_ENUM_LABEL_CHEAT_SEARCH_EXACT_VAL,
   "Equal to %u (%X)"
   )
MSG_HASH(
   MENU_ENUM_LABEL_VALUE_CHEAT_SEARCH_LT,
   "Search Memory for Values"
   )
MSG_HASH(
   MENU_ENUM_SUBLABEL_CHEAT_SEARCH_LT,
   ""
   )
MSG_HASH(
   MENU_ENUM_LABEL_CHEAT_SEARCH_LT_VAL,
   "Less Than Before"
   )
MSG_HASH(
   MENU_ENUM_LABEL_VALUE_CHEAT_SEARCH_LTE,
   "Search Memory for Values"
   )
MSG_HASH(
   MENU_ENUM_SUBLABEL_CHEAT_SEARCH_LTE,
   ""
   )
MSG_HASH(
   MENU_ENUM_LABEL_CHEAT_SEARCH_LTE_VAL,
   "Less Than or Equal to Before"
   )
MSG_HASH(
   MENU_ENUM_LABEL_VALUE_CHEAT_SEARCH_GT,
   "Search Memory for Values"
   )
MSG_HASH(
   MENU_ENUM_SUBLABEL_CHEAT_SEARCH_GT,
   ""
   )
MSG_HASH(
   MENU_ENUM_LABEL_CHEAT_SEARCH_GT_VAL,
   "Greater Than Before"
   )
MSG_HASH(
   MENU_ENUM_LABEL_VALUE_CHEAT_SEARCH_GTE,
   "Search Memory for Values"
   )
MSG_HASH(
   MENU_ENUM_SUBLABEL_CHEAT_SEARCH_GTE,
   ""
   )
MSG_HASH(
   MENU_ENUM_LABEL_CHEAT_SEARCH_GTE_VAL,
   "Greater Than or Equal to Before"
   )
MSG_HASH(
   MENU_ENUM_LABEL_VALUE_CHEAT_SEARCH_EQ,
   "Search Memory for Values"
   )
MSG_HASH(
   MENU_ENUM_SUBLABEL_CHEAT_SEARCH_EQ,
   ""
   )
MSG_HASH(
   MENU_ENUM_LABEL_CHEAT_SEARCH_EQ_VAL,
   "Equal to Before"
   )
MSG_HASH(
   MENU_ENUM_LABEL_VALUE_CHEAT_SEARCH_NEQ,
   "Search Memory for Values"
   )
MSG_HASH(
   MENU_ENUM_SUBLABEL_CHEAT_SEARCH_NEQ,
   ""
   )
MSG_HASH(
   MENU_ENUM_LABEL_CHEAT_SEARCH_NEQ_VAL,
   "Not Equal to Before"
   )
MSG_HASH(
   MENU_ENUM_LABEL_VALUE_CHEAT_SEARCH_EQPLUS,
   "Search Memory for Values"
   )
MSG_HASH(
   MENU_ENUM_SUBLABEL_CHEAT_SEARCH_EQPLUS,
   "Press Left or Right to change value."
   )
MSG_HASH(
   MENU_ENUM_LABEL_CHEAT_SEARCH_EQPLUS_VAL,
   "Equal to Before +%u (%X)"
   )
MSG_HASH(
   MENU_ENUM_LABEL_VALUE_CHEAT_SEARCH_EQMINUS,
   "Search Memory for Values"
   )
MSG_HASH(
   MENU_ENUM_SUBLABEL_CHEAT_SEARCH_EQMINUS,
   "Press Left or Right to change value."
   )
MSG_HASH(
   MENU_ENUM_LABEL_CHEAT_SEARCH_EQMINUS_VAL,
   "Equal to Before -%u (%X)"
   )
MSG_HASH(
   MENU_ENUM_LABEL_VALUE_CHEAT_ADD_MATCHES,
   "Add the %u Matches to Your List"
   )
MSG_HASH(
   MENU_ENUM_SUBLABEL_CHEAT_ADD_MATCHES,
   ""
   )
MSG_HASH(
   MENU_ENUM_LABEL_VALUE_CHEAT_DELETE_MATCH,
   "Delete Match #"
   )
MSG_HASH(
   MENU_ENUM_LABEL_VALUE_CHEAT_COPY_MATCH,
   "Create Code Match #"
   )
MSG_HASH(
   MENU_ENUM_LABEL_VALUE_CHEAT_MATCH,
   "Match Address: %08X Mask: %02X"
   )

/* Quick Menu > Cheats > Load Cheat File (Replace) */

MSG_HASH(
   MENU_ENUM_LABEL_VALUE_CHEAT_FILE,
   "Cheat File (Replace)"
   )

/* Quick Menu > Cheats > Load Cheat File (Append) */

MSG_HASH(
   MENU_ENUM_LABEL_VALUE_CHEAT_FILE_APPEND,
   "Cheat File (Append)"
   )

/* Quick Menu > Cheats > Cheat Details */

MSG_HASH(
   MENU_ENUM_LABEL_VALUE_CHEAT_DETAILS_SETTINGS,
   "Cheat Details"
   )
MSG_HASH(
   MENU_ENUM_LABEL_VALUE_CHEAT_IDX,
   "Index"
   )
MSG_HASH(
   MENU_ENUM_SUBLABEL_CHEAT_IDX,
   "Cheat position in list."
   )
MSG_HASH(
   MENU_ENUM_LABEL_VALUE_CHEAT_STATE,
   "Enabled"
   )
MSG_HASH(
   MENU_ENUM_LABEL_VALUE_CHEAT_DESC,
   "Description"
   )
MSG_HASH(
   MENU_ENUM_LABEL_VALUE_CHEAT_HANDLER,
   "Handler"
   )
MSG_HASH(
   MENU_ENUM_LABEL_VALUE_CHEAT_MEMORY_SEARCH_SIZE,
   "Memory Search Size"
   )
MSG_HASH(
   MENU_ENUM_LABEL_VALUE_CHEAT_TYPE,
   "Type"
   )
MSG_HASH(
   MENU_ENUM_LABEL_VALUE_CHEAT_VALUE,
   "Value"
   )
MSG_HASH(
   MENU_ENUM_LABEL_VALUE_CHEAT_ADDRESS,
   "Memory Address"
   )
MSG_HASH(
   MENU_ENUM_LABEL_VALUE_CHEAT_BROWSE_MEMORY,
   "Browse Address: %08X"
   )
MSG_HASH(
   MENU_ENUM_LABEL_VALUE_CHEAT_ADDRESS_BIT_POSITION,
   "Memory Address Mask"
   )
MSG_HASH(
   MENU_ENUM_SUBLABEL_CHEAT_ADDRESS_BIT_POSITION,
   "Address bitmask when Memory Search Size < 8-bit."
   )
MSG_HASH(
   MENU_ENUM_LABEL_VALUE_CHEAT_REPEAT_COUNT,
   "Number of Iterations"
   )
MSG_HASH(
   MENU_ENUM_SUBLABEL_CHEAT_REPEAT_COUNT,
   "The number of times the cheat will be applied. Use with the other two 'Iteration' options to affect large areas of memory."
   )
MSG_HASH(
   MENU_ENUM_LABEL_VALUE_CHEAT_REPEAT_ADD_TO_ADDRESS,
   "Address Increase Each Iteration"
   )
MSG_HASH(
   MENU_ENUM_SUBLABEL_CHEAT_REPEAT_ADD_TO_ADDRESS,
   "After each iteration the 'Memory Address' will be increased by this number times the 'Memory Search Size'."
   )
MSG_HASH(
   MENU_ENUM_LABEL_VALUE_CHEAT_REPEAT_ADD_TO_VALUE,
   "Value Increase Each Iteration"
   )
MSG_HASH(
   MENU_ENUM_SUBLABEL_CHEAT_REPEAT_ADD_TO_VALUE,
   "After each iteration the 'Value' will be increased by this amount."
   )
MSG_HASH(
   MENU_ENUM_LABEL_VALUE_CHEAT_RUMBLE_TYPE,
   "Rumble When Memory"
   )
MSG_HASH(
   MENU_ENUM_LABEL_VALUE_CHEAT_RUMBLE_VALUE,
   "Rumble Value"
   )
MSG_HASH(
   MENU_ENUM_LABEL_VALUE_CHEAT_RUMBLE_PORT,
   "Rumble Port"
   )
MSG_HASH(
   MENU_ENUM_LABEL_VALUE_CHEAT_RUMBLE_PRIMARY_STRENGTH,
   "Rumble Primary Strength"
   )
MSG_HASH(
   MENU_ENUM_LABEL_VALUE_CHEAT_RUMBLE_PRIMARY_DURATION,
   "Rumble Primary Duration (ms)"
   )
MSG_HASH(
   MENU_ENUM_LABEL_VALUE_CHEAT_RUMBLE_SECONDARY_STRENGTH,
   "Rumble Secondary Strength"
   )
MSG_HASH(
   MENU_ENUM_LABEL_VALUE_CHEAT_RUMBLE_SECONDARY_DURATION,
   "Rumble Secondary Duration (ms)"
   )
MSG_HASH(
   MENU_ENUM_LABEL_VALUE_CHEAT_CODE,
   "Code"
   )
MSG_HASH(
   MENU_ENUM_LABEL_VALUE_CHEAT_ADD_NEW_AFTER,
   "Add New Cheat after This One"
   )
MSG_HASH(
   MENU_ENUM_LABEL_VALUE_CHEAT_ADD_NEW_BEFORE,
   "Add New Cheat before This One"
   )
MSG_HASH(
   MENU_ENUM_LABEL_VALUE_CHEAT_COPY_AFTER,
   "Copy This Cheat After"
   )
MSG_HASH(
   MENU_ENUM_LABEL_VALUE_CHEAT_COPY_BEFORE,
   "Copy This Cheat Before"
   )
MSG_HASH(
   MENU_ENUM_LABEL_VALUE_CHEAT_DELETE,
   "Remove This Cheat"
   )

/* Quick Menu > Disc Control */

MSG_HASH(
   MENU_ENUM_LABEL_VALUE_DISK_TRAY_EJECT,
   "Eject Disc"
   )
MSG_HASH(
   MENU_ENUM_SUBLABEL_DISK_TRAY_EJECT,
   "Open virtual disc tray and remove currently loaded disc. If 'Pause Content When Menu Is Active' is enabled, some cores may not register changes unless content is resumed for a few seconds after each disc control action."
   )
MSG_HASH(
   MENU_ENUM_LABEL_VALUE_DISK_TRAY_INSERT,
   "Insert Disc"
   )
MSG_HASH(
   MENU_ENUM_SUBLABEL_DISK_TRAY_INSERT,
   "Insert disc corresponding to 'Current Disc Index' and close virtual disc tray. If 'Pause Content When Menu Is Active' is enabled, some cores may not register changes unless content is resumed for a few seconds after each disc control action."
   )
MSG_HASH(
   MENU_ENUM_LABEL_VALUE_DISK_IMAGE_APPEND,
   "Load New Disc"
   )
MSG_HASH(
   MENU_ENUM_SUBLABEL_DISK_IMAGE_APPEND,
   "Eject current disc, select a new disc from the filesystem then insert it and close the virtual disc tray.\nNOTE: This is a legacy feature. It is instead recommended to load multi-disc titles via M3U playlists, which allow disc selection using the 'Eject/Insert Disc' and 'Current Disc Index' options."
   )
MSG_HASH(
   MENU_ENUM_SUBLABEL_DISK_IMAGE_APPEND_TRAY_OPEN,
   "Select a new disc from the filesystem and insert it without closing the virtual disc tray.\nNOTE: This is a legacy feature. It is instead recommended to load multi-disc titles via M3U playlists, which allow disc selection using the 'Current Disc Index' option."
   )
MSG_HASH(
   MENU_ENUM_LABEL_VALUE_DISK_INDEX,
   "Current Disc Index"
   )
MSG_HASH(
   MENU_ENUM_SUBLABEL_DISK_INDEX,
   "Choose current disc from list of available images. Disc will be loaded when 'Insert Disc' is selected."
   )

/* Quick Menu > Shaders */

MSG_HASH(
   MENU_ENUM_LABEL_VALUE_VIDEO_SHADERS_ENABLE,
   "Video Shaders"
   )
MSG_HASH(
   MENU_ENUM_LABEL_VALUE_SHADER_WATCH_FOR_CHANGES,
   "Watch Shader Files for Changes"
   )
MSG_HASH(
   MENU_ENUM_SUBLABEL_SHADER_WATCH_FOR_CHANGES,
   "Automatically apply changes made to shader files on disk."
   )
MSG_HASH(
   MENU_ENUM_LABEL_VALUE_VIDEO_SHADER_REMEMBER_LAST_DIR,
   "Remember Last Used Shader Directory"
   )
MSG_HASH(
   MENU_ENUM_SUBLABEL_VIDEO_SHADER_REMEMBER_LAST_DIR,
   "Open the file browser at the last used directory when loading shader presets and passes."
   )
MSG_HASH(
   MENU_ENUM_LABEL_VALUE_VIDEO_SHADER_PRESET,
   "Load"
   )
MSG_HASH(
   MENU_ENUM_SUBLABEL_VIDEO_SHADER_PRESET,
   "Load a shader preset. The shader pipeline will be automatically set-up."
   )
MSG_HASH(
   MENU_ENUM_LABEL_VALUE_VIDEO_SHADER_PRESET_SAVE,
   "Save"
   )
MSG_HASH(
   MENU_ENUM_SUBLABEL_VIDEO_SHADER_PRESET_SAVE,
   "Save the current shader preset."
   )
MSG_HASH(
   MENU_ENUM_LABEL_VALUE_VIDEO_SHADER_PRESET_REMOVE,
   "Remove"
   )
MSG_HASH(
   MENU_ENUM_SUBLABEL_VIDEO_SHADER_PRESET_REMOVE,
   "Remove an automatic shader preset."
   )
MSG_HASH(
   MENU_ENUM_LABEL_VALUE_SHADER_APPLY_CHANGES,
   "Apply Changes"
   )
MSG_HASH(
   MENU_ENUM_SUBLABEL_SHADER_APPLY_CHANGES,
   "Changes to the shader configuration will take effect immediately. Use this if you changed the amount of shader passes, filtering, FBO scale, etc."
   )
MSG_HASH(
   MENU_ENUM_LABEL_VALUE_VIDEO_SHADER_PARAMETERS,
   "Shader Parameters"
   )
MSG_HASH(
   MENU_ENUM_SUBLABEL_VIDEO_SHADER_PARAMETERS,
   "Modify the current shader directly. Changes will not be saved to the preset file."
   )
MSG_HASH(
   MENU_ENUM_LABEL_VALUE_VIDEO_SHADER_NUM_PASSES,
   "Shader Passes"
   )
MSG_HASH(
   MENU_ENUM_SUBLABEL_VIDEO_SHADER_NUM_PASSES,
   "Increase or decrease the amount of shader pipeline passes. Separate shaders can be bound to each pipeline pass and configure its scale and filtering."
   )
MSG_HASH(
   MENU_ENUM_LABEL_VALUE_SHADER,
   "Shader"
   )
MSG_HASH(
   MENU_ENUM_LABEL_VALUE_FILTER,
   "Filter"
   )
MSG_HASH(
   MENU_ENUM_LABEL_VALUE_SCALE,
   "Scale"
   )

/* Quick Menu > Shaders > Save */

MSG_HASH(
   MENU_ENUM_LABEL_VALUE_VIDEO_SHADER_PRESET_SAVE_REFERENCE,
   "Simple Presets"
   )

MSG_HASH(
   MENU_ENUM_SUBLABEL_VIDEO_SHADER_PRESET_SAVE_REFERENCE,
   "Save a shader preset which has a link to the original preset loaded and includes only the parameter changes you made."
   )

MSG_HASH(
   MENU_ENUM_LABEL_VALUE_VIDEO_SHADER_PRESET_SAVE_AS,
   "Save Shader Preset As"
   )
MSG_HASH(
   MENU_ENUM_SUBLABEL_VIDEO_SHADER_PRESET_SAVE_AS,
   "Save the current shader settings as a new shader preset."
   )
MSG_HASH(
   MENU_ENUM_LABEL_VALUE_VIDEO_SHADER_PRESET_SAVE_GLOBAL,
   "Save Global Preset"
   )
MSG_HASH(
   MENU_ENUM_SUBLABEL_VIDEO_SHADER_PRESET_SAVE_GLOBAL,
   "Save the current shader settings as the default global setting."
   )
MSG_HASH(
   MENU_ENUM_LABEL_VALUE_VIDEO_SHADER_PRESET_SAVE_CORE,
   "Save Core Preset"
   )
MSG_HASH(
   MENU_ENUM_SUBLABEL_VIDEO_SHADER_PRESET_SAVE_CORE,
   "Save the current shader settings as the default for this core."
   )
MSG_HASH(
   MENU_ENUM_LABEL_VALUE_VIDEO_SHADER_PRESET_SAVE_PARENT,
   "Save Content Directory Preset"
   )
MSG_HASH(
   MENU_ENUM_SUBLABEL_VIDEO_SHADER_PRESET_SAVE_PARENT,
   "Save the current shader settings as the default for all files in the current content directory."
   )
MSG_HASH(
   MENU_ENUM_LABEL_VALUE_VIDEO_SHADER_PRESET_SAVE_GAME,
   "Save Game Preset"
   )
MSG_HASH(
   MENU_ENUM_SUBLABEL_VIDEO_SHADER_PRESET_SAVE_GAME,
   "Save the current shader settings as the default settings for the content."
   )

/* Quick Menu > Shaders > Remove */

MSG_HASH(
   MENU_ENUM_LABEL_VALUE_NO_PRESETS_FOUND,
   "No Automatic Shader Presets Found"
   )
MSG_HASH(
   MENU_ENUM_LABEL_VALUE_VIDEO_SHADER_PRESET_REMOVE_GLOBAL,
   "Remove Global Preset"
   )
MSG_HASH(
   MENU_ENUM_SUBLABEL_VIDEO_SHADER_PRESET_REMOVE_GLOBAL,
   "Remove the Global Preset, used by all content and all cores."
   )
MSG_HASH(
   MENU_ENUM_LABEL_VALUE_VIDEO_SHADER_PRESET_REMOVE_CORE,
   "Remove Core Preset"
   )
MSG_HASH(
   MENU_ENUM_SUBLABEL_VIDEO_SHADER_PRESET_REMOVE_CORE,
   "Remove the Core Preset, used by all content ran with the currently loaded core."
   )
MSG_HASH(
   MENU_ENUM_LABEL_VALUE_VIDEO_SHADER_PRESET_REMOVE_PARENT,
   "Remove Content Directory Preset"
   )
MSG_HASH(
   MENU_ENUM_SUBLABEL_VIDEO_SHADER_PRESET_REMOVE_PARENT,
   "Remove the Content Directory Preset, used by all content inside the current working directory."
   )
MSG_HASH(
   MENU_ENUM_LABEL_VALUE_VIDEO_SHADER_PRESET_REMOVE_GAME,
   "Remove Game Preset"
   )
MSG_HASH(
   MENU_ENUM_SUBLABEL_VIDEO_SHADER_PRESET_REMOVE_GAME,
   "Remove the Game Preset, used only for the specific game in question."
   )

/* Quick Menu > Shaders > Shader Parameters */

MSG_HASH(
   MENU_ENUM_LABEL_VALUE_NO_SHADER_PARAMETERS,
   "No Shader Parameters"
   )

/* Quick Menu > Overrides */

MSG_HASH(
   MENU_ENUM_LABEL_VALUE_SAVE_CURRENT_CONFIG_OVERRIDE_CORE,
   "Save Core Overrides"
   )
MSG_HASH(
   MENU_ENUM_SUBLABEL_SAVE_CURRENT_CONFIG_OVERRIDE_CORE,
   "Save an override configuration file which will apply for all content loaded with this core. Will take precedence over the main configuration."
   )
MSG_HASH(
   MENU_ENUM_LABEL_VALUE_SAVE_CURRENT_CONFIG_OVERRIDE_CONTENT_DIR,
   "Save Content Directory Overrides"
   )
MSG_HASH(
   MENU_ENUM_SUBLABEL_SAVE_CURRENT_CONFIG_OVERRIDE_CONTENT_DIR,
   "Save an override configuration file which will apply for all content loaded from the same directory as the current file. Will take precedence over the main configuration."
   )
MSG_HASH(
   MENU_ENUM_LABEL_VALUE_SAVE_CURRENT_CONFIG_OVERRIDE_GAME,
   "Save Game Overrides"
   )
MSG_HASH(
   MENU_ENUM_SUBLABEL_SAVE_CURRENT_CONFIG_OVERRIDE_GAME,
   "Save an override configuration file which will apply for the current content only. Will take precedence over the main configuration."
   )

/* Quick Menu > Achievements */

MSG_HASH(
   MENU_ENUM_LABEL_VALUE_NO_ACHIEVEMENTS_TO_DISPLAY,
   "No Achievements to Display"
   )
MSG_HASH(
   MENU_ENUM_LABEL_VALUE_ACHIEVEMENT_PAUSE_CANCEL,
   "Cancel Pause Achievements Hardcore Mode"
   )
MSG_HASH(
   MENU_ENUM_SUBLABEL_ACHIEVEMENT_PAUSE_CANCEL,
   "Leave achievements hardcore mode enabled for the current session"
   )
MSG_HASH(
   MENU_ENUM_LABEL_VALUE_ACHIEVEMENT_RESUME_CANCEL,
   "Cancel Resume Achievements Hardcore Mode"
   )
MSG_HASH(
   MENU_ENUM_SUBLABEL_ACHIEVEMENT_RESUME_CANCEL,
   "Leave achievements hardcore mode disabled for the current session"
   )
MSG_HASH(
   MENU_ENUM_LABEL_VALUE_ACHIEVEMENT_PAUSE,
   "Pause Achievements Hardcore Mode"
   )
MSG_HASH(
   MENU_ENUM_SUBLABEL_ACHIEVEMENT_PAUSE,
   "Pause achievements hardcore mode for the current session. This action will enable save states, cheats, rewind, pause, and slow-motion."
   )
MSG_HASH(
   MENU_ENUM_LABEL_VALUE_ACHIEVEMENT_RESUME,
   "Resume Achievements Hardcore Mode"
   )
MSG_HASH(
   MENU_ENUM_SUBLABEL_ACHIEVEMENT_RESUME,
   "Resume achievements hardcore mode for the current session. This action will disable save states, cheats, rewind, pause, and slow-motion and reset the current game."
   )
MSG_HASH(
   MENU_ENUM_LABEL_VALUE_NOT_LOGGED_IN,
   "Not logged in"
)
MSG_HASH(
   MENU_ENUM_LABEL_VALUE_NETWORK_ERROR,
   "Network Error"
)
MSG_HASH(
   MENU_ENUM_LABEL_VALUE_UNKNOWN_GAME,
   "Unknown Game"
)
MSG_HASH(
   MENU_ENUM_LABEL_VALUE_CANNOT_ACTIVATE_ACHIEVEMENTS_WITH_THIS_CORE,
   "Cannot activate achievements using this core"
)

/* Quick Menu > Information */

MSG_HASH(
   MENU_ENUM_LABEL_VALUE_CONTENT_INFO_CHEEVOS_HASH,
   "RetroAchievements Hash"
   )
MSG_HASH(
   MENU_ENUM_LABEL_VALUE_RDB_ENTRY_DETAIL,
   "Database Entry"
   )
MSG_HASH(
   MENU_ENUM_SUBLABEL_RDB_ENTRY_DETAIL,
   "Show database information for current content."
   )
MSG_HASH(
   MENU_ENUM_LABEL_VALUE_NO_ENTRIES_TO_DISPLAY,
   "No Entries to Display"
   )

/* Miscellaneous UI Items */

MSG_HASH(
   MENU_ENUM_LABEL_VALUE_NO_CORES_AVAILABLE,
   "No Cores Available"
   )
MSG_HASH(
   MENU_ENUM_LABEL_VALUE_NO_CORE_OPTIONS_AVAILABLE,
   "No Core Options Available"
   )
MSG_HASH(
   MENU_ENUM_LABEL_VALUE_NO_CORE_INFORMATION_AVAILABLE,
   "No Core Information Available"
   )
MSG_HASH(
   MENU_ENUM_LABEL_VALUE_NO_CORE_BACKUPS_AVAILABLE,
   "No Core Backups Available"
   )
MSG_HASH(
   MENU_ENUM_LABEL_VALUE_NO_FAVORITES_AVAILABLE,
   "No Favorites Available"
   )
MSG_HASH(
   MENU_ENUM_LABEL_VALUE_NO_HISTORY_AVAILABLE,
   "No History Available"
   )
MSG_HASH(
   MENU_ENUM_LABEL_VALUE_NO_IMAGES_AVAILABLE,
   "No Images Available"
   )
MSG_HASH(
   MENU_ENUM_LABEL_VALUE_NO_MUSIC_AVAILABLE,
   "No Music Available"
   )
MSG_HASH(
   MENU_ENUM_LABEL_VALUE_NO_VIDEOS_AVAILABLE,
   "No Videos Available"
   )
MSG_HASH(
   MENU_ENUM_LABEL_VALUE_NO_INFORMATION_AVAILABLE,
   "No Information Available"
   )
MSG_HASH(
   MENU_ENUM_LABEL_VALUE_NO_PLAYLIST_ENTRIES_AVAILABLE,
   "No Playlist Entries Available"
   )
MSG_HASH(
   MENU_ENUM_LABEL_VALUE_NO_SETTINGS_FOUND,
   "No Settings Found"
   )
MSG_HASH(
   MENU_ENUM_LABEL_VALUE_NO_BT_DEVICES_FOUND,
   "No Bluetooth Devices Found"
   )
MSG_HASH(
   MENU_ENUM_LABEL_VALUE_NO_NETWORKS_FOUND,
   "No Networks Found"
   )
MSG_HASH(
   MENU_ENUM_LABEL_VALUE_NO_CORE,
   "No Core"
   )
MSG_HASH(
   MENU_ENUM_LABEL_VALUE_SEARCH,
   "Search"
   )
MSG_HASH(
   MENU_ENUM_LABEL_VALUE_BASIC_MENU_CONTROLS_BACK,
   "Back"
   )
MSG_HASH(
   MENU_ENUM_LABEL_VALUE_BASIC_MENU_CONTROLS_OK,
   "OK"
   )
MSG_HASH(
   MENU_ENUM_LABEL_VALUE_PARENT_DIRECTORY,
   "Parent Directory"
   )
MSG_HASH(
   MENU_ENUM_LABEL_VALUE_DIRECTORY_NOT_FOUND,
   "Directory Not Found"
   )
MSG_HASH(
   MENU_ENUM_LABEL_VALUE_NO_ITEMS,
   "No Items"
   )
MSG_HASH(
   MENU_ENUM_LABEL_VALUE_MORE,
   "..."
   )
MSG_HASH(
   MENU_ENUM_LABEL_VALUE_SELECT_FILE,
   "Select File"
   )

/* Settings Options */

MSG_HASH(
   MENU_ENUM_LABEL_VALUE_LANG_AFRIKAANS,
   "Afrikaans - Afrikaans"
   )
MSG_HASH(
   MENU_ENUM_LABEL_VALUE_LANG_ALBANIAN,
   "Albanian - Shqip"
   )
MSG_HASH(
   MENU_ENUM_LABEL_VALUE_LANG_ARABIC,
   "Arabic - اَلْعَرَبِيَّةُ (Restart Required)"
   )
MSG_HASH(
   MENU_ENUM_LABEL_VALUE_LANG_ASTURIAN,
   "Asturian - Asturianu"
   )
MSG_HASH(
   MENU_ENUM_LABEL_VALUE_LANG_AZERBAIJANI,
   "Azerbaijani - Azərbaycan dili"
   )
MSG_HASH(
   MENU_ENUM_LABEL_VALUE_LANG_BASQUE,
   "Basque - Euskara"
   )
MSG_HASH(
   MENU_ENUM_LABEL_VALUE_LANG_BENGALI,
   "Bengali - বাংলা (Restart Required)"
   )
MSG_HASH(
   MENU_ENUM_LABEL_VALUE_LANG_BULGARIAN,
   "Bulgarian - Български"
   )
MSG_HASH(
   MENU_ENUM_LABEL_VALUE_LANG_CATALAN,
   "Catalan - Català"
   )
MSG_HASH(
   MENU_ENUM_LABEL_VALUE_LANG_CHINESE_SIMPLIFIED,
   "Chinese (Simplified) - 简体中文 (Restart Required)"
   )
MSG_HASH(
   MENU_ENUM_LABEL_VALUE_LANG_CHINESE_TRADITIONAL,
   "Chinese (Traditional) - 繁體中文 (Restart Required)"
   )
MSG_HASH(
   MENU_ENUM_LABEL_VALUE_LANG_CROATIAN,
   "Croatian - Hrvatski"
   )
MSG_HASH(
   MENU_ENUM_LABEL_VALUE_LANG_CZECH,
   "Czech - Čeština"
   )
MSG_HASH(
   MENU_ENUM_LABEL_VALUE_LANG_DANISH,
   "Danish - Dansk"
   )
MSG_HASH(
   MENU_ENUM_LABEL_VALUE_LANG_DUTCH,
   "Dutch - Nederlands"
   )
MSG_HASH(
   MENU_ENUM_LABEL_VALUE_LANG_ENGLISH,
   "English"
   )
MSG_HASH(
   MENU_ENUM_LABEL_VALUE_LANG_ESPERANTO,
   "Esperanto - Esperanto"
   )
MSG_HASH(
   MENU_ENUM_LABEL_VALUE_LANG_ESTONIAN,
   "Estonian - Eesti keel"
   )
MSG_HASH(
   MENU_ENUM_LABEL_VALUE_LANG_FILIPINO,
   "Filipino - Wikang Filipino"
   )
MSG_HASH(
   MENU_ENUM_LABEL_VALUE_LANG_FINNISH,
   "Finnish - Suomi"
   )
MSG_HASH(
   MENU_ENUM_LABEL_VALUE_LANG_FRENCH,
   "French - Français"
   )
MSG_HASH(
   MENU_ENUM_LABEL_VALUE_LANG_GALICIAN,
   "Galician - Galego"
   )
MSG_HASH(
   MENU_ENUM_LABEL_VALUE_LANG_GEORGIAN,
   "Georgian - ქართული ენა (Restart Required)"
   )
MSG_HASH(
   MENU_ENUM_LABEL_VALUE_LANG_GERMAN,
   "German - Deutsch"
   )
MSG_HASH(
   MENU_ENUM_LABEL_VALUE_LANG_GREEK,
   "Greek - Ελληνικά"
   )
MSG_HASH(
   MENU_ENUM_LABEL_VALUE_LANG_GUJARATI,
   "Gujarati - ગુજરાતી (Restart Required)"
   )
MSG_HASH(
   MENU_ENUM_LABEL_VALUE_LANG_HAITIAN_CREOLE,
   "Haitian Creole - Kreyòl Ayisyen"
   )
MSG_HASH(
   MENU_ENUM_LABEL_VALUE_LANG_HEBREW,
   "Hebrew - עִבְרִית"
   )
MSG_HASH(
   MENU_ENUM_LABEL_VALUE_LANG_HINDI,
   "Hindi - हिन्दी (Restart Required)"
   )
MSG_HASH(
   MENU_ENUM_LABEL_VALUE_LANG_HUNGARIAN,
   "Hungarian - Magyar"
   )
MSG_HASH(
   MENU_ENUM_LABEL_VALUE_LANG_ICELANDIC,
   "Icelandic - Íslenska"
   )
MSG_HASH(
   MENU_ENUM_LABEL_VALUE_LANG_INDONESIAN,
   "Indonesian - Bahasa Indonesia"
   )
MSG_HASH(
   MENU_ENUM_LABEL_VALUE_LANG_IRISH,
   "Irish - Gaeilge"
   )
MSG_HASH(
   MENU_ENUM_LABEL_VALUE_LANG_ITALIAN,
   "Italian - Italiano"
   )
MSG_HASH(
   MENU_ENUM_LABEL_VALUE_LANG_JAPANESE,
   "Japanese - 日本語"
   )
MSG_HASH(
   MENU_ENUM_LABEL_VALUE_LANG_KANNADA,
   "Kannada - ಕನ್ನಡ (Restart Required)"
   )
MSG_HASH(
   MENU_ENUM_LABEL_VALUE_LANG_KOREAN,
   "Korean - 한국어 (Restart Required)"
   )
MSG_HASH(
   MENU_ENUM_LABEL_VALUE_LANG_LATIN,
   "Latin - Lingua Latina"
   )
MSG_HASH(
   MENU_ENUM_LABEL_VALUE_LANG_LATVIAN,
   "Latvian - Latviešu Valoda"
   )
MSG_HASH(
   MENU_ENUM_LABEL_VALUE_LANG_LITHUANIAN,
   "Lithuanian - Lietuvių kalba"
   )
MSG_HASH(
   MENU_ENUM_LABEL_VALUE_LANG_MACEDONIAN,
   "Macedonian - македонски"
   )
MSG_HASH(
   MENU_ENUM_LABEL_VALUE_LANG_MALAY,
   "Malay - Bahasa Melayu"
   )
MSG_HASH(
   MENU_ENUM_LABEL_VALUE_LANG_MALTESE,
   "Maltese - Malti"
   )
MSG_HASH(
   MENU_ENUM_LABEL_VALUE_LANG_NORWEGIAN,
   "Norwegian - Norsk"
   )
MSG_HASH(
   MENU_ENUM_LABEL_VALUE_LANG_PERSIAN,
   "Persian - فارسی (Restart Required)"
   )
MSG_HASH(
   MENU_ENUM_LABEL_VALUE_LANG_POLISH,
   "Polish - Polski"
   )
MSG_HASH(
   MENU_ENUM_LABEL_VALUE_LANG_PORTUGUESE_BRAZIL,
   "Portuguese (Brazil) - Português (Brasil)"
   )
MSG_HASH(
   MENU_ENUM_LABEL_VALUE_LANG_PORTUGUESE_PORTUGAL,
   "Portuguese (Portugal) - Português (Portugal)"
   )
MSG_HASH(
   MENU_ENUM_LABEL_VALUE_LANG_ROMANIAN,
   "Romanian - Limba Română"
   )
MSG_HASH(
   MENU_ENUM_LABEL_VALUE_LANG_RUSSIAN,
   "Russian - Русский язык"
   )
MSG_HASH(
   MENU_ENUM_LABEL_VALUE_LANG_SERBIAN,
   "Serbian - Cрпски / Srpski"
   )
MSG_HASH(
   MENU_ENUM_LABEL_VALUE_LANG_SLOVAK,
   "Slovak - Slovenčina"
   )
MSG_HASH(
   MENU_ENUM_LABEL_VALUE_LANG_SLOVENIAN,
   "Slovenian - Slovenščina"
   )
MSG_HASH(
   MENU_ENUM_LABEL_VALUE_LANG_SPANISH,
   "Spanish - Español"
   )
MSG_HASH(
   MENU_ENUM_LABEL_VALUE_LANG_SWAHILI,
   "Swahili - KiSwahili"
   )
MSG_HASH(
   MENU_ENUM_LABEL_VALUE_LANG_SWEDISH,
   "Swedish - Svenska"
   )
MSG_HASH(
   MENU_ENUM_LABEL_VALUE_LANG_TAMIL,
   "Tamil - தமிழ் (Restart Required)"
   )
MSG_HASH(
   MENU_ENUM_LABEL_VALUE_LANG_TELUGU,
   "Telugu - తెలుగు (Restart Required)"
   )
MSG_HASH(
   MENU_ENUM_LABEL_VALUE_LANG_THAI,
   "Thai - ภาษาไทย (Restart Required)"
   )
MSG_HASH(
   MENU_ENUM_LABEL_VALUE_LANG_TURKISH,
   "Turkish - Türkçe"
   )
MSG_HASH(
   MENU_ENUM_LABEL_VALUE_LANG_UKRAINIAN,
   "Ukrainian - Українська мова"
   )
MSG_HASH(
   MENU_ENUM_LABEL_VALUE_LANG_URDU,
   "Urdu - اُردُو (Restart Required)"
   )
MSG_HASH(
   MENU_ENUM_LABEL_VALUE_LANG_VIETNAMESE,
   "Vietnamese - Tiếng Việt"
   )
MSG_HASH(
   MENU_ENUM_LABEL_VALUE_LANG_WELSH,
   "Welsh - Cymraeg"
   )
MSG_HASH(
   MENU_ENUM_LABEL_VALUE_LANG_YIDDISH,
   "Yiddish - ײִדיש"
   )
MSG_HASH( /* FIXME Should be MENU_LABEL_VALUE */
   MSG_UNKNOWN_COMPILER,
   "Unknown compiler"
   )
MSG_HASH(
   MENU_ENUM_LABEL_VALUE_NETPLAY_SHARE_DIGITAL_OR,
   "Share"
   )
MSG_HASH(
   MENU_ENUM_LABEL_VALUE_NETPLAY_SHARE_DIGITAL_XOR,
   "Grapple"
   )
MSG_HASH(
   MENU_ENUM_LABEL_VALUE_NETPLAY_SHARE_DIGITAL_VOTE,
   "Vote"
   )
MSG_HASH(
   MENU_ENUM_LABEL_VALUE_NETPLAY_SHARE_ANALOG,
   "Analog Input Sharing"
   )
MSG_HASH(
   MENU_ENUM_LABEL_VALUE_NETPLAY_SHARE_ANALOG_MAX,
   "Max"
   )
MSG_HASH(
   MENU_ENUM_LABEL_VALUE_NETPLAY_SHARE_ANALOG_AVERAGE,
   "Average"
   )
MSG_HASH(
   MENU_ENUM_LABEL_VALUE_NETPLAY_SHARE_NONE,
   "None"
   )
MSG_HASH(
   MENU_ENUM_LABEL_VALUE_NETPLAY_SHARE_NO_PREFERENCE,
   "No preference"
   )
MSG_HASH(
   MENU_ENUM_LABEL_VALUE_MENU_TICKER_TYPE_BOUNCE,
   "Bounce Left/Right"
   )
MSG_HASH(
   MENU_ENUM_LABEL_VALUE_MENU_TICKER_TYPE_LOOP,
   "Scroll Left"
   )
MSG_HASH(
   MENU_ENUM_LABEL_VALUE_AI_SERVICE_IMAGE_MODE,
   "Image Mode"
   )
MSG_HASH(
   MENU_ENUM_LABEL_VALUE_AI_SERVICE_SPEECH_MODE,
   "Speech Mode"
   )
MSG_HASH(
   MENU_ENUM_LABEL_VALUE_AI_SERVICE_NARRATOR_MODE,
   "Narrator Mode"
   )
MSG_HASH(
   MENU_ENUM_LABEL_VALUE_PLAYLIST_ENTRY_REMOVE_ENABLE_HIST_FAV,
   "History & Favorites"
   )
MSG_HASH(
   MENU_ENUM_LABEL_VALUE_PLAYLIST_ENTRY_REMOVE_ENABLE_ALL,
   "All Playlists"
   )
MSG_HASH(
   MENU_ENUM_LABEL_VALUE_PLAYLIST_ENTRY_REMOVE_ENABLE_NONE,
   "OFF"
   )
MSG_HASH(
   MENU_ENUM_LABEL_VALUE_PLAYLIST_INLINE_CORE_DISPLAY_HIST_FAV,
   "History & Favorites"
   )
MSG_HASH(
   MENU_ENUM_LABEL_VALUE_PLAYLIST_INLINE_CORE_DISPLAY_ALWAYS,
   "Always"
   )
MSG_HASH(
   MENU_ENUM_LABEL_VALUE_PLAYLIST_INLINE_CORE_DISPLAY_NEVER,
   "Never"
   )
MSG_HASH(
   MENU_ENUM_LABEL_VALUE_PLAYLIST_RUNTIME_PER_CORE,
   "Per Core"
   )
MSG_HASH(
   MENU_ENUM_LABEL_VALUE_PLAYLIST_RUNTIME_AGGREGATE,
   "Aggregate"
   )
MSG_HASH(
   MENU_ENUM_LABEL_VALUE_SYSTEM_INFO_POWER_SOURCE_CHARGED,
   "Charged"
   )
MSG_HASH(
   MENU_ENUM_LABEL_VALUE_SYSTEM_INFO_POWER_SOURCE_CHARGING,
   "Charging"
   )
MSG_HASH(
   MENU_ENUM_LABEL_VALUE_SYSTEM_INFO_POWER_SOURCE_DISCHARGING,
   "Discharging"
   )
MSG_HASH(
   MENU_ENUM_LABEL_VALUE_SYSTEM_INFO_POWER_SOURCE_NO_SOURCE,
   "No Source"
   )
MSG_HASH(
   MENU_ENUM_LABEL_VALUE_USE_THIS_DIRECTORY,
   "<Use This Directory>"
   )
MSG_HASH(
   MENU_ENUM_LABEL_VALUE_DIRECTORY_CONTENT,
   "<Content Directory>"
   )
MSG_HASH(
   MENU_ENUM_LABEL_VALUE_DIRECTORY_DEFAULT,
   "<Default>"
   )
MSG_HASH(
   MENU_ENUM_LABEL_VALUE_DIRECTORY_NONE,
   "<None>"
   )
MSG_HASH( /* FIXME Unused? */
   MENU_ENUM_LABEL_VALUE_RETROKEYBOARD,
   "RetroKeyboard"
   )
MSG_HASH(
   MENU_ENUM_LABEL_VALUE_RETROPAD,
   "RetroPad"
   )
MSG_HASH(
   MENU_ENUM_LABEL_VALUE_RETROPAD_WITH_ANALOG,
   "RetroPad with Analog"
   )
MSG_HASH(
   MENU_ENUM_LABEL_VALUE_NONE,
   "None"
   )
MSG_HASH(
   MENU_ENUM_LABEL_VALUE_UNKNOWN,
   "Unknown"
   )
MSG_HASH(
   MENU_ENUM_LABEL_VALUE_DOWN_Y_L_R,
   "Down + Y + L1 + R1"
   )
MSG_HASH(
   MENU_ENUM_LABEL_VALUE_L3_R3,
   "L3 + R3"
   )
MSG_HASH(
   MENU_ENUM_LABEL_VALUE_L1_R1_START_SELECT,
   "L1 + R1 + Start + Select"
   )
MSG_HASH(
   MENU_ENUM_LABEL_VALUE_START_SELECT,
   "Start + Select"
   )
MSG_HASH(
   MENU_ENUM_LABEL_VALUE_L3_R,
   "L3 + R1"
   )
MSG_HASH(
   MENU_ENUM_LABEL_VALUE_L_R,
   "L1 + R1"
   )
MSG_HASH(
   MENU_ENUM_LABEL_VALUE_HOLD_START,
   "Hold Start (2 seconds)"
   )
MSG_HASH(
   MENU_ENUM_LABEL_VALUE_HOLD_SELECT,
   "Hold Select (2 seconds)"
   )
MSG_HASH(
   MENU_ENUM_LABEL_VALUE_DOWN_SELECT,
   "Down + Select"
   )
MSG_HASH(
   MENU_ENUM_LABEL_VALUE_L2_R2,
   "L2 + R2"
   )
MSG_HASH(
   MENU_ENUM_LABEL_RUMBLE_TYPE_DISABLED,
   "<Disabled>"
   )
MSG_HASH(
   MENU_ENUM_LABEL_RUMBLE_TYPE_CHANGES,
   "Changes"
   )
MSG_HASH(
   MENU_ENUM_LABEL_RUMBLE_TYPE_DOES_NOT_CHANGE,
   "Does Not Change"
   )
MSG_HASH(
   MENU_ENUM_LABEL_RUMBLE_TYPE_INCREASE,
   "Increases"
   )
MSG_HASH(
   MENU_ENUM_LABEL_RUMBLE_TYPE_DECREASE,
   "Decreases"
   )
MSG_HASH(
   MENU_ENUM_LABEL_RUMBLE_TYPE_EQ_VALUE,
   "= Rumble Value"
   )
MSG_HASH(
   MENU_ENUM_LABEL_RUMBLE_TYPE_NEQ_VALUE,
   "!= Rumble Value"
   )
MSG_HASH(
   MENU_ENUM_LABEL_RUMBLE_TYPE_LT_VALUE,
   "< Rumble Value"
   )
MSG_HASH(
   MENU_ENUM_LABEL_RUMBLE_TYPE_GT_VALUE,
   "> Rumble Value"
   )
MSG_HASH(
   MENU_ENUM_LABEL_RUMBLE_TYPE_INCREASE_BY_VALUE,
   "Increases by Rumble Value"
   )
MSG_HASH(
   MENU_ENUM_LABEL_RUMBLE_TYPE_DECREASE_BY_VALUE,
   "Decreases by Rumble Value"
   )
MSG_HASH(
   MENU_ENUM_LABEL_RUMBLE_PORT_0,
   "1"
   )
MSG_HASH(
   MENU_ENUM_LABEL_RUMBLE_PORT_1,
   "2"
   )
MSG_HASH(
   MENU_ENUM_LABEL_RUMBLE_PORT_2,
   "3"
   )
MSG_HASH(
   MENU_ENUM_LABEL_RUMBLE_PORT_3,
   "4"
   )
MSG_HASH(
   MENU_ENUM_LABEL_RUMBLE_PORT_4,
   "5"
   )
MSG_HASH(
   MENU_ENUM_LABEL_RUMBLE_PORT_5,
   "6"
   )
MSG_HASH(
   MENU_ENUM_LABEL_RUMBLE_PORT_6,
   "7"
   )
MSG_HASH(
   MENU_ENUM_LABEL_RUMBLE_PORT_7,
   "8"
   )
MSG_HASH(
   MENU_ENUM_LABEL_RUMBLE_PORT_8,
   "9"
   )
MSG_HASH(
   MENU_ENUM_LABEL_RUMBLE_PORT_9,
   "10"
   )
MSG_HASH(
   MENU_ENUM_LABEL_RUMBLE_PORT_10,
   "11"
   )
MSG_HASH(
   MENU_ENUM_LABEL_RUMBLE_PORT_11,
   "12"
   )
MSG_HASH(
   MENU_ENUM_LABEL_RUMBLE_PORT_12,
   "13"
   )
MSG_HASH(
   MENU_ENUM_LABEL_RUMBLE_PORT_13,
   "14"
   )
MSG_HASH(
   MENU_ENUM_LABEL_RUMBLE_PORT_14,
   "15"
   )
MSG_HASH(
   MENU_ENUM_LABEL_RUMBLE_PORT_15,
   "16"
   )
MSG_HASH(
   MENU_ENUM_LABEL_RUMBLE_PORT_16,
   "All"
   )
MSG_HASH(
   MENU_ENUM_LABEL_CHEAT_TYPE_DISABLED,
   "<Disabled>"
   )
MSG_HASH(
   MENU_ENUM_LABEL_CHEAT_TYPE_SET_TO_VALUE,
   "Set to Value"
   )
MSG_HASH(
   MENU_ENUM_LABEL_CHEAT_TYPE_INCREASE_VALUE,
   "Increase by Value"
   )
MSG_HASH(
   MENU_ENUM_LABEL_CHEAT_TYPE_DECREASE_VALUE,
   "Decrease by Value"
   )
MSG_HASH(
   MENU_ENUM_LABEL_CHEAT_TYPE_RUN_NEXT_IF_EQ,
   "Run Next Cheat If Value = Memory"
   )
MSG_HASH(
   MENU_ENUM_LABEL_CHEAT_TYPE_RUN_NEXT_IF_NEQ,
   "Run Next Cheat If Value != Memory"
   )
MSG_HASH(
   MENU_ENUM_LABEL_CHEAT_TYPE_RUN_NEXT_IF_LT,
   "Run Next Cheat If Value < Memory"
   )
MSG_HASH(
   MENU_ENUM_LABEL_CHEAT_TYPE_RUN_NEXT_IF_GT,
   "Run Next Cheat If Value > Memory"
   )
MSG_HASH(
   MENU_ENUM_LABEL_CHEAT_HANDLER_TYPE_EMU,
   "Emulator"
   )
MSG_HASH(
   MENU_ENUM_LABEL_CHEAT_HANDLER_TYPE_RETRO,
   "RetroArch"
   )
MSG_HASH(
   MENU_ENUM_LABEL_CHEAT_MEMORY_SIZE_1,
   "1-Bit, Maximum Value = 0x01"
   )
MSG_HASH(
   MENU_ENUM_LABEL_CHEAT_MEMORY_SIZE_2,
   "2-Bit, Maximum Value = 0x03"
   )
MSG_HASH(
   MENU_ENUM_LABEL_CHEAT_MEMORY_SIZE_4,
   "4-Bit, Maximum Value = 0x0F"
   )
MSG_HASH(
   MENU_ENUM_LABEL_CHEAT_MEMORY_SIZE_8,
   "8-Bit, Maximum Value = 0xFF"
   )
MSG_HASH(
   MENU_ENUM_LABEL_CHEAT_MEMORY_SIZE_16,
   "16-Bit, Maximum Value = 0xFFFF"
   )
MSG_HASH(
   MENU_ENUM_LABEL_CHEAT_MEMORY_SIZE_32,
   "32-Bit, Maximum Value = 0xFFFFFFFF"
   )
MSG_HASH(
   MENU_ENUM_LABEL_VALUE_PLAYLIST_MANAGER_SORT_MODE_DEFAULT,
   "System Default"
   )
MSG_HASH(
   MENU_ENUM_LABEL_VALUE_PLAYLIST_MANAGER_SORT_MODE_ALPHABETICAL,
   "Alphabetical"
   )
MSG_HASH(
   MENU_ENUM_LABEL_VALUE_PLAYLIST_MANAGER_SORT_MODE_OFF,
   "None"
   )
MSG_HASH(
   MENU_ENUM_LABEL_VALUE_PLAYLIST_MANAGER_LABEL_DISPLAY_MODE_DEFAULT,
   "Show Full Labels"
   )
MSG_HASH(
   MENU_ENUM_LABEL_VALUE_PLAYLIST_MANAGER_LABEL_DISPLAY_MODE_REMOVE_PARENS,
   "Remove () Content"
   )
MSG_HASH(
   MENU_ENUM_LABEL_VALUE_PLAYLIST_MANAGER_LABEL_DISPLAY_MODE_REMOVE_BRACKETS,
   "Remove [] Content"
   )
MSG_HASH(
   MENU_ENUM_LABEL_VALUE_PLAYLIST_MANAGER_LABEL_DISPLAY_MODE_REMOVE_PARENS_AND_BRACKETS,
   "Remove () and []"
   )
MSG_HASH(
   MENU_ENUM_LABEL_VALUE_PLAYLIST_MANAGER_LABEL_DISPLAY_MODE_KEEP_REGION,
   "Keep Region"
   )
MSG_HASH(
   MENU_ENUM_LABEL_VALUE_PLAYLIST_MANAGER_LABEL_DISPLAY_MODE_KEEP_DISC_INDEX,
   "Keep Disc Index"
   )
MSG_HASH(
   MENU_ENUM_LABEL_VALUE_PLAYLIST_MANAGER_LABEL_DISPLAY_MODE_KEEP_REGION_AND_DISC_INDEX,
   "Keep Region and Disc Index"
   )
MSG_HASH(
   MENU_ENUM_LABEL_VALUE_PLAYLIST_MANAGER_THUMBNAIL_MODE_DEFAULT,
   "System Default"
   )
MSG_HASH(
   MENU_ENUM_LABEL_VALUE_THUMBNAIL_MODE_BOXARTS,
   "Boxart"
   )
MSG_HASH(
   MENU_ENUM_LABEL_VALUE_THUMBNAIL_MODE_SCREENSHOTS,
   "Screenshot"
   )
MSG_HASH(
   MENU_ENUM_LABEL_VALUE_THUMBNAIL_MODE_TITLE_SCREENS,
   "Title Screen"
   )
MSG_HASH(
   MENU_ENUM_LABEL_VALUE_SCROLL_NORMAL,
   "Normal"
   )
MSG_HASH(
   MENU_ENUM_LABEL_VALUE_SCROLL_FAST,
   "Fast"
   )
MSG_HASH(
   MENU_ENUM_LABEL_VALUE_ON,
   "ON"
   )
MSG_HASH(
   MENU_ENUM_LABEL_VALUE_OFF,
   "OFF"
   )
MSG_HASH(
   MENU_ENUM_LABEL_VALUE_YES,
   "Yes"
   )
MSG_HASH(
   MENU_ENUM_LABEL_VALUE_NO,
   "No"
   )
MSG_HASH(
   MENU_ENUM_LABEL_VALUE_TRUE,
   "True"
   )
MSG_HASH(
   MENU_ENUM_LABEL_VALUE_FALSE,
   "False"
   )
MSG_HASH(
   MENU_ENUM_LABEL_VALUE_ENABLED,
   "Enabled"
   )
MSG_HASH(
   MENU_ENUM_LABEL_VALUE_DISABLED,
   "Disabled"
   )
MSG_HASH(
   MENU_ENUM_LABEL_VALUE_NOT_AVAILABLE,
   "N/A"
   )
MSG_HASH(
   MENU_ENUM_LABEL_VALUE_CHEEVOS_LOCKED_ENTRY,
   "Locked"
   )
MSG_HASH(
   MENU_ENUM_LABEL_VALUE_CHEEVOS_UNLOCKED_ENTRY,
   "Unlocked"
   )
MSG_HASH(
   MENU_ENUM_LABEL_VALUE_CHEEVOS_UNLOCKED_ENTRY_HARDCORE,
   "Hardcore"
   )
MSG_HASH(
   MENU_ENUM_LABEL_VALUE_CHEEVOS_UNOFFICIAL_ENTRY,
   "Unofficial"
   )
MSG_HASH(
   MENU_ENUM_LABEL_VALUE_CHEEVOS_UNSUPPORTED_ENTRY,
   "Unsupported"
   )
MSG_HASH(
   MENU_ENUM_LABEL_VALUE_CHEEVOS_RECENTLY_UNLOCKED_ENTRY,
   "Recently Unlocked"
   )
MSG_HASH(
   MENU_ENUM_LABEL_VALUE_CHEEVOS_ALMOST_THERE_ENTRY,
   "Almost There"
   )
MSG_HASH(
   MENU_ENUM_LABEL_VALUE_CHEEVOS_ACTIVE_CHALLENGES_ENTRY,
   "Active Challenges"
   )
MSG_HASH(
   MENU_ENUM_LABEL_VALUE_CHEEVOS_TRACKERS_ONLY,
   "Trackers Only"
   )
MSG_HASH(
   MENU_ENUM_LABEL_VALUE_CHEEVOS_NOTIFICATIONS_ONLY,
   "Notifications Only"
)
MSG_HASH(
   MENU_ENUM_LABEL_VALUE_DONT_CARE,
   "Default"
   )
MSG_HASH(
   MENU_ENUM_LABEL_VALUE_LINEAR,
   "Linear"
   )
MSG_HASH(
   MENU_ENUM_LABEL_VALUE_NEAREST,
   "Nearest"
   )
MSG_HASH(
   MENU_ENUM_LABEL_VALUE_MAIN,
   "Main"
   )
MSG_HASH(
   MENU_ENUM_LABEL_VALUE_CONTENT,
   "Content"
   )
MSG_HASH(
   MENU_ENUM_LABEL_VALUE_MANUAL_CONTENT_SCAN_SYSTEM_NAME_USE_CONTENT_DIR,
   "<Content Directory>"
   )
MSG_HASH(
   MENU_ENUM_LABEL_VALUE_MANUAL_CONTENT_SCAN_SYSTEM_NAME_USE_CUSTOM,
   "<Custom>"
   )
MSG_HASH(
   MENU_ENUM_LABEL_VALUE_MANUAL_CONTENT_SCAN_CORE_NAME_DETECT,
   "<Unspecified>"
   )
MSG_HASH(
   MENU_ENUM_LABEL_VALUE_LEFT_ANALOG,
   "Left Analog"
   )
MSG_HASH(
   MENU_ENUM_LABEL_VALUE_RIGHT_ANALOG,
   "Right Analog"
   )
MSG_HASH(
   MENU_ENUM_LABEL_VALUE_LEFT_ANALOG_FORCED,
   "Left Analog (Forced)"
   )
MSG_HASH(
   MENU_ENUM_LABEL_VALUE_RIGHT_ANALOG_FORCED,
   "Right Analog (Forced)"
   )
MSG_HASH(
   MENU_ENUM_LABEL_VALUE_INPUT_KEY,
   "(Key: %s)"
   )
MSG_HASH(
   MENU_ENUM_LABEL_VALUE_INPUT_MOUSE_LEFT,
   "Mouse 1"
   )
MSG_HASH(
   MENU_ENUM_LABEL_VALUE_INPUT_MOUSE_RIGHT,
   "Mouse 2"
   )
MSG_HASH(
   MENU_ENUM_LABEL_VALUE_INPUT_MOUSE_MIDDLE,
   "Mouse 3"
   )
MSG_HASH(
   MENU_ENUM_LABEL_VALUE_INPUT_MOUSE_BUTTON4,
   "Mouse 4"
   )
MSG_HASH(
   MENU_ENUM_LABEL_VALUE_INPUT_MOUSE_BUTTON5,
   "Mouse 5"
   )
MSG_HASH(
   MENU_ENUM_LABEL_VALUE_INPUT_MOUSE_WHEEL_UP,
   "Mouse Wheel Up"
   )
MSG_HASH(
   MENU_ENUM_LABEL_VALUE_INPUT_MOUSE_WHEEL_DOWN,
   "Mouse Wheel Down"
   )
MSG_HASH(
   MENU_ENUM_LABEL_VALUE_INPUT_MOUSE_HORIZ_WHEEL_UP,
   "Mouse Wheel Left"
   )
MSG_HASH(
   MENU_ENUM_LABEL_VALUE_INPUT_MOUSE_HORIZ_WHEEL_DOWN,
   "Mouse Wheel Right"
   )
MSG_HASH(
   MENU_ENUM_LABEL_VALUE_INPUT_POLL_TYPE_BEHAVIOR_EARLY,
   "Early"
   )
MSG_HASH(
   MENU_ENUM_LABEL_VALUE_INPUT_POLL_TYPE_BEHAVIOR_NORMAL,
   "Normal"
   )
MSG_HASH(
   MENU_ENUM_LABEL_VALUE_INPUT_POLL_TYPE_BEHAVIOR_LATE,
   "Late"
   )
MSG_HASH(
   MENU_ENUM_LABEL_VALUE_TIMEDATE_YMD_HMS,
   "YYYY-MM-DD HH:MM:SS"
   )
MSG_HASH(
   MENU_ENUM_LABEL_VALUE_TIMEDATE_YMD_HM,
   "YYYY-MM-DD HH:MM"
   )
MSG_HASH(
   MENU_ENUM_LABEL_VALUE_TIMEDATE_YMD,
   "YYYY-MM-DD"
   )
MSG_HASH(
   MENU_ENUM_LABEL_VALUE_TIMEDATE_YM,
   "YYYY-MM"
   )
MSG_HASH(
   MENU_ENUM_LABEL_VALUE_TIMEDATE_MDYYYY_HMS,
   "MM-DD-YYYY HH:MM:SS"
   )
MSG_HASH(
   MENU_ENUM_LABEL_VALUE_TIMEDATE_MDYYYY_HM,
   "MM-DD-YYYY HH:MM"
   )
MSG_HASH(
   MENU_ENUM_LABEL_VALUE_TIMEDATE_MD_HM,
   "MM-DD HH:MM"
   )
MSG_HASH(
   MENU_ENUM_LABEL_VALUE_TIMEDATE_MDYYYY,
   "MM-DD-YYYY"
   )
MSG_HASH(
   MENU_ENUM_LABEL_VALUE_TIMEDATE_MD,
   "MM-DD"
   )
MSG_HASH(
   MENU_ENUM_LABEL_VALUE_TIMEDATE_DDMMYYYY_HMS,
   "DD-MM-YYYY HH:MM:SS"
   )
MSG_HASH(
   MENU_ENUM_LABEL_VALUE_TIMEDATE_DDMMYYYY_HM,
   "DD-MM-YYYY HH:MM"
   )
MSG_HASH(
   MENU_ENUM_LABEL_VALUE_TIMEDATE_DDMM_HM,
   "DD-MM HH:MM"
   )
MSG_HASH(
   MENU_ENUM_LABEL_VALUE_TIMEDATE_DDMMYYYY,
   "DD-MM-YYYY"
   )
MSG_HASH(
   MENU_ENUM_LABEL_VALUE_TIMEDATE_DDMM,
   "DD-MM"
   )
MSG_HASH(
   MENU_ENUM_LABEL_VALUE_TIMEDATE_HMS,
   "HH:MM:SS"
   )
MSG_HASH(
   MENU_ENUM_LABEL_VALUE_TIMEDATE_HM,
   "HH:MM"
   )
MSG_HASH(
   MENU_ENUM_LABEL_VALUE_TIMEDATE_YMD_HMS_AMPM,
   "YYYY-MM-DD HH:MM:SS (AM/PM)"
   )
MSG_HASH(
   MENU_ENUM_LABEL_VALUE_TIMEDATE_YMD_HM_AMPM,
   "YYYY-MM-DD HH:MM (AM/PM)"
   )
MSG_HASH(
   MENU_ENUM_LABEL_VALUE_TIMEDATE_MDYYYY_HMS_AMPM,
   "MM-DD-YYYY HH:MM:SS (AM/PM)"
   )
MSG_HASH(
   MENU_ENUM_LABEL_VALUE_TIMEDATE_MDYYYY_HM_AMPM,
   "MM-DD-YYYY HH:MM (AM/PM)"
   )
MSG_HASH(
   MENU_ENUM_LABEL_VALUE_TIMEDATE_MD_HM_AMPM,
   "MM-DD HH:MM (AM/PM)"
   )
MSG_HASH(
   MENU_ENUM_LABEL_VALUE_TIMEDATE_DDMMYYYY_HMS_AMPM,
   "DD-MM-YYYY HH:MM:SS (AM/PM)"
   )
MSG_HASH(
   MENU_ENUM_LABEL_VALUE_TIMEDATE_DDMMYYYY_HM_AMPM,
   "DD-MM-YYYY HH:MM (AM/PM)"
   )
MSG_HASH(
   MENU_ENUM_LABEL_VALUE_TIMEDATE_DDMM_HM_AMPM,
   "DD-MM HH:MM (AM/PM)"
   )
MSG_HASH(
   MENU_ENUM_LABEL_VALUE_TIMEDATE_HMS_AMPM,
   "HH:MM:SS (AM/PM)"
   )
MSG_HASH(
   MENU_ENUM_LABEL_VALUE_TIMEDATE_HM_AMPM,
   "HH:MM (AM/PM)"
   )

/* RGUI: Settings > User Interface > Appearance */

MSG_HASH(
   MENU_ENUM_LABEL_VALUE_MENU_RGUI_BACKGROUND_FILLER_THICKNESS_ENABLE,
   "Background Filler Thickness"
   )
MSG_HASH(
   MENU_ENUM_SUBLABEL_MENU_RGUI_BACKGROUND_FILLER_THICKNESS_ENABLE,
   "Increase coarseness of menu background checkerboard pattern."
   )
MSG_HASH(
   MENU_ENUM_LABEL_VALUE_MENU_RGUI_BORDER_FILLER_ENABLE,
   "Border Filler"
   )
MSG_HASH(
   MENU_ENUM_LABEL_VALUE_MENU_RGUI_BORDER_FILLER_THICKNESS_ENABLE,
   "Border Filler Thickness"
   )
MSG_HASH(
   MENU_ENUM_SUBLABEL_MENU_RGUI_BORDER_FILLER_THICKNESS_ENABLE,
   "Increase coarseness of menu border checkerboard."
   )
MSG_HASH(
   MENU_ENUM_SUBLABEL_MENU_RGUI_BORDER_FILLER_ENABLE,
   "Display menu border."
   )
MSG_HASH(
   MENU_ENUM_LABEL_VALUE_MENU_RGUI_FULL_WIDTH_LAYOUT,
   "Use Full-Width Layout"
   )
MSG_HASH(
   MENU_ENUM_SUBLABEL_MENU_RGUI_FULL_WIDTH_LAYOUT,
   "Resize and position menu entries to make best use of available screen space. Disable this to use classic fixed-width two column layout."
   )
MSG_HASH(
   MENU_ENUM_LABEL_VALUE_MENU_LINEAR_FILTER,
   "Menu Linear Filter"
   )
MSG_HASH(
   MENU_ENUM_SUBLABEL_MENU_LINEAR_FILTER,
   "Adds a slight blur to the menu to soften hard pixel edges."
   )
MSG_HASH(
   MENU_ENUM_LABEL_VALUE_MENU_RGUI_INTERNAL_UPSCALE_LEVEL,
   "Internal Upscaling"
   )
MSG_HASH(
   MENU_ENUM_SUBLABEL_MENU_RGUI_INTERNAL_UPSCALE_LEVEL,
   "Upscale menu interface before drawing to screen. When used with 'Menu Linear Filter' enabled, removes scaling artifacts (uneven pixels) while maintaining a sharp image. Has a significant performance impact that increases with upscaling level."
   )
MSG_HASH(
   MENU_ENUM_LABEL_VALUE_MENU_RGUI_ASPECT_RATIO,
   "Menu Aspect Ratio"
   )
MSG_HASH(
   MENU_ENUM_SUBLABEL_MENU_RGUI_ASPECT_RATIO,
   "Select menu aspect ratio. Widescreen ratios increase the horizontal resolution of the menu interface. (May require a restart if 'Lock Menu Aspect Ratio' is disabled)"
   )
MSG_HASH(
   MENU_ENUM_LABEL_VALUE_MENU_RGUI_ASPECT_RATIO_LOCK,
   "Lock Menu Aspect Ratio"
   )
MSG_HASH(
   MENU_ENUM_SUBLABEL_MENU_RGUI_ASPECT_RATIO_LOCK,
   "Ensures that the menu is always displayed with the correct aspect ratio. If disabled, the quick menu will be stretched to match the currently loaded content."
   )
MSG_HASH(
   MENU_ENUM_LABEL_VALUE_RGUI_MENU_COLOR_THEME,
   "Menu Color Theme"
   )
MSG_HASH(
   MENU_ENUM_SUBLABEL_RGUI_MENU_COLOR_THEME,
   "Select a different color theme. Choosing 'Custom' enables the use of menu theme preset files."
   )
MSG_HASH(
   MENU_ENUM_LABEL_VALUE_RGUI_MENU_THEME_PRESET,
   "Custom Menu Theme Preset"
   )
MSG_HASH(
   MENU_ENUM_SUBLABEL_RGUI_MENU_THEME_PRESET,
   "Select a menu theme preset from the file browser."
   )
MSG_HASH(
   MENU_ENUM_LABEL_VALUE_MENU_RGUI_TRANSPARENCY,
   "Menu Transparency"
   )
MSG_HASH(
   MENU_ENUM_SUBLABEL_MENU_RGUI_TRANSPARENCY,
   "Enable background display of running content while Quick Menu is active. Disabling transparency may alter theme colors."
   )
MSG_HASH(
   MENU_ENUM_LABEL_VALUE_MENU_RGUI_SHADOWS,
   "Shadow Effects"
   )
MSG_HASH(
   MENU_ENUM_SUBLABEL_MENU_RGUI_SHADOWS,
   "Enable drop shadows for menu text, borders and thumbnails. Has a modest performance impact."
   )
MSG_HASH(
   MENU_ENUM_LABEL_VALUE_MENU_RGUI_PARTICLE_EFFECT,
   "Background Animation"
   )
MSG_HASH(
   MENU_ENUM_SUBLABEL_MENU_RGUI_PARTICLE_EFFECT,
   "Enable background particle animation effect. Has a significant performance impact."
   )
MSG_HASH(
   MENU_ENUM_LABEL_VALUE_MENU_RGUI_PARTICLE_EFFECT_SPEED,
   "Background Animation Speed"
   )
MSG_HASH(
   MENU_ENUM_SUBLABEL_MENU_RGUI_PARTICLE_EFFECT_SPEED,
   "Adjust speed of background particle animation effects."
   )
MSG_HASH(
   MENU_ENUM_LABEL_VALUE_MENU_RGUI_PARTICLE_EFFECT_SCREENSAVER,
   "Screensaver Background Animation"
   )
MSG_HASH(
   MENU_ENUM_SUBLABEL_MENU_RGUI_PARTICLE_EFFECT_SCREENSAVER,
   "Display background particle animation effect while menu screensaver is active."
   )
MSG_HASH(
   MENU_ENUM_LABEL_VALUE_MENU_RGUI_INLINE_THUMBNAILS,
   "Show Playlist Thumbnails"
   )
MSG_HASH(
   MENU_ENUM_SUBLABEL_MENU_RGUI_INLINE_THUMBNAILS,
   "Enable display of inline downscaled thumbnails while viewing playlists. When disabled, 'Top Thumbnail' may still be toggled fullscreen by pressing RetroPad Y."
   )
MSG_HASH(
   MENU_ENUM_LABEL_VALUE_THUMBNAILS_RGUI,
   "Top Thumbnail"
   )
MSG_HASH(
   MENU_ENUM_SUBLABEL_THUMBNAILS_RGUI,
   "Type of thumbnail to display at the top right of playlists. This thumbnail may be toggled fullscreen by pressing RetroPad Y."
   )
MSG_HASH(
   MENU_ENUM_LABEL_VALUE_LEFT_THUMBNAILS_RGUI,
   "Bottom Thumbnail"
   )
MSG_HASH(
   MENU_ENUM_SUBLABEL_LEFT_THUMBNAILS_RGUI,
   "Type of thumbnail to display at the bottom right of playlists."
   )
MSG_HASH(
   MENU_ENUM_LABEL_VALUE_MENU_RGUI_SWAP_THUMBNAILS,
   "Swap Thumbnails"
   )
MSG_HASH(
   MENU_ENUM_SUBLABEL_MENU_RGUI_SWAP_THUMBNAILS,
   "Swaps the display positions of 'Top Thumbnail' and 'Bottom Thumbnail'."
   )
MSG_HASH(
   MENU_ENUM_LABEL_VALUE_MENU_RGUI_THUMBNAIL_DOWNSCALER,
   "Thumbnail Downscaling Method"
   )
MSG_HASH(
   MENU_ENUM_SUBLABEL_MENU_RGUI_THUMBNAIL_DOWNSCALER,
   "Resampling method used when shrinking large thumbnails to fit the display."
   )
MSG_HASH(
   MENU_ENUM_LABEL_VALUE_MENU_RGUI_THUMBNAIL_DELAY,
   "Thumbnail Delay (ms)"
   )
MSG_HASH(
   MENU_ENUM_SUBLABEL_MENU_RGUI_THUMBNAIL_DELAY,
   "Applies a time delay between selecting a playlist entry and loading its associated thumbnails. Setting this to a value of at least 256 ms enables fast lag-free scrolling on even the slowest devices."
   )
MSG_HASH(
   MENU_ENUM_LABEL_VALUE_MENU_RGUI_EXTENDED_ASCII,
   "Extended ASCII Support"
   )
MSG_HASH(
   MENU_ENUM_SUBLABEL_MENU_RGUI_EXTENDED_ASCII,
   "Enable display of non-standard ASCII characters. Required for compatibility with certain non-English Western languages. Has a moderate performance impact."
   )
MSG_HASH(
   MENU_ENUM_LABEL_VALUE_MENU_RGUI_SWITCH_ICONS,
   "Show Switch Icons"
   )
MSG_HASH(
   MENU_ENUM_SUBLABEL_MENU_RGUI_SWITCH_ICONS,
   "Use icons instead of ON/OFF text to represent 'toggle switch' menu settings entries."
   )

/* RGUI: Settings Options */

MSG_HASH(
   MENU_ENUM_LABEL_VALUE_RGUI_THUMB_SCALE_POINT,
   "Nearest Neighbor (Fast)"
   )
MSG_HASH(
   MENU_ENUM_LABEL_VALUE_RGUI_THUMB_SCALE_BILINEAR,
   "Bilinear"
   )
MSG_HASH(
   MENU_ENUM_LABEL_VALUE_RGUI_THUMB_SCALE_SINC,
   "Sinc/Lanczos3 (Slow)"
   )
MSG_HASH(
   MENU_ENUM_LABEL_VALUE_RGUI_UPSCALE_NONE,
   "None"
   )
MSG_HASH(
   MENU_ENUM_LABEL_VALUE_RGUI_UPSCALE_AUTO,
   "Auto"
   )
MSG_HASH(
   MENU_ENUM_LABEL_VALUE_RGUI_UPSCALE_X2,
   "x2"
   )
MSG_HASH(
   MENU_ENUM_LABEL_VALUE_RGUI_UPSCALE_X3,
   "x3"
   )
MSG_HASH(
   MENU_ENUM_LABEL_VALUE_RGUI_UPSCALE_X4,
   "x4"
   )
MSG_HASH(
   MENU_ENUM_LABEL_VALUE_RGUI_UPSCALE_X5,
   "x5"
   )
MSG_HASH(
   MENU_ENUM_LABEL_VALUE_RGUI_UPSCALE_X6,
   "x6"
   )
MSG_HASH(
   MENU_ENUM_LABEL_VALUE_RGUI_UPSCALE_X7,
   "x7"
   )
MSG_HASH(
   MENU_ENUM_LABEL_VALUE_RGUI_UPSCALE_X8,
   "x8"
   )
MSG_HASH(
   MENU_ENUM_LABEL_VALUE_RGUI_UPSCALE_X9,
   "x9"
   )
MSG_HASH(
   MENU_ENUM_LABEL_VALUE_RGUI_ASPECT_RATIO_4_3,
   "4:3"
   )
MSG_HASH(
   MENU_ENUM_LABEL_VALUE_RGUI_ASPECT_RATIO_16_9,
   "16:9"
   )
MSG_HASH(
   MENU_ENUM_LABEL_VALUE_RGUI_ASPECT_RATIO_16_9_CENTRE,
   "16:9 (Centered)"
   )
MSG_HASH(
   MENU_ENUM_LABEL_VALUE_RGUI_ASPECT_RATIO_16_10,
   "16:10"
   )
MSG_HASH(
   MENU_ENUM_LABEL_VALUE_RGUI_ASPECT_RATIO_16_10_CENTRE,
   "16:10 (Centered)"
   )
MSG_HASH(
   MENU_ENUM_LABEL_VALUE_RGUI_ASPECT_RATIO_3_2,
   "3:2"
   )
MSG_HASH(
   MENU_ENUM_LABEL_VALUE_RGUI_ASPECT_RATIO_3_2_CENTRE,
   "3:2 (Centered)"
   )
MSG_HASH(
   MENU_ENUM_LABEL_VALUE_RGUI_ASPECT_RATIO_5_3,
   "5:3"
   )
MSG_HASH(
   MENU_ENUM_LABEL_VALUE_RGUI_ASPECT_RATIO_5_3_CENTRE,
   "5:3 (Centered)"
   )
MSG_HASH(
   MENU_ENUM_LABEL_VALUE_RGUI_ASPECT_RATIO_LOCK_NONE,
   "OFF"
   )
MSG_HASH(
   MENU_ENUM_LABEL_VALUE_RGUI_ASPECT_RATIO_LOCK_FIT_SCREEN,
   "Fit Screen"
   )
MSG_HASH(
   MENU_ENUM_LABEL_VALUE_RGUI_ASPECT_RATIO_LOCK_INTEGER,
   "Integer Scale"
   )
MSG_HASH(
   MENU_ENUM_LABEL_VALUE_RGUI_ASPECT_RATIO_LOCK_FILL_SCREEN,
   "Fill Screen (Stretched)"
   )
MSG_HASH(
   MENU_ENUM_LABEL_VALUE_RGUI_MENU_COLOR_THEME_CUSTOM,
   "Custom"
   )
MSG_HASH(
   MENU_ENUM_LABEL_VALUE_RGUI_MENU_COLOR_THEME_CLASSIC_RED,
   "Classic Red"
   )
MSG_HASH(
   MENU_ENUM_LABEL_VALUE_RGUI_MENU_COLOR_THEME_CLASSIC_ORANGE,
   "Classic Orange"
   )
MSG_HASH(
   MENU_ENUM_LABEL_VALUE_RGUI_MENU_COLOR_THEME_CLASSIC_YELLOW,
   "Classic Yellow"
   )
MSG_HASH(
   MENU_ENUM_LABEL_VALUE_RGUI_MENU_COLOR_THEME_CLASSIC_GREEN,
   "Classic Green"
   )
MSG_HASH(
   MENU_ENUM_LABEL_VALUE_RGUI_MENU_COLOR_THEME_CLASSIC_BLUE,
   "Classic Blue"
   )
MSG_HASH(
   MENU_ENUM_LABEL_VALUE_RGUI_MENU_COLOR_THEME_CLASSIC_VIOLET,
   "Classic Violet"
   )
MSG_HASH(
   MENU_ENUM_LABEL_VALUE_RGUI_MENU_COLOR_THEME_CLASSIC_GREY,
   "Classic Grey"
   )
MSG_HASH(
   MENU_ENUM_LABEL_VALUE_RGUI_MENU_COLOR_THEME_LEGACY_RED,
   "Legacy Red"
   )
MSG_HASH(
   MENU_ENUM_LABEL_VALUE_RGUI_MENU_COLOR_THEME_DARK_PURPLE,
   "Dark Purple"
   )
MSG_HASH(
   MENU_ENUM_LABEL_VALUE_RGUI_MENU_COLOR_THEME_MIDNIGHT_BLUE,
   "Midnight Blue"
   )
MSG_HASH(
   MENU_ENUM_LABEL_VALUE_RGUI_MENU_COLOR_THEME_GOLDEN,
   "Golden"
   )
MSG_HASH(
   MENU_ENUM_LABEL_VALUE_RGUI_MENU_COLOR_THEME_ELECTRIC_BLUE,
   "Electric Blue"
   )
MSG_HASH(
   MENU_ENUM_LABEL_VALUE_RGUI_MENU_COLOR_THEME_APPLE_GREEN,
   "Apple Green"
   )
MSG_HASH(
   MENU_ENUM_LABEL_VALUE_RGUI_MENU_COLOR_THEME_VOLCANIC_RED,
   "Volcanic Red"
   )
MSG_HASH(
   MENU_ENUM_LABEL_VALUE_RGUI_MENU_COLOR_THEME_LAGOON,
   "Lagoon"
   )
MSG_HASH(
   MENU_ENUM_LABEL_VALUE_RGUI_MENU_COLOR_THEME_BROGRAMMER,
   "Brogrammer"
   )
MSG_HASH(
   MENU_ENUM_LABEL_VALUE_RGUI_MENU_COLOR_THEME_DRACULA,
   "Dracula"
   )
MSG_HASH(
   MENU_ENUM_LABEL_VALUE_RGUI_MENU_COLOR_THEME_FAIRYFLOSS,
   "Fairy Floss"
   )
MSG_HASH(
   MENU_ENUM_LABEL_VALUE_RGUI_MENU_COLOR_THEME_FLATUI,
   "Flat UI"
   )
MSG_HASH(
   MENU_ENUM_LABEL_VALUE_RGUI_MENU_COLOR_THEME_GRUVBOX_DARK,
   "Gruvbox Dark"
   )
MSG_HASH(
   MENU_ENUM_LABEL_VALUE_RGUI_MENU_COLOR_THEME_GRUVBOX_LIGHT,
   "Gruvbox Light"
   )
MSG_HASH(
   MENU_ENUM_LABEL_VALUE_RGUI_MENU_COLOR_THEME_HACKING_THE_KERNEL,
   "Hacking the Kernel"
   )
MSG_HASH(
   MENU_ENUM_LABEL_VALUE_RGUI_MENU_COLOR_THEME_NORD,
   "Nord"
   )
MSG_HASH(
   MENU_ENUM_LABEL_VALUE_RGUI_MENU_COLOR_THEME_NOVA,
   "Nova"
   )
MSG_HASH(
   MENU_ENUM_LABEL_VALUE_RGUI_MENU_COLOR_THEME_ONE_DARK,
   "One Dark"
   )
MSG_HASH(
   MENU_ENUM_LABEL_VALUE_RGUI_MENU_COLOR_THEME_PALENIGHT,
   "Palenight"
   )
MSG_HASH(
   MENU_ENUM_LABEL_VALUE_RGUI_MENU_COLOR_THEME_SOLARIZED_DARK,
   "Solarized Dark"
   )
MSG_HASH(
   MENU_ENUM_LABEL_VALUE_RGUI_MENU_COLOR_THEME_SOLARIZED_LIGHT,
   "Solarized Light"
   )
MSG_HASH(
   MENU_ENUM_LABEL_VALUE_RGUI_MENU_COLOR_THEME_TANGO_DARK,
   "Tango Dark"
   )
MSG_HASH(
   MENU_ENUM_LABEL_VALUE_RGUI_MENU_COLOR_THEME_TANGO_LIGHT,
   "Tango Light"
   )
MSG_HASH(
   MENU_ENUM_LABEL_VALUE_RGUI_MENU_COLOR_THEME_ZENBURN,
   "Zenburn"
   )
MSG_HASH(
   MENU_ENUM_LABEL_VALUE_RGUI_MENU_COLOR_THEME_ANTI_ZENBURN,
   "Anti-Zenburn"
   )
MSG_HASH(
   MENU_ENUM_LABEL_VALUE_RGUI_MENU_COLOR_THEME_FLUX,
   "Flux"
   )
MSG_HASH(
   MENU_ENUM_LABEL_VALUE_RGUI_MENU_COLOR_THEME_DYNAMIC,
   "Dynamic"
   )
MSG_HASH(
   MENU_ENUM_LABEL_VALUE_RGUI_PARTICLE_EFFECT_NONE,
   "OFF"
   )
MSG_HASH(
   MENU_ENUM_LABEL_VALUE_RGUI_PARTICLE_EFFECT_SNOW,
   "Snow (Light)"
   )
MSG_HASH(
   MENU_ENUM_LABEL_VALUE_RGUI_PARTICLE_EFFECT_SNOW_ALT,
   "Snow (Heavy)"
   )
MSG_HASH(
   MENU_ENUM_LABEL_VALUE_RGUI_PARTICLE_EFFECT_RAIN,
   "Rain"
   )
MSG_HASH(
   MENU_ENUM_LABEL_VALUE_RGUI_PARTICLE_EFFECT_VORTEX,
   "Vortex"
   )
MSG_HASH(
   MENU_ENUM_LABEL_VALUE_RGUI_PARTICLE_EFFECT_STARFIELD,
   "Star Field"
   )

/* XMB: Settings > User Interface > Appearance */

MSG_HASH(
   MENU_ENUM_LABEL_VALUE_LEFT_THUMBNAILS,
   "Left Thumbnail"
   )
MSG_HASH(
   MENU_ENUM_SUBLABEL_LEFT_THUMBNAILS,
   "Type of thumbnail to display at the left."
   )
MSG_HASH(
   MENU_ENUM_LABEL_VALUE_DYNAMIC_WALLPAPER,
   "Dynamic Background"
   )
MSG_HASH(
   MENU_ENUM_SUBLABEL_DYNAMIC_WALLPAPER,
   "Dynamically load a new wallpaper depending on context."
   )
MSG_HASH(
   MENU_ENUM_LABEL_VALUE_MENU_HORIZONTAL_ANIMATION,
   "Horizontal Animation"
   )
MSG_HASH(
   MENU_ENUM_SUBLABEL_MENU_HORIZONTAL_ANIMATION,
   "Enable horizontal animation for the menu. This will have a performance hit."
   )
MSG_HASH(
   MENU_ENUM_LABEL_VALUE_MENU_XMB_ANIMATION_HORIZONTAL_HIGHLIGHT,
   "Animation Horizontal Icon Highlight"
   )
MSG_HASH(
   MENU_ENUM_SUBLABEL_MENU_XMB_ANIMATION_HORIZONTAL_HIGHLIGHT,
   "The animation that triggers when scrolling between tabs."
   )
MSG_HASH(
   MENU_ENUM_LABEL_VALUE_MENU_XMB_ANIMATION_MOVE_UP_DOWN,
   "Animation Move Up/Down"
   )
MSG_HASH(
   MENU_ENUM_SUBLABEL_MENU_XMB_ANIMATION_MOVE_UP_DOWN,
   "The animation that triggers when moving up or down."
   )
MSG_HASH(
   MENU_ENUM_LABEL_VALUE_MENU_XMB_ANIMATION_OPENING_MAIN_MENU,
   "Animation Main Menu Opens/Closes"
   )
MSG_HASH(
   MENU_ENUM_SUBLABEL_MENU_XMB_ANIMATION_OPENING_MAIN_MENU,
   "The animation that triggers when opening a submenu."
   )
MSG_HASH(
   MENU_ENUM_LABEL_VALUE_XMB_ALPHA_FACTOR,
   "Menu Alpha Factor"
   )
MSG_HASH(
   MENU_ENUM_LABEL_VALUE_XMB_FONT,
   "Menu Font"
   )
MSG_HASH(
   MENU_ENUM_SUBLABEL_XMB_FONT,
   "Select a different main font to be used by the menu."
   )
MSG_HASH(
   MENU_ENUM_LABEL_VALUE_MENU_FONT_COLOR_RED,
   "Menu Font Color (Red)"
   )
MSG_HASH(
   MENU_ENUM_LABEL_VALUE_MENU_FONT_COLOR_GREEN,
   "Menu Font Color (Green)"
   )
MSG_HASH(
   MENU_ENUM_LABEL_VALUE_MENU_FONT_COLOR_BLUE,
   "Menu Font Color (Blue)"
   )
MSG_HASH(
   MENU_ENUM_LABEL_VALUE_XMB_LAYOUT,
   "Menu Layout"
   )
MSG_HASH(
   MENU_ENUM_SUBLABEL_XMB_LAYOUT,
   "Select a different layout for the XMB interface."
   )
MSG_HASH(
   MENU_ENUM_LABEL_VALUE_XMB_THEME,
   "Menu Icon Theme"
   )
MSG_HASH(
   MENU_ENUM_SUBLABEL_XMB_THEME,
   "Select a different icon theme for RetroArch."
   )
MSG_HASH(
   MENU_ENUM_LABEL_VALUE_XMB_SHADOWS_ENABLE,
   "Icon Shadows"
   )
MSG_HASH(
   MENU_ENUM_SUBLABEL_XMB_SHADOWS_ENABLE,
   "Draw drop shadows for all icons. This will have a minor performance hit."
   )
MSG_HASH(
   MENU_ENUM_LABEL_VALUE_XMB_RIBBON_ENABLE,
   "Menu Shader Pipeline"
   )
MSG_HASH(
   MENU_ENUM_SUBLABEL_XMB_RIBBON_ENABLE,
   "Select an animated background effect. Can be GPU-intensive depending on the effect. If performance is unsatisfactory, either turn this off or revert to a simpler effect."
   )
MSG_HASH(
   MENU_ENUM_LABEL_VALUE_XMB_MENU_COLOR_THEME,
   "Menu Color Theme"
   )
MSG_HASH(
   MENU_ENUM_SUBLABEL_XMB_MENU_COLOR_THEME,
   "Select a different background color gradient theme."
   )
MSG_HASH(
   MENU_ENUM_LABEL_VALUE_XMB_VERTICAL_THUMBNAILS,
   "Thumbnails Vertical Disposition"
   )
MSG_HASH(
   MENU_ENUM_SUBLABEL_XMB_VERTICAL_THUMBNAILS,
   "Display the left thumbnail under the right one, on the right side of the screen."
   )
MSG_HASH(
   MENU_ENUM_LABEL_VALUE_MENU_XMB_THUMBNAIL_SCALE_FACTOR,
   "Thumbnail Scale Factor"
   )
MSG_HASH(
   MENU_ENUM_SUBLABEL_MENU_XMB_THUMBNAIL_SCALE_FACTOR,
   "Reduce thumbnail display size by scaling maximum allowed width."
   )
MSG_HASH(
   MENU_ENUM_LABEL_VALUE_MENU_XMB_VERTICAL_FADE_FACTOR,
   "Vertical Fade Factor"
   )
MSG_HASH(
   MENU_ENUM_LABEL_VALUE_XMB_MAIN_MENU_ENABLE_SETTINGS,
   "Enable Settings Tab (Restart Required)"
   )
MSG_HASH(
   MENU_ENUM_SUBLABEL_XMB_MAIN_MENU_ENABLE_SETTINGS,
   "Show the Settings tab containing program settings."
   )

/* XMB: Settings Options */

MSG_HASH(
   MENU_ENUM_LABEL_VALUE_SHADER_PIPELINE_RIBBON,
   "Ribbon"
   )
MSG_HASH(
   MENU_ENUM_LABEL_VALUE_SHADER_PIPELINE_RIBBON_SIMPLIFIED,
   "Ribbon (Simplified)"
   )
MSG_HASH(
   MENU_ENUM_LABEL_VALUE_SHADER_PIPELINE_SIMPLE_SNOW,
   "Simple Snow"
   )
MSG_HASH(
   MENU_ENUM_LABEL_VALUE_SHADER_PIPELINE_SNOW,
   "Snow"
   )
MSG_HASH(
   MENU_ENUM_LABEL_VALUE_SHADER_PIPELINE_BOKEH,
   "Bokeh"
   )
MSG_HASH(
   MENU_ENUM_LABEL_VALUE_SHADER_PIPELINE_SNOWFLAKE,
   "Snowflake"
   )
MSG_HASH(
   MENU_ENUM_LABEL_VALUE_XMB_ICON_THEME_CUSTOM,
   "Custom"
   )
MSG_HASH(
   MENU_ENUM_LABEL_VALUE_XMB_ICON_THEME_FLATUI,
   "FlatUI"
   )
MSG_HASH(
   MENU_ENUM_LABEL_VALUE_XMB_ICON_THEME_MONOCHROME,
   "Monochrome"
   )
MSG_HASH(
   MENU_ENUM_LABEL_VALUE_XMB_ICON_THEME_MONOCHROME_INVERTED,
   "Monochrome Inverted"
   )
MSG_HASH(
   MENU_ENUM_LABEL_VALUE_XMB_ICON_THEME_SYSTEMATIC,
   "Systematic"
   )
MSG_HASH(
   MENU_ENUM_LABEL_VALUE_XMB_ICON_THEME_NEOACTIVE,
   "NeoActive"
   )
MSG_HASH(
   MENU_ENUM_LABEL_VALUE_XMB_ICON_THEME_PIXEL,
   "Pixel"
   )
MSG_HASH(
   MENU_ENUM_LABEL_VALUE_XMB_ICON_THEME_RETROACTIVE,
   "RetroActive"
   )
MSG_HASH(
   MENU_ENUM_LABEL_VALUE_XMB_ICON_THEME_RETROSYSTEM,
   "Retrosystem"
   )
MSG_HASH(
   MENU_ENUM_LABEL_VALUE_XMB_ICON_THEME_DOTART,
   "Dot-Art"
   )
MSG_HASH(
   MENU_ENUM_LABEL_VALUE_XMB_ICON_THEME_AUTOMATIC,
   "Automatic"
   )
MSG_HASH(
   MENU_ENUM_LABEL_VALUE_XMB_ICON_THEME_AUTOMATIC_INVERTED,
   "Automatic Inverted"
   )
MSG_HASH(
   MENU_ENUM_LABEL_VALUE_XMB_MENU_COLOR_THEME_APPLE_GREEN,
   "Apple Green"
   )
MSG_HASH(
   MENU_ENUM_LABEL_VALUE_XMB_MENU_COLOR_THEME_DARK,
   "Dark"
   )
MSG_HASH(
   MENU_ENUM_LABEL_VALUE_XMB_MENU_COLOR_THEME_LIGHT,
   "Light"
   )
MSG_HASH(
   MENU_ENUM_LABEL_VALUE_XMB_MENU_COLOR_THEME_MORNING_BLUE,
   "Morning Blue"
   )
MSG_HASH(
   MENU_ENUM_LABEL_VALUE_XMB_MENU_COLOR_THEME_SUNBEAM,
   "Sunbeam"
   )
MSG_HASH(
   MENU_ENUM_LABEL_VALUE_XMB_MENU_COLOR_THEME_DARK_PURPLE,
   "Dark Purple"
   )
MSG_HASH(
   MENU_ENUM_LABEL_VALUE_XMB_MENU_COLOR_THEME_ELECTRIC_BLUE,
   "Electric Blue"
   )
MSG_HASH(
   MENU_ENUM_LABEL_VALUE_XMB_MENU_COLOR_THEME_GOLDEN,
   "Golden"
   )
MSG_HASH(
   MENU_ENUM_LABEL_VALUE_XMB_MENU_COLOR_THEME_LEGACY_RED,
   "Legacy Red"
   )
MSG_HASH(
   MENU_ENUM_LABEL_VALUE_XMB_MENU_COLOR_THEME_MIDNIGHT_BLUE,
   "Midnight Blue"
   )
MSG_HASH(
   MENU_ENUM_LABEL_VALUE_XMB_MENU_COLOR_THEME_PLAIN,
   "Plain"
   )
MSG_HASH(
   MENU_ENUM_LABEL_VALUE_XMB_MENU_COLOR_THEME_UNDERSEA,
   "Undersea"
   )
MSG_HASH(
   MENU_ENUM_LABEL_VALUE_XMB_MENU_COLOR_THEME_VOLCANIC_RED,
   "Volcanic Red"
   )
MSG_HASH(
   MENU_ENUM_LABEL_VALUE_XMB_MENU_COLOR_THEME_LIME,
   "Lime Green"
   )
MSG_HASH(
   MENU_ENUM_LABEL_VALUE_XMB_MENU_COLOR_THEME_PIKACHU_YELLOW,
   "Pikachu Yellow"
   )
MSG_HASH(
   MENU_ENUM_LABEL_VALUE_XMB_MENU_COLOR_THEME_GAMECUBE_PURPLE,
   "Cube Purple"
   )
MSG_HASH(
   MENU_ENUM_LABEL_VALUE_XMB_MENU_COLOR_THEME_FAMICOM_RED,
   "Family Red"
   )
MSG_HASH(
   MENU_ENUM_LABEL_VALUE_XMB_MENU_COLOR_THEME_FLAMING_HOT,
   "Flaming Hot"
   )
MSG_HASH(
   MENU_ENUM_LABEL_VALUE_XMB_MENU_COLOR_THEME_ICE_COLD,
   "Ice Cold"
   )
MSG_HASH(
   MENU_ENUM_LABEL_VALUE_XMB_MENU_COLOR_THEME_MIDGAR,
   "Midgar"
   )

/* Ozone: Settings > User Interface > Appearance */

MSG_HASH(
   MENU_ENUM_LABEL_VALUE_OZONE_COLLAPSE_SIDEBAR,
   "Collapse the Sidebar"
   )
MSG_HASH(
   MENU_ENUM_SUBLABEL_OZONE_COLLAPSE_SIDEBAR,
   "Have the left sidebar always collapsed."
   )
MSG_HASH(
   MENU_ENUM_LABEL_VALUE_OZONE_TRUNCATE_PLAYLIST_NAME,
   "Truncate Playlist Names (Restart Required)"
   )
MSG_HASH(
   MENU_ENUM_SUBLABEL_OZONE_TRUNCATE_PLAYLIST_NAME,
   "Remove the manufacturer names from the playlists. For example, 'Sony - PlayStation' becomes 'PlayStation'."
   )
MSG_HASH(
   MENU_ENUM_LABEL_VALUE_OZONE_SORT_AFTER_TRUNCATE_PLAYLIST_NAME,
   "Sort Playlists After Name Truncation (Restart Required)"
   )
MSG_HASH(
   MENU_ENUM_SUBLABEL_OZONE_SORT_AFTER_TRUNCATE_PLAYLIST_NAME,
   "Playlists will be re-sorted in alphabetical order after removing the manufacturer component of their names."
   )
MSG_HASH(
   MENU_ENUM_LABEL_VALUE_OZONE_MENU_COLOR_THEME,
   "Menu Color Theme"
   )
MSG_HASH(
   MENU_ENUM_SUBLABEL_OZONE_MENU_COLOR_THEME,
   "Select a different color theme."
   )
MSG_HASH(
   MENU_ENUM_LABEL_VALUE_OZONE_COLOR_THEME_BASIC_WHITE,
   "Basic White"
   )
MSG_HASH(
   MENU_ENUM_LABEL_VALUE_OZONE_COLOR_THEME_BASIC_BLACK,
   "Basic Black"
   )
MSG_HASH(
   MENU_ENUM_LABEL_VALUE_OZONE_COLOR_THEME_NORD,
   "Nord"
   )
MSG_HASH(
   MENU_ENUM_LABEL_VALUE_OZONE_COLOR_THEME_GRUVBOX_DARK,
   "Gruvbox Dark"
   )
MSG_HASH(
   MENU_ENUM_LABEL_VALUE_OZONE_COLOR_THEME_BOYSENBERRY,
   "Boysenberry"
   )
MSG_HASH(
   MENU_ENUM_LABEL_VALUE_OZONE_COLOR_THEME_HACKING_THE_KERNEL,
   "Hacking the Kernel"
   )
MSG_HASH(
   MENU_ENUM_LABEL_VALUE_OZONE_COLOR_THEME_TWILIGHT_ZONE,
   "Twilight Zone"
   )
MSG_HASH(
   MENU_ENUM_LABEL_VALUE_OZONE_COLOR_THEME_DRACULA,
   "Dracula"
   )
MSG_HASH(
   MENU_ENUM_LABEL_VALUE_OZONE_COLOR_THEME_SOLARIZED_DARK,
   "Solarized Dark"
   )
MSG_HASH(
   MENU_ENUM_LABEL_VALUE_OZONE_COLOR_THEME_SOLARIZED_LIGHT,
   "Solarized Light"
   )
MSG_HASH(
   MENU_ENUM_LABEL_VALUE_LEFT_THUMBNAILS_OZONE,
   "Second Thumbnail"
   )
MSG_HASH(
   MENU_ENUM_SUBLABEL_LEFT_THUMBNAILS_OZONE,
   "Replace the content metadata panel with another thumbnail."
   )
MSG_HASH(
   MENU_ENUM_LABEL_VALUE_OZONE_SCROLL_CONTENT_METADATA,
   "Use Ticker Text for Content Metadata"
   )
MSG_HASH(
   MENU_ENUM_SUBLABEL_OZONE_SCROLL_CONTENT_METADATA,
   "When enabled, each item of content metadata shown on the right sidebar of playlists (associated core, play time) will occupy a single line; strings exceeding the width of the sidebar will be displayed as scrolling ticker text. When disabled, each item of content metadata will be displayed statically, wrapped to occupy as many lines as required."
   )

/* MaterialUI: Settings > User Interface > Appearance */

MSG_HASH(
   MENU_ENUM_LABEL_VALUE_MATERIALUI_ICONS_ENABLE,
   "Menu Icons"
   )
MSG_HASH(
   MENU_ENUM_SUBLABEL_MATERIALUI_ICONS_ENABLE,
   "Show icons to the left of the menu entries."
   )
MSG_HASH(
   MENU_ENUM_LABEL_VALUE_MATERIALUI_PLAYLIST_ICONS_ENABLE,
   "Playlist Icons (Restart Required)"
   )
MSG_HASH(
   MENU_ENUM_SUBLABEL_MATERIALUI_PLAYLIST_ICONS_ENABLE,
   "Show system-specific icons in the playlists."
   )
MSG_HASH(
   MENU_ENUM_LABEL_VALUE_MATERIALUI_LANDSCAPE_LAYOUT_OPTIMIZATION,
   "Optimize Landscape Layout"
   )
MSG_HASH(
   MENU_ENUM_SUBLABEL_MATERIALUI_LANDSCAPE_LAYOUT_OPTIMIZATION,
   "Automatically adjust menu layout to better fit the screen when using landscape display orientations."
   )
MSG_HASH(
   MENU_ENUM_LABEL_VALUE_MATERIALUI_SHOW_NAV_BAR,
   "Show Navigation Bar"
   )
MSG_HASH(
   MENU_ENUM_SUBLABEL_MATERIALUI_SHOW_NAV_BAR,
   "Display permanent on-screen menu navigation shortcuts. Enables fast switching between menu categories. Recommended for touchscreen devices."
   )
MSG_HASH(
   MENU_ENUM_LABEL_VALUE_MATERIALUI_AUTO_ROTATE_NAV_BAR,
   "Automatically Rotate Navigation Bar"
   )
MSG_HASH(
   MENU_ENUM_SUBLABEL_MATERIALUI_AUTO_ROTATE_NAV_BAR,
   "Automatically move the navigation bar to the right hand side of the screen when using landscape display orientations."
   )
MSG_HASH(
   MENU_ENUM_LABEL_VALUE_MATERIALUI_MENU_COLOR_THEME,
   "Menu Color Theme"
   )
MSG_HASH(
   MENU_ENUM_SUBLABEL_MATERIALUI_MENU_COLOR_THEME,
   "Select a different background color gradient theme."
   )
MSG_HASH(
   MENU_ENUM_LABEL_VALUE_MATERIALUI_MENU_TRANSITION_ANIMATION,
   "Menu Transition Animation"
   )
MSG_HASH(
   MENU_ENUM_SUBLABEL_MATERIALUI_MENU_TRANSITION_ANIMATION,
   "Enable smooth animation effects when navigating between different levels of the menu."
   )
MSG_HASH(
   MENU_ENUM_LABEL_VALUE_MATERIALUI_MENU_THUMBNAIL_VIEW_PORTRAIT,
   "Portrait Thumbnail View"
   )
MSG_HASH(
   MENU_ENUM_SUBLABEL_MATERIALUI_MENU_THUMBNAIL_VIEW_PORTRAIT,
   "Specify playlist thumbnail view mode when using portrait display orientations."
   )
MSG_HASH(
   MENU_ENUM_LABEL_VALUE_MATERIALUI_MENU_THUMBNAIL_VIEW_LANDSCAPE,
   "Landscape Thumbnail View"
   )
MSG_HASH(
   MENU_ENUM_SUBLABEL_MATERIALUI_MENU_THUMBNAIL_VIEW_LANDSCAPE,
   "Specify playlist thumbnail view mode when using landscape display orientations."
   )
MSG_HASH(
   MENU_ENUM_LABEL_VALUE_MATERIALUI_DUAL_THUMBNAIL_LIST_VIEW_ENABLE,
   "Show Secondary Thumbnail In List Views"
   )
MSG_HASH(
   MENU_ENUM_SUBLABEL_MATERIALUI_DUAL_THUMBNAIL_LIST_VIEW_ENABLE,
   "Displays a secondary thumbnail when using 'List'-type playlist thumbnail view modes. This setting only applies when the screen has sufficient physical width to show two thumbnails."
   )
MSG_HASH(
   MENU_ENUM_LABEL_VALUE_MATERIALUI_THUMBNAIL_BACKGROUND_ENABLE,
   "Draw Thumbnail Backgrounds"
   )
MSG_HASH(
   MENU_ENUM_SUBLABEL_MATERIALUI_THUMBNAIL_BACKGROUND_ENABLE,
   "Enables padding of unused space in thumbnail images with a solid background. This ensures a uniform display size for all images, improving menu appearance when viewing mixed content thumbnails with varying base dimensions."
   )
MSG_HASH(
   MENU_ENUM_LABEL_VALUE_THUMBNAILS_MATERIALUI,
   "Primary Thumbnail"
   )
MSG_HASH(
   MENU_ENUM_SUBLABEL_THUMBNAILS_MATERIALUI,
   "Main type of thumbnail to associate with each playlist entry. Typically serves as content icon."
   )
MSG_HASH(
   MENU_ENUM_LABEL_VALUE_LEFT_THUMBNAILS_MATERIALUI,
   "Secondary Thumbnail"
   )
MSG_HASH(
   MENU_ENUM_SUBLABEL_LEFT_THUMBNAILS_MATERIALUI,
   "Auxiliary type of thumbnail to associate with each playlist entry. Usage depends upon current playlist thumbnail view mode."
   )

/* MaterialUI: Settings Options */

MSG_HASH(
   MENU_ENUM_LABEL_VALUE_MATERIALUI_MENU_COLOR_THEME_BLUE,
   "Blue"
   )
MSG_HASH(
   MENU_ENUM_LABEL_VALUE_MATERIALUI_MENU_COLOR_THEME_BLUE_GREY,
   "Blue Grey"
   )
MSG_HASH(
   MENU_ENUM_LABEL_VALUE_MATERIALUI_MENU_COLOR_THEME_DARK_BLUE,
   "Dark Blue"
   )
MSG_HASH(
   MENU_ENUM_LABEL_VALUE_MATERIALUI_MENU_COLOR_THEME_GREEN,
   "Green"
   )
MSG_HASH(
   MENU_ENUM_LABEL_VALUE_MATERIALUI_MENU_COLOR_THEME_NVIDIA_SHIELD,
   "Shield"
   )
MSG_HASH(
   MENU_ENUM_LABEL_VALUE_MATERIALUI_MENU_COLOR_THEME_RED,
   "Red"
   )
MSG_HASH(
   MENU_ENUM_LABEL_VALUE_MATERIALUI_MENU_COLOR_THEME_YELLOW,
   "Yellow"
   )
MSG_HASH(
   MENU_ENUM_LABEL_VALUE_MATERIALUI_MENU_COLOR_THEME_MATERIALUI,
   "Material UI"
   )
MSG_HASH(
   MENU_ENUM_LABEL_VALUE_MATERIALUI_MENU_COLOR_THEME_MATERIALUI_DARK,
   "Material UI Dark"
   )
MSG_HASH(
   MENU_ENUM_LABEL_VALUE_MATERIALUI_MENU_COLOR_THEME_OZONE_DARK,
   "Ozone Dark"
   )
MSG_HASH(
   MENU_ENUM_LABEL_VALUE_MATERIALUI_MENU_COLOR_THEME_NORD,
   "Nord"
   )
MSG_HASH(
   MENU_ENUM_LABEL_VALUE_MATERIALUI_MENU_COLOR_THEME_GRUVBOX_DARK,
   "Gruvbox Dark"
   )
MSG_HASH(
   MENU_ENUM_LABEL_VALUE_MATERIALUI_MENU_COLOR_THEME_SOLARIZED_DARK,
   "Solarized Dark"
   )
MSG_HASH(
   MENU_ENUM_LABEL_VALUE_MATERIALUI_MENU_COLOR_THEME_CUTIE_BLUE,
   "Cutie Blue"
   )
MSG_HASH(
   MENU_ENUM_LABEL_VALUE_MATERIALUI_MENU_COLOR_THEME_CUTIE_CYAN,
   "Cutie Cyan"
   )
MSG_HASH(
   MENU_ENUM_LABEL_VALUE_MATERIALUI_MENU_COLOR_THEME_CUTIE_GREEN,
   "Cutie Green"
   )
MSG_HASH(
   MENU_ENUM_LABEL_VALUE_MATERIALUI_MENU_COLOR_THEME_CUTIE_ORANGE,
   "Cutie Orange"
   )
MSG_HASH(
   MENU_ENUM_LABEL_VALUE_MATERIALUI_MENU_COLOR_THEME_CUTIE_PINK,
   "Cutie Pink"
   )
MSG_HASH(
   MENU_ENUM_LABEL_VALUE_MATERIALUI_MENU_COLOR_THEME_CUTIE_PURPLE,
   "Cutie Purple"
   )
MSG_HASH(
   MENU_ENUM_LABEL_VALUE_MATERIALUI_MENU_COLOR_THEME_CUTIE_RED,
   "Cutie Red"
   )
MSG_HASH(
   MENU_ENUM_LABEL_VALUE_MATERIALUI_MENU_COLOR_THEME_VIRTUAL_BOY,
   "Virtual Boy"
   )
MSG_HASH(
   MENU_ENUM_LABEL_VALUE_MATERIALUI_MENU_COLOR_THEME_HACKING_THE_KERNEL,
   "Hacking the Kernel"
   )
MSG_HASH(
   MENU_ENUM_LABEL_VALUE_MATERIALUI_MENU_TRANSITION_ANIM_AUTO,
   "Auto"
   )
MSG_HASH(
   MENU_ENUM_LABEL_VALUE_MATERIALUI_MENU_TRANSITION_ANIM_FADE,
   "Fade"
   )
MSG_HASH(
   MENU_ENUM_LABEL_VALUE_MATERIALUI_MENU_TRANSITION_ANIM_SLIDE,
   "Slide"
   )
MSG_HASH(
   MENU_ENUM_LABEL_VALUE_MATERIALUI_MENU_TRANSITION_ANIM_NONE,
   "OFF"
   )
MSG_HASH(
   MENU_ENUM_LABEL_VALUE_MATERIALUI_THUMBNAIL_VIEW_PORTRAIT_DISABLED,
   "OFF"
   )
MSG_HASH(
   MENU_ENUM_LABEL_VALUE_MATERIALUI_THUMBNAIL_VIEW_PORTRAIT_LIST_SMALL,
   "List (Small)"
   )
MSG_HASH(
   MENU_ENUM_LABEL_VALUE_MATERIALUI_THUMBNAIL_VIEW_PORTRAIT_LIST_MEDIUM,
   "List (Medium)"
   )
MSG_HASH(
   MENU_ENUM_LABEL_VALUE_MATERIALUI_THUMBNAIL_VIEW_PORTRAIT_DUAL_ICON,
   "Dual Icon"
   )
MSG_HASH(
   MENU_ENUM_LABEL_VALUE_MATERIALUI_THUMBNAIL_VIEW_LANDSCAPE_DISABLED,
   "OFF"
   )
MSG_HASH(
   MENU_ENUM_LABEL_VALUE_MATERIALUI_THUMBNAIL_VIEW_LANDSCAPE_LIST_SMALL,
   "List (Small)"
   )
MSG_HASH(
   MENU_ENUM_LABEL_VALUE_MATERIALUI_THUMBNAIL_VIEW_LANDSCAPE_LIST_MEDIUM,
   "List (Medium)"
   )
MSG_HASH(
   MENU_ENUM_LABEL_VALUE_MATERIALUI_THUMBNAIL_VIEW_LANDSCAPE_LIST_LARGE,
   "List (Large)"
   )
MSG_HASH(
   MENU_ENUM_LABEL_VALUE_MATERIALUI_THUMBNAIL_VIEW_LANDSCAPE_DESKTOP,
   "Desktop"
   )
MSG_HASH(
   MENU_ENUM_LABEL_VALUE_MATERIALUI_LANDSCAPE_LAYOUT_OPTIMIZATION_DISABLED,
   "OFF"
   )
MSG_HASH(
   MENU_ENUM_LABEL_VALUE_MATERIALUI_LANDSCAPE_LAYOUT_OPTIMIZATION_ALWAYS,
   "ON"
   )
MSG_HASH(
   MENU_ENUM_LABEL_VALUE_MATERIALUI_LANDSCAPE_LAYOUT_OPTIMIZATION_EXCLUDE_THUMBNAIL_VIEWS,
   "Exclude Thumbnail Views"
   )

/* Qt (Desktop Menu) */

MSG_HASH(
   MENU_ENUM_LABEL_VALUE_QT_INFO,
   "Info"
   )
MSG_HASH(
   MENU_ENUM_LABEL_VALUE_QT_MENU_FILE,
   "&File"
   )
MSG_HASH(
   MENU_ENUM_LABEL_VALUE_QT_MENU_FILE_LOAD_CORE,
   "&Load Core..."
   )
MSG_HASH(
   MENU_ENUM_LABEL_VALUE_QT_MENU_FILE_UNLOAD_CORE,
   "&Unload Core"
   )
MSG_HASH(
   MENU_ENUM_LABEL_VALUE_QT_MENU_FILE_EXIT,
   "E&xit"
   )
MSG_HASH(
   MENU_ENUM_LABEL_VALUE_QT_MENU_EDIT,
   "&Edit"
   )
MSG_HASH(
   MENU_ENUM_LABEL_VALUE_QT_MENU_EDIT_SEARCH,
   "&Search"
   )
MSG_HASH(
   MENU_ENUM_LABEL_VALUE_QT_MENU_VIEW,
   "&View"
   )
MSG_HASH(
   MENU_ENUM_LABEL_VALUE_QT_MENU_VIEW_CLOSED_DOCKS,
   "Closed Docks"
   )
MSG_HASH(
   MENU_ENUM_LABEL_VALUE_QT_MENU_VIEW_SHADER_PARAMS,
   "Shader Parameters"
   )
MSG_HASH(
   MENU_ENUM_LABEL_VALUE_QT_MENU_VIEW_OPTIONS,
   "&Settings..."
   )
MSG_HASH(
   MENU_ENUM_LABEL_VALUE_QT_MENU_VIEW_OPTIONS_SAVE_DOCK_POSITIONS,
   "Remember dock positions:"
   )
MSG_HASH(
   MENU_ENUM_LABEL_VALUE_QT_MENU_VIEW_OPTIONS_SAVE_GEOMETRY,
   "Remember window geometry:"
   )
MSG_HASH(
   MENU_ENUM_LABEL_VALUE_QT_MENU_VIEW_OPTIONS_SAVE_LAST_TAB,
   "Remember last content browser tab:"
   )
MSG_HASH(
   MENU_ENUM_LABEL_VALUE_QT_MENU_VIEW_OPTIONS_THEME,
   "Theme:"
   )
MSG_HASH(
   MENU_ENUM_LABEL_VALUE_QT_MENU_VIEW_OPTIONS_THEME_SYSTEM_DEFAULT,
   "<System Default>"
   )
MSG_HASH(
   MENU_ENUM_LABEL_VALUE_QT_MENU_VIEW_OPTIONS_THEME_DARK,
   "Dark"
   )
MSG_HASH(
   MENU_ENUM_LABEL_VALUE_QT_MENU_VIEW_OPTIONS_THEME_CUSTOM,
   "Custom..."
   )
MSG_HASH(
   MENU_ENUM_LABEL_VALUE_QT_MENU_VIEW_OPTIONS_TITLE,
   "Settings"
   )
MSG_HASH(
   MENU_ENUM_LABEL_VALUE_QT_MENU_TOOLS,
   "&Tools"
   )
MSG_HASH(
   MENU_ENUM_LABEL_VALUE_QT_MENU_HELP,
   "&Help"
   )
MSG_HASH(
   MENU_ENUM_LABEL_VALUE_QT_MENU_HELP_ABOUT,
   "About RetroArch"
   )
MSG_HASH(
   MENU_ENUM_LABEL_VALUE_QT_MENU_HELP_DOCUMENTATION,
   "Documentation"
   )
MSG_HASH(
   MENU_ENUM_LABEL_VALUE_QT_LOAD_CUSTOM_CORE,
   "Load Custom Core..."
   )
MSG_HASH(
   MENU_ENUM_LABEL_VALUE_QT_LOAD_CORE,
   "Load Core"
   )
MSG_HASH(
   MENU_ENUM_LABEL_VALUE_QT_LOADING_CORE,
   "Loading Core..."
   )
MSG_HASH(
   MENU_ENUM_LABEL_VALUE_QT_NAME,
   "Name"
   )
MSG_HASH(
   MENU_ENUM_LABEL_VALUE_QT_CORE_VERSION,
   "Version"
   )
MSG_HASH(
   MENU_ENUM_LABEL_VALUE_QT_TAB_PLAYLISTS,
   "Playlists"
   )
MSG_HASH(
   MENU_ENUM_LABEL_VALUE_QT_TAB_FILE_BROWSER,
   "File Browser"
   )
MSG_HASH(
   MENU_ENUM_LABEL_VALUE_QT_TAB_FILE_BROWSER_TOP,
   "Top"
   )
MSG_HASH(
   MENU_ENUM_LABEL_VALUE_QT_TAB_FILE_BROWSER_UP,
   "Up"
   )
MSG_HASH(
   MENU_ENUM_LABEL_VALUE_QT_MENU_DOCK_CONTENT_BROWSER,
   "Content Browser"
   )
MSG_HASH(
   MENU_ENUM_LABEL_VALUE_QT_THUMBNAIL_BOXART,
   "Boxart"
   )
MSG_HASH(
   MENU_ENUM_LABEL_VALUE_QT_THUMBNAIL_SCREENSHOT,
   "Screenshot"
   )
MSG_HASH(
   MENU_ENUM_LABEL_VALUE_QT_THUMBNAIL_TITLE_SCREEN,
   "Title Screen"
   )
MSG_HASH(
   MENU_ENUM_LABEL_VALUE_QT_ALL_PLAYLISTS,
   "All Playlists"
   )
MSG_HASH(
   MENU_ENUM_LABEL_VALUE_QT_CORE,
   "Core"
   )
MSG_HASH(
   MENU_ENUM_LABEL_VALUE_QT_CORE_INFO,
   "Core Info"
   )
MSG_HASH(
   MENU_ENUM_LABEL_VALUE_QT_CORE_SELECTION_ASK,
   "<Ask me>"
   )
MSG_HASH(
   MENU_ENUM_LABEL_VALUE_QT_INFORMATION,
   "Information"
   )
MSG_HASH(
   MENU_ENUM_LABEL_VALUE_QT_WARNING,
   "Warning"
   )
MSG_HASH(
   MENU_ENUM_LABEL_VALUE_QT_ERROR,
   "Error"
   )
MSG_HASH(
   MENU_ENUM_LABEL_VALUE_QT_NETWORK_ERROR,
   "Network Error"
   )
MSG_HASH(
   MENU_ENUM_LABEL_VALUE_QT_RESTART_TO_TAKE_EFFECT,
   "Please restart the program for the changes to take effect."
   )
MSG_HASH(
   MENU_ENUM_LABEL_VALUE_QT_LOG,
   "Log"
   )
MSG_HASH(
   MENU_ENUM_LABEL_VALUE_QT_ITEMS_COUNT,
   "%1 items"
   )
MSG_HASH(
   MENU_ENUM_LABEL_VALUE_QT_DROP_IMAGE_HERE,
   "Drop image here"
   )
MSG_HASH(
   MENU_ENUM_LABEL_VALUE_QT_DONT_SHOW_AGAIN,
   "Don't show this again"
   )
MSG_HASH(
   MENU_ENUM_LABEL_VALUE_QT_STOP,
   "Stop"
   )
MSG_HASH(
   MENU_ENUM_LABEL_VALUE_QT_ASSOCIATE_CORE,
   "Associate Core"
   )
MSG_HASH(
   MENU_ENUM_LABEL_VALUE_QT_HIDDEN_PLAYLISTS,
   "Hidden Playlists"
   )
MSG_HASH(
   MENU_ENUM_LABEL_VALUE_QT_HIDE,
   "Hide"
   )
MSG_HASH(
   MENU_ENUM_LABEL_VALUE_QT_MENU_VIEW_OPTIONS_HIGHLIGHT_COLOR,
   "Highlight color:"
   )
MSG_HASH(
   MENU_ENUM_LABEL_VALUE_QT_CHOOSE,
   "&Choose..."
   )
MSG_HASH(
   MENU_ENUM_LABEL_VALUE_QT_SELECT_COLOR,
   "Select Color"
   )
MSG_HASH(
   MENU_ENUM_LABEL_VALUE_QT_SELECT_THEME,
   "Select Theme"
   )
MSG_HASH(
   MENU_ENUM_LABEL_VALUE_QT_CUSTOM_THEME,
   "Custom Theme"
   )
MSG_HASH(
   MENU_ENUM_LABEL_VALUE_QT_FILE_PATH_IS_BLANK,
   "File path is blank."
   )
MSG_HASH(
   MENU_ENUM_LABEL_VALUE_QT_FILE_IS_EMPTY,
   "File is empty."
   )
MSG_HASH(
   MENU_ENUM_LABEL_VALUE_QT_FILE_READ_OPEN_FAILED,
   "Could not open file for reading."
   )
MSG_HASH(
   MENU_ENUM_LABEL_VALUE_QT_FILE_WRITE_OPEN_FAILED,
   "Could not open file for writing."
   )
MSG_HASH(
   MENU_ENUM_LABEL_VALUE_QT_FILE_DOES_NOT_EXIST,
   "File does not exist."
   )
MSG_HASH(
   MENU_ENUM_LABEL_VALUE_QT_MENU_VIEW_OPTIONS_SUGGEST_LOADED_CORE_FIRST,
   "Suggest loaded core first:"
   )
MSG_HASH(
   MENU_ENUM_LABEL_VALUE_QT_ZOOM,
   "Zoom"
   )
MSG_HASH(
   MENU_ENUM_LABEL_VALUE_QT_VIEW,
   "View"
   )
MSG_HASH(
   MENU_ENUM_LABEL_VALUE_QT_VIEW_TYPE_ICONS,
   "Icons"
   )
MSG_HASH(
   MENU_ENUM_LABEL_VALUE_QT_VIEW_TYPE_LIST,
   "List"
   )
MSG_HASH(
   MENU_ENUM_LABEL_VALUE_QT_MENU_SEARCH_CLEAR,
   "Clear"
   )
MSG_HASH(
   MENU_ENUM_LABEL_VALUE_QT_PROGRESS,
   "Progress:"
   )
MSG_HASH(
   MENU_ENUM_LABEL_VALUE_QT_MENU_VIEW_OPTIONS_ALL_PLAYLISTS_LIST_MAX_COUNT,
   "\"All Playlists\" max list entries:"
   )
MSG_HASH(
   MENU_ENUM_LABEL_VALUE_QT_MENU_VIEW_OPTIONS_ALL_PLAYLISTS_GRID_MAX_COUNT,
   "\"All Playlists\" max grid entries:"
   )
MSG_HASH(
   MENU_ENUM_LABEL_VALUE_QT_MENU_VIEW_OPTIONS_SHOW_HIDDEN_FILES,
   "Show hidden files and folders:"
   )
MSG_HASH(
   MENU_ENUM_LABEL_VALUE_QT_NEW_PLAYLIST,
   "New Playlist"
   )
MSG_HASH(
   MENU_ENUM_LABEL_VALUE_QT_ENTER_NEW_PLAYLIST_NAME,
   "Please enter the new playlist name:"
   )
MSG_HASH(
   MENU_ENUM_LABEL_VALUE_QT_DELETE_PLAYLIST,
   "Delete Playlist"
   )
MSG_HASH(
   MENU_ENUM_LABEL_VALUE_QT_RENAME_PLAYLIST,
   "Rename Playlist"
   )
MSG_HASH(
   MENU_ENUM_LABEL_VALUE_QT_CONFIRM_DELETE_PLAYLIST,
   "Are you sure you want to delete the playlist \"%1\"?"
   )
MSG_HASH(
   MENU_ENUM_LABEL_VALUE_QT_QUESTION,
   "Question"
   )
MSG_HASH(
   MENU_ENUM_LABEL_VALUE_QT_COULD_NOT_DELETE_FILE,
   "Could not delete file."
   )
MSG_HASH(
   MENU_ENUM_LABEL_VALUE_QT_COULD_NOT_RENAME_FILE,
   "Could not rename file."
   )
MSG_HASH(
   MENU_ENUM_LABEL_VALUE_QT_GATHERING_LIST_OF_FILES,
   "Gathering list of files..."
   )
MSG_HASH(
   MENU_ENUM_LABEL_VALUE_QT_ADDING_FILES_TO_PLAYLIST,
   "Adding files to playlist..."
   )
MSG_HASH(
   MENU_ENUM_LABEL_VALUE_QT_PLAYLIST_ENTRY,
   "Playlist Entry"
   )
MSG_HASH(
   MENU_ENUM_LABEL_VALUE_QT_PLAYLIST_ENTRY_NAME,
   "Name:"
   )
MSG_HASH(
   MENU_ENUM_LABEL_VALUE_QT_PLAYLIST_ENTRY_PATH,
   "Path:"
   )
MSG_HASH(
   MENU_ENUM_LABEL_VALUE_QT_PLAYLIST_ENTRY_CORE,
   "Core:"
   )
MSG_HASH(
   MENU_ENUM_LABEL_VALUE_QT_PLAYLIST_ENTRY_DATABASE,
   "Database:"
   )
MSG_HASH(
   MENU_ENUM_LABEL_VALUE_QT_PLAYLIST_ENTRY_EXTENSIONS,
   "Extensions:"
   )
MSG_HASH(
   MENU_ENUM_LABEL_VALUE_QT_PLAYLIST_ENTRY_EXTENSIONS_PLACEHOLDER,
   "(space-separated; includes all by default)"
   )
MSG_HASH(
   MENU_ENUM_LABEL_VALUE_QT_PLAYLIST_ENTRY_FILTER_INSIDE_ARCHIVES,
   "Filter inside archives"
   )
MSG_HASH(
   MENU_ENUM_LABEL_VALUE_QT_FOR_THUMBNAILS,
   "(used to find thumbnails)"
   )
MSG_HASH(
   MENU_ENUM_LABEL_VALUE_QT_CONFIRM_DELETE_PLAYLIST_ITEM,
   "Are you sure you want to delete the item \"%1\"?"
   )
MSG_HASH(
   MENU_ENUM_LABEL_VALUE_QT_CANNOT_ADD_TO_ALL_PLAYLISTS,
   "Please choose a single playlist first."
   )
MSG_HASH(
   MENU_ENUM_LABEL_VALUE_QT_DELETE,
   "Delete"
   )
MSG_HASH(
   MENU_ENUM_LABEL_VALUE_QT_ADD_ENTRY,
   "Add Entry..."
   )
MSG_HASH(
   MENU_ENUM_LABEL_VALUE_QT_ADD_FILES,
   "Add File(s)..."
   )
MSG_HASH(
   MENU_ENUM_LABEL_VALUE_QT_ADD_FOLDER,
   "Add Folder..."
   )
MSG_HASH(
   MENU_ENUM_LABEL_VALUE_QT_EDIT,
   "Edit"
   )
MSG_HASH(
   MENU_ENUM_LABEL_VALUE_QT_SELECT_FILES,
   "Select Files"
   )
MSG_HASH(
   MENU_ENUM_LABEL_VALUE_QT_SELECT_FOLDER,
   "Select Folder"
   )
MSG_HASH(
   MENU_ENUM_LABEL_VALUE_QT_FIELD_MULTIPLE,
   "<multiple>"
   )
MSG_HASH(
   MENU_ENUM_LABEL_VALUE_QT_COULD_NOT_UPDATE_PLAYLIST_ENTRY,
   "Error updating playlist entry."
   )
MSG_HASH(
   MENU_ENUM_LABEL_VALUE_QT_PLEASE_FILL_OUT_REQUIRED_FIELDS,
   "Please fill out all required fields."
   )
MSG_HASH(
   MENU_ENUM_LABEL_VALUE_QT_UPDATE_RETROARCH_NIGHTLY,
   "Update RetroArch (nightly)"
   )
MSG_HASH(
   MENU_ENUM_LABEL_VALUE_QT_UPDATE_RETROARCH_FINISHED,
   "RetroArch updated successfully. Please restart the application for the changes to take effect."
   )
MSG_HASH(
   MENU_ENUM_LABEL_VALUE_QT_UPDATE_RETROARCH_FAILED,
   "Update failed."
   )
MSG_HASH(
   MENU_ENUM_LABEL_VALUE_QT_MENU_HELP_ABOUT_CONTRIBUTORS,
   "Contributors"
   )
MSG_HASH(
   MENU_ENUM_LABEL_VALUE_QT_CURRENT_SHADER,
   "Current shader"
   )
MSG_HASH(
   MENU_ENUM_LABEL_VALUE_QT_MOVE_DOWN,
   "Move Down"
   )
MSG_HASH(
   MENU_ENUM_LABEL_VALUE_QT_MOVE_UP,
   "Move Up"
   )
MSG_HASH(
   MENU_ENUM_LABEL_VALUE_QT_LOAD,
   "Load"
   )
MSG_HASH(
   MENU_ENUM_LABEL_VALUE_QT_SAVE,
   "Save"
   )
MSG_HASH(
   MENU_ENUM_LABEL_VALUE_QT_REMOVE,
   "Remove"
   )
MSG_HASH(
   MENU_ENUM_LABEL_VALUE_QT_REMOVE_PASSES,
   "Remove Passes"
   )
MSG_HASH(
   MENU_ENUM_LABEL_VALUE_QT_APPLY,
   "Apply"
   )
MSG_HASH(
   MENU_ENUM_LABEL_VALUE_QT_SHADER_ADD_PASS,
   "Add Pass"
   )
MSG_HASH(
   MENU_ENUM_LABEL_VALUE_QT_SHADER_CLEAR_ALL_PASSES,
   "Clear All Passes"
   )
MSG_HASH(
   MENU_ENUM_LABEL_VALUE_QT_SHADER_NO_PASSES,
   "No shader passes."
   )
MSG_HASH(
   MENU_ENUM_LABEL_VALUE_QT_RESET_PASS,
   "Reset Pass"
   )
MSG_HASH(
   MENU_ENUM_LABEL_VALUE_QT_RESET_ALL_PASSES,
   "Reset All Passes"
   )
MSG_HASH(
   MENU_ENUM_LABEL_VALUE_QT_RESET_PARAMETER,
   "Reset Parameter"
   )
MSG_HASH(
   MENU_ENUM_LABEL_VALUE_QT_DOWNLOAD_THUMBNAIL,
   "Download thumbnail"
   )
MSG_HASH(
   MENU_ENUM_LABEL_VALUE_QT_DOWNLOAD_ALREADY_IN_PROGRESS,
   "A download is already in progress."
   )
MSG_HASH(
   MENU_ENUM_LABEL_VALUE_QT_MENU_VIEW_OPTIONS_STARTUP_PLAYLIST,
   "Start on playlist:"
   )
MSG_HASH(
   MENU_ENUM_LABEL_VALUE_QT_MENU_VIEW_OPTIONS_THUMBNAIL_TYPE,
   "Thumbnail"
   )
MSG_HASH(
   MENU_ENUM_LABEL_VALUE_QT_MENU_VIEW_OPTIONS_THUMBNAIL_CACHE_LIMIT,
   "Thumbnail cache limit:"
   )
MSG_HASH(
   MENU_ENUM_LABEL_VALUE_QT_MENU_VIEW_OPTIONS_THUMBNAIL_DROP_SIZE_LIMIT,
   "Drag-n-drop Thumbnail size limit:"
   )
MSG_HASH(
   MENU_ENUM_LABEL_VALUE_QT_DOWNLOAD_ALL_THUMBNAILS,
   "Download All Thumbnails"
   )
MSG_HASH(
   MENU_ENUM_LABEL_VALUE_QT_DOWNLOAD_ALL_THUMBNAILS_ENTIRE_SYSTEM,
   "Entire System"
   )
MSG_HASH(
   MENU_ENUM_LABEL_VALUE_QT_DOWNLOAD_ALL_THUMBNAILS_THIS_PLAYLIST,
   "This Playlist"
   )
MSG_HASH(
   MENU_ENUM_LABEL_VALUE_QT_THUMBNAIL_PACK_DOWNLOADED_SUCCESSFULLY,
   "Thumbnails downloaded successfully."
   )
MSG_HASH(
   MENU_ENUM_LABEL_VALUE_QT_DOWNLOAD_PLAYLIST_THUMBNAIL_PROGRESS,
   "Succeeded: %1 Failed: %2"
   )
MSG_HASH(
   MENU_ENUM_LABEL_VALUE_QT_CORE_OPTIONS,
   "Core Options"
   )
MSG_HASH(
   MENU_ENUM_LABEL_VALUE_QT_RESET,
   "Reset"
   )
MSG_HASH(
   MENU_ENUM_LABEL_VALUE_QT_RESET_ALL,
   "Reset All"
   )

/* Unsorted */

MSG_HASH(
   MENU_ENUM_LABEL_VALUE_CORE_UPDATER_SETTINGS,
   "Updater"
   )
MSG_HASH(
   MENU_ENUM_LABEL_VALUE_ACCOUNTS_CHEEVOS_SETTINGS,
   "Accounts Cheevos"
   )
MSG_HASH(
   MENU_ENUM_LABEL_VALUE_ACCOUNTS_LIST_END,
   "Accounts List Endpoint"
   )
MSG_HASH(
   MENU_ENUM_LABEL_VALUE_TURBO_DEADZONE_LIST,
   "Turbo/Deadzone"
   )
MSG_HASH(
   MENU_ENUM_LABEL_VALUE_CHEEVOS_SETTINGS,
   "RetroAchievements"
   )
MSG_HASH(
   MENU_ENUM_LABEL_VALUE_CORE_COUNTERS,
   "Core Counters"
   )
MSG_HASH(
   MENU_ENUM_LABEL_VALUE_NO_DISK,
   "No disc selected"
   )
MSG_HASH(
   MENU_ENUM_LABEL_VALUE_FRONTEND_COUNTERS,
   "Frontend Counters"
   )
MSG_HASH(
   MENU_ENUM_LABEL_VALUE_HORIZONTAL_MENU,
   "Horizontal Menu"
   )
MSG_HASH(
   MENU_ENUM_LABEL_VALUE_INPUT_DESCRIPTOR_HIDE_UNBOUND,
   "Hide Unbound Core Input Descriptors"
   )
MSG_HASH(
   MENU_ENUM_LABEL_VALUE_INPUT_DESCRIPTOR_LABEL_SHOW,
   "Display Input Descriptor Labels"
   )
MSG_HASH(
   MENU_ENUM_LABEL_VALUE_OVERLAY_SETTINGS,
   "On-Screen Overlay"
   )
MSG_HASH(
   MENU_ENUM_LABEL_VALUE_LOAD_CONTENT_HISTORY,
   "History"
   )
MSG_HASH(
   MENU_ENUM_SUBLABEL_LOAD_CONTENT_HISTORY,
   "Select content from recent history playlist."
   )
MSG_HASH(
   MENU_ENUM_LABEL_VALUE_MULTIMEDIA_SETTINGS,
   "Multimedia"
   )
MSG_HASH(
   MENU_ENUM_LABEL_VALUE_SUBSYSTEM_SETTINGS,
   "Subsystems"
   )
MSG_HASH(
   MENU_ENUM_LABEL_VALUE_NO_NETPLAY_HOSTS_FOUND,
   "No netplay hosts found."
   )
MSG_HASH(
   MENU_ENUM_LABEL_VALUE_NO_PERFORMANCE_COUNTERS,
   "No performance counters."
   )
MSG_HASH(
   MENU_ENUM_LABEL_VALUE_NO_PLAYLISTS,
   "No playlists."
   )
MSG_HASH(
   MENU_ENUM_LABEL_VALUE_BT_CONNECTED,
   "Connected"
   )
MSG_HASH(
   MENU_ENUM_LABEL_VALUE_ONLINE,
   "Online"
   )
MSG_HASH(
   MENU_ENUM_LABEL_VALUE_PORT,
   "Port"
   )
MSG_HASH(
   MENU_ENUM_LABEL_VALUE_PORT_DEVICE_NAME,
   "Port %d device name: %s (#%d)"
   )
MSG_HASH(
   MENU_ENUM_LABEL_VALUE_CHEAT_SETTINGS,
   "Cheat Settings"
   )
MSG_HASH(
   MENU_ENUM_LABEL_VALUE_CHEAT_SEARCH_SETTINGS,
   "Start or Continue Cheat Search"
   )
MSG_HASH(
   MENU_ENUM_LABEL_VALUE_RUN_MUSIC,
   "Run"
   )
MSG_HASH(
   MENU_ENUM_LABEL_VALUE_SECONDS,
   "seconds"
   )
MSG_HASH(
   MENU_ENUM_LABEL_VALUE_START_CORE,
   "Start Core"
   )
MSG_HASH(
   MENU_ENUM_SUBLABEL_START_CORE,
   "Start core without content."
   )
MSG_HASH(
   MENU_ENUM_LABEL_VALUE_SUPPORTED_CORES,
   "Suggested cores"
   )
MSG_HASH(
   MENU_ENUM_LABEL_VALUE_UNABLE_TO_READ_COMPRESSED_FILE,
   "Unable to read compressed file."
   )
MSG_HASH(
   MENU_ENUM_LABEL_VALUE_USER,
   "User"
   )
MSG_HASH(
   MENU_ENUM_LABEL_VALUE_KEYBOARD,
   "Kbd"
   )
MSG_HASH(
   MENU_ENUM_LABEL_VALUE_USE_BUILTIN_IMAGE_VIEWER,
   "Use Built-In Image Viewer"
   )
MSG_HASH(
   MENU_ENUM_LABEL_VALUE_VIDEO_MAX_SWAPCHAIN_IMAGES,
   "Max swapchain images"
   )
MSG_HASH(
   MENU_ENUM_SUBLABEL_VIDEO_MAX_SWAPCHAIN_IMAGES,
   "Tells the video driver to explicitly use a specified buffering mode."
   )
MSG_HASH(
   MENU_ENUM_SUBLABEL_VIDEO_SHADER_PRESET_PARAMETERS,
   "Modifies the shader preset itself currently used in the menu."
   )
MSG_HASH(
   MENU_ENUM_LABEL_VIDEO_SHADER_PRESET_TWO,
   "Shader Preset"
   )
MSG_HASH(
   MENU_ENUM_LABEL_VALUE_BROWSE_URL_LIST,
   "Browse URL"
   )
MSG_HASH(
   MENU_ENUM_LABEL_VALUE_BROWSE_URL,
   "URL Path"
   )
MSG_HASH(
   MENU_ENUM_LABEL_VALUE_BROWSE_START,
   "Start"
   )
MSG_HASH(
   MENU_ENUM_LABEL_VALUE_NETPLAY_ROOM_NICKNAME,
   "Nickname: %s"
   )
MSG_HASH(
   MENU_ENUM_LABEL_VALUE_NETPLAY_COMPAT_CONTENT_FOUND,
   "Compatible content found"
   )
MSG_HASH(
   MENU_ENUM_LABEL_VALUE_START_GONG,
   "Start Gong"
   )

/* Unused (Only Exist in Translation Files) */

MSG_HASH(
   MENU_ENUM_LABEL_VALUE_VIDEO_ASPECT_RATIO_AUTO,
   "Auto Aspect Ratio"
   )
MSG_HASH(
   MENU_ENUM_LABEL_VALUE_NETPLAY_ROOM_NICKNAME_LAN,
   "Nickname (LAN): %s"
   )
MSG_HASH(
   MENU_ENUM_LABEL_VALUE_STATUS,
   "Status"
   )
MSG_HASH(
   MENU_ENUM_LABEL_VALUE_SYSTEM_BGM_ENABLE,
   "System BGM"
   )
MSG_HASH(
   MENU_ENUM_LABEL_VALUE_CUSTOM_RATIO,
   "Custom Ratio"
   )
MSG_HASH(
   MENU_ENUM_LABEL_VALUE_RECORD_ENABLE,
   "Recording Support"
   )
MSG_HASH(
   MENU_ENUM_LABEL_VALUE_RECORD_PATH,
   "Save Output Recording as..."
   )
MSG_HASH(
   MENU_ENUM_LABEL_VALUE_RECORD_USE_OUTPUT_DIRECTORY,
   "Save Recordings in Output Directory"
   )
MSG_HASH(
   MENU_ENUM_LABEL_VALUE_CHEAT_MATCH_IDX,
   "View Match #"
   )
MSG_HASH(
   MENU_ENUM_SUBLABEL_CHEAT_MATCH_IDX,
   "Select the match to view."
   )
MSG_HASH(
   MENU_ENUM_LABEL_VALUE_VIDEO_FORCE_ASPECT,
   "Force Aspect Ratio"
   )
MSG_HASH(
   MENU_ENUM_LABEL_VALUE_SELECT_FROM_PLAYLIST,
   "Select from a playlist"
   )
MSG_HASH(
   MENU_ENUM_LABEL_VALUE_RESUME,
   "Resume"
   )
MSG_HASH(
   MENU_ENUM_SUBLABEL_RESUME,
   "Resume the currently running content and leave the Quick Menu."
   )
MSG_HASH(
   MENU_ENUM_LABEL_VALUE_CHEAT_VIEW_MATCHES,
   "View the List of %u Matches"
   )
MSG_HASH(
   MENU_ENUM_SUBLABEL_CHEAT_VIEW_MATCHES,
   ""
   )
MSG_HASH(
   MENU_ENUM_LABEL_VALUE_CHEAT_CREATE_OPTION,
   "Create Code From This Match"
   )
MSG_HASH(
   MENU_ENUM_SUBLABEL_CHEAT_CREATE_OPTION,
   ""
   )
MSG_HASH(
   MENU_ENUM_LABEL_VALUE_CHEAT_DELETE_OPTION,
   "Delete This Match"
   )
MSG_HASH(
   MENU_ENUM_SUBLABEL_CHEAT_DELETE_OPTION,
   ""
   )
MSG_HASH( /* FIXME Still exists in a comment about being removed */
   MENU_ENUM_LABEL_VALUE_MATERIALUI_MENU_FOOTER_OPACITY,
   "Footer Opacity"
   )
MSG_HASH( /* FIXME Still exists in a comment about being removed */
   MENU_ENUM_SUBLABEL_MATERIALUI_MENU_FOOTER_OPACITY,
   "Modify the opacity of the footer graphic."
   )
MSG_HASH( /* FIXME Still exists in a comment about being removed */
   MENU_ENUM_LABEL_VALUE_MATERIALUI_MENU_HEADER_OPACITY,
   "Header Opacity"
   )
MSG_HASH( /* FIXME Still exists in a comment about being removed */
   MENU_ENUM_SUBLABEL_MATERIALUI_MENU_HEADER_OPACITY,
   "Modify the opacity of the header graphic."
   )
MSG_HASH(
   MENU_ENUM_LABEL_VALUE_NETPLAY_ENABLE,
   "Netplay"
   )
MSG_HASH(
   MENU_ENUM_LABEL_VALUE_RDB_ENTRY_START_CONTENT,
   "Start Content"
   )
MSG_HASH(
   MENU_ENUM_LABEL_VALUE_CONTENT_HISTORY_PATH,
   "Content History Path"
   )
MSG_HASH(
   MENU_ENUM_LABEL_VALUE_CRT_SWITCH_RESOLUTION_OUTPUT_DISPLAY_ID,
   "Output Display ID"
   )
MSG_HASH(
   MENU_ENUM_SUBLABEL_CRT_SWITCH_RESOLUTION_OUTPUT_DISPLAY_ID,
   "Select the output port connected to the CRT display."
   )
MSG_HASH(
   MENU_ENUM_LABEL_VALUE_HELP,
   "Help"
   )
MSG_HASH(
   MENU_ENUM_LABEL_VALUE_HELP_AUDIO_VIDEO_TROUBLESHOOTING,
   "Audio/Video Troubleshooting"
   )
MSG_HASH(
   MENU_ENUM_LABEL_VALUE_HELP_CHANGE_VIRTUAL_GAMEPAD,
   "Changing Virtual Controller Overlay"
   )
MSG_HASH(
   MENU_ENUM_LABEL_VALUE_HELP_LOADING_CONTENT,
   "Loading Content"
   )
MSG_HASH(
   MENU_ENUM_LABEL_VALUE_HELP_SCANNING_CONTENT,
   "Scanning For Content"
   )
MSG_HASH(
   MENU_ENUM_LABEL_VALUE_HELP_WHAT_IS_A_CORE,
   "What Is A Core?"
   )
MSG_HASH(
   MENU_ENUM_LABEL_VALUE_HELP_SEND_DEBUG_INFO,
   "Send Debug Info"
   )
MSG_HASH(
   MENU_ENUM_SUBLABEL_HELP_SEND_DEBUG_INFO,
   "Sends diagnostic info about your device and RetroArch configuration to our servers for analysis."
   )
MSG_HASH(
   MENU_ENUM_LABEL_VALUE_MANAGEMENT,
   "Database Settings"
   )
MSG_HASH(
   MENU_ENUM_LABEL_VALUE_NETPLAY_DELAY_FRAMES,
   "Netplay Delay Frames"
   )
MSG_HASH(
   MENU_ENUM_LABEL_VALUE_NETPLAY_LAN_SCAN_SETTINGS,
   "Scan local network"
   )
MSG_HASH(
   MENU_ENUM_SUBLABEL_NETPLAY_LAN_SCAN_SETTINGS,
   "Search for and connect to netplay hosts on the local network."
   )
MSG_HASH(
   MENU_ENUM_LABEL_VALUE_NETPLAY_MODE,
   "Netplay Client"
   )
MSG_HASH(
   MENU_ENUM_LABEL_VALUE_NETPLAY_SPECTATOR_MODE_ENABLE,
   "Netplay Spectator"
   )
MSG_HASH(
   MENU_ENUM_LABEL_VALUE_CHEEVOS_DESCRIPTION,
   "Description"
   )
MSG_HASH(
   MENU_ENUM_LABEL_VALUE_FRAME_THROTTLE_ENABLE,
   "Limit Maximum Run Speed"
   )
MSG_HASH(
   MENU_ENUM_LABEL_VALUE_CHEAT_START_SEARCH,
   "Start Search For New Cheat Code"
   )
MSG_HASH(
   MENU_ENUM_SUBLABEL_CHEAT_START_SEARCH,
   "Start search for a new cheat. Number of bits can be changed."
   )
MSG_HASH(
   MENU_ENUM_LABEL_VALUE_CHEAT_CONTINUE_SEARCH,
   "Continue Search"
   )
MSG_HASH(
   MENU_ENUM_SUBLABEL_CHEAT_CONTINUE_SEARCH,
   "Continue search for a new cheat."
   )
MSG_HASH(
   MENU_ENUM_LABEL_VALUE_ACHIEVEMENT_LIST_HARDCORE,
   "Achievements (Hardcore)"
   )
MSG_HASH(
   MENU_ENUM_LABEL_VALUE_INPUT_META_CHEAT_DETAILS,
   "Cheat Details"
   )
MSG_HASH(
   MENU_ENUM_SUBLABEL_INPUT_META_CHEAT_DETAILS,
   "Manages cheat details settings."
   )
MSG_HASH(
   MENU_ENUM_LABEL_VALUE_INPUT_META_CHEAT_SEARCH,
   "Start or Continue Cheat Search"
   )
MSG_HASH(
   MENU_ENUM_SUBLABEL_INPUT_META_CHEAT_SEARCH,
   "Start or continue a cheat code search."
   )
MSG_HASH(
   MENU_ENUM_LABEL_VALUE_CHEAT_NUM_PASSES,
   "Cheat Passes"
   )
MSG_HASH(
   MENU_ENUM_SUBLABEL_CHEAT_NUM_PASSES,
   "Increase or decrease the amount of cheats."
   )

/* Unused (Needs Confirmation) */

MSG_HASH(
   MENU_ENUM_LABEL_VALUE_INPUT_ANALOG_LEFT_X,
   "Left Analog X"
   )
MSG_HASH(
   MENU_ENUM_LABEL_VALUE_INPUT_ANALOG_LEFT_Y,
   "Left Analog Y"
   )
MSG_HASH(
   MENU_ENUM_LABEL_VALUE_INPUT_ANALOG_RIGHT_X,
   "Right Analog X"
   )
MSG_HASH(
   MENU_ENUM_LABEL_VALUE_INPUT_ANALOG_RIGHT_Y,
   "Right Analog Y"
   )
MSG_HASH(
   MENU_ENUM_LABEL_CHEAT_SEARCH_SETTINGS,
   "Start or Continue Cheat Search"
   )
MSG_HASH(
   MENU_ENUM_LABEL_VALUE_DATABASE_CURSOR_LIST,
   "Database Cursor List"
   )
MSG_HASH(
   MENU_ENUM_LABEL_VALUE_DATABASE_CURSOR_LIST_ENTRY_DEVELOPER,
   "Database - Filter: Developer"
   )
MSG_HASH(
   MENU_ENUM_LABEL_VALUE_DATABASE_CURSOR_LIST_ENTRY_PUBLISHER,
   "Database - Filter: Publisher"
   )
MSG_HASH(
   MENU_ENUM_LABEL_VALUE_DATABASE_CURSOR_LIST_ENTRY_ORIGIN,
   "Database - Filter: Origin"
   )
MSG_HASH(
   MENU_ENUM_LABEL_VALUE_DATABASE_CURSOR_LIST_ENTRY_FRANCHISE,
   "Database - Filter: Franchise"
   )
MSG_HASH(
   MENU_ENUM_LABEL_VALUE_DATABASE_CURSOR_LIST_ENTRY_ESRB_RATING,
   "Database - Filter: ESRB Rating"
   )
MSG_HASH(
   MENU_ENUM_LABEL_VALUE_DATABASE_CURSOR_LIST_ENTRY_ELSPA_RATING,
   "Database - Filter: ELSPA Rating"
   )
MSG_HASH(
   MENU_ENUM_LABEL_VALUE_DATABASE_CURSOR_LIST_ENTRY_PEGI_RATING,
   "Database - Filter: PEGI Rating"
   )
MSG_HASH(
   MENU_ENUM_LABEL_VALUE_DATABASE_CURSOR_LIST_ENTRY_CERO_RATING,
   "Database - Filter: CERO Rating"
   )
MSG_HASH(
   MENU_ENUM_LABEL_VALUE_DATABASE_CURSOR_LIST_ENTRY_BBFC_RATING,
   "Database - Filter: BBFC Rating"
   )
MSG_HASH(
   MENU_ENUM_LABEL_VALUE_DATABASE_CURSOR_LIST_ENTRY_MAX_USERS,
   "Database - Filter: Max Users"
   )
MSG_HASH(
   MENU_ENUM_LABEL_VALUE_DATABASE_CURSOR_LIST_ENTRY_RELEASEDATE_BY_MONTH,
   "Database - Filter: Release date By Month"
   )
MSG_HASH(
   MENU_ENUM_LABEL_VALUE_DATABASE_CURSOR_LIST_ENTRY_RELEASEDATE_BY_YEAR,
   "Database - Filter: Release date By Year"
   )
MSG_HASH(
   MENU_ENUM_LABEL_VALUE_DATABASE_CURSOR_LIST_ENTRY_EDGE_MAGAZINE_ISSUE,
   "Database - Filter: Edge Magazine Issue"
   )
MSG_HASH(
   MENU_ENUM_LABEL_VALUE_DATABASE_CURSOR_LIST_ENTRY_EDGE_MAGAZINE_RATING,
   "Database - Filter: Edge Magazine Rating"
   )
MSG_HASH(
   MENU_ENUM_LABEL_VALUE_DATABASE_CURSOR_LIST_ENTRY_DATABASE_INFO,
   "Database Info"
   )
MSG_HASH(
   MENU_ENUM_LABEL_VALUE_CONFIG,
   "Config"
   )
MSG_HASH( /* FIXME Seems related to MENU_ENUM_LABEL_VALUE_CORE_ASSETS_DIRECTORY, possible duplicate */
   MENU_ENUM_LABEL_VALUE_CORE_ASSETS_DIR,
   "Downloads"
   )
MSG_HASH(
   MENU_ENUM_LABEL_VALUE_NETPLAY_SETTINGS,
   "Netplay settings"
   )
MSG_HASH(
   MENU_ENUM_LABEL_VALUE_SYSTEM_INFO_SLANG_SUPPORT,
   "Slang support"
   )
MSG_HASH(
   MENU_ENUM_LABEL_VALUE_SYSTEM_INFO_FBO_SUPPORT,
   "OpenGL/Direct3D render-to-texture (multi-pass shaders) support"
   )
MSG_HASH(
   MENU_ENUM_LABEL_VALUE_CONTENT_DIR,
   "Content"
   )
MSG_HASH(
   MENU_ENUM_SUBLABEL_CONTENT_DIR,
   "Usually set by developers who bundle libretro/RetroArch apps to point to assets."
   )
MSG_HASH(
   MENU_ENUM_LABEL_VALUE_ASK_ARCHIVE,
   "Ask"
   )
MSG_HASH(
   MENU_ENUM_LABEL_VALUE_BASIC_MENU_ENUM_CONTROLS,
   "Basic menu controls"
   )
MSG_HASH(
   MENU_ENUM_LABEL_VALUE_BASIC_MENU_ENUM_CONTROLS_CONFIRM,
   "Confirm/OK"
   )
MSG_HASH(
   MENU_ENUM_LABEL_VALUE_BASIC_MENU_ENUM_CONTROLS_INFO,
   "Info"
   )
MSG_HASH(
   MENU_ENUM_LABEL_VALUE_BASIC_MENU_ENUM_CONTROLS_QUIT,
   "Quit"
   )
MSG_HASH(
   MENU_ENUM_LABEL_VALUE_BASIC_MENU_ENUM_CONTROLS_SCROLL_UP,
   "Scroll Up"
   )
MSG_HASH(
   MENU_ENUM_LABEL_VALUE_BASIC_MENU_ENUM_CONTROLS_START,
   "Defaults"
   )
MSG_HASH(
   MENU_ENUM_LABEL_VALUE_BASIC_MENU_ENUM_CONTROLS_TOGGLE_KEYBOARD,
   "Toggle Keyboard"
   )
MSG_HASH(
   MENU_ENUM_LABEL_VALUE_BASIC_MENU_ENUM_CONTROLS_TOGGLE_MENU,
   "Toggle Menu"
   )

/* Discord Status */

MSG_HASH(
   MENU_ENUM_LABEL_VALUE_DISCORD_IN_MENU,
   "In-Menu"
   )
MSG_HASH(
   MENU_ENUM_LABEL_VALUE_DISCORD_IN_GAME,
   "In-Game"
   )
MSG_HASH(
   MENU_ENUM_LABEL_VALUE_DISCORD_IN_GAME_PAUSED,
   "In-Game (Paused)"
   )
MSG_HASH(
   MENU_ENUM_LABEL_VALUE_DISCORD_STATUS_PLAYING,
   "Playing"
   )
MSG_HASH(
   MENU_ENUM_LABEL_VALUE_DISCORD_STATUS_PAUSED,
   "Paused"
   )

/* Notifications */

MSG_HASH( /* FIXME Should be MSG_ */
   MENU_ENUM_LABEL_VALUE_NETPLAY_START_WHEN_LOADED,
   "Netplay will start when content is loaded."
   )
MSG_HASH( /* FIXME Should be MSG_ */
   MENU_ENUM_LABEL_VALUE_NETPLAY_LOAD_CONTENT_MANUALLY,
   "Couldn't find a suitable core or content file, load manually."
   )
MSG_HASH( /* FIXME Should be MSG_ */
   MENU_ENUM_LABEL_VALUE_VIDEO_DRIVER_FALLBACK,
   "Your graphics driver is not compatible with the current video driver in RetroArch, falling back to the %s driver. Please restart RetroArch for the changes to take effect."
   )
MSG_HASH( /* FIXME Should be MSG_ */
   MENU_ENUM_LABEL_VALUE_SIDELOAD_CORE_SUCCESS,
   "Core installation successful"
   )
MSG_HASH( /* FIXME Should be MSG_ */
   MENU_ENUM_LABEL_VALUE_SIDELOAD_CORE_ERROR,
   "Core installation failed"
   )
MSG_HASH(
   MSG_CHEAT_DELETE_ALL_INSTRUCTIONS,
   "Press right five times to delete all cheats."
   )
MSG_HASH(
   MSG_FAILED_TO_SAVE_DEBUG_INFO,
   "Failed to save debug info."
   )
MSG_HASH(
   MSG_FAILED_TO_SEND_DEBUG_INFO,
   "Failed to send debug info to server."
   )
MSG_HASH(
   MSG_SENDING_DEBUG_INFO,
   "Sending debug info..."
   )
MSG_HASH(
   MSG_SENT_DEBUG_INFO,
   "Sent debug info to server successfully. Your ID number is %u."
   )
MSG_HASH(
   MSG_PRESS_TWO_MORE_TIMES_TO_SEND_DEBUG_INFO,
   "Press two more times to submit diagnostic info to the RetroArch team."
   )
MSG_HASH(
   MSG_PRESS_ONE_MORE_TIME_TO_SEND_DEBUG_INFO,
   "Press one more time to submit diagnostic info to the RetroArch team."
   )
MSG_HASH(
   MSG_AUDIO_MIXER_VOLUME,
   "Global audio mixer volume"
   )
MSG_HASH(
   MSG_NETPLAY_LAN_SCAN_COMPLETE,
   "Netplay scan complete."
   )
MSG_HASH(
   MSG_SORRY_UNIMPLEMENTED_CORES_DONT_DEMAND_CONTENT_NETPLAY,
   "Sorry, unimplemented: cores that don't demand content cannot participate in netplay."
   )
MSG_HASH(
   MSG_NATIVE,
   "Native"
   )
MSG_HASH(
   MSG_DEVICE_DISCONNECTED_FROM_PORT,
   "Device disconnected from port"
   )
MSG_HASH(
   MSG_UNKNOWN_NETPLAY_COMMAND_RECEIVED,
   "Unknown netplay command received"
   )
MSG_HASH(
   MSG_FILE_ALREADY_EXISTS_SAVING_TO_BACKUP_BUFFER,
   "File already exists. Saving to backup buffer"
   )
MSG_HASH(
   MSG_GOT_CONNECTION_FROM,
   "Got connection from: \"%s\""
   )
MSG_HASH(
   MSG_GOT_CONNECTION_FROM_NAME,
   "Got connection from: \"%s (%s)\""
   )
MSG_HASH(
   MSG_PUBLIC_ADDRESS,
   "Netplay Port Mapping Successful"
   )
MSG_HASH(
   MSG_UPNP_FAILED,
   "Netplay UPnP Port Mapping Failed"
   )
MSG_HASH(
   MSG_NO_ARGUMENTS_SUPPLIED_AND_NO_MENU_BUILTIN,
   "No arguments supplied and no menu built-in, displaying help..."
   )
MSG_HASH(
   MSG_SETTING_DISK_IN_TRAY,
   "Setting disc in tray"
   )
MSG_HASH(
   MSG_WAITING_FOR_CLIENT,
   "Waiting for client ..."
   )
MSG_HASH(
   MSG_ROOM_NOT_CONNECTABLE,
   "Your room is not connectable from the internet."
   )
MSG_HASH(
   MSG_NETPLAY_YOU_HAVE_LEFT_THE_GAME,
   "You have left the game"
   )
MSG_HASH(
   MSG_NETPLAY_YOU_HAVE_JOINED_AS_PLAYER_N,
   "You have joined as player %u"
   )
MSG_HASH(
   MSG_NETPLAY_YOU_HAVE_JOINED_WITH_INPUT_DEVICES_S,
   "You have joined with input devices %.*s"
   )
MSG_HASH(
   MSG_NETPLAY_PLAYER_S_LEFT,
   "Player %.*s has left the game"
   )
MSG_HASH(
   MSG_NETPLAY_S_HAS_JOINED_AS_PLAYER_N,
   "%.*s has joined as player %u"
   )
MSG_HASH(
   MSG_NETPLAY_S_HAS_JOINED_WITH_INPUT_DEVICES_S,
   "%.*s has joined with input devices %.*s"
   )
MSG_HASH(
   MSG_NETPLAY_NOT_RETROARCH,
   "A netplay connection attempt failed because the peer is not running RetroArch, or is running an old version of RetroArch."
   )
MSG_HASH(
   MSG_NETPLAY_OUT_OF_DATE,
   "The netplay peer is running an old version of RetroArch. Cannot connect."
   )
MSG_HASH(
   MSG_NETPLAY_DIFFERENT_VERSIONS,
   "WARNING: A netplay peer is running a different version of RetroArch. If problems occur, use the same version."
   )
MSG_HASH(
   MSG_NETPLAY_DIFFERENT_CORES,
   "A netplay peer is running a different core. Cannot connect."
   )
MSG_HASH(
   MSG_NETPLAY_DIFFERENT_CORE_VERSIONS,
   "WARNING: A netplay peer is running a different version of the core. If problems occur, use the same version."
   )
MSG_HASH(
   MSG_NETPLAY_ENDIAN_DEPENDENT,
   "This core does not support inter-architecture netplay between these systems"
   )
MSG_HASH(
   MSG_NETPLAY_PLATFORM_DEPENDENT,
   "This core does not support inter-architecture netplay"
   )
MSG_HASH(
   MSG_NETPLAY_ENTER_PASSWORD,
   "Enter netplay server password:"
   )
MSG_HASH(
   MSG_NETPLAY_ENTER_CHAT,
   "Enter netplay chat message:"
   )
MSG_HASH(
   MSG_DISCORD_CONNECTION_REQUEST,
   "Do you want to allow connection from user:"
   )
MSG_HASH(
   MSG_NETPLAY_INCORRECT_PASSWORD,
   "Incorrect password"
   )
MSG_HASH(
   MSG_NETPLAY_SERVER_NAMED_HANGUP,
   "\"%s\" has disconnected"
   )
MSG_HASH(
   MSG_NETPLAY_SERVER_HANGUP,
   "A netplay client has disconnected"
   )
MSG_HASH(
   MSG_NETPLAY_CLIENT_HANGUP,
   "Netplay disconnected"
   )
MSG_HASH(
   MSG_NETPLAY_CANNOT_PLAY_UNPRIVILEGED,
   "You do not have permission to play"
   )
MSG_HASH(
   MSG_NETPLAY_CANNOT_PLAY_NO_SLOTS,
   "There are no free player slots"
   )
MSG_HASH(
   MSG_NETPLAY_CANNOT_PLAY_NOT_AVAILABLE,
   "The input devices requested are not available"
   )
MSG_HASH(
   MSG_NETPLAY_CANNOT_PLAY,
   "Cannot switch to play mode"
   )
MSG_HASH(
   MSG_NETPLAY_PEER_PAUSED,
   "Netplay peer \"%s\" paused"
   )
MSG_HASH(
   MSG_NETPLAY_CHANGED_NICK,
   "Your nickname changed to \"%s\""
   )
MSG_HASH(
   MSG_AUDIO_VOLUME,
   "Audio volume"
   )
MSG_HASH(
   MSG_AUTODETECT,
   "Autodetect"
   )
MSG_HASH(
   MSG_AUTOLOADING_SAVESTATE_FROM,
   "Auto-loading save state from"
   )
MSG_HASH(
   MSG_CAPABILITIES,
   "Capabilities"
   )
MSG_HASH(
   MSG_CONNECTING_TO_NETPLAY_HOST,
   "Connecting to netplay host"
   )
MSG_HASH(
   MSG_CONNECTING_TO_PORT,
   "Connecting to port"
   )
MSG_HASH(
   MSG_CONNECTION_SLOT,
   "Connection slot"
   )
MSG_HASH(
   MSG_FETCHING_CORE_LIST,
   "Fetching core list..."
   )
MSG_HASH(
   MSG_CORE_LIST_FAILED,
   "Failed to retrieve core list!"
   )
MSG_HASH(
   MSG_LATEST_CORE_INSTALLED,
   "Latest version already installed: "
   )
MSG_HASH(
   MSG_UPDATING_CORE,
   "Updating core: "
   )
MSG_HASH(
   MSG_DOWNLOADING_CORE,
   "Downloading core: "
   )
MSG_HASH(
   MSG_EXTRACTING_CORE,
   "Extracting core: "
   )
MSG_HASH(
   MSG_CORE_INSTALLED,
   "Core installed: "
   )
MSG_HASH(
   MSG_CORE_INSTALL_FAILED,
   "Failed to install core: "
   )
MSG_HASH(
   MSG_SCANNING_CORES,
   "Scanning cores..."
   )
MSG_HASH(
   MSG_CHECKING_CORE,
   "Checking core: "
   )
MSG_HASH(
   MSG_ALL_CORES_UPDATED,
   "All installed cores at latest version"
   )
MSG_HASH(
   MSG_ALL_CORES_SWITCHED_PFD,
   "All supported cores switched to Play Store versions"
   )
MSG_HASH(
   MSG_NUM_CORES_UPDATED,
   "cores updated: "
   )
MSG_HASH(
   MSG_NUM_CORES_LOCKED,
   "cores skipped: "
   )
MSG_HASH(
   MSG_CORE_UPDATE_DISABLED,
   "Core update disabled - core is locked: "
   )
MSG_HASH(
   MSG_PLAYLIST_MANAGER_RESETTING_CORES,
   "Resetting cores: "
   )
MSG_HASH(
   MSG_PLAYLIST_MANAGER_CORES_RESET,
   "Cores reset: "
   )
MSG_HASH(
   MSG_PLAYLIST_MANAGER_CLEANING_PLAYLIST,
   "Cleaning playlist: "
   )
MSG_HASH(
   MSG_PLAYLIST_MANAGER_PLAYLIST_CLEANED,
   "Playlist cleaned: "
   )
MSG_HASH(
   MSG_PLAYLIST_MANAGER_REFRESH_MISSING_CONFIG,
   "Refresh failed - playlist contains no valid scan record: "
   )
MSG_HASH(
   MSG_PLAYLIST_MANAGER_REFRESH_INVALID_CONTENT_DIR,
   "Refresh failed - invalid/missing content directory: "
   )
MSG_HASH(
   MSG_PLAYLIST_MANAGER_REFRESH_INVALID_SYSTEM_NAME,
   "Refresh failed - invalid/missing system name: "
   )
MSG_HASH(
   MSG_PLAYLIST_MANAGER_REFRESH_INVALID_CORE,
   "Refresh failed - invalid core: "
   )
MSG_HASH(
   MSG_PLAYLIST_MANAGER_REFRESH_INVALID_DAT_FILE,
   "Refresh failed - invalid/missing arcade DAT file: "
   )
MSG_HASH(
   MSG_PLAYLIST_MANAGER_REFRESH_DAT_FILE_TOO_LARGE,
   "Refresh failed - arcade DAT file too large (insufficient memory): "
   )
MSG_HASH(
   MSG_ADDED_TO_FAVORITES,
   "Added to favorites"
   )
MSG_HASH(
   MSG_ADD_TO_FAVORITES_FAILED,
   "Failed to add favorite: playlist full"
   )
MSG_HASH(
   MSG_SET_CORE_ASSOCIATION,
   "Core set: "
   )
MSG_HASH(
   MSG_RESET_CORE_ASSOCIATION,
   "Playlist entry core association has been reset."
   )
MSG_HASH(
   MSG_APPENDED_DISK,
   "Appended disc"
   )
MSG_HASH(
   MSG_FAILED_TO_APPEND_DISK,
   "Failed to append disc"
   )
MSG_HASH(
   MSG_APPLICATION_DIR,
   "Application Directory"
   )
MSG_HASH(
   MSG_APPLYING_CHEAT,
   "Applying cheat changes."
   )
MSG_HASH(
   MSG_APPLYING_PATCH,
   "Applying patch: %s"
   )
MSG_HASH(
   MSG_APPLYING_SHADER,
   "Applying shader"
   )
MSG_HASH(
   MSG_AUDIO_MUTED,
   "Audio muted."
   )
MSG_HASH(
   MSG_AUDIO_UNMUTED,
   "Audio unmuted."
   )
MSG_HASH(
   MSG_AUTOCONFIG_FILE_ERROR_SAVING,
   "Error saving controller profile."
   )
MSG_HASH(
   MSG_AUTOCONFIG_FILE_SAVED_SUCCESSFULLY,
   "Controller profile saved successfully."
   )
MSG_HASH(
   MSG_AUTOSAVE_FAILED,
   "Could not initialize autosave."
   )
MSG_HASH(
   MSG_AUTO_SAVE_STATE_TO,
   "Auto save state to"
   )
MSG_HASH(
   MSG_BLOCKING_SRAM_OVERWRITE,
   "Blocking SRAM Overwrite"
   )
MSG_HASH(
   MSG_BRINGING_UP_COMMAND_INTERFACE_ON_PORT,
   "Bringing up command interface on port"
   )
MSG_HASH(
   MSG_BYTES,
   "bytes"
   )
MSG_HASH(
   MSG_CANNOT_INFER_NEW_CONFIG_PATH,
   "Cannot infer new config path. Use current time."
   )
MSG_HASH(
   MSG_CHEEVOS_HARDCORE_MODE_ENABLE,
   "Achievements Hardcore Mode Enabled, save state & rewind were disabled."
   )
MSG_HASH(
   MSG_COMPARING_WITH_KNOWN_MAGIC_NUMBERS,
   "Comparing with known magic numbers..."
   )
MSG_HASH(
   MSG_COMPILED_AGAINST_API,
   "Compiled against API"
   )
MSG_HASH(
   MSG_CONFIG_DIRECTORY_NOT_SET,
   "Config directory not set. Cannot save new config."
   )
MSG_HASH(
   MSG_CONNECTED_TO,
   "Connected to"
   )
MSG_HASH(
   MSG_CONTENT_CRC32S_DIFFER,
   "Content CRC32s differ. Cannot use different games."
   )
MSG_HASH(
   MSG_PING_TOO_HIGH,
   "Your ping is too high for this host."
   )
MSG_HASH(
   MSG_CONTENT_LOADING_SKIPPED_IMPLEMENTATION_WILL_DO_IT,
   "Content loading skipped. Implementation will load it on its own."
   )
MSG_HASH(
   MSG_CORE_DOES_NOT_SUPPORT_SAVESTATES,
   "Core does not support save states."
   )
MSG_HASH(
   MSG_CORE_OPTIONS_FILE_CREATED_SUCCESSFULLY,
   "Core options file created successfully."
   )
MSG_HASH(
   MSG_CORE_OPTIONS_FILE_REMOVED_SUCCESSFULLY,
   "Core options file removed successfully."
   )
MSG_HASH(
   MSG_CORE_OPTIONS_RESET,
   "All core options reset to default."
   )
MSG_HASH(
   MSG_CORE_OPTIONS_FLUSHED,
   "Core options saved to:"
   )
MSG_HASH(
   MSG_CORE_OPTIONS_FLUSH_FAILED,
   "Failed to save core options to:"
   )
MSG_HASH(
   MSG_COULD_NOT_FIND_ANY_NEXT_DRIVER,
   "Could not find any next driver"
   )
MSG_HASH(
   MSG_COULD_NOT_FIND_COMPATIBLE_SYSTEM,
   "Could not find compatible system."
   )
MSG_HASH(
   MSG_COULD_NOT_FIND_VALID_DATA_TRACK,
   "Could not find valid data track"
   )
MSG_HASH(
   MSG_COULD_NOT_OPEN_DATA_TRACK,
   "could not open data track"
   )
MSG_HASH(
   MSG_COULD_NOT_READ_CONTENT_FILE,
   "Could not read content file"
   )
MSG_HASH(
   MSG_COULD_NOT_READ_MOVIE_HEADER,
   "Could not read movie header."
   )
MSG_HASH(
   MSG_COULD_NOT_READ_STATE_FROM_MOVIE,
   "Could not read state from movie."
   )
MSG_HASH(
   MSG_CRC32_CHECKSUM_MISMATCH,
   "CRC32 checksum mismatch between content file and saved content checksum in replay file header. Replay highly likely to desync on playback."
   )
MSG_HASH(
   MSG_CUSTOM_TIMING_GIVEN,
   "Custom timing given"
   )
MSG_HASH(
   MSG_DECOMPRESSION_ALREADY_IN_PROGRESS,
   "Decompression already in progress."
   )
MSG_HASH(
   MSG_DECOMPRESSION_FAILED,
   "Decompression failed."
   )
MSG_HASH(
   MSG_DETECTED_VIEWPORT_OF,
   "Detected viewport of"
   )
MSG_HASH(
   MSG_DID_NOT_FIND_A_VALID_CONTENT_PATCH,
   "Did not find a valid content patch."
   )
MSG_HASH(
   MSG_DISCONNECT_DEVICE_FROM_A_VALID_PORT,
   "Disconnect device from a valid port."
   )
MSG_HASH(
   MSG_DISK_CLOSED,
   "Closed virtual disc tray."
   )
MSG_HASH(
   MSG_DISK_EJECTED,
   "Ejected virtual disc tray."
   )
MSG_HASH(
   MSG_DOWNLOADING,
   "Downloading"
   )
MSG_HASH(
   MSG_INDEX_FILE,
   "index"
   )
MSG_HASH(
   MSG_DOWNLOAD_FAILED,
   "Download failed"
   )
MSG_HASH(
   MSG_ERROR,
   "Error"
   )
MSG_HASH(
   MSG_ERROR_LIBRETRO_CORE_REQUIRES_CONTENT,
   "Libretro core requires content, but nothing was provided."
   )
MSG_HASH(
   MSG_ERROR_LIBRETRO_CORE_REQUIRES_SPECIAL_CONTENT,
   "Libretro core requires special content, but none were provided."
   )
MSG_HASH(
   MSG_ERROR_LIBRETRO_CORE_REQUIRES_VFS,
   "Core does not support VFS, and loading from a local copy failed"
   )
MSG_HASH(
   MSG_ERROR_PARSING_ARGUMENTS,
   "Error parsing arguments."
   )
MSG_HASH(
   MSG_ERROR_SAVING_CORE_OPTIONS_FILE,
   "Error saving core options file."
   )
MSG_HASH(
   MSG_ERROR_REMOVING_CORE_OPTIONS_FILE,
   "Error deleting core options file."
   )
MSG_HASH(
   MSG_ERROR_SAVING_REMAP_FILE,
   "Error saving remap file."
   )
MSG_HASH(
   MSG_ERROR_REMOVING_REMAP_FILE,
   "Error removing remap file."
   )
MSG_HASH(
   MSG_ERROR_SAVING_SHADER_PRESET,
   "Error saving shader preset."
   )
MSG_HASH(
   MSG_EXTERNAL_APPLICATION_DIR,
   "External Application Directory"
   )
MSG_HASH(
   MSG_EXTRACTING,
   "Extracting"
   )
MSG_HASH(
   MSG_EXTRACTING_FILE,
   "Extracting file"
   )
MSG_HASH(
   MSG_FAILED_SAVING_CONFIG_TO,
   "Failed saving config to"
   )
MSG_HASH(
   MSG_FAILED_TO_ACCEPT_INCOMING_SPECTATOR,
   "Failed to accept incoming spectator."
   )
MSG_HASH(
   MSG_FAILED_TO_ALLOCATE_MEMORY_FOR_PATCHED_CONTENT,
   "Failed to allocate memory for patched content..."
   )
MSG_HASH(
   MSG_FAILED_TO_APPLY_SHADER,
   "Failed to apply shader."
   )
MSG_HASH(
   MSG_FAILED_TO_APPLY_SHADER_PRESET,
   "Failed to apply shader preset:"
   )
MSG_HASH(
   MSG_FAILED_TO_BIND_SOCKET,
   "Failed to bind socket."
   )
MSG_HASH(
   MSG_FAILED_TO_CREATE_THE_DIRECTORY,
   "Failed to create the directory."
   )
MSG_HASH(
   MSG_FAILED_TO_EXTRACT_CONTENT_FROM_COMPRESSED_FILE,
   "Failed to extract content from compressed file"
   )
MSG_HASH(
   MSG_FAILED_TO_GET_NICKNAME_FROM_CLIENT,
   "Failed to get nickname from client."
   )
MSG_HASH(
   MSG_FAILED_TO_LOAD,
   "Failed to load"
   )
MSG_HASH(
   MSG_FAILED_TO_LOAD_CONTENT,
   "Failed to load content"
   )
MSG_HASH(
   MSG_FAILED_TO_LOAD_MOVIE_FILE,
   "Failed to load movie file"
   )
MSG_HASH(
   MSG_FAILED_TO_LOAD_OVERLAY,
   "Failed to load overlay."
   )
MSG_HASH(
   MSG_FAILED_TO_LOAD_STATE,
   "Failed to load state from"
   )
MSG_HASH(
   MSG_FAILED_TO_OPEN_LIBRETRO_CORE,
   "Failed to open libretro core"
   )
MSG_HASH(
   MSG_FAILED_TO_PATCH,
   "Failed to patch"
   )
MSG_HASH(
   MSG_FAILED_TO_RECEIVE_HEADER_FROM_CLIENT,
   "Failed to receive header from client."
   )
MSG_HASH(
   MSG_FAILED_TO_RECEIVE_NICKNAME,
   "Failed to receive nickname."
   )
MSG_HASH(
   MSG_FAILED_TO_RECEIVE_NICKNAME_FROM_HOST,
   "Failed to receive nickname from host."
   )
MSG_HASH(
   MSG_FAILED_TO_RECEIVE_NICKNAME_SIZE_FROM_HOST,
   "Failed to receive nickname size from host."
   )
MSG_HASH(
   MSG_FAILED_TO_RECEIVE_SRAM_DATA_FROM_HOST,
   "Failed to receive SRAM data from host."
   )
MSG_HASH(
   MSG_FAILED_TO_REMOVE_DISK_FROM_TRAY,
   "Failed to remove disc from tray."
   )
MSG_HASH(
   MSG_FAILED_TO_REMOVE_TEMPORARY_FILE,
   "Failed to remove temporary file"
   )
MSG_HASH(
   MSG_FAILED_TO_SAVE_SRAM,
   "Failed to save SRAM"
   )
MSG_HASH(
   MSG_FAILED_TO_LOAD_SRAM,
   "Failed to load SRAM"
   )
MSG_HASH(
   MSG_FAILED_TO_SAVE_STATE_TO,
   "Failed to save state to"
   )
MSG_HASH(
   MSG_FAILED_TO_SEND_NICKNAME,
   "Failed to send nickname."
   )
MSG_HASH(
   MSG_FAILED_TO_SEND_NICKNAME_SIZE,
   "Failed to send nickname size."
   )
MSG_HASH(
   MSG_FAILED_TO_SEND_NICKNAME_TO_CLIENT,
   "Failed to send nickname to client."
   )
MSG_HASH(
   MSG_FAILED_TO_SEND_NICKNAME_TO_HOST,
   "Failed to send nickname to host."
   )
MSG_HASH(
   MSG_FAILED_TO_SEND_SRAM_DATA_TO_CLIENT,
   "Failed to send SRAM data to client."
   )
MSG_HASH(
   MSG_FAILED_TO_START_AUDIO_DRIVER,
   "Failed to start audio driver. Will continue without audio."
   )
MSG_HASH(
   MSG_FAILED_TO_START_MOVIE_RECORD,
   "Failed to start movie record."
   )
MSG_HASH(
   MSG_FAILED_TO_START_RECORDING,
   "Failed to start recording."
   )
MSG_HASH(
   MSG_FAILED_TO_TAKE_SCREENSHOT,
   "Failed to take screenshot."
   )
MSG_HASH(
   MSG_FAILED_TO_UNDO_LOAD_STATE,
   "Failed to undo load state."
   )
MSG_HASH(
   MSG_FAILED_TO_UNDO_SAVE_STATE,
   "Failed to undo save state."
   )
MSG_HASH(
   MSG_FAILED_TO_UNMUTE_AUDIO,
   "Failed to unmute audio."
   )
MSG_HASH(
   MSG_FATAL_ERROR_RECEIVED_IN,
   "Fatal error received in"
   )
MSG_HASH(
   MSG_FILE_NOT_FOUND,
   "File not found"
   )
MSG_HASH(
   MSG_FOUND_AUTO_SAVESTATE_IN,
   "Found auto save state in"
   )
MSG_HASH(
   MSG_FOUND_DISK_LABEL,
   "Found disc label"
   )
MSG_HASH(
   MSG_FOUND_FIRST_DATA_TRACK_ON_FILE,
   "Found first data track on file"
   )
MSG_HASH(
   MSG_FOUND_LAST_STATE_SLOT,
   "Found last state slot"
   )
MSG_HASH(
   MSG_FOUND_SHADER,
   "Found shader"
   )
MSG_HASH(
   MSG_FRAMES,
   "Frames"
   )
MSG_HASH(
   MSG_GAME_SPECIFIC_CORE_OPTIONS_FOUND_AT,
   "Game-specific core options found at"
   )
MSG_HASH(
   MSG_FOLDER_SPECIFIC_CORE_OPTIONS_FOUND_AT,
   "Folder-specific core options found at"
   )
MSG_HASH(
   MSG_GOT_INVALID_DISK_INDEX,
   "Got invalid disc index."
   )
MSG_HASH(
   MSG_GRAB_MOUSE_STATE,
   "Grab mouse state"
   )
MSG_HASH(
   MSG_GAME_FOCUS_ON,
   "Game Focus on"
   )
MSG_HASH(
   MSG_GAME_FOCUS_OFF,
   "Game Focus off"
   )
MSG_HASH(
   MSG_HW_RENDERED_MUST_USE_POSTSHADED_RECORDING,
   "Libretro core is hardware rendered. Must use post-shaded recording as well."
   )
MSG_HASH(
   MSG_INFLATED_CHECKSUM_DID_NOT_MATCH_CRC32,
   "Inflated checksum did not match CRC32."
   )
MSG_HASH(
   MSG_INPUT_CHEAT,
   "Input Cheat"
   )
MSG_HASH(
   MSG_INPUT_CHEAT_FILENAME,
   "Input Cheat Filename"
   )
MSG_HASH(
   MSG_INPUT_PRESET_FILENAME,
   "Input Preset Filename"
   )
MSG_HASH(
   MSG_INPUT_RENAME_ENTRY,
   "Rename Title"
   )
MSG_HASH(
   MSG_INTERFACE,
   "Interface"
   )
MSG_HASH(
   MSG_INTERNAL_STORAGE,
   "Internal Storage"
   )
MSG_HASH(
   MSG_REMOVABLE_STORAGE,
   "Removable Storage"
   )
MSG_HASH(
   MSG_INVALID_NICKNAME_SIZE,
   "Invalid nickname size."
   )
MSG_HASH(
   MSG_IN_BYTES,
   "in bytes"
   )
MSG_HASH(
   MSG_IN_MEGABYTES,
   "in megabytes"
   )
MSG_HASH(
   MSG_IN_GIGABYTES,
   "in gigabytes"
   )
MSG_HASH(
   MSG_LIBRETRO_ABI_BREAK,
   "is compiled against a different version of libretro than this libretro implementation."
   )
MSG_HASH(
   MSG_LIBRETRO_FRONTEND,
   "Frontend for libretro"
   )
MSG_HASH(
   MSG_LOADED_STATE_FROM_SLOT,
   "Loaded state from slot #%d."
   )
MSG_HASH(
   MSG_LOADED_STATE_FROM_SLOT_AUTO,
   "Loaded state from slot #-1 (auto)."
   )
MSG_HASH(
   MSG_LOADING,
   "Loading"
   )
MSG_HASH(
   MSG_FIRMWARE,
   "One or more firmware files are missing"
   )
MSG_HASH(
   MSG_LOADING_CONTENT_FILE,
   "Loading content file"
   )
MSG_HASH(
   MSG_LOADING_HISTORY_FILE,
   "Loading history file"
   )
MSG_HASH(
   MSG_LOADING_FAVORITES_FILE,
   "Loading favorites file"
   )
MSG_HASH(
   MSG_LOADING_STATE,
   "Loading state"
   )
MSG_HASH(
   MSG_MEMORY,
   "Memory"
   )
MSG_HASH(
   MSG_MOVIE_FILE_IS_NOT_A_VALID_BSV1_FILE,
   "Input replay movie file is not a valid BSV1 file."
   )
MSG_HASH(
   MSG_MOVIE_FORMAT_DIFFERENT_SERIALIZER_VERSION,
   "Input replay movie format seems to have a different serializer version. Will most likely fail."
   )
MSG_HASH(
   MSG_MOVIE_PLAYBACK_ENDED,
   "Input replay movie playback ended."
   )
MSG_HASH(
   MSG_MOVIE_RECORD_STOPPED,
   "Stopping movie record."
   )
MSG_HASH(
   MSG_NETPLAY_FAILED,
   "Failed to initialize netplay."
   )
MSG_HASH(
   MSG_NO_CONTENT_STARTING_DUMMY_CORE,
   "No content, starting dummy core."
   )
MSG_HASH(
   MSG_NO_SAVE_STATE_HAS_BEEN_OVERWRITTEN_YET,
   "No save state has been overwritten yet."
   )
MSG_HASH(
   MSG_NO_STATE_HAS_BEEN_LOADED_YET,
   "No state has been loaded yet."
   )
MSG_HASH(
   MSG_OVERRIDES_ERROR_SAVING,
   "Error saving overrides."
   )
MSG_HASH(
   MSG_OVERRIDES_SAVED_SUCCESSFULLY,
   "Overrides saved successfully."
   )
MSG_HASH(
   MSG_PAUSED,
   "Paused."
   )
MSG_HASH(
   MSG_PROGRAM,
   "RetroArch"
   )
MSG_HASH(
   MSG_READING_FIRST_DATA_TRACK,
   "Reading first data track..."
   )
MSG_HASH(
   MSG_RECORDING_TERMINATED_DUE_TO_RESIZE,
   "Recording terminated due to resize."
   )
MSG_HASH(
   MSG_RECORDING_TO,
   "Recording to"
   )
MSG_HASH(
   MSG_REDIRECTING_CHEATFILE_TO,
   "Redirecting cheat file to"
   )
MSG_HASH(
   MSG_REDIRECTING_SAVEFILE_TO,
   "Redirecting save file to"
   )
MSG_HASH(
   MSG_REDIRECTING_SAVESTATE_TO,
   "Redirecting save state to"
   )
MSG_HASH(
   MSG_REMAP_FILE_SAVED_SUCCESSFULLY,
   "Remap file saved successfully."
   )
MSG_HASH(
   MSG_REMAP_FILE_REMOVED_SUCCESSFULLY,
   "Remap file removed successfully."
   )
MSG_HASH(
   MSG_REMOVED_DISK_FROM_TRAY,
   "Removed disk from tray."
   )
MSG_HASH(
   MSG_REMOVING_TEMPORARY_CONTENT_FILE,
   "Removing temporary content file"
   )
MSG_HASH(
   MSG_RESET,
   "Reset"
   )
MSG_HASH(
   MSG_RESTARTING_RECORDING_DUE_TO_DRIVER_REINIT,
   "Restarting recording due to driver reinit."
   )
MSG_HASH(
   MSG_RESTORED_OLD_SAVE_STATE,
   "Restored old save state."
   )
MSG_HASH(
   MSG_RESTORING_DEFAULT_SHADER_PRESET_TO,
   "Shaders: restoring default shader preset to"
   )
MSG_HASH(
   MSG_REVERTING_SAVEFILE_DIRECTORY_TO,
   "Reverting save file directory to"
   )
MSG_HASH(
   MSG_REVERTING_SAVESTATE_DIRECTORY_TO,
   "Reverting save state directory to"
   )
MSG_HASH(
   MSG_REWINDING,
   "Rewinding."
   )
MSG_HASH(
   MSG_REWIND_UNSUPPORTED,
   "Rewind unavailable because this core lacks serialized save state support."
   )
MSG_HASH(
   MSG_REWIND_INIT,
   "Initializing rewind buffer with size"
   )
MSG_HASH(
   MSG_REWIND_INIT_FAILED,
   "Failed to initialize rewind buffer. Rewinding will be disabled."
   )
MSG_HASH(
   MSG_REWIND_INIT_FAILED_THREADED_AUDIO,
   "Implementation uses threaded audio. Cannot use rewind."
   )
MSG_HASH(
   MSG_REWIND_REACHED_END,
   "Reached end of rewind buffer."
   )
MSG_HASH(
   MSG_SAVED_NEW_CONFIG_TO,
   "Saved new config to"
   )
MSG_HASH(
   MSG_SAVED_STATE_TO_SLOT,
   "Saved state to slot #%d."
   )
MSG_HASH(
   MSG_SAVED_STATE_TO_SLOT_AUTO,
   "Saved state to slot #-1 (auto)."
   )
MSG_HASH(
   MSG_SAVED_SUCCESSFULLY_TO,
   "Saved successfully to"
   )
MSG_HASH(
   MSG_SAVING_RAM_TYPE,
   "Saving RAM type"
   )
MSG_HASH(
   MSG_SAVING_STATE,
   "Saving state"
   )
MSG_HASH(
   MSG_SCANNING,
   "Scanning"
   )
MSG_HASH(
   MSG_SCANNING_OF_DIRECTORY_FINISHED,
   "Scanning of directory finished"
   )
MSG_HASH(
   MSG_SENDING_COMMAND,
   "Sending command"
   )
MSG_HASH(
   MSG_SEVERAL_PATCHES_ARE_EXPLICITLY_DEFINED,
   "Several patches are explicitly defined, ignoring all..."
   )
MSG_HASH(
   MSG_SHADER,
   "Shader"
   )
MSG_HASH(
   MSG_SHADER_PRESET_SAVED_SUCCESSFULLY,
   "Shader preset saved successfully."
   )
MSG_HASH(
   MSG_SKIPPING_SRAM_LOAD,
   "Skipping SRAM load."
   )
MSG_HASH(
   MSG_SLOW_MOTION,
   "Slow-Motion."
   )
MSG_HASH(
   MSG_FAST_FORWARD,
   "Fast-Forward."
   )
MSG_HASH(
   MSG_SLOW_MOTION_REWIND,
   "Slow-motion rewind."
   )
MSG_HASH(
   MSG_SRAM_WILL_NOT_BE_SAVED,
   "SRAM will not be saved."
   )
MSG_HASH(
   MSG_STARTING_MOVIE_PLAYBACK,
   "Starting movie playback."
   )
MSG_HASH(
   MSG_STARTING_MOVIE_RECORD_TO,
   "Starting movie record to"
   )
MSG_HASH(
   MSG_STATE_SIZE,
   "State size"
   )
MSG_HASH(
   MSG_STATE_SLOT,
   "State slot"
   )
MSG_HASH(
   MSG_TAKING_SCREENSHOT,
   "Taking screenshot."
   )
MSG_HASH(
   MSG_SCREENSHOT_SAVED,
   "Screenshot saved"
   )
MSG_HASH(
   MSG_ACHIEVEMENT_UNLOCKED,
   "Achievement Unlocked"
   )
MSG_HASH(
   MSG_CHANGE_THUMBNAIL_TYPE,
   "Change thumbnail type"
   )
MSG_HASH(
   MSG_TOGGLE_FULLSCREEN_THUMBNAILS,
   "Fullscreen thumbnails"
   )
MSG_HASH(
   MSG_TOGGLE_CONTENT_METADATA,
   "Toggle metadata"
   )
MSG_HASH(
   MSG_NO_THUMBNAIL_AVAILABLE,
   "No thumbnail available"
   )
MSG_HASH(
   MSG_PRESS_AGAIN_TO_QUIT,
   "Press again to quit..."
   )
MSG_HASH(
   MSG_TO,
   "to"
   )
MSG_HASH(
   MSG_UNDID_LOAD_STATE,
   "Undid load state."
   )
MSG_HASH(
   MSG_UNDOING_SAVE_STATE,
   "Undoing save state"
   )
MSG_HASH(
   MSG_UNKNOWN,
   "Unknown"
   )
MSG_HASH(
   MSG_UNPAUSED,
   "Unpaused."
   )
MSG_HASH(
   MSG_UNRECOGNIZED_COMMAND,
   "Unrecognized command \"%s\" received.\n"
   )
MSG_HASH(
   MSG_USING_CORE_NAME_FOR_NEW_CONFIG,
   "Using core name for new config."
   )
MSG_HASH(
   MSG_USING_LIBRETRO_DUMMY_CORE_RECORDING_SKIPPED,
   "Using libretro dummy core. Skipping recording."
   )
MSG_HASH(
   MSG_VALUE_CONNECT_DEVICE_FROM_A_VALID_PORT,
   "Connect device from a valid port."
   )
MSG_HASH(
   MSG_VALUE_DISCONNECTING_DEVICE_FROM_PORT,
   "Disconnecting device from port"
   )
MSG_HASH(
   MSG_VALUE_REBOOTING,
   "Rebooting..."
   )
MSG_HASH(
   MSG_VALUE_SHUTTING_DOWN,
   "Shutting down..."
   )
MSG_HASH(
   MSG_VERSION_OF_LIBRETRO_API,
   "Version of libretro API"
   )
MSG_HASH(
   MSG_VIEWPORT_SIZE_CALCULATION_FAILED,
   "Viewport size calculation failed! Will continue using raw data. This will probably not work right..."
   )
MSG_HASH(
   MSG_VIRTUAL_DISK_TRAY_EJECT,
   "Failed to eject virtual disc tray."
   )
MSG_HASH(
   MSG_VIRTUAL_DISK_TRAY_CLOSE,
   "Failed to close virtual disc tray."
   )
MSG_HASH(
   MSG_AUTOLOADING_SAVESTATE_FAILED,
   "Auto-loading save state from \"%s\" failed."
   )
MSG_HASH(
   MSG_AUTOLOADING_SAVESTATE_SUCCEEDED,
   "Auto-loading save state from \"%s\" succeeded."
   )
MSG_HASH(
   MSG_DEVICE_NOT_CONFIGURED,
   "not configured"
   )
MSG_HASH(
   MSG_DEVICE_NOT_CONFIGURED_FALLBACK,
   "not configured, using fallback"
   )
MSG_HASH(
   MSG_BLUETOOTH_SCAN_COMPLETE,
   "Bluetooth scan complete."
   )
MSG_HASH(
   MSG_BLUETOOTH_PAIRING_REMOVED,
   "Pairing removed. Restart RetroArch to connect/pair again."
   )
MSG_HASH(
   MSG_WIFI_SCAN_COMPLETE,
   "Wi-Fi scan complete."
   )
MSG_HASH(
   MSG_SCANNING_BLUETOOTH_DEVICES,
   "Scanning bluetooth devices..."
   )
MSG_HASH(
   MSG_SCANNING_WIRELESS_NETWORKS,
   "Scanning wireless networks..."
   )
MSG_HASH(
   MSG_ENABLING_WIRELESS,
   "Enabling Wi-Fi..."
   )
MSG_HASH(
   MSG_DISABLING_WIRELESS,
   "Disabling Wi-Fi..."
   )
MSG_HASH(
   MSG_DISCONNECTING_WIRELESS,
   "Disconnecting Wi-Fi..."
   )
MSG_HASH(
   MSG_NETPLAY_LAN_SCANNING,
   "Scanning for netplay hosts..."
   )
MSG_HASH(
   MSG_PREPARING_FOR_CONTENT_SCAN,
   "Preparing for content scan..."
   )
MSG_HASH(
   MSG_INPUT_ENABLE_SETTINGS_PASSWORD,
   "Enter Password"
   )
MSG_HASH(
   MSG_INPUT_ENABLE_SETTINGS_PASSWORD_OK,
   "Password correct."
   )
MSG_HASH(
   MSG_INPUT_ENABLE_SETTINGS_PASSWORD_NOK,
   "Password incorrect."
   )
MSG_HASH(
   MSG_INPUT_KIOSK_MODE_PASSWORD,
   "Enter Password"
   )
MSG_HASH(
   MSG_INPUT_KIOSK_MODE_PASSWORD_OK,
   "Password correct."
   )
MSG_HASH(
   MSG_INPUT_KIOSK_MODE_PASSWORD_NOK,
   "Password incorrect."
   )
MSG_HASH(
   MSG_CONFIG_OVERRIDE_LOADED,
   "Configuration override loaded."
   )
MSG_HASH(
   MSG_GAME_REMAP_FILE_LOADED,
   "Game remap file loaded."
   )
MSG_HASH(
   MSG_DIRECTORY_REMAP_FILE_LOADED,
   "Content directory remap file loaded."
   )
MSG_HASH(
   MSG_CORE_REMAP_FILE_LOADED,
   "Core remap file loaded."
   )
MSG_HASH(
   MSG_RUNAHEAD_ENABLED,
   "Run-Ahead enabled. Latency frames removed: %u."
   )
MSG_HASH(
   MSG_RUNAHEAD_ENABLED_WITH_SECOND_INSTANCE,
   "Run-Ahead enabled with Secondary Instance. Latency frames removed: %u."
   )
MSG_HASH(
   MSG_RUNAHEAD_DISABLED,
   "Run-Ahead disabled."
   )
MSG_HASH(
   MSG_RUNAHEAD_CORE_DOES_NOT_SUPPORT_SAVESTATES,
   "Run-Ahead has been disabled because this core does not support save states."
   )
MSG_HASH(
   MSG_RUNAHEAD_CORE_DOES_NOT_SUPPORT_RUNAHEAD,
   "Run-Ahead unavailable because this core lacks deterministic save state support."
   )
MSG_HASH(
   MSG_RUNAHEAD_FAILED_TO_SAVE_STATE,
   "Failed to save state. Run-Ahead has been disabled."
   )
MSG_HASH(
   MSG_RUNAHEAD_FAILED_TO_LOAD_STATE,
   "Failed to load state. Run-Ahead has been disabled."
   )
MSG_HASH(
   MSG_RUNAHEAD_FAILED_TO_CREATE_SECONDARY_INSTANCE,
   "Failed to create second instance. Run-Ahead will now use only one instance."
   )
MSG_HASH(
   MSG_SCANNING_OF_FILE_FINISHED,
   "Scanning of file finished"
   )
MSG_HASH(
   MSG_CHEAT_INIT_SUCCESS,
   "Successfully started cheat search"
   )
MSG_HASH(
   MSG_CHEAT_INIT_FAIL,
   "Failed to start cheat search"
   )
MSG_HASH(
   MSG_CHEAT_SEARCH_NOT_INITIALIZED,
   "Searching has not been initialized/started"
   )
MSG_HASH(
   MSG_CHEAT_SEARCH_FOUND_MATCHES,
   "New match count = %u"
   )
MSG_HASH(
   MSG_CHEAT_SEARCH_ADDED_MATCHES_SUCCESS,
   "Added %u matches"
   )
MSG_HASH(
   MSG_CHEAT_SEARCH_ADDED_MATCHES_FAIL,
   "Failed to add matches"
   )
MSG_HASH(
   MSG_CHEAT_SEARCH_ADD_MATCH_SUCCESS,
   "Created code from match"
   )
MSG_HASH(
   MSG_CHEAT_SEARCH_ADD_MATCH_FAIL,
   "Failed to create code"
   )
MSG_HASH(
   MSG_CHEAT_SEARCH_DELETE_MATCH_SUCCESS,
   "Deleted match"
   )
MSG_HASH(
   MSG_CHEAT_SEARCH_ADDED_MATCHES_TOO_MANY,
   "Not enough room. The maximum number of simultaneous cheats is 100."
   )
MSG_HASH(
   MSG_CHEAT_ADD_TOP_SUCCESS,
   "New cheat added to top of list."
   )
MSG_HASH(
   MSG_CHEAT_ADD_BOTTOM_SUCCESS,
   "New cheat added to bottom of list."
   )
MSG_HASH(
   MSG_CHEAT_DELETE_ALL_SUCCESS,
   "All cheats deleted."
   )
MSG_HASH(
   MSG_CHEAT_ADD_BEFORE_SUCCESS,
   "New cheat added before this one."
   )
MSG_HASH(
   MSG_CHEAT_ADD_AFTER_SUCCESS,
   "New cheat added after this one."
   )
MSG_HASH(
   MSG_CHEAT_COPY_BEFORE_SUCCESS,
   "Cheat copied before this one."
   )
MSG_HASH(
   MSG_CHEAT_COPY_AFTER_SUCCESS,
   "Cheat copied after this one."
   )
MSG_HASH(
   MSG_CHEAT_DELETE_SUCCESS,
   "Cheat deleted."
   )
MSG_HASH(
   MSG_DEVICE_CONFIGURED_IN_PORT,
   "Configured in port:"
   )
MSG_HASH(
   MSG_FAILED_TO_SET_DISK,
   "Failed to set disc"
   )
MSG_HASH(
   MSG_FAILED_TO_SET_INITIAL_DISK,
   "Failed to set last used disc..."
   )
MSG_HASH(
   MSG_FAILED_TO_CONNECT_TO_CLIENT,
   "Failed to connect to client"
   )
MSG_HASH(
   MSG_FAILED_TO_CONNECT_TO_HOST,
   "Failed to connect to host"
   )
MSG_HASH(
   MSG_NETPLAY_HOST_FULL,
   "Netplay host full"
   )
MSG_HASH(
   MSG_FAILED_TO_RECEIVE_HEADER_FROM_HOST,
   "Failed to receive header from host"
   )
MSG_HASH(
   MSG_CHEEVOS_LOAD_STATE_PREVENTED_BY_HARDCORE_MODE,
   "You must pause or disable Achievements Hardcore Mode to load states."
   )
MSG_HASH(
   MSG_CHEEVOS_HARDCORE_MODE_DISABLED,
   "A save state was loaded. Achievements Hardcore Mode disabled for the current session."
   )
MSG_HASH(
   MSG_CHEEVOS_HARDCORE_MODE_DISABLED_CHEAT,
   "A cheat was activated. Achievements Hardcore Mode disabled for the current session."
   )
MSG_HASH(
   MSG_CHEEVOS_MASTERED_GAME,
   "Mastered %s"
   )
MSG_HASH(
   MSG_CHEEVOS_COMPLETED_GAME,
   "Completed %s"
   )
MSG_HASH(
   MSG_RESAMPLER_QUALITY_LOWEST,
   "Lowest"
   )
MSG_HASH(
   MSG_RESAMPLER_QUALITY_LOWER,
   "Lower"
   )
MSG_HASH(
   MSG_RESAMPLER_QUALITY_NORMAL,
   "Normal"
   )
MSG_HASH(
   MSG_RESAMPLER_QUALITY_HIGHER,
   "Higher"
   )
MSG_HASH(
   MSG_RESAMPLER_QUALITY_HIGHEST,
   "Highest"
   )
MSG_HASH(
   MSG_MISSING_ASSETS,
   "Warning: Missing assets, use the Online Updater if available"
   )
MSG_HASH(
   MSG_RGUI_MISSING_FONTS,
   "Warning: Missing fonts for selected language, use the Online Updater if available"
   )
MSG_HASH(
   MSG_RGUI_INVALID_LANGUAGE,
   "Warning: Unsupported language - using English"
   )
MSG_HASH(
   MSG_DUMPING_DISC,
   "Dumping disc..."
   )
MSG_HASH(
   MSG_DRIVE_NUMBER,
   "Drive %d"
   )
MSG_HASH(
   MSG_LOAD_CORE_FIRST,
   "Please load a core first."
   )
MSG_HASH(
   MSG_DISC_DUMP_FAILED_TO_READ_FROM_DRIVE,
   "Failed to read from drive. Dump aborted."
   )
MSG_HASH(
   MSG_DISC_DUMP_FAILED_TO_WRITE_TO_DISK,
   "Failed to write to disk. Dump aborted."
   )
MSG_HASH(
   MSG_NO_DISC_INSERTED,
   "No disc is inserted in the drive."
   )
MSG_HASH(
   MSG_SHADER_PRESET_REMOVED_SUCCESSFULLY,
   "Shader preset removed successfully."
   )
MSG_HASH(
   MSG_ERROR_REMOVING_SHADER_PRESET,
   "Error removing shader preset."
   )
MSG_HASH(
   MSG_MANUAL_CONTENT_SCAN_DAT_FILE_INVALID,
   "Invalid arcade DAT file selected"
   )
MSG_HASH(
   MSG_MANUAL_CONTENT_SCAN_DAT_FILE_TOO_LARGE,
   "Selected arcade DAT file is too large (insufficient free memory)"
   )
MSG_HASH(
   MSG_MANUAL_CONTENT_SCAN_DAT_FILE_LOAD_ERROR,
   "Failed to load arcade DAT file (invalid format?)"
   )
MSG_HASH(
   MSG_MANUAL_CONTENT_SCAN_INVALID_CONFIG,
   "Invalid manual scan configuration"
   )
MSG_HASH(
   MSG_MANUAL_CONTENT_SCAN_INVALID_CONTENT,
   "No valid content detected"
   )
MSG_HASH(
   MSG_MANUAL_CONTENT_SCAN_START,
   "Scanning content: "
   )
MSG_HASH(
   MSG_MANUAL_CONTENT_SCAN_PLAYLIST_CLEANUP,
   "Checking current entries: "
   )
MSG_HASH(
   MSG_MANUAL_CONTENT_SCAN_IN_PROGRESS,
   "Scanning: "
   )
MSG_HASH(
   MSG_MANUAL_CONTENT_SCAN_M3U_CLEANUP,
   "Cleaning M3U entries: "
   )
MSG_HASH(
   MSG_MANUAL_CONTENT_SCAN_END,
   "Scan complete: "
   )
MSG_HASH(
   MSG_CORE_BACKUP_SCANNING_CORE,
   "Scanning core: "
   )
MSG_HASH(
   MSG_CORE_BACKUP_ALREADY_EXISTS,
   "Backup of installed core already exists: "
   )
MSG_HASH(
   MSG_BACKING_UP_CORE,
   "Backing up core: "
   )
MSG_HASH(
   MSG_PRUNING_CORE_BACKUP_HISTORY,
   "Removing obsolete backups: "
   )
MSG_HASH(
   MSG_CORE_BACKUP_COMPLETE,
   "Core backup complete: "
   )
MSG_HASH(
   MSG_CORE_RESTORATION_ALREADY_INSTALLED,
   "Selected core backup is already installed: "
   )
MSG_HASH(
   MSG_RESTORING_CORE,
   "Restoring core: "
   )
MSG_HASH(
   MSG_CORE_RESTORATION_COMPLETE,
   "Core restoration complete: "
   )
MSG_HASH(
   MSG_CORE_INSTALLATION_ALREADY_INSTALLED,
   "Selected core file is already installed: "
   )
MSG_HASH(
   MSG_INSTALLING_CORE,
   "Installing core: "
   )
MSG_HASH(
   MSG_CORE_INSTALLATION_COMPLETE,
   "Core installation complete: "
   )
MSG_HASH(
   MSG_CORE_RESTORATION_INVALID_CONTENT,
   "Invalid core file selected: "
   )
MSG_HASH(
   MSG_CORE_BACKUP_FAILED,
   "Core backup failed: "
   )
MSG_HASH(
   MSG_CORE_RESTORATION_FAILED,
   "Core restoration failed: "
   )
MSG_HASH(
   MSG_CORE_INSTALLATION_FAILED,
   "Core installation failed: "
   )
MSG_HASH(
   MSG_CORE_RESTORATION_DISABLED,
   "Core restoration disabled - core is locked: "
   )
MSG_HASH(
   MSG_CORE_INSTALLATION_DISABLED,
   "Core installation disabled - core is locked: "
   )
MSG_HASH(
   MSG_CORE_LOCK_FAILED,
   "Failed to lock core: "
   )
MSG_HASH(
   MSG_CORE_UNLOCK_FAILED,
   "Failed to unlock core: "
   )
MSG_HASH(
   MSG_CORE_DELETE_DISABLED,
   "Core deletion disabled - core is locked: "
   )
MSG_HASH(
   MSG_UNSUPPORTED_VIDEO_MODE,
   "Unsupported video mode"
   )
MSG_HASH(
   MSG_CORE_INFO_CACHE_UNSUPPORTED,
   "Cannot write to core info directory - core info cache will be disabled"
   )
MSG_HASH(
   MSG_FOUND_ENTRY_STATE_IN,
   "Found entry state in"
   )
MSG_HASH(
   MSG_LOADING_ENTRY_STATE_FROM,
   "Loading entry state from"
   )
MSG_HASH(
   MSG_FAILED_TO_ENTER_GAMEMODE,
   "Failed to enter GameMode"
   )
MSG_HASH(
   MSG_FAILED_TO_ENTER_GAMEMODE_LINUX,
   "Failed to enter GameMode - ensure GameMode daemon is installed/running"
   )

/* Lakka */

MSG_HASH(
   MENU_ENUM_LABEL_VALUE_UPDATE_LAKKA,
   "Update Lakka"
   )
MSG_HASH(
   MENU_ENUM_LABEL_VALUE_SYSTEM_INFO_FRONTEND_NAME,
   "Frontend name"
   )
MSG_HASH(
   MENU_ENUM_LABEL_VALUE_SYSTEM_INFO_LAKKA_VERSION,
   "Lakka Version"
   )
MSG_HASH(
   MENU_ENUM_LABEL_VALUE_REBOOT,
   "Reboot"
   )

/* Environment Specific Settings */

MSG_HASH(
   MENU_ENUM_LABEL_VALUE_INPUT_SPLIT_JOYCON,
   "Split Joy-Con"
   )
MSG_HASH(
   MENU_ENUM_LABEL_VALUE_MENU_WIDGET_SCALE_FACTOR,
   "Graphics Widgets Scale Override"
   )
MSG_HASH(
   MENU_ENUM_SUBLABEL_MENU_WIDGET_SCALE_FACTOR,
   "Apply a manual scaling factor override when drawing display widgets. Only applies when 'Scale Graphics Widgets Automatically' is disabled. Can be used to increase or decrease the size of decorated notifications, indicators and controls independently from the menu itself."
   )
MSG_HASH(
   MENU_ENUM_LABEL_VALUE_SCREEN_RESOLUTION,
   "Screen Resolution"
   )
MSG_HASH(
   MSG_SCREEN_RESOLUTION_FORMAT_NO_DESC,
   "%ux%u"
   )
MSG_HASH(
   MSG_SCREEN_RESOLUTION_FORMAT_DESC,
   "%ux%u - %s"
   )
MSG_HASH(
   MSG_SCREEN_RESOLUTION_DEFAULT,
   "Screen Resolution: Default"
   )
MSG_HASH(
   MSG_SCREEN_RESOLUTION_NO_DESC,
   "Screen Resolution: %dx%d"
   )
MSG_HASH(
   MSG_SCREEN_RESOLUTION_DESC,
   "Screen Resolution: %dx%d - %s"
   )
MSG_HASH(
   MSG_SCREEN_RESOLUTION_APPLYING_DEFAULT,
   "Applying: Default"
   )
MSG_HASH(
   MSG_SCREEN_RESOLUTION_APPLYING_NO_DESC,
   "Applying: %dx%d\nSTART to reset"
   )
MSG_HASH(
   MSG_SCREEN_RESOLUTION_APPLYING_DESC,
   "Applying: %dx%d - %s\nSTART to reset"
   )
MSG_HASH(
   MSG_SCREEN_RESOLUTION_RESETTING_DEFAULT,
   "Resetting to: Default"
   )
MSG_HASH(
   MSG_SCREEN_RESOLUTION_RESETTING_NO_DESC,
   "Resetting to: %dx%d"
   )
MSG_HASH(
   MSG_SCREEN_RESOLUTION_RESETTING_DESC,
   "Resetting to: %dx%d - %s"
   )
MSG_HASH(
   MENU_ENUM_SUBLABEL_SCREEN_RESOLUTION,
   "Select display mode."
   )
MSG_HASH(
   MENU_ENUM_LABEL_VALUE_SHUTDOWN,
   "Shutdown"
   )
MSG_HASH(
   MENU_ENUM_LABEL_VALUE_FILE_BROWSER_OPEN_UWP_PERMISSIONS,
   "Enable external file access"
   )
MSG_HASH(
   MENU_ENUM_SUBLABEL_FILE_BROWSER_OPEN_UWP_PERMISSIONS,
   "Open Windows file access permissions settings"
   )
MSG_HASH(
   MENU_ENUM_LABEL_VALUE_FILE_BROWSER_OPEN_PICKER,
   "Open..."
   )
MSG_HASH(
   MENU_ENUM_SUBLABEL_FILE_BROWSER_OPEN_PICKER,
   "Open another directory using the system file picker"
   )
MSG_HASH(
   MENU_ENUM_LABEL_VALUE_VIDEO_FILTER_FLICKER,
   "Flicker filter"
   )
MSG_HASH(
   MENU_ENUM_LABEL_VALUE_VIDEO_GAMMA,
   "Video Gamma"
   )
MSG_HASH(
   MENU_ENUM_LABEL_VALUE_VIDEO_SOFT_FILTER,
   "Soft Filter"
   )
MSG_HASH(
   MENU_ENUM_LABEL_VALUE_BLUETOOTH_SETTINGS,
   "Bluetooth"
   )
MSG_HASH(
   MENU_ENUM_SUBLABEL_BLUETOOTH_SETTINGS,
   "Scan for bluetooth devices and connect them."
   )
MSG_HASH(
   MENU_ENUM_LABEL_VALUE_WIFI_SETTINGS,
   "Wi-Fi"
   )
MSG_HASH(
   MENU_ENUM_SUBLABEL_WIFI_SETTINGS,
   "Scan for wireless networks and establish connection."
   )
MSG_HASH(
   MENU_ENUM_LABEL_VALUE_WIFI_ENABLED,
   "Enable Wi-Fi"
   )
MSG_HASH(
   MENU_ENUM_LABEL_VALUE_WIFI_NETWORK_SCAN,
   "Connect to Network"
   )
MSG_HASH(
   MENU_ENUM_LABEL_VALUE_WIFI_NETWORKS,
   "Connect to Network"
   )
MSG_HASH(
   MENU_ENUM_LABEL_VALUE_WIFI_DISCONNECT,
   "Disconnect"
   )
MSG_HASH(
   MENU_ENUM_LABEL_VALUE_VIDEO_VFILTER,
   "Deflicker"
   )
MSG_HASH(
   MENU_ENUM_LABEL_VALUE_VIDEO_VI_WIDTH,
   "Set VI Screen Width"
   )
MSG_HASH(
   MENU_ENUM_LABEL_VALUE_VIDEO_OVERSCAN_CORRECTION_TOP,
   "Overscan Correction (Top)"
   )
MSG_HASH(
   MENU_ENUM_SUBLABEL_VIDEO_OVERSCAN_CORRECTION_TOP,
   "Adjust display overscan cropping by reducing image size by specified number of scan lines (taken from top of screen). May introduce scaling artifacts."
   )
MSG_HASH(
   MENU_ENUM_LABEL_VALUE_VIDEO_OVERSCAN_CORRECTION_BOTTOM,
   "Overscan Correction (Bottom)"
   )
MSG_HASH(
   MENU_ENUM_SUBLABEL_VIDEO_OVERSCAN_CORRECTION_BOTTOM,
   "Adjust display overscan cropping by reducing image size by specified number of scan lines (taken from bottom of screen). May introduce scaling artifacts."
   )
MSG_HASH(
   MENU_ENUM_LABEL_VALUE_SUSTAINED_PERFORMANCE_MODE,
   "Sustained Performance Mode"
   )
MSG_HASH(
   MENU_ENUM_LABEL_VALUE_CPU_PERFPOWER,
   "CPU Performance and Power"
   )
MSG_HASH(
   MENU_ENUM_LABEL_VALUE_CPU_POLICY_ENTRY,
   "Policy"
   )
MSG_HASH(
   MENU_ENUM_LABEL_VALUE_CPU_PERF_MODE,
   "Governing Mode"
   )
MSG_HASH(
   MENU_ENUM_LABEL_VALUE_CPU_PERF_MODE_MANUAL,
   "Manual"
   )
MSG_HASH(
   MENU_ENUM_SUBLABEL_VALUE_CPU_PERF_MODE_MANUAL,
   "Allows to manually tweak every detail in every CPU: governor, frequencies, etc. Only recommended for advanced users."
   )
MSG_HASH(
   MENU_ENUM_LABEL_VALUE_CPU_PERF_MODE_MANAGED_PERF,
   "Performance (Managed)"
   )
MSG_HASH(
   MENU_ENUM_SUBLABEL_VALUE_CPU_PERF_MODE_MANAGED_PERF,
   "Default and recommended mode. Maximum performance while playing while saving power when paused or browsing menus."
   )
MSG_HASH(
   MENU_ENUM_LABEL_VALUE_CPU_PERF_MODE_MANAGED_PER_CONTEXT,
   "Custom Managed"
   )
MSG_HASH(
   MENU_ENUM_SUBLABEL_VALUE_CPU_PERF_MODE_MANAGED_PER_CONTEXT,
   "Allows to choose what governors to use in menus and during gameplay. Performance, Ondemand or Schedutil are recommended during gameplay."
   )
MSG_HASH(
   MENU_ENUM_LABEL_VALUE_CPU_PERF_MODE_MAX_PERF,
   "Maximum Performance"
   )
MSG_HASH(
   MENU_ENUM_SUBLABEL_VALUE_CPU_PERF_MODE_MAX_PERF,
   "Always maximum performance: highest frequencies for best experience."
   )
MSG_HASH(
   MENU_ENUM_LABEL_VALUE_CPU_PERF_MODE_MIN_POWER,
   "Minimum Power"
   )
MSG_HASH(
   MENU_ENUM_SUBLABEL_VALUE_CPU_PERF_MODE_MIN_POWER,
   "Use the lowest frequency available to save power. Useful on battery powered devices but performance will be significantly reduced."
   )
MSG_HASH(
   MENU_ENUM_LABEL_VALUE_CPU_PERF_MODE_BALANCED,
   "Balanced"
   )
MSG_HASH(
   MENU_ENUM_SUBLABEL_VALUE_CPU_PERF_MODE_BALANCED,
   "Adapts to the current workload. Works well with most devices and emulators and helps saving power. Demanding games and cores might suffer a performance drop on some devices."
   )
MSG_HASH(
   MENU_ENUM_LABEL_VALUE_CPU_POLICY_MIN_FREQ,
   "Minimum Frequency"
   )
MSG_HASH(
   MENU_ENUM_LABEL_VALUE_CPU_POLICY_MAX_FREQ,
   "Maximum Frequency"
   )
MSG_HASH(
   MENU_ENUM_LABEL_VALUE_CPU_MANAGED_MIN_FREQ,
   "Minimum Core Frequency"
   )
MSG_HASH(
   MENU_ENUM_LABEL_VALUE_CPU_MANAGED_MAX_FREQ,
   "Maximum Core Frequency"
   )
MSG_HASH(
   MENU_ENUM_LABEL_VALUE_CPU_POLICY_GOVERNOR,
   "CPU Governor"
   )
MSG_HASH(
   MENU_ENUM_LABEL_VALUE_CPU_POLICY_CORE_GOVERNOR,
   "Core Governor"
   )
MSG_HASH(
   MENU_ENUM_LABEL_VALUE_CPU_POLICY_MENU_GOVERNOR,
   "Menu Governor"
   )
MSG_HASH(
   MENU_ENUM_LABEL_VALUE_GAMEMODE_ENABLE,
   "Game Mode"
   )
MSG_HASH(
   MENU_ENUM_SUBLABEL_GAMEMODE_ENABLE_LINUX,
   "Can improve performance, reduce latency and fix audio crackling issues. You need https://github.com/FeralInteractive/gamemode for this to work."
   )
MSG_HASH(
   MENU_ENUM_LABEL_VALUE_PAL60_ENABLE,
   "Use PAL60 Mode"
   )
MSG_HASH(
   MENU_ENUM_LABEL_VALUE_INPUT_META_RESTART_KEY,
   "Restart RetroArch"
   )
MSG_HASH(
   MENU_ENUM_SUBLABEL_INPUT_META_RESTART_KEY,
   "Exit then restart RetroArch. Required for the activation of certain menu settings (for example, when changing menu driver)."
   )
MSG_HASH(
   MENU_ENUM_LABEL_VALUE_AUDIO_BLOCK_FRAMES,
   "Block Frames"
   )
MSG_HASH(
   MENU_ENUM_LABEL_VALUE_INPUT_PREFER_FRONT_TOUCH,
   "Prefer Front Touch"
   )
MSG_HASH(
   MENU_ENUM_LABEL_VALUE_INPUT_TOUCH_ENABLE,
   "Touch"
   )
MSG_HASH(
   MENU_ENUM_LABEL_VALUE_INPUT_ICADE_ENABLE,
   "Keyboard Controller Mapping"
   )
MSG_HASH(
   MENU_ENUM_LABEL_VALUE_INPUT_KEYBOARD_GAMEPAD_MAPPING_TYPE,
   "Keyboard Controller Mapping Type"
   )
MSG_HASH(
   MENU_ENUM_LABEL_VALUE_INPUT_SMALL_KEYBOARD_ENABLE,
   "Small Keyboard"
   )
MSG_HASH(
   MENU_ENUM_LABEL_VALUE_INPUT_BLOCK_TIMEOUT,
   "Input Block Timeout"
   )
MSG_HASH(
   MENU_ENUM_SUBLABEL_INPUT_BLOCK_TIMEOUT,
   "The number of milliseconds to wait to get a complete input sample. Use it if you have issues with simultaneous button presses (Android only)."
   )
MSG_HASH(
   MENU_ENUM_LABEL_VALUE_MENU_SHOW_REBOOT,
   "Show 'Reboot'"
   )
MSG_HASH(
   MENU_ENUM_SUBLABEL_MENU_SHOW_REBOOT,
   "Show the 'Reboot' option."
   )
MSG_HASH(
   MENU_ENUM_LABEL_VALUE_MENU_SHOW_SHUTDOWN,
   "Show 'Shutdown'"
   )
MSG_HASH(
   MENU_ENUM_SUBLABEL_MENU_SHOW_SHUTDOWN,
   "Show the 'Shutdown' option."
   )
MSG_HASH(
   MSG_ROOM_PASSWORDED,
   "Passworded"
   )
MSG_HASH(
   MSG_INTERNET,
   "Internet"
   )
MSG_HASH(
   MSG_INTERNET_RELAY,
   "Internet (Relay)"
   )
MSG_HASH(
   MSG_INTERNET_NOT_CONNECTABLE,
   "Internet (Not Connectable)"
   )
MSG_HASH(
   MSG_LOCAL,
   "Local"
   )
MSG_HASH(
   MSG_READ_WRITE,
   "Internal Storage Status: Read/Write"
   )
MSG_HASH(
   MSG_READ_ONLY,
   "Internal Storage Status: Read-Only"
   )
MSG_HASH(
   MENU_ENUM_LABEL_VALUE_BRIGHTNESS_CONTROL,
   "Screen Brightness"
   )
MSG_HASH(
   MENU_ENUM_SUBLABEL_BRIGHTNESS_CONTROL,
   "Increase or decrease the screen brightness."
   )

#ifdef HAVE_LAKKA_SWITCH
MSG_HASH(
   MENU_ENUM_LABEL_VALUE_SWITCH_GPU_PROFILE,
   "GPU Overclock"
   )
MSG_HASH(
   MENU_ENUM_SUBLABEL_SWITCH_GPU_PROFILE,
   "Overclock or underclock the Switch GPU."
   )
#endif
#if defined(HAVE_LAKKA_SWITCH) || defined(HAVE_LIBNX)
MSG_HASH(
   MENU_ENUM_LABEL_VALUE_SWITCH_CPU_PROFILE,
   "CPU Overclock"
   )
MSG_HASH(
   MENU_ENUM_SUBLABEL_SWITCH_CPU_PROFILE,
   "Overclock the Switch CPU."
   )
#endif
#ifdef HAVE_LAKKA
MSG_HASH(
   MENU_ENUM_LABEL_VALUE_BLUETOOTH_ENABLE,
   "Bluetooth"
   )
MSG_HASH(
   MENU_ENUM_SUBLABEL_BLUETOOTH_ENABLE,
   "Determine the state of Bluetooth."
   )
MSG_HASH(
   MENU_ENUM_LABEL_VALUE_LAKKA_SERVICES,
   "Services"
   )
MSG_HASH(
   MENU_ENUM_SUBLABEL_SERVICES_SETTINGS,
   "Manage operating system level services."
   )
MSG_HASH(
   MENU_ENUM_LABEL_VALUE_SAMBA_ENABLE,
   "SAMBA"
   )
MSG_HASH(
   MENU_ENUM_SUBLABEL_SAMBA_ENABLE,
   "Share network folders through the SMB protocol."
   )
MSG_HASH(
   MENU_ENUM_LABEL_VALUE_SSH_ENABLE,
   "SSH"
   )
MSG_HASH(
   MENU_ENUM_SUBLABEL_SSH_ENABLE,
   "Use SSH to access the command line remotely."
   )
MSG_HASH(
   MENU_ENUM_LABEL_VALUE_LOCALAP_ENABLE,
   "Wi-Fi Access Point"
   )
MSG_HASH(
   MENU_ENUM_SUBLABEL_LOCALAP_ENABLE,
   "Enable or disable Wi-Fi Access Point."
   )
MSG_HASH(
   MENU_ENUM_LABEL_VALUE_TIMEZONE,
   "Time zone"
   )
MSG_HASH(
   MENU_ENUM_SUBLABEL_TIMEZONE,
   "Select your time zone to adjust the date and time to your location."
   )
MSG_HASH(
   MSG_LOCALAP_SWITCHING_OFF,
   "Switching off Wi-Fi Access Point."
   )
MSG_HASH(
   MSG_WIFI_DISCONNECT_FROM,
   "Disconnecting from Wi-Fi '%s'"
   )
MSG_HASH(
   MSG_WIFI_CONNECTING_TO,
   "Connecting to Wi-Fi '%s'"
   )
MSG_HASH(
   MSG_WIFI_EMPTY_SSID,
   "[No SSID]"
   )
MSG_HASH(
   MSG_LOCALAP_ALREADY_RUNNING,
   "Wi-Fi Access Point is already started"
   )
MSG_HASH(
   MSG_LOCALAP_NOT_RUNNING,
   "Wi-Fi Access Point is not running"
   )
MSG_HASH(
   MSG_LOCALAP_STARTING,
   "Starting Wi-Fi Access Point with SSID=%s and Passkey=%s"
   )
MSG_HASH(
   MSG_LOCALAP_ERROR_CONFIG_CREATE,
   "Could not create Wi-Fi Access Point configuration file."
   )
MSG_HASH(
   MSG_LOCALAP_ERROR_CONFIG_PARSE,
   "Wrong configuration file - could not find APNAME or PASSWORD in %s"
   )
#endif
#ifdef GEKKO
MSG_HASH(
   MENU_ENUM_LABEL_VALUE_INPUT_MOUSE_SCALE,
   "Mouse Scale"
   )
MSG_HASH(
   MENU_ENUM_SUBLABEL_INPUT_MOUSE_SCALE,
   "Adjust x/y scale for Wiimote light gun speed."
   )
#endif
MSG_HASH(
   MENU_ENUM_LABEL_VALUE_INPUT_TOUCH_SCALE,
   "Touch Scale"
   )
MSG_HASH(
   MENU_ENUM_SUBLABEL_INPUT_TOUCH_SCALE,
   "Adjust x/y scale of touchscreen coordinates to accommodate OS-level display scaling."
   )
#ifdef HAVE_ODROIDGO2
MSG_HASH(
   MENU_ENUM_LABEL_VALUE_VIDEO_RGA_SCALING,
   "RGA Scaling"
   )
MSG_HASH(
   MENU_ENUM_SUBLABEL_VIDEO_RGA_SCALING,
   "RGA scaling and bicubic filtering. May break widgets."
   )
#else
MSG_HASH(
   MENU_ENUM_LABEL_VALUE_VIDEO_CTX_SCALING,
   "Context Specific Scaling"
   )
MSG_HASH(
   MENU_ENUM_SUBLABEL_VIDEO_CTX_SCALING,
   "Hardware context scaling (if available)."
   )
#endif
#if defined(_3DS)
MSG_HASH(
   MENU_ENUM_LABEL_VALUE_VIDEO_3DS_LCD_BOTTOM,
   "3DS Bottom Screen"
   )
MSG_HASH(
   MENU_ENUM_SUBLABEL_VIDEO_3DS_LCD_BOTTOM,
   "Enable display of status information on bottom screen. Disable to increase battery life and improve performance."
   )
MSG_HASH(
   MENU_ENUM_LABEL_VALUE_VIDEO_3DS_DISPLAY_MODE,
   "3DS Display Mode"
   )
MSG_HASH(
   MENU_ENUM_SUBLABEL_VIDEO_3DS_DISPLAY_MODE,
   "Selects between 3D and 2D display modes. In '3D' mode, pixels are square and a depth effect is applied when viewing the Quick Menu. '2D' mode provides the best performance."
   )
MSG_HASH(
   MENU_ENUM_LABEL_VALUE_CTR_VIDEO_MODE_3D,
   "3D"
   )
MSG_HASH(
   MENU_ENUM_LABEL_VALUE_CTR_VIDEO_MODE_2D,
   "2D"
   )
MSG_HASH(
   MENU_ENUM_LABEL_VALUE_CTR_VIDEO_MODE_2D_400X240,
   "2D (Pixel Grid Effect)"
   )
MSG_HASH(
   MENU_ENUM_LABEL_VALUE_CTR_VIDEO_MODE_2D_800X240,
   "2D (High Resolution)"
   )
MSG_HASH(
   MSG_3DS_BOTTOM_MENU_DEFAULT,
   "Tap the Touch Screen to go\nto the Retroarch menu"
   )
MSG_HASH(
   MSG_3DS_BOTTOM_MENU_ASSET_NOT_FOUND,
   "bottom_menu.png not found\nin the assets/ctr folder"
   )
MSG_HASH(
   MSG_3DS_BOTTOM_MENU_NO_STATE_DATA,
   "No\nData"
   )
MSG_HASH(
   MSG_3DS_BOTTOM_MENU_NO_STATE_THUMBNAIL,
   "No\nScreenshot"
   )
MSG_HASH(
   MSG_3DS_BOTTOM_MENU_RESUME,
   "Resume Game"
   )
MSG_HASH(
   MSG_3DS_BOTTOM_MENU_SAVE_STATE,
   "Create\nRestore Point"
   )
MSG_HASH(
   MSG_3DS_BOTTOM_MENU_LOAD_STATE,
   "Load\nRestore Point"
   )
#endif
#ifdef HAVE_QT
MSG_HASH(
   MENU_ENUM_LABEL_VALUE_QT_SCAN_FINISHED,
   "Scan Finished.<br><br>\nIn order for content to be correctly scanned, you must:\n<ul><li>have a compatible core already downloaded</li>\n<li>have \"Core Info Files\" updated via Online Updater</li>\n<li>have \"Databases\" updated via Online Updater</li>\n<li>restart RetroArch if any of the above was just done</li></ul>\nFinally, the content must match existing databases from <a href=\"https://docs.libretro.com/guides/roms-playlists-thumbnails/#sources\">here</a>. If it is still not working, consider <a href=\"https://www.github.com/libretro/RetroArch/issues\">submitting a bug report</a>."
   )
#endif<|MERGE_RESOLUTION|>--- conflicted
+++ resolved
@@ -297,12 +297,12 @@
    MENU_ENUM_SUBLABEL_GOTO_EXPLORE,
    "Browse all content matching the database via a categorized search interface."
    )
-<<<<<<< HEAD
+
  /* Main Menu > Dropbox Menu */
 
 MSG_HASH(MENU_ENUM_LABEL_VALUE_DROPBOX_LIST_SAVES,
    "Browse all saves that have been backed up on Dropbox"
-=======
+
 MSG_HASH(
    MENU_ENUM_LABEL_VALUE_GOTO_CONTENTLESS_CORES,
    "Standalone Cores"
@@ -310,7 +310,7 @@
 MSG_HASH(
    MENU_ENUM_SUBLABEL_GOTO_CONTENTLESS_CORES,
    "Installed cores which can operate without loading content will appear here."
->>>>>>> ab65e31e
+
    )
 
 /* Main Menu > Online Updater */

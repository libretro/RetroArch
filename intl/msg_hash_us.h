--- conflicted
+++ resolved
@@ -7661,13 +7661,7 @@
    )
 MSG_HASH(
    MENU_ENUM_LABEL_VALUE_LANG_ARABIC,
-<<<<<<< HEAD
-   "Arabic -  -اَلْعَرَبِيَّةُ -"
-=======
-   "Arabic - اَلْعَرَبِيَّةُ (Restart Required)"
->>>>>>> c816cd2b
+   "Arabic - اَلْعَرَبِيَّةُ"
    )
 MSG_HASH(
    MENU_ENUM_LABEL_VALUE_LANG_ASTURIAN,
@@ -7835,13 +7829,7 @@
    )
 MSG_HASH(
    MENU_ENUM_LABEL_VALUE_LANG_PERSIAN,
-<<<<<<< HEAD
-   "Persian -  -فارسی -"
-=======
-   "Persian - فارسی (Restart Required)"
->>>>>>> c816cd2b
+   "Persian - فارسی"
    )
 MSG_HASH(
    MENU_ENUM_LABEL_VALUE_LANG_POLISH,
@@ -7909,13 +7897,7 @@
    )
 MSG_HASH(
    MENU_ENUM_LABEL_VALUE_LANG_URDU,
-<<<<<<< HEAD
-   "Urdu -  -اُردُو -"
-=======
-   "Urdu - اُردُو (Restart Required)"
->>>>>>> c816cd2b
+   "Urdu - اُردُو"
    )
 MSG_HASH(
    MENU_ENUM_LABEL_VALUE_LANG_VIETNAMESE,

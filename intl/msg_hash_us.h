#if defined(_MSC_VER) && !defined(_XBOX) && (_MSC_VER >= 1500 && _MSC_VER < 1900)
#if (_MSC_VER >= 1700)
/* https://support.microsoft.com/en-us/kb/980263 */
#pragma execution_character_set("utf-8")
#endif
#pragma warning(disable:4566)
#endif

/* Top-Level Menu */

MSG_HASH(
   MENU_ENUM_LABEL_VALUE_MAIN_MENU,
   "Main Menu"
   )
MSG_HASH(
   MENU_ENUM_LABEL_VALUE_SETTINGS_TAB,
   "Settings"
   )
MSG_HASH(
   MENU_ENUM_LABEL_VALUE_FAVORITES_TAB,
   "Favorites"
   )
MSG_HASH(
   MENU_ENUM_LABEL_VALUE_HISTORY_TAB,
   "History"
   )
MSG_HASH(
   MENU_ENUM_LABEL_VALUE_IMAGES_TAB,
   "Images"
   )
MSG_HASH(
   MENU_ENUM_LABEL_VALUE_MUSIC_TAB,
   "Music"
   )
MSG_HASH(
   MENU_ENUM_LABEL_VALUE_VIDEO_TAB,
   "Videos"
   )
MSG_HASH(
   MENU_ENUM_LABEL_VALUE_NETPLAY_TAB,
   "Netplay"
   )
MSG_HASH(
   MENU_ENUM_LABEL_VALUE_EXPLORE_TAB,
   "Explore"
   )
MSG_HASH(
   MENU_ENUM_LABEL_VALUE_CONTENTLESS_CORES_TAB,
   "Contentless Cores"
   )
MSG_HASH(
   MENU_ENUM_LABEL_VALUE_ADD_TAB,
   "Import Content"
   )

/* Main Menu */

MSG_HASH(
   MENU_ENUM_LABEL_VALUE_CONTENT_SETTINGS,
   "Quick Menu"
   )
MSG_HASH(
   MENU_ENUM_SUBLABEL_CONTENT_SETTINGS,
   "Quickly access all relevant in-game settings."
   )
MSG_HASH(
   MENU_ENUM_LABEL_VALUE_CORE_LIST,
   "Load Core"
   )
MSG_HASH(
   MENU_ENUM_SUBLABEL_CORE_LIST,
   "Select which core to use."
   )
MSG_HASH(
   MENU_ENUM_LABEL_HELP_CORE_LIST,
   "Browse for a libretro core implementation. Where the browser starts depends on your Core Directory path. If blank, it will start in root.\nIf Core Directory is a directory, the menu will use that as top folder. If Core Directory is a full path, it will start in the folder where the file is."
   )
MSG_HASH(
   MENU_ENUM_LABEL_VALUE_LOAD_CONTENT_LIST,
   "Load Content"
   )
MSG_HASH(
   MENU_ENUM_SUBLABEL_LOAD_CONTENT_LIST,
   "Select which content to start."
   )
MSG_HASH(
   MENU_ENUM_LABEL_HELP_LOAD_CONTENT_LIST,
   "Browse for content. To load content, you need a 'Core' to use, and a content file.\nTo control where the menu starts to browse for content, set 'File Browser Directory'. If not set, it will start in root.\nThe browser will filter out extensions for the last core set in 'Load Core', and use that core when content is loaded."
   )
MSG_HASH(
   MENU_ENUM_LABEL_VALUE_LOAD_DISC,
   "Load Disc"
   )
MSG_HASH(
   MENU_ENUM_SUBLABEL_LOAD_DISC,
   "Load a physical media disc. First select the core (Load Core) to use with the disc."
   )
MSG_HASH(
   MENU_ENUM_LABEL_VALUE_DUMP_DISC,
   "Dump Disc"
   )
MSG_HASH( /* FIXME Is a specific image format used? Is it determined automatically? User choice? */
   MENU_ENUM_SUBLABEL_DUMP_DISC,
   "Dump the physical media disc to internal storage. It will be saved as an image file."
   )
#ifdef HAVE_LAKKA
MSG_HASH(
   MENU_ENUM_LABEL_VALUE_EJECT_DISC,
   "Eject Disc"
   )
MSG_HASH(
   MENU_ENUM_SUBLABEL_EJECT_DISC,
   "Ejects the disc from physical CD/DVD drive."
   )
#endif
MSG_HASH(
   MENU_ENUM_LABEL_VALUE_PLAYLISTS_TAB,
   "Playlists"
   )
MSG_HASH(
   MENU_ENUM_SUBLABEL_PLAYLISTS_TAB,
   "Scanned content matching the database will appear here."
   )
MSG_HASH(
   MENU_ENUM_LABEL_VALUE_ADD_CONTENT_LIST,
   "Import Content"
   )
MSG_HASH(
   MENU_ENUM_SUBLABEL_ADD_CONTENT_LIST,
   "Create and update playlists by scanning content."
   )
MSG_HASH(
   MENU_ENUM_LABEL_VALUE_SHOW_WIMP,
   "Show Desktop Menu"
   )
MSG_HASH(
   MENU_ENUM_SUBLABEL_SHOW_WIMP,
   "Open the traditional desktop menu."
   )
MSG_HASH(
   MENU_ENUM_LABEL_VALUE_MENU_DISABLE_KIOSK_MODE,
   "Disable Kiosk Mode (Restart Required)"
   )
MSG_HASH(
   MENU_ENUM_SUBLABEL_MENU_DISABLE_KIOSK_MODE,
   "Show all configuration related settings."
   )
MSG_HASH(
   MENU_ENUM_LABEL_VALUE_ONLINE_UPDATER,
   "Online Updater"
   )
MSG_HASH(
   MENU_ENUM_SUBLABEL_ONLINE_UPDATER,
   "Download add-ons, components, and content for RetroArch."
   )
MSG_HASH(
   MENU_ENUM_LABEL_VALUE_NETPLAY,
   "Netplay"
   )
MSG_HASH(
   MENU_ENUM_SUBLABEL_NETPLAY,
   "Join or host a netplay session."
   )
MSG_HASH(
   MENU_ENUM_LABEL_VALUE_SETTINGS,
   "Settings"
   )
MSG_HASH(
   MENU_ENUM_SUBLABEL_SETTINGS,
   "Configure the program."
   )
MSG_HASH(
   MENU_ENUM_LABEL_VALUE_INFORMATION_LIST,
   "Information"
   )
MSG_HASH(
   MENU_ENUM_SUBLABEL_INFORMATION_LIST_LIST,
   "Display system information."
   )
MSG_HASH(
   MENU_ENUM_LABEL_VALUE_CONFIGURATIONS_LIST,
   "Configuration File"
   )
MSG_HASH(
   MENU_ENUM_SUBLABEL_CONFIGURATIONS_LIST,
   "Manage and create configuration files."
   )
MSG_HASH(
   MENU_ENUM_LABEL_VALUE_HELP_LIST,
   "Help"
   )
MSG_HASH(
   MENU_ENUM_SUBLABEL_HELP_LIST,
   "Learn more about how the program works."
   )
MSG_HASH(
   MENU_ENUM_LABEL_VALUE_RESTART_RETROARCH,
   "Restart"
   )
MSG_HASH(
   MENU_ENUM_SUBLABEL_RESTART_RETROARCH,
   "Restart RetroArch application."
   )
MSG_HASH(
   MENU_ENUM_LABEL_VALUE_QUIT_RETROARCH,
   "Quit"
   )
MSG_HASH(
   MENU_ENUM_SUBLABEL_QUIT_RETROARCH,
   "Quit RetroArch application. Configuration save on exit is enabled."
   )
MSG_HASH(
   MENU_ENUM_SUBLABEL_QUIT_RETROARCH_NOSAVE,
   "Quit RetroArch application. Configuration save on exit is disabled."
   )
MSG_HASH(
   MENU_ENUM_LABEL_HELP_QUIT_RETROARCH,
   "Quit RetroArch. Killing the program in any hard way (SIGKILL, etc.) will terminate RetroArch without saving the configuration in any case. On Unix-likes, SIGINT/SIGTERM allows a clean deinitialization which includes configuration save if enabled."
   )

/* Main Menu > Load Core */

MSG_HASH(
   MENU_ENUM_LABEL_VALUE_DOWNLOAD_CORE,
   "Download a Core"
   )
MSG_HASH(
   MENU_ENUM_SUBLABEL_DOWNLOAD_CORE,
   "Download and install a core from the online updater."
   )
MSG_HASH(
   MENU_ENUM_LABEL_VALUE_SIDELOAD_CORE_LIST,
   "Install or Restore a Core"
   )
MSG_HASH(
   MENU_ENUM_SUBLABEL_SIDELOAD_CORE_LIST,
   "Install or restore a core from the 'Downloads' directory."
   )
MSG_HASH( /* FIXME Maybe add a description? */
   MENU_ENUM_LABEL_VALUE_START_VIDEO_PROCESSOR,
   "Start Video Processor"
   )
MSG_HASH( /* FIXME Maybe add a description? */
   MENU_ENUM_LABEL_VALUE_START_NET_RETROPAD,
   "Start Remote RetroPad"
   )

/* Main Menu > Load Content */

MSG_HASH(
   MENU_ENUM_LABEL_VALUE_FAVORITES,
   "Start Directory"
   )
MSG_HASH(
   MENU_ENUM_LABEL_VALUE_DOWNLOADED_FILE_DETECT_CORE_LIST,
   "Downloads"
   )
MSG_HASH(
   MENU_ENUM_LABEL_VALUE_OPEN_ARCHIVE,
   "Browse Archive"
   )
MSG_HASH(
   MENU_ENUM_LABEL_VALUE_LOAD_ARCHIVE,
   "Load Archive"
   )

/* Main Menu > Load Content > Playlists */

MSG_HASH(
   MENU_ENUM_LABEL_VALUE_GOTO_FAVORITES,
   "Favorites"
   )
MSG_HASH(
   MENU_ENUM_SUBLABEL_GOTO_FAVORITES,
   "Content added to 'Favorites' will appear here."
   )
MSG_HASH(
   MENU_ENUM_LABEL_VALUE_GOTO_MUSIC,
   "Music"
   )
MSG_HASH(
   MENU_ENUM_SUBLABEL_GOTO_MUSIC,
   "Music which has been previously played will appear here."
   )
MSG_HASH(
   MENU_ENUM_LABEL_VALUE_GOTO_IMAGES,
   "Images"
   )
MSG_HASH(
   MENU_ENUM_SUBLABEL_GOTO_IMAGES,
   "Images which have been previously viewed will appear here."
   )
MSG_HASH(
   MENU_ENUM_LABEL_VALUE_GOTO_VIDEO,
   "Videos"
   )
MSG_HASH(
   MENU_ENUM_SUBLABEL_GOTO_VIDEO,
   "Videos which have been previously played will appear here."
   )
MSG_HASH(
   MENU_ENUM_LABEL_VALUE_GOTO_EXPLORE,
   "Explore"
   )
MSG_HASH(
   MENU_ENUM_SUBLABEL_GOTO_EXPLORE,
   "Browse all content matching the database via a categorized search interface."
   )
MSG_HASH(
   MENU_ENUM_LABEL_VALUE_GOTO_CONTENTLESS_CORES,
   "Contentless Cores"
   )
MSG_HASH(
   MENU_ENUM_SUBLABEL_GOTO_CONTENTLESS_CORES,
   "Installed cores which can operate without loading content will appear here."
   )

/* Main Menu > Online Updater */

MSG_HASH(
   MENU_ENUM_LABEL_VALUE_CORE_UPDATER_LIST,
   "Core Downloader"
   )
MSG_HASH(
   MENU_ENUM_LABEL_VALUE_UPDATE_INSTALLED_CORES,
   "Update Installed Cores"
   )
MSG_HASH(
   MENU_ENUM_SUBLABEL_UPDATE_INSTALLED_CORES,
   "Update all installed cores to the latest version available."
   )
MSG_HASH(
   MENU_ENUM_LABEL_VALUE_SWITCH_INSTALLED_CORES_PFD,
   "Switch Cores to Play Store Versions"
   )
MSG_HASH(
   MENU_ENUM_SUBLABEL_SWITCH_INSTALLED_CORES_PFD,
   "Replace all legacy and manually installed cores with the latest versions from the Play Store, where available."
   )
MSG_HASH(
   MENU_ENUM_LABEL_VALUE_THUMBNAILS_UPDATER_LIST,
   "Thumbnails Updater"
   )
MSG_HASH(
   MENU_ENUM_SUBLABEL_THUMBNAILS_UPDATER_LIST,
   "Download complete thumbnail package for selected system."
   )
MSG_HASH(
   MENU_ENUM_LABEL_VALUE_PL_THUMBNAILS_UPDATER_LIST,
   "Playlist Thumbnails Updater"
   )
MSG_HASH(
   MENU_ENUM_SUBLABEL_PL_THUMBNAILS_UPDATER_LIST,
   "Download thumbnails for entries in the selected playlist."
   )
MSG_HASH(
   MENU_ENUM_LABEL_VALUE_DOWNLOAD_CORE_CONTENT,
   "Content Downloader"
   )
MSG_HASH(
   MENU_ENUM_SUBLABEL_DOWNLOAD_CORE_CONTENT,
   "Download free content for the selected core."
   )
MSG_HASH(
   MENU_ENUM_LABEL_VALUE_DOWNLOAD_CORE_SYSTEM_FILES,
   "Core System Files Downloader"
   )
MSG_HASH(
   MENU_ENUM_SUBLABEL_DOWNLOAD_CORE_SYSTEM_FILES,
   "Download auxiliary system files required for correct/optimal core operation."
   )
MSG_HASH(
   MENU_ENUM_LABEL_VALUE_UPDATE_CORE_INFO_FILES,
   "Update Core Info Files"
   )
MSG_HASH(
   MENU_ENUM_LABEL_VALUE_UPDATE_ASSETS,
   "Update Assets"
   )
MSG_HASH(
   MENU_ENUM_LABEL_VALUE_UPDATE_AUTOCONFIG_PROFILES,
   "Update Controller Profiles"
   )
MSG_HASH(
   MENU_ENUM_LABEL_VALUE_UPDATE_CHEATS,
   "Update Cheats"
   )
MSG_HASH(
   MENU_ENUM_LABEL_VALUE_UPDATE_DATABASES,
   "Update Databases"
   )
MSG_HASH(
   MENU_ENUM_LABEL_VALUE_UPDATE_OVERLAYS,
   "Update Overlays"
   )
MSG_HASH(
   MENU_ENUM_LABEL_VALUE_UPDATE_GLSL_SHADERS,
   "Update GLSL Shaders"
   )
MSG_HASH(
   MENU_ENUM_LABEL_VALUE_UPDATE_CG_SHADERS,
   "Update Cg Shaders"
   )
MSG_HASH(
   MENU_ENUM_LABEL_VALUE_UPDATE_SLANG_SHADERS,
   "Update Slang Shaders"
   )

/* Main Menu > Information */

MSG_HASH(
   MENU_ENUM_LABEL_VALUE_CORE_INFORMATION,
   "Core Information"
   )
MSG_HASH(
   MENU_ENUM_SUBLABEL_CORE_INFORMATION,
   "View information pertaining to the application/core."
   )
MSG_HASH(
   MENU_ENUM_LABEL_VALUE_DISC_INFORMATION,
   "Disc Information"
   )
MSG_HASH(
   MENU_ENUM_SUBLABEL_DISC_INFORMATION,
   "View information about inserted media discs."
   )
MSG_HASH(
   MENU_ENUM_LABEL_VALUE_NETWORK_INFORMATION,
   "Network Information"
   )
MSG_HASH(
   MENU_ENUM_SUBLABEL_NETWORK_INFORMATION,
   "View network interface(s) and associated IP addresses."
   )
MSG_HASH(
   MENU_ENUM_LABEL_VALUE_SYSTEM_INFORMATION,
   "System Information"
   )
MSG_HASH(
   MENU_ENUM_SUBLABEL_SYSTEM_INFORMATION,
   "View information specific to the device."
   )
MSG_HASH(
   MENU_ENUM_LABEL_VALUE_DATABASE_MANAGER,
   "Database Manager"
   )
MSG_HASH(
   MENU_ENUM_SUBLABEL_DATABASE_MANAGER,
   "View databases."
   )
MSG_HASH(
   MENU_ENUM_LABEL_VALUE_CURSOR_MANAGER,
   "Cursor Manager"
   )
MSG_HASH(
   MENU_ENUM_SUBLABEL_CURSOR_MANAGER,
   "View previous searches."
   )

/* Main Menu > Information > Core Information */

MSG_HASH(
   MENU_ENUM_LABEL_VALUE_CORE_INFO_CORE_NAME,
   "Core Name"
   )
MSG_HASH(
   MENU_ENUM_LABEL_VALUE_CORE_INFO_CORE_LABEL,
   "Core Label"
   )
MSG_HASH(
   MENU_ENUM_LABEL_VALUE_CORE_INFO_CORE_VERSION,
   "Core Version"
   )
MSG_HASH(
   MENU_ENUM_LABEL_VALUE_CORE_INFO_SYSTEM_NAME,
   "System Name"
   )
MSG_HASH(
   MENU_ENUM_LABEL_VALUE_CORE_INFO_SYSTEM_MANUFACTURER,
   "System Manufacturer"
   )
MSG_HASH(
   MENU_ENUM_LABEL_VALUE_CORE_INFO_CATEGORIES,
   "Categories"
   )
MSG_HASH(
   MENU_ENUM_LABEL_VALUE_CORE_INFO_AUTHORS,
   "Author"
   )
MSG_HASH(
   MENU_ENUM_LABEL_VALUE_CORE_INFO_PERMISSIONS,
   "Permissions"
   )
MSG_HASH(
   MENU_ENUM_LABEL_VALUE_CORE_INFO_LICENSES,
   "License"
   )
MSG_HASH(
   MENU_ENUM_LABEL_VALUE_CORE_INFO_SUPPORTED_EXTENSIONS,
   "Supported Extensions"
   )
MSG_HASH(
   MENU_ENUM_LABEL_VALUE_CORE_INFO_REQUIRED_HW_API,
   "Required Graphics API"
   )
MSG_HASH(
   MENU_ENUM_LABEL_VALUE_CORE_INFO_SAVESTATE_SUPPORT_LEVEL,
   "Save State Support"
   )
MSG_HASH(
   MENU_ENUM_LABEL_VALUE_CORE_INFO_SAVESTATE_DISABLED,
   "None"
   )
MSG_HASH(
   MENU_ENUM_LABEL_VALUE_CORE_INFO_SAVESTATE_BASIC,
   "Basic (Save/Load)"
   )
MSG_HASH(
   MENU_ENUM_LABEL_VALUE_CORE_INFO_SAVESTATE_SERIALIZED,
   "Serialized (Save/Load, Rewind)"
   )
MSG_HASH(
   MENU_ENUM_LABEL_VALUE_CORE_INFO_SAVESTATE_DETERMINISTIC,
   "Deterministic (Save/Load, Rewind, Run-Ahead, Netplay)"
   )
MSG_HASH(
   MENU_ENUM_LABEL_VALUE_CORE_INFO_FIRMWARE,
   "Firmware"
   )
MSG_HASH(
   MENU_ENUM_LABEL_VALUE_CORE_INFO_FIRMWARE_IN_CONTENT_DIRECTORY,
   "- Note: 'System Files are in Content Directory' is currently enabled."
   )
MSG_HASH(
   MENU_ENUM_LABEL_VALUE_CORE_INFO_FIRMWARE_PATH,
   "- Looking in: '%s'"
   )
MSG_HASH(
   MENU_ENUM_LABEL_VALUE_MISSING_REQUIRED,
   "Missing, Required:"
   )
MSG_HASH(
   MENU_ENUM_LABEL_VALUE_MISSING_OPTIONAL,
   "Missing, Optional:"
   )
MSG_HASH(
   MENU_ENUM_LABEL_VALUE_PRESENT_REQUIRED,
   "Present, Required:"
   )
MSG_HASH(
   MENU_ENUM_LABEL_VALUE_PRESENT_OPTIONAL,
   "Present, Optional:"
   )
MSG_HASH(
   MENU_ENUM_LABEL_VALUE_CORE_LOCK,
   "Lock Installed Core"
   )
MSG_HASH(
   MENU_ENUM_SUBLABEL_CORE_LOCK,
   "Prevent modification of the currently installed core. May be used to avoid unwanted updates when content requires a specific core version (e.g. Arcade ROM sets)."
   )
MSG_HASH(
   MENU_ENUM_LABEL_VALUE_CORE_SET_STANDALONE_EXEMPT,
   "Exclude From 'Contentless Cores' Menu"
   )
MSG_HASH(
   MENU_ENUM_SUBLABEL_CORE_SET_STANDALONE_EXEMPT,
   "Prevent this core from being displayed in the 'Contentless Cores' tab/menu. Only applies when display mode is set to 'Custom'."
   )
MSG_HASH(
   MENU_ENUM_LABEL_VALUE_CORE_DELETE,
   "Delete Core"
   )
MSG_HASH(
   MENU_ENUM_SUBLABEL_CORE_DELETE,
   "Remove this core from disk."
   )
MSG_HASH(
   MENU_ENUM_LABEL_VALUE_CORE_CREATE_BACKUP,
   "Backup Core"
   )
MSG_HASH(
   MENU_ENUM_SUBLABEL_CORE_CREATE_BACKUP,
   "Create an archived backup of the currently installed core."
   )
MSG_HASH(
   MENU_ENUM_LABEL_VALUE_CORE_RESTORE_BACKUP_LIST,
   "Restore Backup"
   )
MSG_HASH(
   MENU_ENUM_SUBLABEL_CORE_RESTORE_BACKUP_LIST,
   "Install a previous version of the core from a list of archived backups."
   )
MSG_HASH(
   MENU_ENUM_LABEL_VALUE_CORE_DELETE_BACKUP_LIST,
   "Delete Backup"
   )
MSG_HASH(
   MENU_ENUM_SUBLABEL_CORE_DELETE_BACKUP_LIST,
   "Remove a file from the list of archived backups."
   )
MSG_HASH(
   MENU_ENUM_LABEL_VALUE_CORE_BACKUP_MODE_AUTO,
   "[Auto]"
   )
MSG_HASH(
   MENU_ENUM_LABEL_VALUE_CORE_BACKUP_CRC,
   "CRC32: "
   )

/* Main Menu > Information > System Information */

MSG_HASH(
   MENU_ENUM_LABEL_VALUE_SYSTEM_INFO_BUILD_DATE,
   "Build Date"
   )
MSG_HASH(
   MENU_ENUM_LABEL_VALUE_SYSTEM_INFO_RETROARCH_VERSION,
   "RetroArch Version"
   )
MSG_HASH(
   MENU_ENUM_LABEL_VALUE_SYSTEM_INFO_GIT_VERSION,
   "Git Version"
   )
MSG_HASH( /* FIXME Should be MENU_LABEL_VALUE */
   MSG_COMPILER,
   "Compiler"
   )
MSG_HASH(
   MENU_ENUM_LABEL_VALUE_SYSTEM_INFO_CPU_MODEL,
   "CPU Model"
   )
MSG_HASH(
   MENU_ENUM_LABEL_VALUE_SYSTEM_INFO_CPU_FEATURES,
   "CPU Features"
   )
MSG_HASH(
   MENU_ENUM_LABEL_VALUE_CPU_ARCHITECTURE,
   "CPU Architecture"
   )
MSG_HASH(
   MENU_ENUM_LABEL_VALUE_CPU_CORES,
   "CPU Cores"
   )
MSG_HASH(
   MENU_ENUM_LABEL_VALUE_SYSTEM_INFO_FRONTEND_IDENTIFIER,
   "Frontend Identifier"
   )
MSG_HASH(
   MENU_ENUM_LABEL_VALUE_SYSTEM_INFO_FRONTEND_OS,
   "Frontend OS"
   )
MSG_HASH( /* FIXME Maybe add a description? */
   MENU_ENUM_LABEL_VALUE_SYSTEM_INFO_RETRORATING_LEVEL,
   "RetroRating Level"
   )
MSG_HASH(
   MENU_ENUM_LABEL_VALUE_SYSTEM_INFO_POWER_SOURCE,
   "Power Source"
   )
MSG_HASH(
   MENU_ENUM_LABEL_VALUE_SYSTEM_INFO_VIDEO_CONTEXT_DRIVER,
   "Video Context Driver"
   )
MSG_HASH(
   MENU_ENUM_LABEL_VALUE_SYSTEM_INFO_DISPLAY_METRIC_MM_WIDTH,
   "Display Width (mm)"
   )
MSG_HASH(
   MENU_ENUM_LABEL_VALUE_SYSTEM_INFO_DISPLAY_METRIC_MM_HEIGHT,
   "Display Height (mm)"
   )
MSG_HASH(
   MENU_ENUM_LABEL_VALUE_SYSTEM_INFO_DISPLAY_METRIC_DPI,
   "Display DPI"
   )
MSG_HASH(
   MENU_ENUM_LABEL_VALUE_SYSTEM_INFO_LIBRETRODB_SUPPORT,
   "LibretroDB Support"
   )
MSG_HASH(
   MENU_ENUM_LABEL_VALUE_SYSTEM_INFO_OVERLAY_SUPPORT,
   "Overlay Support"
   )
MSG_HASH(
   MENU_ENUM_LABEL_VALUE_SYSTEM_INFO_COMMAND_IFACE_SUPPORT,
   "Command Interface Support"
   )
MSG_HASH(
   MENU_ENUM_LABEL_VALUE_SYSTEM_INFO_NETWORK_COMMAND_IFACE_SUPPORT,
   "Network Command Interface Support"
   )
MSG_HASH(
   MENU_ENUM_LABEL_VALUE_SYSTEM_INFO_NETWORK_REMOTE_SUPPORT,
   "Network Controller Support"
   )
MSG_HASH(
   MENU_ENUM_LABEL_VALUE_SYSTEM_INFO_COCOA_SUPPORT,
   "Cocoa Support"
   )
MSG_HASH(
   MENU_ENUM_LABEL_VALUE_SYSTEM_INFO_RPNG_SUPPORT,
   "PNG (RPNG) Support"
   )
MSG_HASH(
   MENU_ENUM_LABEL_VALUE_SYSTEM_INFO_RJPEG_SUPPORT,
   "JPEG (RJPEG) Support"
   )
MSG_HASH(
   MENU_ENUM_LABEL_VALUE_SYSTEM_INFO_RBMP_SUPPORT,
   "BMP (RBMP) Support"
   )
MSG_HASH(
   MENU_ENUM_LABEL_VALUE_SYSTEM_INFO_RTGA_SUPPORT,
   "TGA (RTGA) Support"
   )
MSG_HASH(
   MENU_ENUM_LABEL_VALUE_SYSTEM_INFO_SDL_SUPPORT,
   "SDL 1.2 Support"
   )
MSG_HASH(
   MENU_ENUM_LABEL_VALUE_SYSTEM_INFO_SDL2_SUPPORT,
   "SDL 2 Support"
   )
MSG_HASH(
   MENU_ENUM_LABEL_VALUE_SYSTEM_INFO_VULKAN_SUPPORT,
   "Vulkan Support"
   )
MSG_HASH(
   MENU_ENUM_LABEL_VALUE_SYSTEM_INFO_METAL_SUPPORT,
   "Metal Support"
   )
MSG_HASH(
   MENU_ENUM_LABEL_VALUE_SYSTEM_INFO_OPENGL_SUPPORT,
   "OpenGL Support"
   )
MSG_HASH(
   MENU_ENUM_LABEL_VALUE_SYSTEM_INFO_OPENGLES_SUPPORT,
   "OpenGL ES Support"
   )
MSG_HASH(
   MENU_ENUM_LABEL_VALUE_SYSTEM_INFO_THREADING_SUPPORT,
   "Threading Support"
   )
MSG_HASH(
   MENU_ENUM_LABEL_VALUE_SYSTEM_INFO_KMS_SUPPORT,
   "KMS/EGL Support"
   )
MSG_HASH(
   MENU_ENUM_LABEL_VALUE_SYSTEM_INFO_UDEV_SUPPORT,
   "udev Support"
   )
MSG_HASH(
   MENU_ENUM_LABEL_VALUE_SYSTEM_INFO_OPENVG_SUPPORT,
   "OpenVG Support"
   )
MSG_HASH(
   MENU_ENUM_LABEL_VALUE_SYSTEM_INFO_EGL_SUPPORT,
   "EGL Support"
   )
MSG_HASH(
   MENU_ENUM_LABEL_VALUE_SYSTEM_INFO_X11_SUPPORT,
   "X11 Support"
   )
MSG_HASH(
   MENU_ENUM_LABEL_VALUE_SYSTEM_INFO_WAYLAND_SUPPORT,
   "Wayland Support"
   )
MSG_HASH(
   MENU_ENUM_LABEL_VALUE_SYSTEM_INFO_XVIDEO_SUPPORT,
   "XVideo Support"
   )
MSG_HASH(
   MENU_ENUM_LABEL_VALUE_SYSTEM_INFO_ALSA_SUPPORT,
   "ALSA Support"
   )
MSG_HASH(
   MENU_ENUM_LABEL_VALUE_SYSTEM_INFO_OSS_SUPPORT,
   "OSS Support"
   )
MSG_HASH(
   MENU_ENUM_LABEL_VALUE_SYSTEM_INFO_OPENAL_SUPPORT,
   "OpenAL Support"
   )
MSG_HASH(
   MENU_ENUM_LABEL_VALUE_SYSTEM_INFO_OPENSL_SUPPORT,
   "OpenSL Support"
   )
MSG_HASH(
   MENU_ENUM_LABEL_VALUE_SYSTEM_INFO_RSOUND_SUPPORT,
   "RSound Support"
   )
MSG_HASH(
   MENU_ENUM_LABEL_VALUE_SYSTEM_INFO_ROARAUDIO_SUPPORT,
   "RoarAudio Support"
   )
MSG_HASH(
   MENU_ENUM_LABEL_VALUE_SYSTEM_INFO_JACK_SUPPORT,
   "JACK Support"
   )
MSG_HASH(
   MENU_ENUM_LABEL_VALUE_SYSTEM_INFO_PULSEAUDIO_SUPPORT,
   "PulseAudio Support"
   )
MSG_HASH(
   MENU_ENUM_LABEL_VALUE_SYSTEM_INFO_COREAUDIO_SUPPORT,
   "CoreAudio Support"
   )
MSG_HASH(
   MENU_ENUM_LABEL_VALUE_SYSTEM_INFO_COREAUDIO3_SUPPORT,
   "CoreAudio V3 Support"
   )
MSG_HASH(
   MENU_ENUM_LABEL_VALUE_SYSTEM_INFO_DSOUND_SUPPORT,
   "DirectSound Support"
   )
MSG_HASH(
   MENU_ENUM_LABEL_VALUE_SYSTEM_INFO_WASAPI_SUPPORT,
   "WASAPI Support"
   )
MSG_HASH(
   MENU_ENUM_LABEL_VALUE_SYSTEM_INFO_XAUDIO2_SUPPORT,
   "XAudio2 Support"
   )
MSG_HASH(
   MENU_ENUM_LABEL_VALUE_SYSTEM_INFO_ZLIB_SUPPORT,
   "zlib Support"
   )
MSG_HASH(
   MENU_ENUM_LABEL_VALUE_SYSTEM_INFO_7ZIP_SUPPORT,
   "7zip Support"
   )
MSG_HASH(
   MENU_ENUM_LABEL_VALUE_SYSTEM_INFO_DYLIB_SUPPORT,
   "Dynamic Library Support"
   )
MSG_HASH(
   MENU_ENUM_LABEL_VALUE_SYSTEM_INFO_DYNAMIC_SUPPORT,
   "Dynamic Runtime Loading of libretro Library"
   )
MSG_HASH(
   MENU_ENUM_LABEL_VALUE_SYSTEM_INFO_CG_SUPPORT,
   "Cg Support"
   )
MSG_HASH(
   MENU_ENUM_LABEL_VALUE_SYSTEM_INFO_GLSL_SUPPORT,
   "GLSL Support"
   )
MSG_HASH(
   MENU_ENUM_LABEL_VALUE_SYSTEM_INFO_HLSL_SUPPORT,
   "HLSL Support"
   )
MSG_HASH(
   MENU_ENUM_LABEL_VALUE_SYSTEM_INFO_SDL_IMAGE_SUPPORT,
   "SDL Image Support"
   )
MSG_HASH(
   MENU_ENUM_LABEL_VALUE_SYSTEM_INFO_FFMPEG_SUPPORT,
   "FFmpeg Support"
   )
MSG_HASH(
   MENU_ENUM_LABEL_VALUE_SYSTEM_INFO_MPV_SUPPORT,
   "mpv Support"
   )
MSG_HASH(
   MENU_ENUM_LABEL_VALUE_SYSTEM_INFO_CORETEXT_SUPPORT,
   "CoreText Support"
   )
MSG_HASH(
   MENU_ENUM_LABEL_VALUE_SYSTEM_INFO_FREETYPE_SUPPORT,
   "FreeType Support"
   )
MSG_HASH(
   MENU_ENUM_LABEL_VALUE_SYSTEM_INFO_STB_TRUETYPE_SUPPORT,
   "STB TrueType Support"
   )
MSG_HASH(
   MENU_ENUM_LABEL_VALUE_SYSTEM_INFO_NETPLAY_SUPPORT,
   "Netplay (Peer-to-Peer) Support"
   )
MSG_HASH(
   MENU_ENUM_LABEL_VALUE_SYSTEM_INFO_V4L2_SUPPORT,
   "Video4Linux2 Support"
   )
MSG_HASH(
   MENU_ENUM_LABEL_VALUE_SYSTEM_INFO_LIBUSB_SUPPORT,
   "libusb Support"
   )

/* Main Menu > Information > Database Manager */

MSG_HASH(
   MENU_ENUM_LABEL_VALUE_DATABASE_SELECTION,
   "Database Selection"
   )

/* Main Menu > Information > Database Manager > Information */

MSG_HASH(
   MENU_ENUM_LABEL_VALUE_RDB_ENTRY_NAME,
   "Name"
   )
MSG_HASH(
   MENU_ENUM_LABEL_VALUE_RDB_ENTRY_DESCRIPTION,
   "Description"
   )
MSG_HASH(
   MENU_ENUM_LABEL_VALUE_RDB_ENTRY_GENRE,
   "Genre"
   )
MSG_HASH(
   MENU_ENUM_LABEL_VALUE_RDB_ENTRY_ACHIEVEMENTS,
   "Achievements"
   )
MSG_HASH(
   MENU_ENUM_LABEL_VALUE_RDB_ENTRY_CATEGORY,
   "Category"
   )
MSG_HASH(
   MENU_ENUM_LABEL_VALUE_RDB_ENTRY_LANGUAGE,
   "Language"
   )
MSG_HASH(
   MENU_ENUM_LABEL_VALUE_RDB_ENTRY_REGION,
   "Region"
   )
MSG_HASH(
   MENU_ENUM_LABEL_VALUE_RDB_ENTRY_CONSOLE_EXCLUSIVE,
   "Console exclusive"
   )
MSG_HASH(
   MENU_ENUM_LABEL_VALUE_RDB_ENTRY_PLATFORM_EXCLUSIVE,
   "Platform exclusive"
   )
MSG_HASH(
   MENU_ENUM_LABEL_VALUE_RDB_ENTRY_SCORE,
   "Score"
   )
MSG_HASH(
   MENU_ENUM_LABEL_VALUE_RDB_ENTRY_MEDIA,
   "Media"
   )
MSG_HASH(
   MENU_ENUM_LABEL_VALUE_RDB_ENTRY_CONTROLS,
   "Controls"
   )
MSG_HASH(
   MENU_ENUM_LABEL_VALUE_RDB_ENTRY_ARTSTYLE,
   "Artstyle"
   )
MSG_HASH(
   MENU_ENUM_LABEL_VALUE_RDB_ENTRY_GAMEPLAY,
   "Gameplay"
   )
MSG_HASH(
   MENU_ENUM_LABEL_VALUE_RDB_ENTRY_NARRATIVE,
   "Narrative"
   )
MSG_HASH(
   MENU_ENUM_LABEL_VALUE_RDB_ENTRY_PACING,
   "Pacing"
   )
MSG_HASH(
   MENU_ENUM_LABEL_VALUE_RDB_ENTRY_PERSPECTIVE,
   "Perspective"
   )
MSG_HASH(
   MENU_ENUM_LABEL_VALUE_RDB_ENTRY_SETTING,
   "Setting"
   )
MSG_HASH(
   MENU_ENUM_LABEL_VALUE_RDB_ENTRY_VISUAL,
   "Visual"
   )
MSG_HASH(
   MENU_ENUM_LABEL_VALUE_RDB_ENTRY_VEHICULAR,
   "Vehicular"
   )
MSG_HASH(
   MENU_ENUM_LABEL_VALUE_RDB_ENTRY_PUBLISHER,
   "Publisher"
   )
MSG_HASH(
   MENU_ENUM_LABEL_VALUE_RDB_ENTRY_DEVELOPER,
   "Developer"
   )
MSG_HASH(
   MENU_ENUM_LABEL_VALUE_RDB_ENTRY_ORIGIN,
   "Origin"
   )
MSG_HASH(
   MENU_ENUM_LABEL_VALUE_RDB_ENTRY_FRANCHISE,
   "Franchise"
   )
MSG_HASH(
   MENU_ENUM_LABEL_VALUE_RDB_ENTRY_TGDB_RATING,
   "TGDB Rating"
   )
MSG_HASH(
   MENU_ENUM_LABEL_VALUE_RDB_ENTRY_FAMITSU_MAGAZINE_RATING,
   "Famitsu Magazine Rating"
   )
MSG_HASH(
   MENU_ENUM_LABEL_VALUE_RDB_ENTRY_EDGE_MAGAZINE_REVIEW,
   "Edge Magazine Review"
   )
MSG_HASH(
   MENU_ENUM_LABEL_VALUE_RDB_ENTRY_EDGE_MAGAZINE_RATING,
   "Edge Magazine Rating"
   )
MSG_HASH(
   MENU_ENUM_LABEL_VALUE_RDB_ENTRY_EDGE_MAGAZINE_ISSUE,
   "Edge Magazine Issue"
   )
MSG_HASH(
   MENU_ENUM_LABEL_VALUE_RDB_ENTRY_RELEASE_MONTH,
   "Release Date Month"
   )
MSG_HASH(
   MENU_ENUM_LABEL_VALUE_RDB_ENTRY_RELEASE_YEAR,
   "Release Date Year"
   )
MSG_HASH(
   MENU_ENUM_LABEL_VALUE_RDB_ENTRY_BBFC_RATING,
   "BBFC Rating"
   )
MSG_HASH(
   MENU_ENUM_LABEL_VALUE_RDB_ENTRY_ESRB_RATING,
   "ESRB Rating"
   )
MSG_HASH(
   MENU_ENUM_LABEL_VALUE_RDB_ENTRY_ELSPA_RATING,
   "ELSPA Rating"
   )
MSG_HASH(
   MENU_ENUM_LABEL_VALUE_RDB_ENTRY_PEGI_RATING,
   "PEGI Rating"
   )
MSG_HASH(
   MENU_ENUM_LABEL_VALUE_RDB_ENTRY_ENHANCEMENT_HW,
   "Enhancement Hardware"
   )
MSG_HASH(
   MENU_ENUM_LABEL_VALUE_RDB_ENTRY_CERO_RATING,
   "CERO Rating"
   )
MSG_HASH(
   MENU_ENUM_LABEL_VALUE_RDB_ENTRY_SERIAL,
   "Serial"
   )
MSG_HASH(
   MENU_ENUM_LABEL_VALUE_RDB_ENTRY_ANALOG,
   "Analog Supported"
   )
MSG_HASH(
   MENU_ENUM_LABEL_VALUE_RDB_ENTRY_RUMBLE,
   "Rumble Supported"
   )
MSG_HASH(
   MENU_ENUM_LABEL_VALUE_RDB_ENTRY_COOP,
   "Co-op Supported"
   )
MSG_HASH(
   MENU_ENUM_LABEL_VALUE_RDB_ENTRY_CRC32,
   "CRC32"
   )
MSG_HASH(
   MENU_ENUM_LABEL_VALUE_RDB_ENTRY_SHA1,
   "SHA1"
   )
MSG_HASH(
   MENU_ENUM_LABEL_VALUE_RDB_ENTRY_MD5,
   "MD5"
   )

/* Main Menu > Configuration File */

MSG_HASH(
   MENU_ENUM_LABEL_VALUE_CONFIGURATIONS,
   "Load Configuration"
   )
MSG_HASH(
   MENU_ENUM_SUBLABEL_CONFIGURATIONS,
   "Load existing configuration and replace current values."
   )
MSG_HASH(
   MENU_ENUM_LABEL_VALUE_SAVE_CURRENT_CONFIG,
   "Save Current Configuration"
   )
MSG_HASH(
   MENU_ENUM_SUBLABEL_SAVE_CURRENT_CONFIG,
   "Overwrite current configuration file."
   )
MSG_HASH(
   MENU_ENUM_LABEL_VALUE_SAVE_NEW_CONFIG,
   "Save New Configuration"
   )
MSG_HASH(
   MENU_ENUM_SUBLABEL_SAVE_NEW_CONFIG,
   "Save current configuration to separate file."
   )
MSG_HASH(
   MENU_ENUM_LABEL_VALUE_RESET_TO_DEFAULT_CONFIG,
   "Reset to Defaults"
   )
MSG_HASH(
   MENU_ENUM_SUBLABEL_RESET_TO_DEFAULT_CONFIG,
   "Reset current configuration to default values."
   )

/* Main Menu > Help */

MSG_HASH(
   MENU_ENUM_LABEL_VALUE_HELP_CONTROLS,
   "Basic Menu Controls"
   )

/* Main Menu > Help > Basic Menu Controls */

MSG_HASH(
   MENU_ENUM_LABEL_VALUE_BASIC_MENU_CONTROLS_SCROLL_UP,
   "Scroll Up"
   )
MSG_HASH(
   MENU_ENUM_LABEL_VALUE_BASIC_MENU_CONTROLS_SCROLL_DOWN,
   "Scroll Down"
   )
MSG_HASH(
   MENU_ENUM_LABEL_VALUE_BASIC_MENU_CONTROLS_CONFIRM,
   "Confirm"
   )
MSG_HASH(
   MENU_ENUM_LABEL_VALUE_BASIC_MENU_CONTROLS_INFO,
   "Info"
   )
MSG_HASH(
   MENU_ENUM_LABEL_VALUE_BASIC_MENU_CONTROLS_START,
   "Start"
   )
MSG_HASH(
   MENU_ENUM_LABEL_VALUE_BASIC_MENU_CONTROLS_TOGGLE_MENU,
   "Toggle Menu"
   )
MSG_HASH(
   MENU_ENUM_LABEL_VALUE_BASIC_MENU_CONTROLS_QUIT,
   "Quit"
   )
MSG_HASH(
   MENU_ENUM_LABEL_VALUE_BASIC_MENU_CONTROLS_TOGGLE_KEYBOARD,
   "Toggle Keyboard"
   )

/* Settings */

MSG_HASH(
   MENU_ENUM_LABEL_VALUE_DRIVER_SETTINGS,
   "Drivers"
   )
MSG_HASH(
   MENU_ENUM_SUBLABEL_DRIVER_SETTINGS,
   "Change drivers used by the system."
   )
MSG_HASH(
   MENU_ENUM_LABEL_VALUE_VIDEO_SETTINGS,
   "Video"
   )
MSG_HASH(
   MENU_ENUM_SUBLABEL_VIDEO_SETTINGS,
   "Change video output settings."
   )
MSG_HASH(
   MENU_ENUM_LABEL_VALUE_AUDIO_SETTINGS,
   "Audio"
   )
MSG_HASH(
   MENU_ENUM_SUBLABEL_AUDIO_SETTINGS,
   "Change audio input/output settings."
   )
MSG_HASH(
   MENU_ENUM_LABEL_VALUE_INPUT_SETTINGS,
   "Input"
   )
MSG_HASH(
   MENU_ENUM_SUBLABEL_INPUT_SETTINGS,
   "Change controller, keyboard, and mouse settings."
   )
MSG_HASH(
   MENU_ENUM_LABEL_VALUE_LATENCY_SETTINGS,
   "Latency"
   )
MSG_HASH(
   MENU_ENUM_SUBLABEL_LATENCY_SETTINGS,
   "Change settings related to video, audio and input latency."
   )
MSG_HASH(
   MENU_ENUM_LABEL_VALUE_CORE_SETTINGS,
   "Core"
   )
MSG_HASH(
   MENU_ENUM_SUBLABEL_CORE_SETTINGS,
   "Change core settings."
   )
MSG_HASH(
   MENU_ENUM_LABEL_VALUE_CONFIGURATION_SETTINGS,
   "Configuration"
   )
MSG_HASH(
   MENU_ENUM_SUBLABEL_CONFIGURATION_SETTINGS,
   "Change default settings for configuration files."
   )
MSG_HASH(
   MENU_ENUM_LABEL_VALUE_SAVING_SETTINGS,
   "Saving"
   )
MSG_HASH(
   MENU_ENUM_SUBLABEL_SAVING_SETTINGS,
   "Change saving settings."
   )
MSG_HASH(
   MENU_ENUM_LABEL_VALUE_CLOUD_SYNC_SETTINGS,
   "Cloud Sync"
   )
MSG_HASH(
   MENU_ENUM_SUBLABEL_CLOUD_SYNC_SETTINGS,
   "Change cloud sync settings."
   )
MSG_HASH(
   MENU_ENUM_LABEL_VALUE_CLOUD_SYNC_ENABLE,
   "Enable Cloud Sync"
   )
MSG_HASH(
   MENU_ENUM_SUBLABEL_CLOUD_SYNC_ENABLE,
   "Attempt to sync configs, sram, and states to a cloud storage provider."
   )
MSG_HASH(
   MENU_ENUM_LABEL_VALUE_CLOUD_SYNC_DESTRUCTIVE,
   "Destructive Cloud Sync"
   )
MSG_HASH(
   MENU_ENUM_SUBLABEL_CLOUD_SYNC_DESTRUCTIVE,
   "When disabled, files are moved to a backup folder before being overwritten or deleted."
   )
MSG_HASH(
   MENU_ENUM_LABEL_VALUE_CLOUD_SYNC_DRIVER,
   "Cloud Sync Backend"
   )
MSG_HASH(
   MENU_ENUM_SUBLABEL_CLOUD_SYNC_DRIVER,
   "Which cloud storage network protocol to use."
   )
MSG_HASH(
   MENU_ENUM_LABEL_VALUE_CLOUD_SYNC_URL,
   "Cloud Storage URL"
   )
MSG_HASH(
   MENU_ENUM_SUBLABEL_CLOUD_SYNC_URL,
   "The URL for the API entry point to the cloud storage service."
   )
MSG_HASH(
   MENU_ENUM_LABEL_VALUE_CLOUD_SYNC_USERNAME,
   "Username"
   )
MSG_HASH(
   MENU_ENUM_SUBLABEL_CLOUD_SYNC_USERNAME,
   "Your username for your cloud storage account."
   )
MSG_HASH(
   MENU_ENUM_LABEL_VALUE_CLOUD_SYNC_PASSWORD,
   "Password"
   )
MSG_HASH(
   MENU_ENUM_SUBLABEL_CLOUD_SYNC_PASSWORD,
   "Your password for your cloud storage account."
   )
MSG_HASH(
   MENU_ENUM_LABEL_VALUE_LOGGING_SETTINGS,
   "Logging"
   )
MSG_HASH(
   MENU_ENUM_SUBLABEL_LOGGING_SETTINGS,
   "Change logging settings."
   )
MSG_HASH(
   MENU_ENUM_LABEL_VALUE_MENU_FILE_BROWSER_SETTINGS,
   "File Browser"
   )
MSG_HASH(
   MENU_ENUM_SUBLABEL_MENU_FILE_BROWSER_SETTINGS,
   "Change file browser settings."
   )
MSG_HASH(
   MENU_ENUM_LABEL_HELP_FILE_BROWSER_CONFIG,
   "Configuration file."
   )
MSG_HASH(
   MENU_ENUM_LABEL_HELP_FILE_BROWSER_COMPRESSED_ARCHIVE,
   "Compressed archive file."
   )
MSG_HASH(
   MENU_ENUM_LABEL_HELP_FILE_BROWSER_RECORD_CONFIG,
   "Recording configuration file."
   )
MSG_HASH(
   MENU_ENUM_LABEL_HELP_FILE_BROWSER_CURSOR,
   "Database cursor file."
   )
MSG_HASH(
   MENU_ENUM_LABEL_HELP_FILE_CONFIG,
   "Configuration file."
   )
MSG_HASH(
   MENU_ENUM_LABEL_HELP_FILE_BROWSER_SHADER_PRESET,
   "Shader preset file."
   )
MSG_HASH(
   MENU_ENUM_LABEL_HELP_FILE_BROWSER_SHADER,
   "Shader file."
   )
MSG_HASH(
   MENU_ENUM_LABEL_HELP_FILE_BROWSER_REMAP,
   "Remap controls file."
   )
MSG_HASH(
   MENU_ENUM_LABEL_HELP_FILE_BROWSER_CHEAT,
   "Cheat file."
   )
MSG_HASH(
   MENU_ENUM_LABEL_HELP_FILE_BROWSER_OVERLAY,
   "Overlay file."
   )
MSG_HASH(
   MENU_ENUM_LABEL_HELP_FILE_BROWSER_RDB,
   "Database file."
   )
MSG_HASH(
   MENU_ENUM_LABEL_HELP_FILE_BROWSER_FONT,
   "TrueType font file."
   )
MSG_HASH(
   MENU_ENUM_LABEL_HELP_FILE_BROWSER_PLAIN_FILE,
   "Plain file."
   )
MSG_HASH(
   MENU_ENUM_LABEL_HELP_FILE_BROWSER_MOVIE_OPEN,
   "Video. Select it to open this file with the video player."
   )
MSG_HASH(
   MENU_ENUM_LABEL_HELP_FILE_BROWSER_MUSIC_OPEN,
   "Music. Select it to open this file with the music player."
   )
MSG_HASH(
   MENU_ENUM_LABEL_HELP_FILE_BROWSER_IMAGE,
   "Image file."
   )
MSG_HASH(
   MENU_ENUM_LABEL_HELP_FILE_BROWSER_IMAGE_OPEN_WITH_VIEWER,
   "Image. Select it to open this file with the image viewer."
   )
MSG_HASH(
   MENU_ENUM_LABEL_HELP_FILE_BROWSER_CORE_SELECT_FROM_COLLECTION,
   "Libretro core. Selecting this will associate this core to the game."
   )
MSG_HASH(
   MENU_ENUM_LABEL_HELP_FILE_BROWSER_CORE,
   "Libretro core. Select this file to have RetroArch load this core."
   )
MSG_HASH(
   MENU_ENUM_LABEL_HELP_FILE_BROWSER_DIRECTORY,
   "Directory. Select it to open this directory."
   )
MSG_HASH(
   MENU_ENUM_LABEL_VALUE_FRAME_THROTTLE_SETTINGS,
   "Frame Throttle"
   )
MSG_HASH(
   MENU_ENUM_SUBLABEL_FRAME_THROTTLE_SETTINGS,
   "Change rewind, fast-forward, and slow-motion settings."
   )
MSG_HASH(
   MENU_ENUM_LABEL_VALUE_RECORDING_SETTINGS,
   "Recording"
   )
MSG_HASH(
   MENU_ENUM_SUBLABEL_RECORDING_SETTINGS,
   "Change recording settings."
   )
MSG_HASH(
   MENU_ENUM_LABEL_VALUE_ONSCREEN_DISPLAY_SETTINGS,
   "On-Screen Display"
   )
MSG_HASH(
   MENU_ENUM_SUBLABEL_ONSCREEN_DISPLAY_SETTINGS,
   "Change display overlay and keyboard overlay, and on-screen notification settings."
   )
MSG_HASH(
   MENU_ENUM_LABEL_VALUE_USER_INTERFACE_SETTINGS,
   "User Interface"
   )
MSG_HASH(
   MENU_ENUM_SUBLABEL_USER_INTERFACE_SETTINGS,
   "Change user interface settings."
   )
MSG_HASH(
   MENU_ENUM_LABEL_VALUE_AI_SERVICE_SETTINGS,
   "AI Service"
   )
MSG_HASH(
   MENU_ENUM_SUBLABEL_AI_SERVICE_SETTINGS,
   "Change settings for the AI Service (Translation/TTS/Misc)."
   )
MSG_HASH(
   MENU_ENUM_LABEL_VALUE_ACCESSIBILITY_SETTINGS,
   "Accessibility"
   )
MSG_HASH(
   MENU_ENUM_SUBLABEL_ACCESSIBILITY_SETTINGS,
   "Change settings for the Accessibility narrator."
   )
MSG_HASH(
   MENU_ENUM_LABEL_VALUE_POWER_MANAGEMENT_SETTINGS,
   "Power Management"
   )
MSG_HASH(
   MENU_ENUM_SUBLABEL_POWER_MANAGEMENT_SETTINGS,
   "Change power management settings."
   )
MSG_HASH(
   MENU_ENUM_LABEL_VALUE_RETRO_ACHIEVEMENTS_SETTINGS,
   "Achievements"
   )
MSG_HASH(
   MENU_ENUM_SUBLABEL_RETRO_ACHIEVEMENTS_SETTINGS,
   "Change achievement settings."
   )
MSG_HASH(
   MENU_ENUM_LABEL_VALUE_NETWORK_SETTINGS,
   "Network"
   )
MSG_HASH(
   MENU_ENUM_SUBLABEL_NETWORK_SETTINGS,
   "Change server and network settings."
   )
MSG_HASH(
   MENU_ENUM_LABEL_VALUE_PLAYLIST_SETTINGS,
   "Playlists"
   )
MSG_HASH(
   MENU_ENUM_SUBLABEL_PLAYLIST_SETTINGS,
   "Change playlist settings."
   )
MSG_HASH(
   MENU_ENUM_LABEL_VALUE_USER_SETTINGS,
   "User"
   )
MSG_HASH(
   MENU_ENUM_SUBLABEL_USER_SETTINGS,
   "Change account, username, and language settings."
   )
MSG_HASH(
   MENU_ENUM_LABEL_VALUE_DIRECTORY_SETTINGS,
   "Directory"
   )
MSG_HASH(
   MENU_ENUM_SUBLABEL_DIRECTORY_SETTINGS,
   "Change default directories where files are located."
   )

/* Core option category placeholders for icons */
MSG_HASH(
   MENU_ENUM_LABEL_VALUE_HACKS_SETTINGS,
   "Hacks"
   )
MSG_HASH(
   MENU_ENUM_LABEL_VALUE_MAPPING_SETTINGS,
   "Mapping"
   )
MSG_HASH(
   MENU_ENUM_LABEL_VALUE_MEDIA_SETTINGS,
   "Media"
   )
MSG_HASH(
   MENU_ENUM_LABEL_VALUE_PERFORMANCE_SETTINGS,
   "Performance"
   )
MSG_HASH(
   MENU_ENUM_LABEL_VALUE_SOUND_SETTINGS,
   "Sound"
   )
MSG_HASH(
   MENU_ENUM_LABEL_VALUE_SPECS_SETTINGS,
   "Specs"
   )
MSG_HASH(
   MENU_ENUM_LABEL_VALUE_STORAGE_SETTINGS,
   "Storage"
   )
MSG_HASH(
   MENU_ENUM_LABEL_VALUE_SYSTEM_SETTINGS,
   "System"
   )
MSG_HASH(
   MENU_ENUM_LABEL_VALUE_TIMING_SETTINGS,
   "Timing"
   )

#ifdef HAVE_MIST
MSG_HASH(
   MENU_ENUM_LABEL_VALUE_STEAM_SETTINGS,
   "Steam"
   )
MSG_HASH(
   MENU_ENUM_SUBLABEL_STEAM_SETTINGS,
   "Change settings related to Steam."
   )
#endif

/* Settings > Drivers */

MSG_HASH(
   MENU_ENUM_LABEL_VALUE_INPUT_DRIVER,
   "Input"
   )
MSG_HASH(
   MENU_ENUM_SUBLABEL_INPUT_DRIVER,
   "Input driver to use. Some video drivers force a different input driver."
   )
MSG_HASH(
   MENU_ENUM_LABEL_HELP_INPUT_DRIVER_UDEV,
   "The udev driver reads evdev events for keyboard support. It also supports keyboard callback, mice and touchpads.\nBy default in most distros, /dev/input nodes are root-only (mode 600). You can set up a udev rule which makes these accessible to non-root."
   )
MSG_HASH(
   MENU_ENUM_LABEL_HELP_INPUT_DRIVER_LINUXRAW,
   "The linuxraw input driver requires an active TTY. Keyboard events are read directly from the TTY which makes it simpler, but not as flexible as udev. Mice, etc, are not supported at all. This driver uses the older joystick API (/dev/input/js*)."
   )
MSG_HASH(
   MENU_ENUM_LABEL_HELP_INPUT_DRIVER_NO_DETAILS,
   "Input driver. The video driver might force a different input driver."
   )
MSG_HASH(
   MENU_ENUM_LABEL_VALUE_JOYPAD_DRIVER,
   "Controller"
   )
MSG_HASH(
   MENU_ENUM_SUBLABEL_JOYPAD_DRIVER,
   "Controller driver to use."
   )
MSG_HASH(
   MENU_ENUM_LABEL_HELP_JOYPAD_DRIVER_DINPUT,
   "DirectInput controller driver."
   )
MSG_HASH(
   MENU_ENUM_LABEL_HELP_JOYPAD_DRIVER_HID,
   "Low-level Human Interface Device driver."
   )
MSG_HASH(
   MENU_ENUM_LABEL_HELP_JOYPAD_DRIVER_LINUXRAW,
   "Raw Linux driver, uses legacy joystick API. Use udev instead if possible."
   )
MSG_HASH(
   MENU_ENUM_LABEL_HELP_JOYPAD_DRIVER_PARPORT,
   "Linux driver for controllers connected parallel port via special adapters."
   )
MSG_HASH(
   MENU_ENUM_LABEL_HELP_JOYPAD_DRIVER_SDL,
   "Controller driver based on SDL libraries."
   )
MSG_HASH(
   MENU_ENUM_LABEL_HELP_JOYPAD_DRIVER_UDEV,
   "Controller driver with udev interface, generally recommended. Uses the recent evdev joypad API for joystick support. It supports hotplugging and force feedback.\nBy default in most distros, /dev/input nodes are root-only (mode 600). You can set up a udev rule which makes these accessible to non-root."
   )
MSG_HASH(
   MENU_ENUM_LABEL_HELP_JOYPAD_DRIVER_XINPUT,
   "XInput controller driver. Mostly for XBox controllers."
   )

MSG_HASH(
   MENU_ENUM_LABEL_VALUE_VIDEO_DRIVER,
   "Video"
   )
MSG_HASH(
   MENU_ENUM_SUBLABEL_VIDEO_DRIVER,
   "Video driver to use."
   )
MSG_HASH(
   MENU_ENUM_LABEL_HELP_VIDEO_DRIVER_GL1,
   "OpenGL 1.x driver. Minimum version required: OpenGL 1.1. Does not support shaders. Use later OpenGL drivers instead, if possible."
   )
MSG_HASH(
   MENU_ENUM_LABEL_HELP_VIDEO_DRIVER_GL,
   "OpenGL 2.x driver. This driver allows libretro GL cores to be used in addition to software-rendered cores. Minimum version required: OpenGL 2.0 or OpenGLES 2.0. Supports the GLSL shader format. Use glcore driver instead, if possible."
   )
MSG_HASH(
   MENU_ENUM_LABEL_HELP_VIDEO_DRIVER_GL_CORE,
   "OpenGL 3.x driver. This driver allows libretro GL cores to be used in addition to software-rendered cores. Minimum version required: OpenGL 3.2 or OpenGLES 3.0+. Supports the Slang shader format."
   )
MSG_HASH(
   MENU_ENUM_LABEL_HELP_VIDEO_DRIVER_VULKAN,
   "Vulkan driver. This driver allows libretro Vulkan cores to be used in addition to software-rendered cores. Minimum version required: Vulkan 1.0. Supports HDR and Slang shaders."
   )
MSG_HASH(
   MENU_ENUM_LABEL_HELP_VIDEO_DRIVER_SDL1,
   "SDL 1.2 software-rendered driver. Performance is considered to be suboptimal. Consider using it only as a last resort."
   )
MSG_HASH(
   MENU_ENUM_LABEL_HELP_VIDEO_DRIVER_SDL2,
   "SDL 2 software-rendered driver. Performance for software-rendered libretro core implementations is dependent on your platform SDL implementation."
   )
MSG_HASH(
   MENU_ENUM_LABEL_HELP_VIDEO_DRIVER_METAL,
   "Metal driver for Apple platforms. Supports the Slang shader format."
   )
MSG_HASH(
   MENU_ENUM_LABEL_HELP_VIDEO_DRIVER_D3D8,
   "Direct3D 8 driver with no shader support."
   )
MSG_HASH(
   MENU_ENUM_LABEL_HELP_VIDEO_DRIVER_D3D9_CG,
   "Direct3D 9 driver with support for the old Cg shader format."
   )
MSG_HASH(
   MENU_ENUM_LABEL_HELP_VIDEO_DRIVER_D3D9_HLSL,
   "Direct3D 9 driver with support for the HLSL shader format."
   )
MSG_HASH(
   MENU_ENUM_LABEL_HELP_VIDEO_DRIVER_D3D10,
   "Direct3D 10 driver with support for the Slang shader format."
   )
MSG_HASH(
   MENU_ENUM_LABEL_HELP_VIDEO_DRIVER_D3D11,
   "Direct3D 11 driver with support for HDR and the Slang shader format."
   )
MSG_HASH(
   MENU_ENUM_LABEL_HELP_VIDEO_DRIVER_D3D12,
   "Direct3D 12 driver with support for HDR and the Slang shader format."
   )
MSG_HASH(
   MENU_ENUM_LABEL_HELP_VIDEO_DRIVER_DISPMANX,
   "DispmanX driver. Uses the DispmanX API for the Videocore IV GPU in Raspberry Pi 0..3. No overlay or shader support."
   )
MSG_HASH(
   MENU_ENUM_LABEL_HELP_VIDEO_DRIVER_CACA,
   "LibCACA driver. Produces character output instead of graphics. Not recommended for practical use."
   )
MSG_HASH(
   MENU_ENUM_LABEL_HELP_VIDEO_DRIVER_EXYNOS,
   "A low-level Exynos video driver that uses the G2D block in Samsung Exynos SoC for blit operations. Performance for software rendered cores should be optimal."
   )
MSG_HASH(
   MENU_ENUM_LABEL_HELP_VIDEO_DRIVER_DRM,
   "Plain DRM video driver. This is a low-level video driver using libdrm for hardware scaling using GPU overlays."
   )
MSG_HASH(
   MENU_ENUM_LABEL_HELP_VIDEO_DRIVER_SUNXI,
   "A low-level Sunxi video driver that uses the G2D block in Allwinner SoCs."
   )
MSG_HASH(
   MENU_ENUM_LABEL_HELP_VIDEO_DRIVER_WIIU,
   "Wii U driver. Supports Slang shaders."
   )
MSG_HASH(
   MENU_ENUM_LABEL_HELP_VIDEO_DRIVER_SWITCH,
   "Switch driver. Supports the GLSL shader format."
   )
MSG_HASH(
   MENU_ENUM_LABEL_HELP_VIDEO_DRIVER_VG,
   "OpenVG driver. Uses the OpenVG hardware accelerated 2D vector graphics API."
   )
MSG_HASH(
   MENU_ENUM_LABEL_HELP_VIDEO_DRIVER_GDI,
   "GDI driver. Uses a legacy Windows interface. Not recommended."
   )
MSG_HASH(
   MENU_ENUM_LABEL_HELP_VIDEO_DRIVER_NO_DETAILS,
   "Current video driver."
   )
MSG_HASH(
   MENU_ENUM_LABEL_VALUE_AUDIO_DRIVER,
   "Audio"
   )
MSG_HASH(
   MENU_ENUM_SUBLABEL_AUDIO_DRIVER,
   "Audio driver to use."
   )
MSG_HASH(
   MENU_ENUM_LABEL_HELP_AUDIO_DRIVER_RSOUND,
   "RSound driver for networked audio systems."
   )
MSG_HASH(
   MENU_ENUM_LABEL_HELP_AUDIO_DRIVER_OSS,
   "Legacy Open Sound System driver."
   )
MSG_HASH(
   MENU_ENUM_LABEL_HELP_AUDIO_DRIVER_ALSA,
   "Default ALSA driver."
   )
MSG_HASH(
   MENU_ENUM_LABEL_HELP_AUDIO_DRIVER_ALSATHREAD,
   "ALSA driver with threading support."
   )
MSG_HASH(
   MENU_ENUM_LABEL_HELP_AUDIO_DRIVER_TINYALSA,
   "ALSA driver implemented without dependencies."
   )
MSG_HASH(
   MENU_ENUM_LABEL_HELP_AUDIO_DRIVER_ROAR,
   "RoarAudio sound system driver."
   )
MSG_HASH(
   MENU_ENUM_LABEL_HELP_AUDIO_DRIVER_AL,
   "OpenAL driver."
   )
MSG_HASH(
   MENU_ENUM_LABEL_HELP_AUDIO_DRIVER_SL,
   "OpenSL driver."
   )
MSG_HASH(
   MENU_ENUM_LABEL_HELP_AUDIO_DRIVER_DSOUND,
   "DirectSound driver. DirectSound is used mainly from Windows 95 to Windows XP."
   )
MSG_HASH(
   MENU_ENUM_LABEL_HELP_AUDIO_DRIVER_WASAPI,
   "Windows Audio Session API driver. WASAPI is used mainly from Windows 7 and above."
   )
MSG_HASH(
   MENU_ENUM_LABEL_HELP_AUDIO_DRIVER_PULSE,
   "PulseAudio driver. If the system uses PulseAudio, make sure to use this driver instead of e.g. ALSA."
   )
MSG_HASH(
   MENU_ENUM_LABEL_HELP_AUDIO_DRIVER_JACK,
   "Jack Audio Connection Kit driver."
   )
#ifdef HAVE_MICROPHONE
MSG_HASH(
   MENU_ENUM_LABEL_VALUE_MICROPHONE_DRIVER,
   "Microphone"
   )
MSG_HASH(
   MENU_ENUM_SUBLABEL_MICROPHONE_DRIVER,
   "Microphone driver to use."
   )
MSG_HASH(
   MENU_ENUM_LABEL_VALUE_MICROPHONE_RESAMPLER_DRIVER,
   "Microphone Resampler"
   )
MSG_HASH(
   MENU_ENUM_SUBLABEL_MICROPHONE_RESAMPLER_DRIVER,
   "Microphone resampler driver to use."
   )
MSG_HASH(
   MENU_ENUM_LABEL_VALUE_MICROPHONE_BLOCK_FRAMES,
   "Microphone Block Frames"
   )
#endif
MSG_HASH(
   MENU_ENUM_LABEL_VALUE_AUDIO_RESAMPLER_DRIVER,
   "Audio Resampler"
   )
MSG_HASH(
   MENU_ENUM_SUBLABEL_AUDIO_RESAMPLER_DRIVER,
   "Audio resampler driver to use."
   )
MSG_HASH(
   MENU_ENUM_LABEL_HELP_AUDIO_RESAMPLER_DRIVER_SINC,
   "Windowed Sinc implementation."
   )
MSG_HASH(
   MENU_ENUM_LABEL_HELP_AUDIO_RESAMPLER_DRIVER_CC,
   "Convoluted Cosine implementation."
   )
MSG_HASH(
   MENU_ENUM_LABEL_HELP_AUDIO_RESAMPLER_DRIVER_NEAREST,
   "Nearest resampling implementation. This resampler ignores the quality setting."
   )
MSG_HASH(
   MENU_ENUM_LABEL_VALUE_CAMERA_DRIVER,
   "Camera"
   )
MSG_HASH(
   MENU_ENUM_SUBLABEL_CAMERA_DRIVER,
   "Camera driver to use."
   )
MSG_HASH(
   MENU_ENUM_LABEL_VALUE_BLUETOOTH_DRIVER,
   "Bluetooth"
   )
MSG_HASH(
   MENU_ENUM_SUBLABEL_BLUETOOTH_DRIVER,
   "Bluetooth driver to use."
   )
MSG_HASH(
   MENU_ENUM_LABEL_VALUE_WIFI_DRIVER,
   "Wi-Fi"
   )
MSG_HASH(
   MENU_ENUM_SUBLABEL_WIFI_DRIVER,
   "Wi-Fi driver to use."
   )
MSG_HASH(
   MENU_ENUM_LABEL_VALUE_LOCATION_DRIVER,
   "Location"
   )
MSG_HASH(
   MENU_ENUM_SUBLABEL_LOCATION_DRIVER,
   "Location driver to use."
   )
MSG_HASH(
   MENU_ENUM_LABEL_VALUE_MENU_DRIVER,
   "Menu"
   )
MSG_HASH(
   MENU_ENUM_SUBLABEL_MENU_DRIVER,
   "Menu driver to use. Requires restart."
   )
MSG_HASH(
   MENU_ENUM_LABEL_HELP_MENU_DRIVER_XMB,
   "XMB is a RetroArch GUI that looks like a 7th generation console menu. It can support the same features as Ozone."
   )
MSG_HASH(
   MENU_ENUM_LABEL_HELP_MENU_DRIVER_OZONE,
   "Ozone is the default GUI of RetroArch on most platforms. It is optimized for navigation with a game controller."
   )
MSG_HASH(
   MENU_ENUM_LABEL_HELP_MENU_DRIVER_RGUI,
   "RGUI is a simple built-in GUI for RetroArch. It has the lowest performance requirements among the menu drivers, and can be used on low resolution screens."
   )
MSG_HASH(
   MENU_ENUM_LABEL_HELP_MENU_DRIVER_MATERIALUI,
   "On mobile devices, RetroArch uses the mobile UI, MaterialUI, by default. This interface is designed around touchscreen and pointer devices, like a mouse/trackball."
   )
MSG_HASH(
   MENU_ENUM_LABEL_VALUE_RECORD_DRIVER,
   "Record"
   )
MSG_HASH(
   MENU_ENUM_SUBLABEL_RECORD_DRIVER,
   "Record driver to use."
   )
MSG_HASH(
   MENU_ENUM_LABEL_VALUE_MIDI_DRIVER,
   "MIDI"
   )
MSG_HASH(
   MENU_ENUM_SUBLABEL_MIDI_DRIVER,
   "MIDI driver to use."
   )

/* Settings > Video */

MSG_HASH(
   MENU_ENUM_LABEL_VALUE_CRT_SWITCHRES_SETTINGS,
   "CRT SwitchRes"
   )
MSG_HASH(
   MENU_ENUM_SUBLABEL_CRT_SWITCHRES_SETTINGS,
   "Output native, low-resolution signals for use with CRT displays."
   )
MSG_HASH(
   MENU_ENUM_LABEL_VALUE_VIDEO_OUTPUT_SETTINGS,
   "Output"
   )
MSG_HASH(
   MENU_ENUM_SUBLABEL_VIDEO_OUTPUT_SETTINGS,
   "Change video output settings."
   )
MSG_HASH(
   MENU_ENUM_LABEL_VALUE_VIDEO_FULLSCREEN_MODE_SETTINGS,
   "Fullscreen Mode"
   )
MSG_HASH(
   MENU_ENUM_SUBLABEL_VIDEO_FULLSCREEN_MODE_SETTINGS,
   "Change fullscreen mode settings."
   )
MSG_HASH(
   MENU_ENUM_LABEL_VALUE_VIDEO_WINDOWED_MODE_SETTINGS,
   "Windowed Mode"
   )
MSG_HASH(
   MENU_ENUM_SUBLABEL_VIDEO_WINDOWED_MODE_SETTINGS,
   "Change windowed mode settings."
   )
MSG_HASH(
   MENU_ENUM_LABEL_VALUE_VIDEO_SCALING_SETTINGS,
   "Scaling"
   )
MSG_HASH(
   MENU_ENUM_SUBLABEL_VIDEO_SCALING_SETTINGS,
   "Change video scaling settings."
   )
MSG_HASH(
   MENU_ENUM_LABEL_VALUE_VIDEO_HDR_SETTINGS,
   "HDR"
   )
MSG_HASH(
   MENU_ENUM_SUBLABEL_VIDEO_HDR_SETTINGS,
   "Change video HDR settings."
   )
MSG_HASH(
   MENU_ENUM_LABEL_VALUE_VIDEO_SYNCHRONIZATION_SETTINGS,
   "Synchronization"
   )
MSG_HASH(
   MENU_ENUM_SUBLABEL_VIDEO_SYNCHRONIZATION_SETTINGS,
   "Change video synchronization settings."
   )
MSG_HASH(
   MENU_ENUM_LABEL_VALUE_SUSPEND_SCREENSAVER_ENABLE,
   "Suspend Screensaver"
   )
MSG_HASH(
   MENU_ENUM_SUBLABEL_SUSPEND_SCREENSAVER_ENABLE,
   "Prevent your system's screensaver from becoming active."
   )
MSG_HASH(
   MENU_ENUM_LABEL_HELP_SUSPEND_SCREENSAVER_ENABLE,
   "Suspends the screensaver. Is a hint that does not necessarily have to be honored by the video driver."
   )
MSG_HASH(
   MENU_ENUM_LABEL_VALUE_VIDEO_THREADED,
   "Threaded Video"
   )
MSG_HASH(
   MENU_ENUM_SUBLABEL_VIDEO_THREADED,
   "Improves performance at the cost of latency and more video stuttering. Use only if full speed cannot be obtained otherwise."
   )
MSG_HASH(
   MENU_ENUM_LABEL_HELP_VIDEO_THREADED,
   "Use threaded video driver. Using this might improve performance at the possible cost of latency and more video stuttering."
   )
MSG_HASH(
   MENU_ENUM_LABEL_VALUE_VIDEO_BLACK_FRAME_INSERTION,
   "Black Frame Insertion"
   )
MSG_HASH(
   MENU_ENUM_SUBLABEL_VIDEO_BLACK_FRAME_INSERTION,
   "Insert black frame(s) between frames. Can greatly reduce motion blur by emulating CRT scan out, but at cost of brightness. Do not combine with Swap Interval > 1, sub-frames, Frame Delay, or Sync to Exact Content Framerate."
   )
MSG_HASH(
   MENU_ENUM_LABEL_HELP_VIDEO_BLACK_FRAME_INSERTION,
   "Inserts black frame(s) inbetween frames for enhanced motion clarity. Only use option designated for your current display refresh rate. Not for use at refresh rates that are non-multiples of 60Hz such as 144Hz, 165Hz, etc. Do not combine with Swap Interval > 1, sub-frames, Frame Delay, or Sync to Exact Content Framerate. Leaving system VRR on is ok, just not that setting. If you notice -any- temporary image retention, you should disable at 120hz, and for higher hz adjust the dark frames setting below."
   )
MSG_HASH(
   MENU_ENUM_LABEL_VALUE_VIDEO_BLACK_FRAME_INSERTION_VALUE_OFF,
   "Off"
   )
MSG_HASH(
   MENU_ENUM_LABEL_VALUE_VIDEO_BLACK_FRAME_INSERTION_VALUE_120,
   "1 - For 120Hz Display Refresh Rate"
   )
MSG_HASH(
   MENU_ENUM_LABEL_VALUE_VIDEO_BLACK_FRAME_INSERTION_VALUE_180,
   "2 - For 180Hz Display Refresh Rate"
   )
MSG_HASH(
   MENU_ENUM_LABEL_VALUE_VIDEO_BLACK_FRAME_INSERTION_VALUE_240,
   "3 - For 240Hz Display Refresh Rate"
   )
MSG_HASH(
   MENU_ENUM_LABEL_VALUE_VIDEO_BLACK_FRAME_INSERTION_VALUE_300,
   "4 - For 300Hz Display Refresh Rate"
   )
MSG_HASH(
   MENU_ENUM_LABEL_VALUE_VIDEO_BLACK_FRAME_INSERTION_VALUE_360,
   "5 - For 360Hz Display Refresh Rate"
   )
MSG_HASH(
   MENU_ENUM_LABEL_VALUE_VIDEO_BLACK_FRAME_INSERTION_VALUE_420,
   "6 - For 420Hz Display Refresh Rate"
   )
MSG_HASH(
   MENU_ENUM_LABEL_VALUE_VIDEO_BLACK_FRAME_INSERTION_VALUE_480,
   "7 - For 480Hz Display Refresh Rate"
   )
MSG_HASH(
   MENU_ENUM_LABEL_VALUE_VIDEO_BLACK_FRAME_INSERTION_VALUE_540,
   "8 - For 540Hz Display Refresh Rate"
   )
MSG_HASH(
   MENU_ENUM_LABEL_VALUE_VIDEO_BLACK_FRAME_INSERTION_VALUE_600,
   "9 - For 600Hz Display Refresh Rate"
   )
MSG_HASH(
   MENU_ENUM_LABEL_VALUE_VIDEO_BLACK_FRAME_INSERTION_VALUE_660,
   "10 - For 660Hz Display Refresh Rate"
   )
MSG_HASH(
   MENU_ENUM_LABEL_VALUE_VIDEO_BLACK_FRAME_INSERTION_VALUE_720,
   "11 - For 720Hz Display Refresh Rate"
   )
MSG_HASH(
   MENU_ENUM_LABEL_VALUE_VIDEO_BLACK_FRAME_INSERTION_VALUE_780,
   "12 - For 780Hz Display Refresh Rate"
   )
MSG_HASH(
   MENU_ENUM_LABEL_VALUE_VIDEO_BLACK_FRAME_INSERTION_VALUE_840,
   "13 - For 840Hz Display Refresh Rate"
   )
MSG_HASH(
   MENU_ENUM_LABEL_VALUE_VIDEO_BLACK_FRAME_INSERTION_VALUE_900,
   "14 - For 900Hz Display Refresh Rate"
   )
MSG_HASH(
   MENU_ENUM_LABEL_VALUE_VIDEO_BLACK_FRAME_INSERTION_VALUE_960,
   "15 - For 960Hz Display Refresh Rate"
   )
MSG_HASH(
   MENU_ENUM_LABEL_VALUE_VIDEO_BFI_DARK_FRAMES,
   "Black Frame Insertion - Dark Frames"
   )
MSG_HASH(
   MENU_ENUM_SUBLABEL_VIDEO_BFI_DARK_FRAMES,
   "Adjust number of black frames in total BFI scan out sequence. More equals higher motion clarity, less equals higher brightness. Not applicable at 120hz as there is only 1 BFI frame to work with total. Settings higher than possible will limit you to the maximum possible for your chosen refresh rate."
   )
MSG_HASH(
   MENU_ENUM_LABEL_HELP_VIDEO_BFI_DARK_FRAMES,
   "Adjusts the number of frames displayed in the bfi sequence that are black. More black frames increases motion clarity but reduces brightness. Not applicable at 120hz as there is only one total extra 60hz frame, so it must be black otherwise BFI would not be active at all."
   )
MSG_HASH(
   MENU_ENUM_LABEL_VALUE_VIDEO_SHADER_SUBFRAMES,
   "Shader Sub-frames"
   )
MSG_HASH(
   MENU_ENUM_SUBLABEL_VIDEO_SHADER_SUBFRAMES,
   "Insert extra shader frame(s) between frames. Allows shaders to do effects that run at a higher fps than actual content rate. Should be set to current screen Hz. Do not combine with Swap Interval > 1, BFI, Frame Delay, or Sync to Exact Content Framerate."
   )
MSG_HASH(
   MENU_ENUM_LABEL_HELP_VIDEO_SHADER_SUBFRAMES,
   "Inserts extra shader frame(s) inbetween frames for any possible shader effects that are designed to run faster than content rate. Only use option designated for your current display refresh rate. Not for use at refresh rates that are non-multiples of 60Hz such as 144Hz, 165Hz, etc. Do not combine with Swap Interval > 1, BFI, Frame Delay, or Sync to Exact Content Framerate. Leaving system VRR on is ok, just not that setting."
   )
MSG_HASH(
   MENU_ENUM_LABEL_VALUE_VIDEO_SHADER_SUBFRAMES_VALUE_OFF,
   "Off"
   )
MSG_HASH(
   MENU_ENUM_LABEL_VALUE_VIDEO_SHADER_SUBFRAMES_VALUE_120,
   "2 - For 120Hz Display Refresh Rate"
   )
MSG_HASH(
   MENU_ENUM_LABEL_VALUE_VIDEO_SHADER_SUBFRAMES_VALUE_180,
   "3 - For 180Hz Display Refresh Rate"
   )
MSG_HASH(
   MENU_ENUM_LABEL_VALUE_VIDEO_SHADER_SUBFRAMES_VALUE_240,
   "4 - For 240Hz Display Refresh Rate"
   )
MSG_HASH(
   MENU_ENUM_LABEL_VALUE_VIDEO_SHADER_SUBFRAMES_VALUE_300,
   "5 - For 300Hz Display Refresh Rate"
   )
MSG_HASH(
   MENU_ENUM_LABEL_VALUE_VIDEO_SHADER_SUBFRAMES_VALUE_360,
   "6 - For 360Hz Display Refresh Rate"
   )
MSG_HASH(
   MENU_ENUM_LABEL_VALUE_VIDEO_SHADER_SUBFRAMES_VALUE_420,
   "7 - For 420Hz Display Refresh Rate"
   )
MSG_HASH(
   MENU_ENUM_LABEL_VALUE_VIDEO_SHADER_SUBFRAMES_VALUE_480,
   "8 - For 480Hz Display Refresh Rate"
   )
MSG_HASH(
   MENU_ENUM_LABEL_VALUE_VIDEO_SHADER_SUBFRAMES_VALUE_540,
   "9 - For 540Hz Display Refresh Rate"
   )
MSG_HASH(
   MENU_ENUM_LABEL_VALUE_VIDEO_SHADER_SUBFRAMES_VALUE_600,
   "10 - For 600Hz Display Refresh Rate"
   )
MSG_HASH(
   MENU_ENUM_LABEL_VALUE_VIDEO_SHADER_SUBFRAMES_VALUE_660,
   "11 - For 660Hz Display Refresh Rate"
   )
MSG_HASH(
   MENU_ENUM_LABEL_VALUE_VIDEO_SHADER_SUBFRAMES_VALUE_720,
   "12 - For 720Hz Display Refresh Rate"
   )
MSG_HASH(
   MENU_ENUM_LABEL_VALUE_VIDEO_SHADER_SUBFRAMES_VALUE_780,
   "13 - For 780Hz Display Refresh Rate"
   )
MSG_HASH(
   MENU_ENUM_LABEL_VALUE_VIDEO_SHADER_SUBFRAMES_VALUE_840,
   "14 - For 840Hz Display Refresh Rate"
   )
MSG_HASH(
   MENU_ENUM_LABEL_VALUE_VIDEO_SHADER_SUBFRAMES_VALUE_900,
   "15 - For 900Hz Display Refresh Rate"
   )
MSG_HASH(
   MENU_ENUM_LABEL_VALUE_VIDEO_SHADER_SUBFRAMES_VALUE_960,
   "16 - For 960Hz Display Refresh Rate"
   )
MSG_HASH(
   MENU_ENUM_LABEL_VALUE_VIDEO_GPU_SCREENSHOT,
   "GPU Screenshot"
   )
MSG_HASH(
   MENU_ENUM_SUBLABEL_VIDEO_GPU_SCREENSHOT,
   "Screenshots capture GPU shaded material if available."
   )
MSG_HASH(
   MENU_ENUM_LABEL_VALUE_VIDEO_SMOOTH,
   "Bilinear Filtering"
   )
MSG_HASH(
   MENU_ENUM_SUBLABEL_VIDEO_SMOOTH,
   "Add a slight blur to the image to soften hard pixel edges. This option has very little impact on performance. Should be disabled if using shaders."
   )
#if defined(DINGUX)
MSG_HASH(
   MENU_ENUM_LABEL_VALUE_VIDEO_DINGUX_IPU_FILTER_TYPE,
   "Image Interpolation"
   )
MSG_HASH(
   MENU_ENUM_SUBLABEL_VIDEO_DINGUX_IPU_FILTER_TYPE,
   "Specify image interpolation method when scaling content via the internal IPU. 'Bicubic' or 'Bilinear' is recommended when using CPU-powered video filters. This option has no performance impact."
   )
MSG_HASH(
   MENU_ENUM_LABEL_VALUE_VIDEO_DINGUX_IPU_FILTER_BICUBIC,
   "Bicubic"
   )
MSG_HASH(
   MENU_ENUM_LABEL_VALUE_VIDEO_DINGUX_IPU_FILTER_BILINEAR,
   "Bilinear"
   )
MSG_HASH(
   MENU_ENUM_LABEL_VALUE_VIDEO_DINGUX_IPU_FILTER_NEAREST,
   "Nearest Neighbor"
   )
#if defined(RS90) || defined(MIYOO)
MSG_HASH(
   MENU_ENUM_LABEL_VALUE_VIDEO_DINGUX_RS90_SOFTFILTER_TYPE,
   "Image Interpolation"
   )
MSG_HASH(
   MENU_ENUM_SUBLABEL_VIDEO_DINGUX_RS90_SOFTFILTER_TYPE,
   "Specify image interpolation method when 'Integer Scale' is disabled. 'Nearest Neighbor' has the least performance impact."
   )
MSG_HASH(
   MENU_ENUM_LABEL_VALUE_VIDEO_DINGUX_RS90_SOFTFILTER_POINT,
   "Nearest Neighbor"
   )
MSG_HASH(
   MENU_ENUM_LABEL_VALUE_VIDEO_DINGUX_RS90_SOFTFILTER_BRESENHAM_HORZ,
   "Semi-Linear"
   )
#endif
#endif
MSG_HASH(
   MENU_ENUM_LABEL_VALUE_VIDEO_SHADER_DELAY,
   "Auto-Shader Delay"
   )
MSG_HASH(
   MENU_ENUM_SUBLABEL_VIDEO_SHADER_DELAY,
   "Delay auto-loading shaders (in ms). Can work around graphical glitches when using 'screen grabbing' software."
   )
MSG_HASH(
   MENU_ENUM_LABEL_VALUE_VIDEO_FILTER,
   "Video Filter"
   )
MSG_HASH(
   MENU_ENUM_SUBLABEL_VIDEO_FILTER,
   "Apply a CPU-powered video filter. Might come at a high performance cost. Some video filters might only work for cores that use 32-bit or 16-bit color."
   )
MSG_HASH(
   MENU_ENUM_LABEL_HELP_VIDEO_FILTER,
   "Apply a CPU-powered video filter. Might come at a high performance cost. Some video filters might only work for cores that use 32-bit or 16-bit color. Dynamically linked video filter libraries can be selected."
   )
MSG_HASH(
   MENU_ENUM_LABEL_HELP_VIDEO_FILTER_BUILTIN,
   "Apply a CPU-powered video filter. Might come at a high performance cost. Some video filters might only work for cores that use 32-bit or 16-bit color. Built-in video filter libraries can be selected."
   )
MSG_HASH(
   MENU_ENUM_LABEL_VALUE_VIDEO_FILTER_REMOVE,
   "Remove Video Filter"
   )
MSG_HASH(
   MENU_ENUM_SUBLABEL_VIDEO_FILTER_REMOVE,
   "Unload any active CPU-powered video filter."
   )
MSG_HASH(
   MENU_ENUM_LABEL_VALUE_VIDEO_NOTCH_WRITE_OVER,
   "Enable fullscreen over notch in Android and iOS devices"
)

/* Settings > Video > CRT SwitchRes */

MSG_HASH(
   MENU_ENUM_LABEL_VALUE_CRT_SWITCH_RESOLUTION,
   "CRT SwitchRes"
   )
MSG_HASH(
   MENU_ENUM_SUBLABEL_CRT_SWITCH_RESOLUTION,
   "For CRT displays only. Attempts to use exact core/game resolution and refresh rate."
   )
MSG_HASH(
   MENU_ENUM_LABEL_VALUE_CRT_SWITCH_RESOLUTION_SUPER,
   "CRT Super Resolution"
   )
MSG_HASH(
   MENU_ENUM_SUBLABEL_CRT_SWITCH_RESOLUTION_SUPER,
   "Switch among native and ultrawide super resolutions."
   )
MSG_HASH(
   MENU_ENUM_LABEL_VALUE_CRT_SWITCH_X_AXIS_CENTERING,
   "X-Axis Centering"
   )
MSG_HASH(
   MENU_ENUM_SUBLABEL_CRT_SWITCH_X_AXIS_CENTERING,
   "Cycle through these options if the image is not centered properly on the display."
   )
MSG_HASH(
   MENU_ENUM_LABEL_VALUE_CRT_SWITCH_PORCH_ADJUST,
   "Porch Adjust"
   )
MSG_HASH(
   MENU_ENUM_SUBLABEL_CRT_SWITCH_PORCH_ADJUST,
   "Cycle through these options to adjust the porch settings to change the image size."
   )
MSG_HASH(
   MENU_ENUM_LABEL_VALUE_CRT_SWITCH_HIRES_MENU,
   "Use High Resolution Menu"
   )
MSG_HASH(
   MENU_ENUM_SUBLABEL_CRT_SWITCH_HIRES_MENU,
   "Switch to high resolution modeline for use with high-resolution menus when no content is loaded."
   )
MSG_HASH(
   MENU_ENUM_LABEL_VALUE_CRT_SWITCH_RESOLUTION_USE_CUSTOM_REFRESH_RATE,
   "Custom Refresh Rate"
   )
MSG_HASH(
   MENU_ENUM_SUBLABEL_CRT_SWITCH_RESOLUTION_USE_CUSTOM_REFRESH_RATE,
   "Use a custom refresh rate specified in the configuration file if needed."
   )

/* Settings > Video > Output */

MSG_HASH(
   MENU_ENUM_LABEL_VALUE_VIDEO_MONITOR_INDEX,
   "Monitor Index"
   )
MSG_HASH(
   MENU_ENUM_SUBLABEL_VIDEO_MONITOR_INDEX,
   "Select which display screen to use."
   )
MSG_HASH(
   MENU_ENUM_LABEL_HELP_VIDEO_MONITOR_INDEX,
   "Which monitor to prefer. 0 (default) means no particular monitor is preferred, 1 and up (1 being first monitor), suggests RetroArch to use that particular monitor."
   )
#if defined (WIIU)
MSG_HASH(
   MENU_ENUM_LABEL_VALUE_VIDEO_WIIU_PREFER_DRC,
   "Optimize for Wii U GamePad (Restart Required)"
   )
MSG_HASH(
   MENU_ENUM_SUBLABEL_VIDEO_WIIU_PREFER_DRC,
   "Use an exact 2x scale of the GamePad as the viewport. Disable to display at the native TV resolution."
   )
#endif
MSG_HASH(
   MENU_ENUM_LABEL_VALUE_VIDEO_ROTATION,
   "Video Rotation"
   )
MSG_HASH(
   MENU_ENUM_SUBLABEL_VIDEO_ROTATION,
   "Forces a certain rotation of the video. The rotation is added to rotations which the core sets."
   )
MSG_HASH(
   MENU_ENUM_LABEL_VALUE_SCREEN_ORIENTATION,
   "Screen Orientation"
   )
MSG_HASH(
   MENU_ENUM_SUBLABEL_SCREEN_ORIENTATION,
   "Forces a certain orientation of the screen from the operating system."
   )
MSG_HASH(
   MENU_ENUM_LABEL_VALUE_VIDEO_GPU_INDEX,
   "GPU Index"
   )
MSG_HASH(
   MENU_ENUM_SUBLABEL_VIDEO_GPU_INDEX,
   "Select which graphics card to use."
   )
MSG_HASH(
   MENU_ENUM_LABEL_VALUE_VIDEO_WINDOW_OFFSET_X,
   "Screen Horizontal Offset"
   )
MSG_HASH(
   MENU_ENUM_SUBLABEL_VIDEO_WINDOW_OFFSET_X,
   "Forces a certain offset horizontally to the video. The offset is applied globally."
   )
MSG_HASH(
   MENU_ENUM_LABEL_VALUE_VIDEO_WINDOW_OFFSET_Y,
   "Screen Vertical Offset"
   )
MSG_HASH(
   MENU_ENUM_SUBLABEL_VIDEO_WINDOW_OFFSET_Y,
   "Forces a certain offset vertically to the video. The offset is applied globally."
   )
MSG_HASH(
   MENU_ENUM_LABEL_VALUE_VIDEO_REFRESH_RATE,
   "Vertical Refresh Rate"
   )
MSG_HASH(
   MENU_ENUM_SUBLABEL_VIDEO_REFRESH_RATE,
   "Vertical refresh rate of your screen. Used to calculate a suitable audio input rate.\nThis will be ignored if 'Threaded Video' is enabled."
   )
MSG_HASH(
   MENU_ENUM_LABEL_VALUE_VIDEO_REFRESH_RATE_AUTO,
   "Estimated Screen Refresh Rate"
   )
MSG_HASH(
   MENU_ENUM_SUBLABEL_VIDEO_REFRESH_RATE_AUTO,
   "The accurate estimated refresh rate of the screen in Hz."
   )
MSG_HASH(
   MENU_ENUM_LABEL_HELP_VIDEO_REFRESH_RATE_AUTO,
   "The accurate refresh rate of your monitor (Hz). This is used to calculate audio input rate with the formula:\naudio_input_rate = game input rate * display refresh rate / game refresh rate\nIf the core does not report any values, NTSC defaults will be assumed for compatibility.\nThis value should stay close to 60Hz to avoid large pitch changes. If your monitor does not run at or close to 60Hz, disable VSync, and leave this at its default."
   )
MSG_HASH(
   MENU_ENUM_LABEL_VALUE_VIDEO_REFRESH_RATE_POLLED,
   "Set Display-Reported Refresh Rate"
   )
MSG_HASH(
   MENU_ENUM_SUBLABEL_VIDEO_REFRESH_RATE_POLLED,
   "The refresh rate as reported by the display driver."
   )
MSG_HASH(
   MENU_ENUM_LABEL_VALUE_VIDEO_AUTOSWITCH_REFRESH_RATE,
   "Automatic Refresh Rate Switch"
   )
MSG_HASH(
   MENU_ENUM_SUBLABEL_VIDEO_AUTOSWITCH_REFRESH_RATE,
   "Switch screen refresh rate automatically based on current content."
   )
MSG_HASH(
   MENU_ENUM_LABEL_VALUE_VIDEO_AUTOSWITCH_REFRESH_RATE_EXCLUSIVE_FULLSCREEN,
   "Only in Exclusive Fullscreen Mode"
   )
MSG_HASH(
   MENU_ENUM_LABEL_VALUE_VIDEO_AUTOSWITCH_REFRESH_RATE_WINDOWED_FULLSCREEN,
   "Only in Windowed Fullscreen Mode"
   )
MSG_HASH(
   MENU_ENUM_LABEL_VALUE_VIDEO_AUTOSWITCH_REFRESH_RATE_ALL_FULLSCREEN,
   "All Fullscreen Modes"
   )
MSG_HASH(
   MENU_ENUM_LABEL_VALUE_VIDEO_AUTOSWITCH_PAL_THRESHOLD,
   "Automatic Refresh Rate PAL Threshold"
   )
MSG_HASH(
   MENU_ENUM_SUBLABEL_VIDEO_AUTOSWITCH_PAL_THRESHOLD,
   "Maximum refresh rate to be considered PAL."
   )
#if defined(DINGUX) && defined(DINGUX_BETA)
MSG_HASH(
   MENU_ENUM_LABEL_VALUE_VIDEO_DINGUX_REFRESH_RATE,
   "Vertical Refresh Rate"
   )
MSG_HASH(
   MENU_ENUM_SUBLABEL_VIDEO_DINGUX_REFRESH_RATE,
   "Set vertical refresh rate of the display. '50 Hz' will enable smooth video when running PAL content."
   )
MSG_HASH(
   MENU_ENUM_LABEL_VALUE_VIDEO_DINGUX_REFRESH_RATE_60HZ,
   "60 Hz"
   )
MSG_HASH(
   MENU_ENUM_LABEL_VALUE_VIDEO_DINGUX_REFRESH_RATE_50HZ,
   "50 Hz"
   )
#endif
MSG_HASH(
   MENU_ENUM_LABEL_VALUE_VIDEO_FORCE_SRGB_DISABLE,
   "Force-Disable sRGB FBO"
   )
MSG_HASH(
   MENU_ENUM_SUBLABEL_VIDEO_FORCE_SRGB_DISABLE,
   "Forcibly disable sRGB FBO support. Some Intel OpenGL drivers on Windows have video problems with sRGB FBOs. Enabling this can work around it."
   )

/* Settings > Video > Fullscreen Mode */

MSG_HASH(
   MENU_ENUM_LABEL_VALUE_VIDEO_FULLSCREEN,
   "Start in Fullscreen Mode"
   )
MSG_HASH(
   MENU_ENUM_SUBLABEL_VIDEO_FULLSCREEN,
   "Start in fullscreen. Can be changed at runtime. Can be overridden by a command line switch."
   )
MSG_HASH(
   MENU_ENUM_LABEL_VALUE_VIDEO_WINDOWED_FULLSCREEN,
   "Windowed Fullscreen Mode"
   )
MSG_HASH(
   MENU_ENUM_SUBLABEL_VIDEO_WINDOWED_FULLSCREEN,
   "If fullscreen, prefer using a fullscreen window to prevent display mode switching."
   )
MSG_HASH(
   MENU_ENUM_LABEL_VALUE_VIDEO_FULLSCREEN_X,
   "Fullscreen Width"
   )
MSG_HASH(
   MENU_ENUM_SUBLABEL_VIDEO_FULLSCREEN_X,
   "Set the custom width size for the non-windowed fullscreen mode. Leaving it unset will use the desktop resolution."
   )
MSG_HASH(
   MENU_ENUM_LABEL_VALUE_VIDEO_FULLSCREEN_Y,
   "Fullscreen Height"
   )
MSG_HASH(
   MENU_ENUM_SUBLABEL_VIDEO_FULLSCREEN_Y,
   "Set the custom height size for the non-windowed fullscreen mode. Leaving it unset will use the desktop resolution."
   )
MSG_HASH(
   MENU_ENUM_LABEL_VALUE_VIDEO_FORCE_RESOLUTION,
   "Force resolution on UWP"
   )
MSG_HASH(
   MENU_ENUM_SUBLABEL_VIDEO_FORCE_RESOLUTION,
   "Force the resolution to the fullscreen size, if set to 0, a fixed value of 3840 x 2160 will be used."
   )

/* Settings > Video > Windowed Mode */

MSG_HASH(
   MENU_ENUM_LABEL_VALUE_VIDEO_SCALE,
   "Windowed Scale"
   )
MSG_HASH(
   MENU_ENUM_SUBLABEL_VIDEO_WINDOW_SCALE,
   "Set the window size to the specified multiple of the core viewport size."
   )
MSG_HASH(
   MENU_ENUM_LABEL_VALUE_VIDEO_WINDOW_OPACITY,
   "Window Opacity"
   )
MSG_HASH(
   MENU_ENUM_SUBLABEL_VIDEO_WINDOW_OPACITY,
   "Set the window transparency."
   )
MSG_HASH(
   MENU_ENUM_LABEL_VALUE_VIDEO_WINDOW_SHOW_DECORATIONS,
   "Show Window Decorations"
   )
MSG_HASH(
   MENU_ENUM_SUBLABEL_VIDEO_WINDOW_SHOW_DECORATIONS,
   "Show window title bar and borders."
   )
MSG_HASH(
   MENU_ENUM_LABEL_VALUE_UI_MENUBAR_ENABLE,
   "Show Menu Bar"
   )
MSG_HASH(
   MENU_ENUM_SUBLABEL_UI_MENUBAR_ENABLE,
   "Show window menu bar."
   )
MSG_HASH(
   MENU_ENUM_LABEL_VALUE_VIDEO_WINDOW_SAVE_POSITION,
   "Remember Window Position and Size"
   )
MSG_HASH(
   MENU_ENUM_SUBLABEL_VIDEO_WINDOW_SAVE_POSITION,
   "Show all content in a fixed size window of dimensions specified by 'Window Width' and 'Window Height', and save current window size and position upon closing RetroArch. When disabled, window size will be set dynamically based on 'Windowed Scale'."
   )
MSG_HASH(
   MENU_ENUM_LABEL_VALUE_VIDEO_WINDOW_CUSTOM_SIZE_ENABLE,
   "Use Custom Window Size"
   )
MSG_HASH(
   MENU_ENUM_SUBLABEL_VIDEO_WINDOW_CUSTOM_SIZE_ENABLE,
   "Show all content in a fixed size window of dimensions specified by 'Window Width' and 'Window Height'. When disabled, window size will be set dynamically based on 'Windowed Scale'."
   )
MSG_HASH(
   MENU_ENUM_LABEL_VALUE_VIDEO_WINDOW_WIDTH,
   "Window Width"
   )
MSG_HASH(
   MENU_ENUM_SUBLABEL_VIDEO_WINDOW_WIDTH,
   "Set the custom width for the display window."
   )
MSG_HASH(
   MENU_ENUM_LABEL_VALUE_VIDEO_WINDOW_HEIGHT,
   "Window Height"
   )
MSG_HASH(
   MENU_ENUM_SUBLABEL_VIDEO_WINDOW_HEIGHT,
   "Set the custom height for the display window."
   )
MSG_HASH(
   MENU_ENUM_LABEL_VALUE_VIDEO_WINDOW_AUTO_WIDTH_MAX,
   "Maximum Window Width"
   )
MSG_HASH(
   MENU_ENUM_SUBLABEL_VIDEO_WINDOW_AUTO_WIDTH_MAX,
   "Set the maximum width of the display window when automatically resizing based on 'Windowed Scale'."
   )
MSG_HASH(
   MENU_ENUM_LABEL_VALUE_VIDEO_WINDOW_AUTO_HEIGHT_MAX,
   "Maximum Window Height"
   )
MSG_HASH(
   MENU_ENUM_SUBLABEL_VIDEO_WINDOW_AUTO_HEIGHT_MAX,
   "Set the maximum height of the display window when automatically resizing based on 'Windowed Scale'."
   )

/* Settings > Video > Scaling */

MSG_HASH(
   MENU_ENUM_LABEL_VALUE_VIDEO_SCALE_INTEGER,
   "Integer Scale"
   )
MSG_HASH(
   MENU_ENUM_SUBLABEL_VIDEO_SCALE_INTEGER,
   "Scale video in integer steps only. The base size depends on system-reported geometry and aspect ratio. If 'Force Aspect Ratio' is not set, X/Y will be integer scaled independently."
   )
MSG_HASH(
   MENU_ENUM_LABEL_VALUE_VIDEO_SCALE_INTEGER_OVERSCALE,
   "Integer Scale Overscale"
   )
MSG_HASH(
   MENU_ENUM_SUBLABEL_VIDEO_SCALE_INTEGER_OVERSCALE,
   "Force integer scaling to round up to the next larger integer instead of rounding down."
   )
MSG_HASH(
   MENU_ENUM_LABEL_VALUE_VIDEO_ASPECT_RATIO_INDEX,
   "Aspect Ratio"
   )
MSG_HASH(
   MENU_ENUM_SUBLABEL_VIDEO_ASPECT_RATIO_INDEX,
   "Set display aspect ratio."
   )
MSG_HASH(
   MENU_ENUM_LABEL_VALUE_VIDEO_ASPECT_RATIO,
   "Config Aspect Ratio"
   )
MSG_HASH(
   MENU_ENUM_SUBLABEL_VIDEO_ASPECT_RATIO,
   "Floating point value for video aspect ratio (width / height)."
   )
MSG_HASH(
   MENU_ENUM_LABEL_VALUE_VIDEO_ASPECT_RATIO_CONFIG,
   "Config"
   )
MSG_HASH(
   MENU_ENUM_LABEL_VALUE_VIDEO_ASPECT_RATIO_SQUARE_PIXEL,
   "1:1 PAR (%u:%u DAR)"
   )
MSG_HASH(
   MENU_ENUM_LABEL_VALUE_VIDEO_ASPECT_RATIO_CORE_PROVIDED,
   "Core provided"
   )
MSG_HASH(
   MENU_ENUM_LABEL_VALUE_VIDEO_ASPECT_RATIO_CUSTOM,
   "Custom"
   )
MSG_HASH(
   MENU_ENUM_LABEL_VALUE_VIDEO_ASPECT_RATIO_FULL,
   "Full"
   )
#if defined(DINGUX)
MSG_HASH(
   MENU_ENUM_LABEL_VALUE_VIDEO_DINGUX_IPU_KEEP_ASPECT,
   "Keep Aspect Ratio"
   )
MSG_HASH(
   MENU_ENUM_SUBLABEL_VIDEO_DINGUX_IPU_KEEP_ASPECT,
   "Maintain 1:1 pixel aspect ratios when scaling content via the internal IPU. If disabled, images will be stretched to fill the entire display."
   )
#endif
MSG_HASH(
   MENU_ENUM_LABEL_VALUE_VIDEO_VIEWPORT_CUSTOM_X,
   "Custom Aspect Ratio (X Position)"
   )
MSG_HASH(
   MENU_ENUM_SUBLABEL_VIDEO_VIEWPORT_CUSTOM_X,
   "Custom viewport offset used for defining the X-axis position of the viewport.\nThese are ignored if 'Integer Scale' is enabled."
   )
MSG_HASH(
   MENU_ENUM_LABEL_VALUE_VIDEO_VIEWPORT_CUSTOM_Y,
   "Custom Aspect Ratio (Y Position)"
   )
MSG_HASH(
   MENU_ENUM_SUBLABEL_VIDEO_VIEWPORT_CUSTOM_Y,
   "Custom viewport offset used for defining the Y-axis position of the viewport.\nThese are ignored if 'Integer Scale' is enabled."
   )
MSG_HASH(
   MENU_ENUM_LABEL_VALUE_VIDEO_VIEWPORT_CUSTOM_WIDTH,
   "Custom Aspect Ratio (Width)"
   )
MSG_HASH(
   MENU_ENUM_SUBLABEL_VIDEO_VIEWPORT_CUSTOM_WIDTH,
   "Custom viewport width that is used if the Aspect Ratio is set to 'Custom Aspect Ratio'."
   )
MSG_HASH(
   MENU_ENUM_LABEL_VALUE_VIDEO_VIEWPORT_CUSTOM_HEIGHT,
   "Custom Aspect Ratio (Height)"
   )
MSG_HASH(
   MENU_ENUM_SUBLABEL_VIDEO_VIEWPORT_CUSTOM_HEIGHT,
   "Custom viewport height that is used if the Aspect Ratio is set to 'Custom Aspect Ratio'."
   )
MSG_HASH(
   MENU_ENUM_LABEL_VALUE_VIDEO_CROP_OVERSCAN,
   "Crop Overscan (Restart Required)"
   )
MSG_HASH(
   MENU_ENUM_SUBLABEL_VIDEO_CROP_OVERSCAN,
   "Cut off a few pixels around the edges of the image customarily left blank by developers which sometimes also contain garbage pixels."
   )

/* Settings > Video > HDR */

MSG_HASH(
   MENU_ENUM_LABEL_VALUE_VIDEO_HDR_ENABLE,
   "Enable HDR"
   )
MSG_HASH(
   MENU_ENUM_SUBLABEL_VIDEO_HDR_ENABLE,
   "Enable HDR if the display supports it."
   )
MSG_HASH(
   MENU_ENUM_LABEL_VALUE_VIDEO_HDR_MAX_NITS,
   "Peak Luminance"
   )
MSG_HASH(
   MENU_ENUM_SUBLABEL_VIDEO_HDR_MAX_NITS,
   "Set the peak luminance (in cd/m2) your display can reproduce. See RTings for your display's peak luminance."
   )
MSG_HASH(
   MENU_ENUM_LABEL_VALUE_VIDEO_HDR_PAPER_WHITE_NITS,
   "Paper White Luminance"
   )
MSG_HASH(
   MENU_ENUM_SUBLABEL_VIDEO_HDR_PAPER_WHITE_NITS,
   "Set the luminance at which paper white should be i.e. readable text or luminance at the top of the SDR (Standard Dynamic Range) range. Useful for adjusting to different lighting conditions in your environment."
   )
MSG_HASH(
   MENU_ENUM_LABEL_VALUE_VIDEO_HDR_CONTRAST,
   "Contrast"
   )
MSG_HASH(
   MENU_ENUM_SUBLABEL_VIDEO_HDR_CONTRAST,
   "Gamma/contrast control for HDR. Takes the colors and increases the overall range between the brightest parts and the darkest parts of the image. The higher HDR Contrast is, the larger this difference becomes, while the lower the contrast is, the more washed out the image becomes. Helps users tune the image to their liking and what they feel looks best on their display."
   )
MSG_HASH(
   MENU_ENUM_LABEL_VALUE_VIDEO_HDR_EXPAND_GAMUT,
   "Expand Gamut"
   )
MSG_HASH(
   MENU_ENUM_SUBLABEL_VIDEO_HDR_EXPAND_GAMUT,
   "Once the color space is converted to linear space, decide whether we should use an expanded colour gamut to get to HDR10."
   )

/* Settings > Video > Synchronization */

MSG_HASH(
   MENU_ENUM_LABEL_VALUE_VIDEO_VSYNC,
   "Vertical Sync (VSync)"
   )
MSG_HASH(
   MENU_ENUM_SUBLABEL_VIDEO_VSYNC,
   "Synchronize the output video of the graphics card to the refresh rate of the screen. Recommended."
   )
MSG_HASH(
   MENU_ENUM_LABEL_VALUE_VIDEO_SWAP_INTERVAL,
   "VSync Swap Interval"
   )
MSG_HASH(
   MENU_ENUM_SUBLABEL_VIDEO_SWAP_INTERVAL,
   "Use a custom swap interval for VSync. Effectively reduces monitor refresh rate by the specified factor. 'Auto' sets factor based on core-reported frame rate, providing improved frame pacing when running e.g. 30 fps content on a 60 Hz display or 60 fps content on a 120 Hz display."
   )
MSG_HASH(
   MENU_ENUM_LABEL_VALUE_VIDEO_SWAP_INTERVAL_AUTO,
   "Auto"
   )
MSG_HASH(
   MENU_ENUM_LABEL_VALUE_VIDEO_ADAPTIVE_VSYNC,
   "Adaptive VSync"
   )
MSG_HASH(
   MENU_ENUM_SUBLABEL_VIDEO_ADAPTIVE_VSYNC,
   "VSync is enabled until performance falls below the target refresh rate. Can minimize stuttering when performance falls below real time, and be more energy efficient."
   )
MSG_HASH(
   MENU_ENUM_LABEL_VALUE_VIDEO_FRAME_DELAY,
   "Frame Delay (ms)"
   )
MSG_HASH(
   MENU_ENUM_SUBLABEL_VIDEO_FRAME_DELAY,
   "Reduces latency at the cost of a higher risk of video stuttering. Adds a delay in milliseconds after video presentation and before core frame."
   )
MSG_HASH(
   MENU_ENUM_LABEL_HELP_VIDEO_FRAME_DELAY,
   "Sets how many milliseconds to delay after video presentation before running the core. Can reduce latency at the cost of higher risk of stuttering. Maximum is %d."
   )
MSG_HASH(
   MENU_ENUM_LABEL_VALUE_VIDEO_FRAME_DELAY_AUTO,
   "Automatic Frame Delay"
   )
MSG_HASH(
   MENU_ENUM_SUBLABEL_VIDEO_FRAME_DELAY_AUTO,
   "Decrease effective 'Frame Delay' temporarily to prevent future frame drops. Starting point is half frame time when 'Frame Delay' is 0."
   )
MSG_HASH(
   MENU_ENUM_LABEL_HELP_VIDEO_FRAME_DELAY_AUTO,
   "Temporarily decreases effective 'Frame Delay' until target refresh rate is stable. Measuring starts from half frame time when 'Frame Delay' is 0. E.g. 8 for NTSC and 10 for PAL."
   )
MSG_HASH(
   MENU_ENUM_LABEL_VALUE_VIDEO_FRAME_DELAY_AUTOMATIC,
   "Auto"
   )
MSG_HASH(
   MENU_ENUM_LABEL_VALUE_VIDEO_FRAME_DELAY_EFFECTIVE,
   "effective"
   )
MSG_HASH(
   MENU_ENUM_LABEL_VALUE_VIDEO_HARD_SYNC,
   "Hard GPU Sync"
   )
MSG_HASH(
   MENU_ENUM_SUBLABEL_VIDEO_HARD_SYNC,
   "Hard-synchronize the CPU and GPU. Reduces latency at the cost of performance."
   )
MSG_HASH(
   MENU_ENUM_LABEL_VALUE_VIDEO_HARD_SYNC_FRAMES,
   "Hard GPU Sync Frames"
   )
MSG_HASH(
   MENU_ENUM_SUBLABEL_VIDEO_HARD_SYNC_FRAMES,
   "Set how many frames the CPU can run ahead of the GPU when using 'Hard GPU Sync'."
   )
MSG_HASH(
   MENU_ENUM_LABEL_HELP_VIDEO_HARD_SYNC_FRAMES,
   "Sets how many frames CPU can run ahead of GPU when using 'GPU Hard Sync'. Maximum is 3.\n 0: Sync to GPU immediately.\n 1: Sync to previous frame.\n 2: Etc ..."
   )
MSG_HASH(
   MENU_ENUM_LABEL_VALUE_VRR_RUNLOOP_ENABLE,
   "Sync to Exact Content Framerate (G-Sync, FreeSync)"
   )
MSG_HASH(
   MENU_ENUM_SUBLABEL_VRR_RUNLOOP_ENABLE,
   "No deviation from core requested timing. Use for Variable Refresh Rate screens (G-Sync, FreeSync, HDMI 2.1 VRR)."
   )
MSG_HASH(
   MENU_ENUM_LABEL_HELP_VRR_RUNLOOP_ENABLE,
   "Sync to Exact Content Framerate. This option is the equivalent of forcing x1 speed while still allowing fast forward. No deviation from the core requested refresh rate, no sound Dynamic Rate Control."
   )

/* Settings > Audio */

MSG_HASH(
   MENU_ENUM_LABEL_VALUE_AUDIO_OUTPUT_SETTINGS,
   "Output"
   )
MSG_HASH(
   MENU_ENUM_SUBLABEL_AUDIO_OUTPUT_SETTINGS,
   "Change audio output settings."
   )
#ifdef HAVE_MICROPHONE
MSG_HASH(
   MENU_ENUM_LABEL_VALUE_MICROPHONE_SETTINGS,
   "Microphone"
   )
MSG_HASH(
   MENU_ENUM_SUBLABEL_MICROPHONE_SETTINGS,
   "Change audio input settings."
   )
#endif
MSG_HASH(
   MENU_ENUM_LABEL_VALUE_AUDIO_RESAMPLER_SETTINGS,
   "Resampler"
   )
MSG_HASH(
   MENU_ENUM_SUBLABEL_AUDIO_RESAMPLER_SETTINGS,
   "Change audio resampler settings."
   )
MSG_HASH(
   MENU_ENUM_LABEL_VALUE_AUDIO_SYNCHRONIZATION_SETTINGS,
   "Synchronization"
   )
MSG_HASH(
   MENU_ENUM_SUBLABEL_AUDIO_SYNCHRONIZATION_SETTINGS,
   "Change audio synchronization settings."
   )
MSG_HASH(
   MENU_ENUM_LABEL_VALUE_MIDI_SETTINGS,
   "MIDI"
   )
MSG_HASH(
   MENU_ENUM_SUBLABEL_MIDI_SETTINGS,
   "Change MIDI settings."
   )
MSG_HASH(
   MENU_ENUM_LABEL_VALUE_AUDIO_MIXER_SETTINGS,
   "Mixer"
   )
MSG_HASH(
   MENU_ENUM_SUBLABEL_AUDIO_MIXER_SETTINGS,
   "Change audio mixer settings."
   )
MSG_HASH(
   MENU_ENUM_LABEL_VALUE_MENU_SOUNDS,
   "Menu Sounds"
   )
MSG_HASH(
   MENU_ENUM_SUBLABEL_MENU_SOUNDS,
   "Change menu sound settings."
   )
MSG_HASH(
   MENU_ENUM_LABEL_VALUE_AUDIO_MUTE,
   "Mute"
   )
MSG_HASH(
   MENU_ENUM_SUBLABEL_AUDIO_MUTE,
   "Mute audio."
   )
MSG_HASH(
   MENU_ENUM_LABEL_VALUE_AUDIO_MIXER_MUTE,
   "Mixer Mute"
   )
MSG_HASH(
   MENU_ENUM_SUBLABEL_AUDIO_MIXER_MUTE,
   "Mute mixer audio."
   )
MSG_HASH(
   MENU_ENUM_LABEL_VALUE_AUDIO_RESPECT_SILENT_MODE,
   "Respect Silent Mode"
   )
MSG_HASH(
   MENU_ENUM_SUBLABEL_AUDIO_RESPECT_SILENT_MODE,
   "Mute all audio in Silent Mode."
   )
MSG_HASH(
   MENU_ENUM_LABEL_VALUE_AUDIO_FASTFORWARD_MUTE,
   "Mute When Fast-Forwarding"
   )
MSG_HASH(
   MENU_ENUM_SUBLABEL_AUDIO_FASTFORWARD_MUTE,
   "Automatically mute audio when using fast-forward."
   )
MSG_HASH(
   MENU_ENUM_LABEL_VALUE_AUDIO_FASTFORWARD_SPEEDUP,
   "Speedup When Fast-Forwarding"
   )
MSG_HASH(
   MENU_ENUM_SUBLABEL_AUDIO_FASTFORWARD_SPEEDUP,
   "Speed up audio when fast-forwarding. Prevents crackling but shifts pitch."
   )
MSG_HASH(
   MENU_ENUM_LABEL_VALUE_AUDIO_VOLUME,
   "Volume Gain (dB)"
   )
MSG_HASH(
   MENU_ENUM_SUBLABEL_AUDIO_VOLUME,
   "Audio volume (in dB). 0 dB is normal volume, and no gain is applied."
   )
MSG_HASH(
   MENU_ENUM_LABEL_HELP_AUDIO_VOLUME,
   "Audio volume, expressed in dB. 0 dB is normal volume, where no gain is applied. Gain can be controlled in runtime with Input Volume Up / Input Volume Down."
   )
MSG_HASH(
   MENU_ENUM_LABEL_VALUE_AUDIO_MIXER_VOLUME,
   "Mixer Volume Gain (dB)"
   )
MSG_HASH(
   MENU_ENUM_SUBLABEL_AUDIO_MIXER_VOLUME,
   "Global audio mixer volume (in dB). 0 dB is normal volume, and no gain is applied."
   )
MSG_HASH(
   MENU_ENUM_LABEL_VALUE_AUDIO_DSP_PLUGIN,
   "DSP Plugin"
   )
MSG_HASH(
   MENU_ENUM_SUBLABEL_AUDIO_DSP_PLUGIN,
   "Audio DSP plugin that processes audio before it's sent to the driver."
   )
MSG_HASH(
   MENU_ENUM_LABEL_VALUE_AUDIO_DSP_PLUGIN_REMOVE,
   "Remove DSP Plugin"
   )
MSG_HASH(
   MENU_ENUM_SUBLABEL_AUDIO_DSP_PLUGIN_REMOVE,
   "Unload any active audio DSP plugin."
   )
MSG_HASH(
   MENU_ENUM_LABEL_VALUE_AUDIO_WASAPI_EXCLUSIVE_MODE,
   "WASAPI Exclusive Mode"
   )
MSG_HASH(
   MENU_ENUM_SUBLABEL_AUDIO_WASAPI_EXCLUSIVE_MODE,
   "Allow the WASAPI driver to take exclusive control of the audio device. If disabled, it will use shared mode instead."
   )
MSG_HASH(
   MENU_ENUM_LABEL_VALUE_AUDIO_WASAPI_FLOAT_FORMAT,
   "WASAPI Float Format"
   )
MSG_HASH(
   MENU_ENUM_SUBLABEL_AUDIO_WASAPI_FLOAT_FORMAT,
   "Use float format for the WASAPI driver, if supported by your audio device."
   )
MSG_HASH(
   MENU_ENUM_LABEL_VALUE_AUDIO_WASAPI_SH_BUFFER_LENGTH,
   "WASAPI Shared Buffer Length"
   )
MSG_HASH(
   MENU_ENUM_SUBLABEL_AUDIO_WASAPI_SH_BUFFER_LENGTH,
   "The intermediate buffer length (in frames) when using the WASAPI driver in shared mode."
   )

/* Settings > Audio > Output */

MSG_HASH(
   MENU_ENUM_LABEL_VALUE_AUDIO_ENABLE,
   "Audio"
   )
MSG_HASH(
   MENU_ENUM_SUBLABEL_AUDIO_ENABLE,
   "Enable audio output."
   )
MSG_HASH(
   MENU_ENUM_LABEL_VALUE_AUDIO_DEVICE,
   "Device"
   )
MSG_HASH(
   MENU_ENUM_SUBLABEL_AUDIO_DEVICE,
   "Override the default audio device the audio driver uses. This is driver dependent."
   )
MSG_HASH(
   MENU_ENUM_LABEL_HELP_AUDIO_DEVICE,
   "Override the default audio device the audio driver uses. This is driver dependent."
   )
MSG_HASH(
   MENU_ENUM_LABEL_HELP_AUDIO_DEVICE_ALSA,
   "Custom PCM device value for the ALSA driver."
   )
MSG_HASH(
   MENU_ENUM_LABEL_HELP_AUDIO_DEVICE_OSS,
   "Custom path value for the OSS driver (e.g. /dev/dsp)."
   )
MSG_HASH(
   MENU_ENUM_LABEL_HELP_AUDIO_DEVICE_JACK,
   "Custom portname value for the JACK driver (e.g. system:playback1,system:playback_2)."
   )
MSG_HASH(
   MENU_ENUM_LABEL_HELP_AUDIO_DEVICE_RSOUND,
   "Custom IP address of an RSound server for the RSound driver."
   )
MSG_HASH(
   MENU_ENUM_LABEL_VALUE_AUDIO_LATENCY,
   "Audio Latency (ms)"
   )
MSG_HASH(
   MENU_ENUM_SUBLABEL_AUDIO_LATENCY,
   "Desired audio latency in milliseconds. Might not be honored if the audio driver can't provide given latency."
   )

#ifdef HAVE_MICROPHONE
/* Settings > Audio > Input */
MSG_HASH(
   MENU_ENUM_LABEL_VALUE_MICROPHONE_ENABLE,
   "Microphone"
   )
MSG_HASH(
   MENU_ENUM_SUBLABEL_MICROPHONE_ENABLE,
   "Enable audio input in supported cores. Has no overhead if the core isn't using a microphone."
   )
MSG_HASH(
   MENU_ENUM_LABEL_VALUE_MICROPHONE_DEVICE,
   "Device"
   )
MSG_HASH(
   MENU_ENUM_SUBLABEL_MICROPHONE_DEVICE,
   "Override the default input device the microphone driver uses. This is driver dependent."
   )
MSG_HASH(
   MENU_ENUM_LABEL_HELP_MICROPHONE_DEVICE,
   "Override the default input device the microphone driver uses. This is driver dependent."
   )
MSG_HASH(
   MENU_ENUM_LABEL_VALUE_MICROPHONE_RESAMPLER_QUALITY,
   "Resampler Quality"
   )
MSG_HASH(
   MENU_ENUM_SUBLABEL_MICROPHONE_RESAMPLER_QUALITY,
   "Lower this value to favor performance/lower latency over audio quality, increase for better audio quality at the expense of performance/lower latency."
   )
MSG_HASH(
   MENU_ENUM_LABEL_VALUE_MICROPHONE_INPUT_RATE,
   "Default Input Rate (Hz)"
   )
MSG_HASH(
   MENU_ENUM_SUBLABEL_MICROPHONE_INPUT_RATE,
   "Audio input sample rate, used if a core doesn't request a specific number."
   )
MSG_HASH(
   MENU_ENUM_LABEL_VALUE_MICROPHONE_LATENCY,
   "Audio Input Latency (ms)"
   )
MSG_HASH(
   MENU_ENUM_SUBLABEL_MICROPHONE_LATENCY,
   "Desired audio input latency in milliseconds. Might not be honored if the microphone driver can't provide given latency."
   )
MSG_HASH(
   MENU_ENUM_LABEL_VALUE_MICROPHONE_WASAPI_EXCLUSIVE_MODE,
   "WASAPI Exclusive Mode"
   )
MSG_HASH(
   MENU_ENUM_SUBLABEL_MICROPHONE_WASAPI_EXCLUSIVE_MODE,
   "Allow RetroArch to take exclusive control of the microphone device when using the WASAPI microphone driver. If disabled, RetroArch will use shared mode instead."
   )
MSG_HASH(
   MENU_ENUM_LABEL_VALUE_MICROPHONE_WASAPI_FLOAT_FORMAT,
   "WASAPI Float Format"
   )
MSG_HASH(
   MENU_ENUM_SUBLABEL_MICROPHONE_WASAPI_FLOAT_FORMAT,
   "Use floating-point input for the WASAPI driver, if supported by your audio device."
   )
MSG_HASH(
   MENU_ENUM_LABEL_VALUE_MICROPHONE_WASAPI_SH_BUFFER_LENGTH,
   "WASAPI Shared Buffer Length"
   )
MSG_HASH(
   MENU_ENUM_SUBLABEL_MICROPHONE_WASAPI_SH_BUFFER_LENGTH,
   "The intermediate buffer length (in frames) when using the WASAPI driver in shared mode."
   )
#endif

/* Settings > Audio > Resampler */

MSG_HASH(
   MENU_ENUM_LABEL_VALUE_AUDIO_RESAMPLER_QUALITY,
   "Resampler Quality"
   )
MSG_HASH(
   MENU_ENUM_SUBLABEL_AUDIO_RESAMPLER_QUALITY,
   "Lower this value to favor performance/lower latency over audio quality, increase for better audio quality at the expense of performance/lower latency."
   )
MSG_HASH(
   MENU_ENUM_LABEL_VALUE_AUDIO_OUTPUT_RATE,
   "Output Rate (Hz)"
   )
MSG_HASH(
   MENU_ENUM_SUBLABEL_AUDIO_OUTPUT_RATE,
   "Audio output sample rate."
   )

/* Settings > Audio > Synchronization */

MSG_HASH(
   MENU_ENUM_LABEL_VALUE_AUDIO_SYNC,
   "Synchronization"
   )
MSG_HASH(
   MENU_ENUM_SUBLABEL_AUDIO_SYNC,
   "Synchronize audio. Recommended."
   )
MSG_HASH(
   MENU_ENUM_LABEL_VALUE_AUDIO_MAX_TIMING_SKEW,
   "Maximum Timing Skew"
   )
MSG_HASH(
   MENU_ENUM_SUBLABEL_AUDIO_MAX_TIMING_SKEW,
   "The maximum change in audio input rate. Increasing this enables very large changes in timing at the cost of an inaccurate audio pitch (e.g. running PAL cores on NTSC displays)."
   )
MSG_HASH(
   MENU_ENUM_LABEL_HELP_AUDIO_MAX_TIMING_SKEW,
   "Maximum audio timing skew.\nDefines the maximum change in input rate. You may want to increase this to enable very large changes in timing, for example running PAL cores on NTSC displays, at the cost of inaccurate audio pitch.\nInput rate is defined as:\ninput rate * (1.0 +/- (max timing skew))"
   )
MSG_HASH(
   MENU_ENUM_LABEL_VALUE_AUDIO_RATE_CONTROL_DELTA,
   "Dynamic Audio Rate Control"
   )
MSG_HASH(
   MENU_ENUM_SUBLABEL_AUDIO_RATE_CONTROL_DELTA,
   "Helps smooth out imperfections in timing when synchronizing audio and video. Be aware that if disabled, proper synchronization is nearly impossible to obtain."
   )
MSG_HASH(
   MENU_ENUM_LABEL_HELP_AUDIO_RATE_CONTROL_DELTA,
   "Setting this to 0 disables rate control. Any other value controls audio rate control delta.\nDefines how much input rate can be adjusted dynamically. Input rate is defined as:\ninput rate * (1.0 +/- (rate control delta))"
   )

/* Settings > Audio > MIDI */

MSG_HASH(
   MENU_ENUM_LABEL_VALUE_MIDI_INPUT,
   "Input"
   )
MSG_HASH(
   MENU_ENUM_SUBLABEL_MIDI_INPUT,
   "Select input device."
   )
MSG_HASH(
   MENU_ENUM_LABEL_HELP_MIDI_INPUT,
   "Sets the input device (driver specific). When set to 'Off', MIDI input will be disabled. Device name can also be typed in."
   )
MSG_HASH(
   MENU_ENUM_LABEL_VALUE_MIDI_OUTPUT,
   "Output"
   )
MSG_HASH(
   MENU_ENUM_SUBLABEL_MIDI_OUTPUT,
   "Select output device."
   )
MSG_HASH(
   MENU_ENUM_LABEL_HELP_MIDI_OUTPUT,
   "Sets the output device (driver specific). When set to 'Off', MIDI output will be disabled. Device name can also be typed in.\nWhen MIDI output is enabled and core and game/app support MIDI output, some or all sounds (depends on game/app) will be generated by MIDI device. In case of 'null' MIDI driver this means that those sounds won't be audible."
   )
MSG_HASH(
   MENU_ENUM_LABEL_VALUE_MIDI_VOLUME,
   "Volume"
   )
MSG_HASH(
   MENU_ENUM_SUBLABEL_MIDI_VOLUME,
   "Set output volume (%)."
   )

/* Settings > Audio > Mixer Settings > Mixer Stream */

MSG_HASH(
   MENU_ENUM_LABEL_MIXER_STREAM,
   "Mixer stream #%d: %s"
   )
MSG_HASH(
   MENU_ENUM_LABEL_VALUE_MIXER_ACTION_PLAY,
   "Play"
   )
MSG_HASH(
   MENU_ENUM_SUBLABEL_MIXER_ACTION_PLAY,
   "Will start playback of the audio stream. Once finished, it will remove the current audio stream from memory."
   )
MSG_HASH(
   MENU_ENUM_LABEL_VALUE_MIXER_ACTION_PLAY_LOOPED,
   "Play (Looped)"
   )
MSG_HASH(
   MENU_ENUM_SUBLABEL_MIXER_ACTION_PLAY_LOOPED,
   "Will start playback of the audio stream. Once finished, it will loop and play the track again from the beginning."
   )
MSG_HASH(
   MENU_ENUM_LABEL_VALUE_MIXER_ACTION_PLAY_SEQUENTIAL,
   "Play (Sequential)"
   )
MSG_HASH(
   MENU_ENUM_SUBLABEL_MIXER_ACTION_PLAY_SEQUENTIAL,
   "Will start playback of the audio stream. Once finished, it will jump to the next audio stream in sequential order and repeat this behavior. Useful as an album playback mode."
   )
MSG_HASH(
   MENU_ENUM_LABEL_VALUE_MIXER_ACTION_STOP,
   "Stop"
   )
MSG_HASH(
   MENU_ENUM_SUBLABEL_MIXER_ACTION_STOP,
   "This will stop playback of the audio stream, but not remove it from memory. It can be started again by selecting 'Play'."
   )
MSG_HASH(
   MENU_ENUM_LABEL_VALUE_MIXER_ACTION_REMOVE,
   "Remove"
   )
MSG_HASH(
   MENU_ENUM_SUBLABEL_MIXER_ACTION_REMOVE,
   "This will stop playback of the audio stream and remove it entirely from memory."
   )
MSG_HASH(
   MENU_ENUM_LABEL_VALUE_MIXER_ACTION_VOLUME,
   "Volume"
   )
MSG_HASH(
   MENU_ENUM_SUBLABEL_MIXER_ACTION_VOLUME,
   "Adjust the volume of the audio stream."
   )
MSG_HASH(
   MENU_ENUM_LABEL_VALUE_AUDIO_STREAM_STATE_NONE,
   "State : N/A"
   )
MSG_HASH(
   MENU_ENUM_LABEL_VALUE_AUDIO_STREAM_STATE_STOPPED,
   "State : Stopped"
   )
MSG_HASH(
   MENU_ENUM_LABEL_VALUE_AUDIO_STREAM_STATE_PLAYING,
   "State : Playing"
   )
MSG_HASH(
   MENU_ENUM_LABEL_VALUE_AUDIO_STREAM_STATE_PLAYING_LOOPED,
   "State : Playing (Looped)"
   )
MSG_HASH(
   MENU_ENUM_LABEL_VALUE_AUDIO_STREAM_STATE_PLAYING_SEQUENTIAL,
   "State : Playing (Sequential)"
   )

/* Settings > Audio > Menu Sounds */

MSG_HASH(
   MENU_ENUM_LABEL_VALUE_AUDIO_ENABLE_MENU,
   "Mixer"
   )
MSG_HASH(
   MENU_ENUM_SUBLABEL_AUDIO_ENABLE_MENU,
   "Play simultaneous audio streams even in the menu."
   )
MSG_HASH(
   MENU_ENUM_LABEL_VALUE_MENU_SOUND_OK,
   "Enable 'OK' Sound"
   )
MSG_HASH(
   MENU_ENUM_LABEL_VALUE_MENU_SOUND_CANCEL,
   "Enable 'Cancel' Sound"
   )
MSG_HASH(
   MENU_ENUM_LABEL_VALUE_MENU_SOUND_NOTICE,
   "Enable 'Notice' Sound"
   )
MSG_HASH(
   MENU_ENUM_LABEL_VALUE_MENU_SOUND_BGM,
   "Enable 'BGM' Sound"
   )
MSG_HASH(
   MENU_ENUM_LABEL_VALUE_MENU_SOUND_SCROLL,
   "Enable 'Scroll' Sounds"
   )

/* Settings > Input */

MSG_HASH(
   MENU_ENUM_LABEL_VALUE_INPUT_MAX_USERS,
   "Maximum Users"
   )
MSG_HASH(
   MENU_ENUM_SUBLABEL_INPUT_MAX_USERS,
   "Maximum amount of users supported by RetroArch."
   )
MSG_HASH(
   MENU_ENUM_LABEL_VALUE_INPUT_POLL_TYPE_BEHAVIOR,
   "Polling Behavior (Restart Required)"
   )
MSG_HASH(
   MENU_ENUM_SUBLABEL_INPUT_POLL_TYPE_BEHAVIOR,
   "Influences how input polling is done in RetroArch. Setting it to 'Early' or 'Late' can result in less latency, depending on your configuration."
   )
MSG_HASH(
   MENU_ENUM_LABEL_HELP_INPUT_POLL_TYPE_BEHAVIOR,
   "Influences how input polling is done inside RetroArch.\nEarly - Input polling is performed before the frame is processed.\nNormal - Input polling is performed when polling is requested.\nLate - Input polling is performed on first input state request per frame.\nSetting it to 'Early' or 'Late' can result in less latency, depending on your configuration. Will be ignored when using netplay."
   )
MSG_HASH(
   MENU_ENUM_LABEL_VALUE_INPUT_REMAP_BINDS_ENABLE,
   "Remap Controls for This Core"
   )
MSG_HASH(
   MENU_ENUM_SUBLABEL_INPUT_REMAP_BINDS_ENABLE,
   "Override the input binds with the remapped binds set for the current core."
   )
MSG_HASH(
   MENU_ENUM_LABEL_VALUE_INPUT_AUTODETECT_ENABLE,
   "Autoconfig"
   )
MSG_HASH(
   MENU_ENUM_SUBLABEL_INPUT_AUTODETECT_ENABLE,
   "Automatically configures controllers that have a profile, Plug-and-Play style."
   )
#if defined(HAVE_DINPUT) || defined(HAVE_WINRAWINPUT)
MSG_HASH(
   MENU_ENUM_LABEL_VALUE_INPUT_NOWINKEY_ENABLE,
   "Disable Windows Hotkeys (Restart Required)"
   )
MSG_HASH(
   MENU_ENUM_SUBLABEL_INPUT_NOWINKEY_ENABLE,
   "Keep Win-key combinations inside the application."
   )
#endif
#ifdef ANDROID
MSG_HASH(
   MENU_ENUM_LABEL_VALUE_INPUT_SELECT_PHYSICAL_KEYBOARD,
   "Select physical keyboard"
   )
MSG_HASH(
   MENU_ENUM_SUBLABEL_INPUT_SELECT_PHYSICAL_KEYBOARD,
   "Use this device as a physical keyboard and not as a gamepad."
   )
MSG_HASH(
   MENU_ENUM_LABEL_HELP_INPUT_SELECT_PHYSICAL_KEYBOARD,
   "If RetroArch identifies a hardware keyboard as some kind of gamepad, this setting can be used to force RetroArch to treat the misidentified device as a keyboard.\nThis can be useful if you are trying to emulate a computer in some Android TV device and also own a physical keyboard that can be attached to the box."
   )
#endif
MSG_HASH(
   MENU_ENUM_LABEL_VALUE_INPUT_SENSORS_ENABLE,
   "Auxiliary Sensor Input"
   )
MSG_HASH(
   MENU_ENUM_SUBLABEL_INPUT_SENSORS_ENABLE,
   "Enable input from accelerometer, gyroscope and illuminance sensors, if supported by the current hardware. May have a performance impact and/or increase power drain on some platforms."
   )
MSG_HASH(
   MENU_ENUM_LABEL_VALUE_INPUT_AUTO_MOUSE_GRAB,
   "Automatic Mouse Grab"
   )
MSG_HASH(
   MENU_ENUM_SUBLABEL_INPUT_AUTO_MOUSE_GRAB,
   "Enable mouse grab on application focus."
   )
MSG_HASH(
   MENU_ENUM_LABEL_VALUE_INPUT_AUTO_GAME_FOCUS,
   "Auto Enable 'Game Focus' Mode"
   )
MSG_HASH(
   MENU_ENUM_SUBLABEL_INPUT_AUTO_GAME_FOCUS,
   "Always enable 'Game Focus' mode when launching and resuming content. When set to 'Detect', option will be enabled if current core implements frontend keyboard callback functionality."
   )
MSG_HASH(
   MENU_ENUM_LABEL_VALUE_INPUT_AUTO_GAME_FOCUS_OFF,
   "OFF"
   )
MSG_HASH(
   MENU_ENUM_LABEL_VALUE_INPUT_AUTO_GAME_FOCUS_ON,
   "ON"
   )
MSG_HASH(
   MENU_ENUM_LABEL_VALUE_INPUT_AUTO_GAME_FOCUS_DETECT,
   "Detect"
   )
MSG_HASH(
   MENU_ENUM_LABEL_VALUE_PAUSE_ON_DISCONNECT,
   "Pause Content When Controller Disconnects"
   )
MSG_HASH(
   MENU_ENUM_SUBLABEL_PAUSE_ON_DISCONNECT,
   "Pause content when any controller is disconnected. Resume with Start."
   )
MSG_HASH(
   MENU_ENUM_LABEL_VALUE_INPUT_BUTTON_AXIS_THRESHOLD,
   "Input Button Axis Threshold"
   )
MSG_HASH(
   MENU_ENUM_SUBLABEL_INPUT_BUTTON_AXIS_THRESHOLD,
   "How far an axis must be tilted to result in a button press when using 'Analog to Digital'."
   )
MSG_HASH(
   MENU_ENUM_LABEL_VALUE_INPUT_ANALOG_DEADZONE,
   "Analog Deadzone"
   )
MSG_HASH(
   MENU_ENUM_SUBLABEL_INPUT_ANALOG_DEADZONE,
   "Ignore analog stick movements below deadzone value."
   )
MSG_HASH(
   MENU_ENUM_LABEL_VALUE_INPUT_ANALOG_SENSITIVITY,
   "Analog Sensitivity"
   )
MSG_HASH(
   MENU_ENUM_LABEL_VALUE_INPUT_SENSOR_ACCELEROMETER_SENSITIVITY,
   "Accelerometer Sensitivity"
   )
MSG_HASH(
   MENU_ENUM_LABEL_VALUE_INPUT_SENSOR_GYROSCOPE_SENSITIVITY,
   "Gyroscope Sensitivity"
   )
MSG_HASH(
   MENU_ENUM_SUBLABEL_INPUT_ANALOG_SENSITIVITY,
   "Adjust the sensitivity of analog sticks."
   )
MSG_HASH(
   MENU_ENUM_SUBLABEL_INPUT_SENSOR_ACCELEROMETER_SENSITIVITY,
   "Adjust the sensitivity of the Accelerometer."
   )
MSG_HASH(
   MENU_ENUM_SUBLABEL_INPUT_SENSOR_GYROSCOPE_SENSITIVITY,
  "Adjust the sensitivity of the Gyroscope."
   )
MSG_HASH(
   MENU_ENUM_LABEL_VALUE_INPUT_BIND_TIMEOUT,
   "Bind Timeout"
   )
MSG_HASH(
   MENU_ENUM_SUBLABEL_INPUT_BIND_TIMEOUT,
   "Amount of seconds to wait until proceeding to the next bind."
   )
MSG_HASH(
   MENU_ENUM_LABEL_VALUE_INPUT_BIND_HOLD,
   "Bind Hold"
   )
MSG_HASH(
   MENU_ENUM_SUBLABEL_INPUT_BIND_HOLD,
   "Amount of seconds to hold an input to bind it."
   )
MSG_HASH(
   MSG_INPUT_BIND_PRESS,
   "Press keyboard, mouse or controller"
   )
MSG_HASH(
   MSG_INPUT_BIND_RELEASE,
   "Release keys and buttons!"
   )
MSG_HASH(
   MSG_INPUT_BIND_TIMEOUT,
   "Timeout"
   )
MSG_HASH(
   MSG_INPUT_BIND_HOLD,
   "Hold"
   )
MSG_HASH(
   MENU_ENUM_LABEL_VALUE_INPUT_TURBO_PERIOD,
   "Turbo Period"
   )
MSG_HASH(
   MENU_ENUM_SUBLABEL_INPUT_TURBO_PERIOD,
   "The period (in frames) when turbo-enabled buttons are pressed."
   )
MSG_HASH(
   MENU_ENUM_LABEL_VALUE_INPUT_DUTY_CYCLE,
   "Turbo Duty Cycle"
   )
MSG_HASH(
   MENU_ENUM_SUBLABEL_INPUT_DUTY_CYCLE,
   "The number of frames from the Turbo Period the buttons are held down for. If this number is equal to or greater than the Turbo Period, the buttons will never release."
   )
MSG_HASH(
   MENU_ENUM_LABEL_VALUE_INPUT_TURBO_MODE,
   "Turbo Mode"
   )
MSG_HASH(
   MENU_ENUM_SUBLABEL_INPUT_TURBO_MODE,
   "Select the general behavior of turbo mode."
   )
MSG_HASH(
   MENU_ENUM_LABEL_VALUE_TURBO_MODE_CLASSIC,
   "Classic"
   )
MSG_HASH(
   MENU_ENUM_LABEL_VALUE_TURBO_MODE_CLASSIC_TOGGLE,
   "Classic (Toggle)"
   )
MSG_HASH(
   MENU_ENUM_LABEL_VALUE_TURBO_MODE_SINGLEBUTTON,
   "Single Button (Toggle)"
   )
MSG_HASH(
   MENU_ENUM_LABEL_VALUE_TURBO_MODE_SINGLEBUTTON_HOLD,
   "Single Button (Hold)"
   )
MSG_HASH(
   MENU_ENUM_LABEL_HELP_TURBO_MODE_CLASSIC,
   "Classic mode, two-button operation. Hold a button and tap the Turbo button to activate the press-release sequence.\nTurbo button can be assigned in Settings/Input/Port 1 Controls."
   )
MSG_HASH(
   MENU_ENUM_LABEL_HELP_TURBO_MODE_CLASSIC_TOGGLE,
   "Classic toggle mode, two-button operation. Hold a button and tap the Turbo button to enable turbo for that button. To disable turbo: hold the button and press the Turbo button again.\nTurbo button can be assigned in Settings/Input/Port 1 Controls."
   )
MSG_HASH(
   MENU_ENUM_LABEL_HELP_TURBO_MODE_SINGLEBUTTON,
   "Toggle mode. Press the Turbo button once to activate the press-release sequence for the selected default button, press it once again to switch it off.\nTurbo button can be assigned in Settings/Input/Port 1 Controls."
   )
MSG_HASH(
   MENU_ENUM_LABEL_HELP_TURBO_MODE_SINGLEBUTTON_HOLD,
   "Hold mode. The press-release sequence for the selected default button is active as long as Turbo button is held down.\nTurbo button can be assigned in Settings/Input/Port 1 Controls.\nTo emulate the autofire function of the home computer era, set Turbo and default buttons to be the same as the joystick fire button."
   )
MSG_HASH(
   MENU_ENUM_LABEL_VALUE_INPUT_TURBO_DEFAULT_BUTTON,
   "Turbo Default Button"
   )
MSG_HASH(
   MENU_ENUM_SUBLABEL_INPUT_TURBO_DEFAULT_BUTTON,
   "Default active button for Turbo Mode 'Single Button'."
   )
MSG_HASH(
   MENU_ENUM_LABEL_VALUE_INPUT_ALLOW_TURBO_DPAD,
   "Allow Turbo D-Pad Directions"
   )
MSG_HASH(
   MENU_ENUM_SUBLABEL_INPUT_ALLOW_TURBO_DPAD,
   "If enabled, digital directional inputs (also known as d-pad or 'hatswitch') can be turbo."
   )
MSG_HASH(
   MENU_ENUM_LABEL_VALUE_INPUT_TURBO_FIRE_SETTINGS,
   "Turbo Fire"
   )
MSG_HASH(
   MENU_ENUM_SUBLABEL_INPUT_TURBO_FIRE_SETTINGS,
   "Change turbo fire settings.\nNote: the turbo function requires mapping a turbo button to your input device in the corresponding 'Port X Controls' menu."
   )
MSG_HASH(
   MENU_ENUM_LABEL_VALUE_INPUT_HAPTIC_FEEDBACK_SETTINGS,
   "Haptic Feedback/Vibration"
   )
MSG_HASH(
   MENU_ENUM_SUBLABEL_INPUT_HAPTIC_FEEDBACK_SETTINGS,
   "Change haptic feedback and vibration settings."
   )
MSG_HASH(
   MENU_ENUM_LABEL_VALUE_INPUT_MENU_SETTINGS,
   "Menu Controls"
   )
MSG_HASH(
   MENU_ENUM_SUBLABEL_INPUT_MENU_SETTINGS,
   "Change menu control settings."
   )
MSG_HASH(
   MENU_ENUM_LABEL_VALUE_INPUT_HOTKEY_BINDS,
   "Hotkeys"
   )
MSG_HASH(
   MENU_ENUM_SUBLABEL_INPUT_HOTKEY_BINDS,
   "Change settings and assignments for hotkeys, such as toggling the menu during gameplay."
   )
MSG_HASH(
   MENU_ENUM_LABEL_VALUE_INPUT_RETROPAD_BINDS,
   "RetroPad Binds"
   )
MSG_HASH(
   MENU_ENUM_SUBLABEL_INPUT_RETROPAD_BINDS,
   "Change how the virtual RetroPad is mapped to a physical input device. If an input device is recognized and autoconfigured correctly, users probably do not need to use this menu.\nNote: for core-specific input changes, use the Quick Menu's 'Controls' submenu instead."
   )
MSG_HASH(
   MENU_ENUM_LABEL_HELP_INPUT_RETROPAD_BINDS,
   "Libretro uses a virtual gamepad abstraction known as the 'RetroPad' to communicate from frontends (like RetroArch) to cores and vice versa. This menu determines how the virtual RetroPad is mapped to the physical input devices and which virtual input ports these devices occupy.\nIf a physical input device is recognized and autoconfigured correctly, users probably do not need to use this menu at all, and for core-specific input changes, should use the Quick Menu's 'Controls' submenu instead."
   )
MSG_HASH(
   MENU_ENUM_LABEL_VALUE_INPUT_USER_BINDS,
   "Port %u Controls"
   )
MSG_HASH(
   MENU_ENUM_SUBLABEL_INPUT_USER_BINDS,
   "Change how the virtual RetroPad is mapped to your physical input device for this virtual port."
   )
MSG_HASH(
   MENU_ENUM_SUBLABEL_INPUT_USER_REMAPS,
   "Change core-specific input mappings."
   )
MSG_HASH(
   MENU_ENUM_LABEL_VALUE_ANDROID_INPUT_DISCONNECT_WORKAROUND,
   "Android disconnect workaround"
   )
MSG_HASH(
   MENU_ENUM_SUBLABEL_ANDROID_INPUT_DISCONNECT_WORKAROUND,
   "Workaround for controllers disconnecting and reconnecting. Impedes 2 players with the identical controllers."
   )
MSG_HASH(
   MENU_ENUM_LABEL_VALUE_QUIT_PRESS_TWICE,
   "Confirm Quit"
   )
MSG_HASH(
   MENU_ENUM_SUBLABEL_QUIT_PRESS_TWICE,
   "Require the Quit hotkey to be pressed twice to quit RetroArch."
   )

/* Settings > Input > Haptic Feedback/Vibration */

MSG_HASH(
   MENU_ENUM_LABEL_VALUE_VIBRATE_ON_KEYPRESS,
   "Vibrate on Key Press"
   )
MSG_HASH(
   MENU_ENUM_LABEL_VALUE_ENABLE_DEVICE_VIBRATION,
   "Enable Device Vibration (For Supported Cores)"
   )
MSG_HASH(
   MENU_ENUM_LABEL_VALUE_INPUT_RUMBLE_GAIN,
   "Vibration Strength"
   )
MSG_HASH(
   MENU_ENUM_SUBLABEL_INPUT_RUMBLE_GAIN,
   "Specify the magnitude of haptic feedback effects."
   )

/* Settings > Input > Menu Controls */

MSG_HASH(
   MENU_ENUM_LABEL_VALUE_INPUT_UNIFIED_MENU_CONTROLS,
   "Unified Menu Controls"
   )
MSG_HASH(
   MENU_ENUM_SUBLABEL_INPUT_UNIFIED_MENU_CONTROLS,
   "Use the same controls for both the menu and the game. Applies to the keyboard."
   )
MSG_HASH(
   MENU_ENUM_LABEL_VALUE_INPUT_DISABLE_INFO_BUTTON,
   "Disable Info Button"
   )
MSG_HASH(
   MENU_ENUM_SUBLABEL_INPUT_DISABLE_INFO_BUTTON,
   "If enabled Info button presses will be ignored."
   )
MSG_HASH(
   MENU_ENUM_LABEL_VALUE_INPUT_DISABLE_SEARCH_BUTTON,
   "Disable Search Button"
   )
MSG_HASH(
   MENU_ENUM_SUBLABEL_INPUT_DISABLE_SEARCH_BUTTON,
   "If enabled Search button presses will be ignored."
   )
MSG_HASH(
   MENU_ENUM_LABEL_VALUE_MENU_INPUT_SWAP_OK_CANCEL,
   "Menu Swap OK and Cancel Buttons"
   )
MSG_HASH(
   MENU_ENUM_SUBLABEL_MENU_INPUT_SWAP_OK_CANCEL,
   "Swap buttons for OK/Cancel. Disabled is the Japanese button orientation, enabled is the western orientation."
   )
MSG_HASH(
   MENU_ENUM_LABEL_VALUE_MENU_INPUT_SWAP_SCROLL,
   "Menu Swap Scroll Buttons"
   )
MSG_HASH(
   MENU_ENUM_SUBLABEL_MENU_INPUT_SWAP_SCROLL,
   "Swap buttons for scrolling. Disabled scrolls 10 items with L/R and alphabetically with L2/R2."
   )
MSG_HASH(
   MENU_ENUM_LABEL_VALUE_INPUT_ALL_USERS_CONTROL_MENU,
   "All Users Control Menu"
   )
MSG_HASH(
   MENU_ENUM_SUBLABEL_INPUT_ALL_USERS_CONTROL_MENU,
   "Allow any user to control the menu. If disabled, only User 1 can control the menu."
   )

/* Settings > Input > Hotkeys */

MSG_HASH(
   MENU_ENUM_LABEL_VALUE_INPUT_META_ENABLE_HOTKEY,
   "Hotkey Enable"
   )
MSG_HASH(
   MENU_ENUM_SUBLABEL_INPUT_META_ENABLE_HOTKEY,
   "When assigned, the 'Hotkey Enable' key must be held before any other hotkeys are recognized. Allows controller buttons to be mapped to hotkey functions without affecting normal input. Assigning the modifier to controller only will not require it for keyboard hotkeys, and vice versa, but both modifiers work for both devices."
   )
MSG_HASH(
   MENU_ENUM_LABEL_HELP_ENABLE_HOTKEY,
   "If this hotkey is bound to either keyboard, joybutton or joyaxis, all other hotkeys will be disabled unless this hotkey is also held at the same time.\nThis is useful for RETRO_KEYBOARD centric implementations which query a large area of the keyboard, where it is not desirable that hotkeys get in the way."
   )
MSG_HASH(
   MENU_ENUM_LABEL_VALUE_INPUT_HOTKEY_BLOCK_DELAY,
   "Hotkey Enable Delay (Frames)"
   )
MSG_HASH(
   MENU_ENUM_SUBLABEL_INPUT_HOTKEY_BLOCK_DELAY,
   "Add a delay in frames before normal input is blocked after pressing the assigned 'Hotkey Enable' key. Allows normal input from the 'Hotkey Enable' key to be captured when it is mapped to another action (e.g. RetroPad 'Select')."
   )
MSG_HASH(
   MENU_ENUM_LABEL_VALUE_INPUT_HOTKEY_DEVICE_MERGE,
   "Hotkey Device Type Merge"
   )
MSG_HASH(
   MENU_ENUM_SUBLABEL_INPUT_HOTKEY_DEVICE_MERGE,
   "Block all hotkeys from both keyboard and controller device types if either type has 'Hotkey Enable' set."
   )
MSG_HASH(
   MENU_ENUM_LABEL_VALUE_INPUT_MENU_ENUM_TOGGLE_GAMEPAD_COMBO,
   "Menu Toggle (Controller Combo)"
   )
MSG_HASH(
   MENU_ENUM_SUBLABEL_INPUT_MENU_ENUM_TOGGLE_GAMEPAD_COMBO,
   "Controller button combination to toggle menu."
   )
MSG_HASH(
   MENU_ENUM_LABEL_VALUE_INPUT_META_MENU_TOGGLE,
   "Menu Toggle"
   )
MSG_HASH(
   MENU_ENUM_SUBLABEL_INPUT_META_MENU_TOGGLE,
   "Switches the current display between menu and running content."
   )
MSG_HASH(
   MENU_ENUM_LABEL_VALUE_INPUT_QUIT_GAMEPAD_COMBO,
   "Quit (Controller Combo)"
   )
MSG_HASH(
   MENU_ENUM_SUBLABEL_INPUT_QUIT_GAMEPAD_COMBO,
   "Controller button combination to quit RetroArch."
   )
MSG_HASH(
   MENU_ENUM_LABEL_VALUE_INPUT_META_QUIT_KEY,
   "Quit"
   )
MSG_HASH(
   MENU_ENUM_SUBLABEL_INPUT_META_QUIT_KEY,
   "Closes RetroArch, ensuring all save data and configuration files are flushed to disk."
   )
MSG_HASH(
   MENU_ENUM_LABEL_VALUE_INPUT_META_CLOSE_CONTENT_KEY,
   "Close Content"
   )
MSG_HASH(
   MENU_ENUM_SUBLABEL_INPUT_META_CLOSE_CONTENT_KEY,
   "Closes the current content."
   )
MSG_HASH(
   MENU_ENUM_LABEL_VALUE_INPUT_META_RESET,
   "Reset Content"
   )
MSG_HASH(
   MENU_ENUM_SUBLABEL_INPUT_META_RESET,
   "Restarts the current content from the beginning."
   )
MSG_HASH(
   MENU_ENUM_LABEL_VALUE_INPUT_META_FAST_FORWARD_KEY,
   "Fast-Forward (Toggle)"
   )
MSG_HASH(
   MENU_ENUM_SUBLABEL_INPUT_META_FAST_FORWARD_KEY,
   "Switches between fast-forward and normal speed."
   )
MSG_HASH(
   MENU_ENUM_LABEL_VALUE_INPUT_META_FAST_FORWARD_HOLD_KEY,
   "Fast-Forward (Hold)"
   )
MSG_HASH(
   MENU_ENUM_SUBLABEL_INPUT_META_FAST_FORWARD_HOLD_KEY,
   "Enables fast-forward when held. Content runs at normal speed when key is released."
   )
MSG_HASH(
   MENU_ENUM_LABEL_VALUE_INPUT_META_SLOWMOTION_KEY,
   "Slow-Motion (Toggle)"
   )
MSG_HASH(
   MENU_ENUM_SUBLABEL_INPUT_META_SLOWMOTION_KEY,
   "Switches between slow-motion and normal speed."
   )
MSG_HASH(
   MENU_ENUM_LABEL_VALUE_INPUT_META_SLOWMOTION_HOLD_KEY,
   "Slow-Motion (Hold)"
   )
MSG_HASH(
   MENU_ENUM_SUBLABEL_INPUT_META_SLOWMOTION_HOLD_KEY,
   "Enables slow-motion when held. Content runs at normal speed when key is released."
   )
MSG_HASH(
   MENU_ENUM_LABEL_VALUE_INPUT_META_REWIND,
   "Rewind"
   )
MSG_HASH(
   MENU_ENUM_SUBLABEL_INPUT_META_REWIND_HOTKEY,
   "Rewinds current content while key is held. 'Rewind Support' must be enabled."
   )
MSG_HASH(
   MENU_ENUM_LABEL_VALUE_INPUT_META_PAUSE_TOGGLE,
   "Pause"
   )
MSG_HASH(
   MENU_ENUM_SUBLABEL_INPUT_META_PAUSE_TOGGLE,
   "Switches running content between paused and non-paused states."
   )
MSG_HASH(
   MENU_ENUM_LABEL_VALUE_INPUT_META_FRAMEADVANCE,
   "Frame Advance"
   )
MSG_HASH(
   MENU_ENUM_SUBLABEL_INPUT_META_FRAMEADVANCE,
   "Advances content by one frame when paused."
   )

MSG_HASH(
   MENU_ENUM_LABEL_VALUE_INPUT_META_MUTE,
   "Audio Mute"
   )
MSG_HASH(
   MENU_ENUM_SUBLABEL_INPUT_META_MUTE,
   "Switches audio output on/off."
   )
MSG_HASH(
   MENU_ENUM_LABEL_VALUE_INPUT_META_VOLUME_UP,
   "Volume Up"
   )
MSG_HASH(
   MENU_ENUM_SUBLABEL_INPUT_META_VOLUME_UP,
   "Increases output audio volume level."
   )
MSG_HASH(
   MENU_ENUM_LABEL_VALUE_INPUT_META_VOLUME_DOWN,
   "Volume Down"
   )
MSG_HASH(
   MENU_ENUM_SUBLABEL_INPUT_META_VOLUME_DOWN,
   "Decreases output audio volume level."
   )

MSG_HASH(
   MENU_ENUM_LABEL_VALUE_INPUT_META_LOAD_STATE_KEY,
   "Load State"
   )
MSG_HASH(
   MENU_ENUM_SUBLABEL_INPUT_META_LOAD_STATE_KEY,
   "Loads saved state from the currently selected slot."
   )
MSG_HASH(
   MENU_ENUM_LABEL_VALUE_INPUT_META_SAVE_STATE_KEY,
   "Save State"
   )
MSG_HASH(
   MENU_ENUM_SUBLABEL_INPUT_META_SAVE_STATE_KEY,
   "Saves state to the currently selected slot."
   )
MSG_HASH(
   MENU_ENUM_LABEL_VALUE_INPUT_META_STATE_SLOT_PLUS,
   "Next Save State Slot"
   )
MSG_HASH(
   MENU_ENUM_SUBLABEL_INPUT_META_STATE_SLOT_PLUS,
   "Increments the currently selected save state slot index."
   )
MSG_HASH(
   MENU_ENUM_LABEL_VALUE_INPUT_META_STATE_SLOT_MINUS,
   "Previous Save State Slot"
   )
MSG_HASH(
   MENU_ENUM_SUBLABEL_INPUT_META_STATE_SLOT_MINUS,
   "Decrements the currently selected save state slot index."
   )

MSG_HASH(
   MENU_ENUM_LABEL_VALUE_INPUT_META_DISK_EJECT_TOGGLE,
   "Disc Eject (Toggle)"
   )
MSG_HASH(
   MENU_ENUM_SUBLABEL_INPUT_META_DISK_EJECT_TOGGLE,
   "If virtual disc tray is closed, opens it and removes the loaded disc. Otherwise, inserts currently selected disc and closes the tray."
   )
MSG_HASH(
   MENU_ENUM_LABEL_VALUE_INPUT_META_DISK_NEXT,
   "Next Disc"
   )
MSG_HASH(
   MENU_ENUM_SUBLABEL_INPUT_META_DISK_NEXT,
   "Increments the currently selected disc index. Virtual disc tray must be open."
   )
MSG_HASH(
   MENU_ENUM_LABEL_VALUE_INPUT_META_DISK_PREV,
   "Previous Disc"
   )
MSG_HASH(
   MENU_ENUM_SUBLABEL_INPUT_META_DISK_PREV,
   "Decrements the currently selected disc index. Virtual disc tray must be open."
   )

MSG_HASH(
   MENU_ENUM_LABEL_VALUE_INPUT_META_SHADER_TOGGLE,
   "Shaders (Toggle)"
   )
MSG_HASH(
   MENU_ENUM_SUBLABEL_INPUT_META_SHADER_TOGGLE,
   "Switches the currently selected shader on/off."
   )
MSG_HASH(
   MENU_ENUM_LABEL_VALUE_INPUT_META_SHADER_NEXT,
   "Next Shader"
   )
MSG_HASH(
   MENU_ENUM_SUBLABEL_INPUT_META_SHADER_NEXT,
   "Loads and applies the next shader preset file in the root of the 'Video Shaders' directory."
   )
MSG_HASH(
   MENU_ENUM_LABEL_VALUE_INPUT_META_SHADER_PREV,
   "Previous Shader"
   )
MSG_HASH(
   MENU_ENUM_SUBLABEL_INPUT_META_SHADER_PREV,
   "Loads and applies the previous shader preset file in the root of the 'Video Shaders' directory."
   )

MSG_HASH(
   MENU_ENUM_LABEL_VALUE_INPUT_META_CHEAT_TOGGLE,
   "Cheats (Toggle)"
   )
MSG_HASH(
   MENU_ENUM_SUBLABEL_INPUT_META_CHEAT_TOGGLE,
   "Switches the currently selected cheat on/off."
   )
MSG_HASH(
   MENU_ENUM_LABEL_VALUE_INPUT_META_CHEAT_INDEX_PLUS,
   "Next Cheat Index"
   )
MSG_HASH(
   MENU_ENUM_SUBLABEL_INPUT_META_CHEAT_INDEX_PLUS,
   "Increments the currently selected cheat index."
   )
MSG_HASH(
   MENU_ENUM_LABEL_VALUE_INPUT_META_CHEAT_INDEX_MINUS,
   "Previous Cheat Index"
   )
MSG_HASH(
   MENU_ENUM_SUBLABEL_INPUT_META_CHEAT_INDEX_MINUS,
   "Decrements the currently selected cheat index."
   )

MSG_HASH(
   MENU_ENUM_LABEL_VALUE_INPUT_META_SCREENSHOT,
   "Take Screenshot"
   )
MSG_HASH(
   MENU_ENUM_SUBLABEL_INPUT_META_SCREENSHOT,
   "Captures an image of the current content."
   )
MSG_HASH(
   MENU_ENUM_LABEL_VALUE_INPUT_META_RECORDING_TOGGLE,
   "Recording (Toggle)"
   )
MSG_HASH(
   MENU_ENUM_SUBLABEL_INPUT_META_RECORDING_TOGGLE,
   "Starts/stops recording of the current session to a local video file."
   )
MSG_HASH(
   MENU_ENUM_LABEL_VALUE_INPUT_META_STREAMING_TOGGLE,
   "Streaming (Toggle)"
   )
MSG_HASH(
   MENU_ENUM_SUBLABEL_INPUT_META_STREAMING_TOGGLE,
   "Starts/stops streaming of the current session to an online video platform."
   )
MSG_HASH(
   MENU_ENUM_LABEL_VALUE_INPUT_META_PLAY_REPLAY_KEY,
   "Play Replay"
   )
MSG_HASH(
   MENU_ENUM_SUBLABEL_INPUT_META_PLAY_REPLAY_KEY,
   "Play replay file from the currently selected slot."
   )
MSG_HASH(
   MENU_ENUM_LABEL_VALUE_INPUT_META_RECORD_REPLAY_KEY,
   "Record Replay"
   )
MSG_HASH(
   MENU_ENUM_SUBLABEL_INPUT_META_RECORD_REPLAY_KEY,
   "Record replay file to the currently selected slot."
   )
MSG_HASH(
   MENU_ENUM_LABEL_VALUE_INPUT_META_HALT_REPLAY_KEY,
   "Halt Record/Replay"
   )
MSG_HASH(
   MENU_ENUM_SUBLABEL_INPUT_META_HALT_REPLAY_KEY,
   "Stops recording/playback of current replay."
   )
MSG_HASH(
   MENU_ENUM_LABEL_VALUE_INPUT_META_REPLAY_SLOT_PLUS,
   "Next Replay Slot"
   )
MSG_HASH(
   MENU_ENUM_SUBLABEL_INPUT_META_REPLAY_SLOT_PLUS,
   "Increments the currently selected replay slot index."
   )
MSG_HASH(
   MENU_ENUM_LABEL_VALUE_INPUT_META_REPLAY_SLOT_MINUS,
   "Previous Replay Slot"
   )
MSG_HASH(
   MENU_ENUM_SUBLABEL_INPUT_META_REPLAY_SLOT_MINUS,
   "Decrements the currently selected replay slot index."
   )
MSG_HASH(
   MENU_ENUM_LABEL_VALUE_INPUT_META_GRAB_MOUSE_TOGGLE,
   "Grab Mouse (Toggle)"
   )
MSG_HASH(
   MENU_ENUM_SUBLABEL_INPUT_META_GRAB_MOUSE_TOGGLE,
   "Grabs or releases the mouse. When grabbed, the system cursor is hidden and confined to the RetroArch display window, improving relative mouse input."
   )
MSG_HASH(
   MENU_ENUM_LABEL_VALUE_INPUT_META_GAME_FOCUS_TOGGLE,
   "Game Focus (Toggle)"
   )
MSG_HASH(
   MENU_ENUM_SUBLABEL_INPUT_META_GAME_FOCUS_TOGGLE,
   "Switches 'Game Focus' mode on/off. When content has focus, hotkeys are disabled (full keyboard input is passed to the running core) and mouse is grabbed."
   )
MSG_HASH(
   MENU_ENUM_LABEL_VALUE_INPUT_META_FULLSCREEN_TOGGLE_KEY,
   "Fullscreen (Toggle)"
   )
MSG_HASH(
   MENU_ENUM_SUBLABEL_INPUT_META_FULLSCREEN_TOGGLE_KEY,
   "Switches between fullscreen and windowed display modes."
   )
MSG_HASH(
   MENU_ENUM_LABEL_VALUE_INPUT_META_UI_COMPANION_TOGGLE,
   "Desktop Menu (Toggle)"
   )
MSG_HASH(
   MENU_ENUM_SUBLABEL_INPUT_META_UI_COMPANION_TOGGLE,
   "Opens the companion WIMP (Windows, Icons, Menus, Pointer) desktop user interface."
   )

MSG_HASH(
   MENU_ENUM_LABEL_VALUE_INPUT_META_VRR_RUNLOOP_TOGGLE,
   "Sync to Exact Content Framerate (Toggle)"
   )
MSG_HASH(
   MENU_ENUM_SUBLABEL_INPUT_META_VRR_RUNLOOP_TOGGLE,
   "Toggles sync to exact content framerate on/off."
   )
MSG_HASH(
   MENU_ENUM_LABEL_VALUE_INPUT_META_RUNAHEAD_TOGGLE,
   "Run-Ahead (Toggle)"
   )
MSG_HASH(
   MENU_ENUM_SUBLABEL_INPUT_META_RUNAHEAD_TOGGLE,
   "Switches Run-Ahead on/off."
   )
MSG_HASH(
   MENU_ENUM_LABEL_VALUE_INPUT_META_PREEMPT_TOGGLE,
   "Preemptive Frames (Toggle)"
   )
MSG_HASH(
   MENU_ENUM_SUBLABEL_INPUT_META_PREEMPT_TOGGLE,
   "Switches Preemptive Frames on/off."
   )

MSG_HASH(
   MENU_ENUM_LABEL_VALUE_INPUT_META_FPS_TOGGLE,
   "Show FPS (Toggle)"
   )
MSG_HASH(
   MENU_ENUM_SUBLABEL_INPUT_META_FPS_TOGGLE,
   "Switches 'frames per second' status indicator on/off."
   )
MSG_HASH(
   MENU_ENUM_LABEL_VALUE_INPUT_META_STATISTICS_TOGGLE,
   "Show Technical Statistics (Toggle)"
   )
MSG_HASH(
   MENU_ENUM_SUBLABEL_INPUT_META_STATISTICS_TOGGLE,
   "Switches the display of on-screen technical statistics on/off."
   )
MSG_HASH(
   MENU_ENUM_LABEL_VALUE_INPUT_META_OSK,
   "Keyboard Overlay (Toggle)"
   )
MSG_HASH(
   MENU_ENUM_SUBLABEL_INPUT_META_OSK,
   "Switches keyboard overlay on/off."
   )
MSG_HASH(
   MENU_ENUM_LABEL_VALUE_INPUT_META_OVERLAY_NEXT,
   "Next Overlay"
   )
MSG_HASH(
   MENU_ENUM_SUBLABEL_INPUT_META_OVERLAY_NEXT,
   "Switches to the next available layout of the currently active on-screen overlay."
   )
MSG_HASH(
   MENU_ENUM_LABEL_VALUE_INPUT_META_AI_SERVICE,
   "AI Service"
   )
MSG_HASH(
   MENU_ENUM_SUBLABEL_INPUT_META_AI_SERVICE,
   "Captures an image of current content to translate and/or read aloud any on-screen text. 'AI Service' must be enabled and configured."
   )

MSG_HASH(
   MENU_ENUM_LABEL_VALUE_INPUT_META_NETPLAY_PING_TOGGLE,
   "Netplay Ping (Toggle)"
   )
MSG_HASH(
   MENU_ENUM_SUBLABEL_INPUT_META_NETPLAY_PING_TOGGLE,
   "Switches the ping counter for the current netplay room on/off."
   )
MSG_HASH(
   MENU_ENUM_LABEL_VALUE_INPUT_META_NETPLAY_HOST_TOGGLE,
   "Netplay Hosting (Toggle)"
   )
MSG_HASH(
   MENU_ENUM_SUBLABEL_INPUT_META_NETPLAY_HOST_TOGGLE,
   "Switches netplay hosting on/off."
   )
MSG_HASH(
   MENU_ENUM_LABEL_VALUE_INPUT_META_NETPLAY_GAME_WATCH,
   "Netplay Play/Spectate Mode (Toggle)"
   )
MSG_HASH(
   MENU_ENUM_SUBLABEL_INPUT_META_NETPLAY_GAME_WATCH,
   "Switches current netplay session between 'play' and 'spectate' modes."
   )
MSG_HASH(
   MENU_ENUM_LABEL_VALUE_INPUT_META_NETPLAY_PLAYER_CHAT,
   "Netplay Player Chat"
   )
MSG_HASH(
   MENU_ENUM_SUBLABEL_INPUT_META_NETPLAY_PLAYER_CHAT,
   "Sends a chat message to the current netplay session."
   )
MSG_HASH(
   MENU_ENUM_LABEL_VALUE_INPUT_META_NETPLAY_FADE_CHAT_TOGGLE,
   "Netplay Fade Chat Toggle"
   )
MSG_HASH(
   MENU_ENUM_SUBLABEL_INPUT_META_NETPLAY_FADE_CHAT_TOGGLE,
   "Toggle between fading and static netplay chat messages."
   )

MSG_HASH(
   MENU_ENUM_LABEL_VALUE_INPUT_META_SEND_DEBUG_INFO,
   "Send Debug Info"
   )
MSG_HASH(
   MENU_ENUM_SUBLABEL_INPUT_META_SEND_DEBUG_INFO,
   "Sends diagnostic info about your device and RetroArch configuration to our servers for analysis."
   )

/* Settings > Input > Port # Controls */

MSG_HASH(
   MENU_ENUM_LABEL_VALUE_INPUT_DEVICE_TYPE,
   "Device Type"
   )
MSG_HASH(
   MENU_ENUM_SUBLABEL_INPUT_DEVICE_TYPE,
   "Specifies the emulated controller type."
   )
MSG_HASH(
   MENU_ENUM_LABEL_VALUE_INPUT_ADC_TYPE,
   "Analog to Digital Type"
   )
MSG_HASH(
   MENU_ENUM_SUBLABEL_INPUT_ADC_TYPE,
   "Use specified analog stick for D-Pad input. 'Forced' modes override core native analog input."
   )
MSG_HASH(
   MENU_ENUM_LABEL_HELP_INPUT_ADC_TYPE,
   "Map specified analog stick for D-Pad input.\nIf core has native analog support, D-Pad mapping will be disabled unless a '(Forced)' option is selected.\nIf D-Pad mapping is forced, core will receive no analog input from specified stick."
   )
MSG_HASH(
   MENU_ENUM_LABEL_VALUE_INPUT_DEVICE_INDEX,
   "Device Index"
   )
MSG_HASH(
   MENU_ENUM_SUBLABEL_INPUT_DEVICE_INDEX,
   "The physical controller as recognized by RetroArch."
   )
MSG_HASH(
   MENU_ENUM_LABEL_VALUE_INPUT_REMAP_PORT,
   "Mapped Port"
   )
MSG_HASH(
   MENU_ENUM_SUBLABEL_INPUT_REMAP_PORT,
   "Specifies which core port will receive input from frontend controller port %u."
   )
MSG_HASH(
   MENU_ENUM_LABEL_VALUE_INPUT_BIND_ALL,
   "Set All Controls"
   )
MSG_HASH(
   MENU_ENUM_SUBLABEL_INPUT_BIND_ALL,
   "Assign all directions and buttons, one after the other, in the order they appear in this menu."
   )
MSG_HASH(
   MENU_ENUM_LABEL_VALUE_INPUT_BIND_DEFAULT_ALL,
   "Reset to Default Controls"
   )
MSG_HASH(
   MENU_ENUM_SUBLABEL_INPUT_BIND_DEFAULTS,
   "Clear input bind settings to their default values."
   )
MSG_HASH(
   MENU_ENUM_LABEL_VALUE_INPUT_SAVE_AUTOCONFIG,
   "Save Controller Profile"
   )
MSG_HASH(
   MENU_ENUM_SUBLABEL_INPUT_SAVE_AUTOCONFIG,
   "Save an autoconfiguration file that will be applied automatically whenever this controller is detected again."
   )
MSG_HASH(
   MENU_ENUM_LABEL_VALUE_INPUT_MOUSE_INDEX,
   "Mouse Index"
   )
MSG_HASH(
<<<<<<< HEAD
   MENU_ENUM_LABEL_VALUE_INPUT_SENSOR_INDEX,
   "Sensor Index"
   )
MSG_HASH(
   MENU_ENUM_LABEL_VALUE_INPUT_SENSOR_MAPPINGS,
   "Sensor Mappings"
   )
MSG_HASH(
   MENU_ENUM_LABEL_VALUE_INPUT_SENSOR_ACCELEROMETER_X,
   "Accelerometer X Binding"
   )
MSG_HASH(
   MENU_ENUM_LABEL_VALUE_INPUT_SENSOR_ACCELEROMETER_X_FLIP,
   "Accelerometer X Flip"
   )
MSG_HASH(
   MENU_ENUM_LABEL_VALUE_INPUT_SENSOR_ACCELEROMETER_Y,
   "Accelerometer Y Binding"
   )
MSG_HASH(
   MENU_ENUM_LABEL_VALUE_INPUT_SENSOR_ACCELEROMETER_Y_FLIP,
   "Accelerometer Y Flip"
   )
MSG_HASH(
   MENU_ENUM_LABEL_VALUE_INPUT_SENSOR_ACCELEROMETER_Z,
   "Accelerometer Z Binding"
   )
MSG_HASH(
   MENU_ENUM_LABEL_VALUE_INPUT_SENSOR_ACCELEROMETER_Z_FLIP,
   "Accelerometer Z Flip"
   )
MSG_HASH(
   MENU_ENUM_LABEL_VALUE_INPUT_SENSOR_GYROSCOPE_X,
   "Gyroscope X Binding"
   )
MSG_HASH(
   MENU_ENUM_LABEL_VALUE_INPUT_SENSOR_GYROSCOPE_X_FLIP,
   "Gyroscope X Flip"
   )
MSG_HASH(
   MENU_ENUM_LABEL_VALUE_INPUT_SENSOR_GYROSCOPE_Y,
   "Gyroscope Y Binding"
   )
MSG_HASH(
   MENU_ENUM_LABEL_VALUE_INPUT_SENSOR_GYROSCOPE_Y_FLIP,
   "Gyroscope Y Flip"
   )
MSG_HASH(
   MENU_ENUM_LABEL_VALUE_INPUT_SENSOR_GYROSCOPE_Z,
   "Gyroscope Z Binding"
   )
MSG_HASH(
   MENU_ENUM_LABEL_VALUE_INPUT_SENSOR_GYROSCOPE_Z_FLIP,
   "Gyroscope Z Flip"
   )
MSG_HASH(
   MENU_ENUM_LABEL_VALUE_INPUT_SENSOR_LIGHT,
   "Light Binding"
   )
MSG_HASH(
   MENU_ENUM_LABEL_VALUE_INPUT_SENSOR_LIGHT_FLIP,
   "Light Flip"
=======
   MENU_ENUM_SUBLABEL_INPUT_MOUSE_INDEX,
   "The physical mouse as recognized by RetroArch."
>>>>>>> 6de0fd43
   )
MSG_HASH(
   MENU_ENUM_LABEL_VALUE_INPUT_JOYPAD_B,
   "B Button (Down)"
   )
MSG_HASH(
   MENU_ENUM_LABEL_VALUE_INPUT_JOYPAD_Y,
   "Y Button (Left)"
   )
MSG_HASH(
   MENU_ENUM_LABEL_VALUE_INPUT_JOYPAD_SELECT,
   "Select Button"
   )
MSG_HASH(
   MENU_ENUM_LABEL_VALUE_INPUT_JOYPAD_START,
   "Start Button"
   )
MSG_HASH(
   MENU_ENUM_LABEL_VALUE_INPUT_JOYPAD_UP,
   "D-Pad Up"
   )
MSG_HASH(
   MENU_ENUM_LABEL_VALUE_INPUT_JOYPAD_DOWN,
   "D-Pad Down"
   )
MSG_HASH(
   MENU_ENUM_LABEL_VALUE_INPUT_JOYPAD_LEFT,
   "D-Pad Left"
   )
MSG_HASH(
   MENU_ENUM_LABEL_VALUE_INPUT_JOYPAD_RIGHT,
   "D-Pad Right"
   )
MSG_HASH(
   MENU_ENUM_LABEL_VALUE_INPUT_JOYPAD_A,
   "A Button (Right)"
   )
MSG_HASH(
   MENU_ENUM_LABEL_VALUE_INPUT_JOYPAD_X,
   "X Button (Top)"
   )
MSG_HASH(
   MENU_ENUM_LABEL_VALUE_INPUT_JOYPAD_L,
   "L Button (Shoulder)"
   )
MSG_HASH(
   MENU_ENUM_LABEL_VALUE_INPUT_JOYPAD_R,
   "R Button (Shoulder)"
   )
MSG_HASH(
   MENU_ENUM_LABEL_VALUE_INPUT_JOYPAD_L2,
   "L2 Button (Trigger)"
   )
MSG_HASH(
   MENU_ENUM_LABEL_VALUE_INPUT_JOYPAD_R2,
   "R2 Button (Trigger)"
   )
MSG_HASH(
   MENU_ENUM_LABEL_VALUE_INPUT_JOYPAD_L3,
   "L3 Button (Thumb)"
   )
MSG_HASH(
   MENU_ENUM_LABEL_VALUE_INPUT_JOYPAD_R3,
   "R3 Button (Thumb)"
   )
MSG_HASH(
   MENU_ENUM_LABEL_VALUE_INPUT_ANALOG_LEFT_X_PLUS,
   "Left Analog X+ (Right)"
   )
MSG_HASH(
   MENU_ENUM_LABEL_VALUE_INPUT_ANALOG_LEFT_X_MINUS,
   "Left Analog X- (Left)"
   )
MSG_HASH(
   MENU_ENUM_LABEL_VALUE_INPUT_ANALOG_LEFT_Y_PLUS,
   "Left Analog Y+ (Down)"
   )
MSG_HASH(
   MENU_ENUM_LABEL_VALUE_INPUT_ANALOG_LEFT_Y_MINUS,
   "Left Analog Y- (Up)"
   )
MSG_HASH(
   MENU_ENUM_LABEL_VALUE_INPUT_ANALOG_RIGHT_X_PLUS,
   "Right Analog X+ (Right)"
   )
MSG_HASH(
   MENU_ENUM_LABEL_VALUE_INPUT_ANALOG_RIGHT_X_MINUS,
   "Right Analog X- (Left)"
   )
MSG_HASH(
   MENU_ENUM_LABEL_VALUE_INPUT_ANALOG_RIGHT_Y_PLUS,
   "Right Analog Y+ (Down)"
   )
MSG_HASH(
   MENU_ENUM_LABEL_VALUE_INPUT_ANALOG_RIGHT_Y_MINUS,
   "Right Analog Y- (Up)"
   )
MSG_HASH(
   MENU_ENUM_LABEL_VALUE_INPUT_LIGHTGUN_TRIGGER,
   "Gun Trigger"
   )
MSG_HASH(
   MENU_ENUM_LABEL_VALUE_INPUT_LIGHTGUN_RELOAD,
   "Gun Reload"
   )
MSG_HASH(
   MENU_ENUM_LABEL_VALUE_INPUT_LIGHTGUN_AUX_A,
   "Gun Aux A"
   )
MSG_HASH(
   MENU_ENUM_LABEL_VALUE_INPUT_LIGHTGUN_AUX_B,
   "Gun Aux B"
   )
MSG_HASH(
   MENU_ENUM_LABEL_VALUE_INPUT_LIGHTGUN_AUX_C,
   "Gun Aux C"
   )
MSG_HASH(
   MENU_ENUM_LABEL_VALUE_INPUT_LIGHTGUN_START,
   "Gun Start"
   )
MSG_HASH(
   MENU_ENUM_LABEL_VALUE_INPUT_LIGHTGUN_SELECT,
   "Gun Select"
   )
MSG_HASH(
   MENU_ENUM_LABEL_VALUE_INPUT_LIGHTGUN_DPAD_UP,
   "Gun D-Pad Up"
   )
MSG_HASH(
   MENU_ENUM_LABEL_VALUE_INPUT_LIGHTGUN_DPAD_DOWN,
   "Gun D-Pad Down"
   )
MSG_HASH(
   MENU_ENUM_LABEL_VALUE_INPUT_LIGHTGUN_DPAD_LEFT,
   "Gun D-Pad Left"
   )
MSG_HASH(
   MENU_ENUM_LABEL_VALUE_INPUT_LIGHTGUN_DPAD_RIGHT,
   "Gun D-Pad Right"
   )
MSG_HASH(
   MENU_ENUM_LABEL_VALUE_INPUT_TURBO_ENABLE,
   "Turbo"
   )

/* Settings > Latency */

MSG_HASH(
   MENU_ENUM_LABEL_VALUE_RUN_AHEAD_UNSUPPORTED,
   "[Run-Ahead Unavailable]"
   )
MSG_HASH(
   MENU_ENUM_SUBLABEL_RUN_AHEAD_UNSUPPORTED,
   "Current core is incompatible with run-ahead due to lack of deterministic save state support."
   )
MSG_HASH(
   MENU_ENUM_LABEL_VALUE_RUN_AHEAD_ENABLED,
   "Run-Ahead to Reduce Latency"
   )
MSG_HASH(
   MENU_ENUM_SUBLABEL_RUN_AHEAD_ENABLED,
   "Run core logic one or more frames ahead then load the state back to reduce perceived input lag."
   )
MSG_HASH(
   MENU_ENUM_LABEL_VALUE_RUN_AHEAD_FRAMES,
   "Number of Frames to Run-Ahead"
   )
MSG_HASH(
   MENU_ENUM_SUBLABEL_RUN_AHEAD_FRAMES,
   "The number of frames to run ahead. Causes gameplay issues such as jitter if the number of lag frames internal to the game is exceeded."
   )
MSG_HASH(
   MENU_ENUM_LABEL_VALUE_RUN_AHEAD_SECONDARY_INSTANCE,
   "Use Second Instance for Run-Ahead"
   )
MSG_HASH(
   MENU_ENUM_SUBLABEL_RUN_AHEAD_SECONDARY_INSTANCE,
   "Use a second instance of the RetroArch core to run-ahead. Prevents audio problems due to loading state."
   )
MSG_HASH(
   MENU_ENUM_LABEL_VALUE_RUN_AHEAD_HIDE_WARNINGS,
   "Hide Run-Ahead Warnings"
   )
MSG_HASH(
   MENU_ENUM_SUBLABEL_RUN_AHEAD_HIDE_WARNINGS,
   "Hide the warning message that appears when using Run-Ahead and the core does not support save states."
   )
MSG_HASH(
   MENU_ENUM_LABEL_VALUE_PREEMPT_UNSUPPORTED,
   "[Preemptive Frames Unavailable]"
   )
MSG_HASH(
   MENU_ENUM_SUBLABEL_PREEMPT_UNSUPPORTED,
   "Current core is incompatible with preemptive frames due to lack of deterministic save state support."
   )
MSG_HASH(
   MENU_ENUM_LABEL_VALUE_PREEMPT_ENABLE,
   "Run Preemptive Frames"
   )
MSG_HASH(
   MENU_ENUM_SUBLABEL_PREEMPT_ENABLE,
   "Rerun core logic with the latest input when the controller state changes. Faster than Run-Ahead, but does not prevent audio issues cores may have with loading states."
   )
MSG_HASH(
   MENU_ENUM_LABEL_VALUE_PREEMPT_FRAMES,
   "Number of Preemptive Frames"
   )
MSG_HASH(
   MENU_ENUM_SUBLABEL_PREEMPT_FRAMES,
   "The number of frames to rerun. Causes gameplay issues such as jitter if the number of lag frames internal to the game is exceeded."
   )
MSG_HASH(
   MENU_ENUM_LABEL_VALUE_PREEMPT_HIDE_WARNINGS,
   "Hide Preemptive Frames Warnings"
   )
MSG_HASH(
   MENU_ENUM_SUBLABEL_PREEMPT_HIDE_WARNINGS,
   "Hide the warning message that appears when a core is incompatible with preemptive frames."
   )

/* Settings > Core */

MSG_HASH(
   MENU_ENUM_LABEL_VALUE_VIDEO_SHARED_CONTEXT,
   "Hardware Shared Context"
   )
MSG_HASH(
   MENU_ENUM_SUBLABEL_VIDEO_SHARED_CONTEXT,
   "Give hardware-rendered cores their own private context. Avoids having to assume hardware state changes in-between frames."
   )
MSG_HASH(
   MENU_ENUM_LABEL_VALUE_DRIVER_SWITCH_ENABLE,
   "Allow Cores to Switch the Video Driver"
   )
MSG_HASH(
   MENU_ENUM_SUBLABEL_DRIVER_SWITCH_ENABLE,
   "Allow cores to switch to a different video driver than the one currently loaded."
   )
MSG_HASH(
   MENU_ENUM_LABEL_VALUE_DUMMY_ON_CORE_SHUTDOWN,
   "Load Dummy on Core Shutdown"
   )
MSG_HASH(
   MENU_ENUM_SUBLABEL_DUMMY_ON_CORE_SHUTDOWN,
   "Some cores have a shutdown feature, loading a dummy core will prevent RetroArch from shutting down."
   )
MSG_HASH(
   MENU_ENUM_LABEL_HELP_DUMMY_ON_CORE_SHUTDOWN,
   "Some cores might have a shutdown feature. If this option is left disabled, selecting the shutdown procedure would trigger RetroArch being shut down.\nEnabling this option will load a dummy core instead so that we remain inside the menu and RetroArch won't shutdown."
   )
MSG_HASH(
   MENU_ENUM_LABEL_VALUE_CORE_SET_SUPPORTS_NO_CONTENT_ENABLE,
   "Start a Core Automatically"
   )
MSG_HASH(
   MENU_ENUM_LABEL_VALUE_CHECK_FOR_MISSING_FIRMWARE,
   "Check for Missing Firmware Before Loading"
   )
MSG_HASH(
   MENU_ENUM_SUBLABEL_CHECK_FOR_MISSING_FIRMWARE,
   "Check if all the required firmware is present before attempting to load content."
   )
MSG_HASH(
   MENU_ENUM_LABEL_HELP_CHECK_FOR_MISSING_FIRMWARE,
   "Some cores might need firmware or bios files. If this option is enabled, RetroArch will not allow to start the core if any mandatory firmware items are missing."
   )
MSG_HASH(
   MENU_ENUM_LABEL_VALUE_CORE_OPTION_CATEGORY_ENABLE,
   "Core Option Categories"
   )
MSG_HASH(
   MENU_ENUM_SUBLABEL_CORE_OPTION_CATEGORY_ENABLE,
   "Allow cores to present options in category-based submenus. NOTE: Core must be reloaded for changes to take effect."
   )
MSG_HASH(
   MENU_ENUM_LABEL_VALUE_CORE_INFO_CACHE_ENABLE,
   "Cache Core Info Files"
   )
MSG_HASH(
   MENU_ENUM_SUBLABEL_CORE_INFO_CACHE_ENABLE,
   "Maintain a persistent local cache of installed core information. Greatly reduces loading times on platforms with slow disk access."
   )
MSG_HASH(
   MENU_ENUM_LABEL_VALUE_CORE_INFO_SAVESTATE_BYPASS,
   "Bypass Core Info Save States Features"
   )
MSG_HASH(
   MENU_ENUM_SUBLABEL_CORE_INFO_SAVESTATE_BYPASS,
   "Specifies whether to ignore core info savestate capabilities, allowing to experiment with related features (run ahead, rewind, etc)."
   )
#ifndef HAVE_DYNAMIC
MSG_HASH(
   MENU_ENUM_LABEL_VALUE_ALWAYS_RELOAD_CORE_ON_RUN_CONTENT,
   "Always Reload Core on Run Content"
   )
MSG_HASH(
   MENU_ENUM_SUBLABEL_ALWAYS_RELOAD_CORE_ON_RUN_CONTENT,
   "Restart RetroArch when launching content, even when the requested core is already loaded. This may improve system stability, at the expense of increased loading times."
   )
#endif
MSG_HASH(
   MENU_ENUM_LABEL_VALUE_VIDEO_ALLOW_ROTATE,
   "Allow Rotation"
   )
MSG_HASH(
   MENU_ENUM_SUBLABEL_VIDEO_ALLOW_ROTATE,
   "Allow cores to set rotation. When disabled, rotation requests are ignored. Useful for setups that manually rotate the screen."
   )
MSG_HASH(
   MENU_ENUM_LABEL_VALUE_CORE_MANAGER_LIST,
   "Manage Cores"
   )
MSG_HASH(
   MENU_ENUM_SUBLABEL_CORE_MANAGER_LIST,
   "Perform offline maintenance tasks on installed cores (backup, restore, delete, etc.) and view core information."
   )
#ifdef HAVE_MIST
MSG_HASH(
   MENU_ENUM_LABEL_VALUE_CORE_MANAGER_STEAM_LIST,
   "Manage Cores"
   )

MSG_HASH(
   MENU_ENUM_SUBLABEL_CORE_MANAGER_STEAM_LIST,
   "Install or uninstall cores distributed through Steam."
   )

MSG_HASH(
   MENU_ENUM_LABEL_VALUE_CORE_STEAM_INSTALL,
   "Install core"
)

MSG_HASH(
   MENU_ENUM_LABEL_VALUE_CORE_STEAM_UNINSTALL,
   "Uninstall core"
)

MSG_HASH(
   MENU_ENUM_LABEL_VALUE_MENU_SHOW_CORE_MANAGER_STEAM,
   "Show 'Manage cores'"
)
MSG_HASH(
   MENU_ENUM_SUBLABEL_MENU_SHOW_CORE_MANAGER_STEAM,
   "Show the 'Manage cores' option in the Main Menu."
)

MSG_HASH(
   MSG_CORE_STEAM_INSTALLING,
   "Installing core: "
)

MSG_HASH(
   MSG_CORE_STEAM_UNINSTALLED,
   "The core will uninstall when quitting RetroArch."
)

MSG_HASH(
   MSG_CORE_STEAM_CURRENTLY_DOWNLOADING,
   "The core is currently downloading"
)
#endif
/* Settings > Configuration */

MSG_HASH(
   MENU_ENUM_LABEL_VALUE_CONFIG_SAVE_ON_EXIT,
   "Save Configuration on Quit"
   )
MSG_HASH(
   MENU_ENUM_SUBLABEL_CONFIG_SAVE_ON_EXIT,
   "Save changes to the configuration file on quit."
   )
MSG_HASH(
   MENU_ENUM_LABEL_HELP_CONFIG_SAVE_ON_EXIT,
   "Save changes to the configuration file on exit. Useful for changes made in the menu. Overwrites the configuration file, #include's and comments are not preserved."
   )
MSG_HASH(
   MENU_ENUM_LABEL_VALUE_REMAP_SAVE_ON_EXIT,
   "Save Remap Files on Quit"
   )
MSG_HASH(
   MENU_ENUM_SUBLABEL_REMAP_SAVE_ON_EXIT,
   "Save changes to any active input remap file when closing content or quitting RetroArch."
   )
MSG_HASH(
   MENU_ENUM_LABEL_VALUE_GAME_SPECIFIC_OPTIONS,
   "Load Content-Specific Core Options Automatically"
   )
MSG_HASH(
   MENU_ENUM_SUBLABEL_GAME_SPECIFIC_OPTIONS,
   "Load customized core options by default at startup."
   )
MSG_HASH(
   MENU_ENUM_LABEL_VALUE_AUTO_OVERRIDES_ENABLE,
   "Load Override Files Automatically"
   )
MSG_HASH(
   MENU_ENUM_SUBLABEL_AUTO_OVERRIDES_ENABLE,
   "Load customized configuration at startup."
   )
MSG_HASH(
   MENU_ENUM_LABEL_VALUE_AUTO_REMAPS_ENABLE,
   "Load Remap Files Automatically"
   )
MSG_HASH(
   MENU_ENUM_SUBLABEL_AUTO_REMAPS_ENABLE,
   "Load customized controls at startup."
   )
MSG_HASH(
   MENU_ENUM_LABEL_VALUE_INITIAL_DISK_CHANGE_ENABLE,
   "Load Initial Disc Index Files Automatically"
   )
MSG_HASH(
   MENU_ENUM_SUBLABEL_INITIAL_DISK_CHANGE_ENABLE,
   "Change to last used disc when starting multi-disc content."
   )
MSG_HASH(
   MENU_ENUM_LABEL_VALUE_AUTO_SHADERS_ENABLE,
   "Load Shader Presets Automatically"
   )
MSG_HASH(
   MENU_ENUM_LABEL_VALUE_GLOBAL_CORE_OPTIONS,
   "Use Global Core Options File"
   )
MSG_HASH(
   MENU_ENUM_SUBLABEL_GLOBAL_CORE_OPTIONS,
   "Save all core options to a common settings file (retroarch-core-options.cfg). When disabled, options for each core will be saved to a separate core-specific folder/file in RetroArch's 'Configs' directory."
   )

/* Settings > Saving */

MSG_HASH(
   MENU_ENUM_LABEL_VALUE_SORT_SAVEFILES_ENABLE,
   "Sort Saves into Folders by Core Name"
   )
MSG_HASH(
   MENU_ENUM_SUBLABEL_SORT_SAVEFILES_ENABLE,
   "Sort save files into folders named after the core used."
   )
MSG_HASH(
   MENU_ENUM_LABEL_VALUE_SORT_SAVESTATES_ENABLE,
   "Sort Save States into Folders by Core Name"
   )
MSG_HASH(
   MENU_ENUM_SUBLABEL_SORT_SAVESTATES_ENABLE,
   "Sort save states in folders named after the core used."
   )
MSG_HASH(
   MENU_ENUM_LABEL_VALUE_SORT_SAVEFILES_BY_CONTENT_ENABLE,
   "Sort Saves into Folders by Content Directory"
   )
MSG_HASH(
   MENU_ENUM_SUBLABEL_SORT_SAVEFILES_BY_CONTENT_ENABLE,
   "Sort save files into folders named after the directory in which the content is located."
   )
MSG_HASH(
   MENU_ENUM_LABEL_VALUE_SORT_SAVESTATES_BY_CONTENT_ENABLE,
   "Sort Save States into Folders by Content Directory"
   )
MSG_HASH(
   MENU_ENUM_SUBLABEL_SORT_SAVESTATES_BY_CONTENT_ENABLE,
   "Sort save states in folders named after the directory in which the content is located."
   )
MSG_HASH(
   MENU_ENUM_LABEL_VALUE_BLOCK_SRAM_OVERWRITE,
   "Don't Overwrite SaveRAM on Loading Save State"
   )
MSG_HASH(
   MENU_ENUM_SUBLABEL_BLOCK_SRAM_OVERWRITE,
   "Block SaveRAM from being overwritten when loading save states. Might potentially lead to buggy games."
   )
MSG_HASH(
   MENU_ENUM_LABEL_VALUE_AUTOSAVE_INTERVAL,
   "SaveRAM Autosave Interval"
   )
MSG_HASH(
   MENU_ENUM_SUBLABEL_AUTOSAVE_INTERVAL,
   "Automatically save the non-volatile SaveRAM at a regular interval (in seconds)."
   )
MSG_HASH(
   MENU_ENUM_LABEL_HELP_AUTOSAVE_INTERVAL,
   "Autosaves the non-volatile SRAM at a regular interval. This is disabled by default unless set otherwise. The interval is measured in seconds. A value of 0 disables autosave."
   )
MSG_HASH(
   MENU_ENUM_LABEL_VALUE_REPLAY_CHECKPOINT_INTERVAL,
   "Replay Checkpoint Interval"
   )
MSG_HASH(
   MENU_ENUM_SUBLABEL_REPLAY_CHECKPOINT_INTERVAL,
   "Automatically bookmark the game state during replay recording at a regular interval (in seconds)."
   )
MSG_HASH(
   MENU_ENUM_LABEL_HELP_REPLAY_CHECKPOINT_INTERVAL,
   "Autosaves the game state during replay recording at a regular interval. This is disabled by default unless set otherwise. The interval is measured in seconds. A value of 0 disables checkpoint recording."
   )
MSG_HASH(
   MENU_ENUM_LABEL_VALUE_SAVESTATE_AUTO_INDEX,
   "Increment Save State Index Automatically"
   )
MSG_HASH(
   MENU_ENUM_SUBLABEL_SAVESTATE_AUTO_INDEX,
   "Before making a save state, the save state index is automatically increased. When loading content, the index will be set to the highest existing index."
   )
MSG_HASH(
   MENU_ENUM_LABEL_VALUE_REPLAY_AUTO_INDEX,
   "Increment Replay Index Automatically"
   )
MSG_HASH(
   MENU_ENUM_SUBLABEL_REPLAY_AUTO_INDEX,
   "Before making a replay, the replay index is automatically increased. When loading content, the index will be set to the highest existing index."
   )
MSG_HASH(
   MENU_ENUM_LABEL_VALUE_SAVESTATE_MAX_KEEP,
   "Maximum Auto-Increment Save States to Keep"
   )
MSG_HASH(
   MENU_ENUM_SUBLABEL_SAVESTATE_MAX_KEEP,
   "Limit the number of save states that will be created when 'Increment Save State Index Automatically' is enabled. If limit is exceeded when saving a new state, the existing state with the lowest index will be deleted. A value of '0' means unlimited states will be recorded."
   )
MSG_HASH(
   MENU_ENUM_LABEL_VALUE_REPLAY_MAX_KEEP,
   "Maximum Auto-Increment Replays to Keep"
   )
MSG_HASH(
   MENU_ENUM_SUBLABEL_REPLAY_MAX_KEEP,
   "Limit the number of replays that will be created when 'Increment Replay Index Automatically' is enabled. If limit is exceeded when recording a new replay, the existing replay with the lowest index will be deleted. A value of '0' means unlimited replays will be recorded."
   )
MSG_HASH(
   MENU_ENUM_LABEL_VALUE_SAVESTATE_AUTO_SAVE,
   "Auto Save State"
   )
MSG_HASH(
   MENU_ENUM_SUBLABEL_SAVESTATE_AUTO_SAVE,
   "Automatically make a save state when content is closed. RetroArch will automatically load this save state if 'Load State Automatically' is enabled."
   )
MSG_HASH(
   MENU_ENUM_LABEL_VALUE_SAVESTATE_AUTO_LOAD,
   "Auto Load State"
   )
MSG_HASH(
   MENU_ENUM_SUBLABEL_SAVESTATE_AUTO_LOAD,
   "Automatically load the auto save state on startup."
   )
MSG_HASH(
   MENU_ENUM_LABEL_VALUE_SAVESTATE_THUMBNAIL_ENABLE,
   "Save State Thumbnails"
   )
MSG_HASH(
   MENU_ENUM_SUBLABEL_SAVESTATE_THUMBNAIL_ENABLE,
   "Show thumbnails of save states in the menu."
   )
MSG_HASH(
   MENU_ENUM_LABEL_VALUE_SAVE_FILE_COMPRESSION,
   "SaveRAM Compression"
   )
MSG_HASH(
   MENU_ENUM_SUBLABEL_SAVE_FILE_COMPRESSION,
   "Write non-volatile SaveRAM files in an archived format. Dramatically reduces file size at the expense of (negligibly) increased saving/loading times.\nOnly applies to cores that enable saving via the standard libretro SaveRAM interface."
   )
MSG_HASH(
   MENU_ENUM_LABEL_VALUE_SAVESTATE_FILE_COMPRESSION,
   "Save State Compression"
   )
MSG_HASH(
   MENU_ENUM_SUBLABEL_SAVESTATE_FILE_COMPRESSION,
   "Write save state files in an archived format. Dramatically reduces file size at the expense of increased saving/loading times."
   )
MSG_HASH(
   MENU_ENUM_LABEL_VALUE_SORT_SCREENSHOTS_BY_CONTENT_ENABLE,
   "Sort Screenshots into Folders by Content Directory"
   )
MSG_HASH(
   MENU_ENUM_SUBLABEL_SORT_SCREENSHOTS_BY_CONTENT_ENABLE,
   "Sort screenshots in folders named after the directory in which the content is located."
   )
MSG_HASH(
   MENU_ENUM_LABEL_VALUE_SAVEFILES_IN_CONTENT_DIR_ENABLE,
   "Write Saves to Content Directory"
   )
MSG_HASH(
   MENU_ENUM_SUBLABEL_SAVEFILES_IN_CONTENT_DIR_ENABLE,
   "Use content directory as save file directory."
   )
MSG_HASH(
   MENU_ENUM_LABEL_VALUE_SAVESTATES_IN_CONTENT_DIR_ENABLE,
   "Write Save States to Content Directory"
   )
MSG_HASH(
   MENU_ENUM_SUBLABEL_SAVESTATES_IN_CONTENT_DIR_ENABLE,
   "Use content directory as save state directory."
   )
MSG_HASH(
   MENU_ENUM_LABEL_VALUE_SYSTEMFILES_IN_CONTENT_DIR_ENABLE,
   "System Files are in Content Directory"
   )
MSG_HASH(
   MENU_ENUM_SUBLABEL_SYSTEMFILES_IN_CONTENT_DIR_ENABLE,
   "Use content directory as system directory."
   )
MSG_HASH(
   MENU_ENUM_LABEL_VALUE_SCREENSHOTS_IN_CONTENT_DIR_ENABLE,
   "Write Screenshots to Content Directory"
   )
MSG_HASH(
   MENU_ENUM_SUBLABEL_SCREENSHOTS_IN_CONTENT_DIR_ENABLE,
   "Use content directory as screenshot directory."
   )
MSG_HASH(
   MENU_ENUM_LABEL_VALUE_CONTENT_RUNTIME_LOG,
   "Save Runtime Log (Per Core)"
   )
MSG_HASH(
   MENU_ENUM_SUBLABEL_CONTENT_RUNTIME_LOG,
   "Keep track of how long each item of content has run for, with records separated by core."
   )
MSG_HASH(
   MENU_ENUM_LABEL_VALUE_CONTENT_RUNTIME_LOG_AGGREGATE,
   "Save Runtime Log (Aggregate)"
   )
MSG_HASH(
   MENU_ENUM_SUBLABEL_CONTENT_RUNTIME_LOG_AGGREGATE,
   "Keep track of how long each item of content has run for, recorded as the aggregate total across all cores."
   )

/* Settings > Logging */

MSG_HASH(
   MENU_ENUM_LABEL_VALUE_LOG_VERBOSITY,
   "Logging Verbosity"
   )
MSG_HASH(
   MENU_ENUM_SUBLABEL_LOG_VERBOSITY,
   "Log events to a terminal or file."
   )
MSG_HASH(
   MENU_ENUM_LABEL_VALUE_FRONTEND_LOG_LEVEL,
   "Frontend Logging Level"
   )
MSG_HASH(
   MENU_ENUM_SUBLABEL_FRONTEND_LOG_LEVEL,
   "Set log level for the frontend. If a log level issued by the frontend is below this value, it is ignored."
   )
MSG_HASH(
   MENU_ENUM_LABEL_VALUE_LIBRETRO_LOG_LEVEL,
   "Core Logging Level"
   )
MSG_HASH(
   MENU_ENUM_SUBLABEL_LIBRETRO_LOG_LEVEL,
   "Set log level for cores. If a log level issued by a core is below this value, it is ignored."
   )
MSG_HASH(
   MENU_ENUM_LABEL_HELP_LIBRETRO_LOG_LEVEL,
   "Sets log level for libretro cores (GET_LOG_INTERFACE). If a log level issued by a libretro core is below libretro_log level, it is ignored. DEBUG logs are always ignored unless verbose mode is activated (--verbose).\nDEBUG = 0\nINFO  = 1\nWARN  = 2\nERROR = 3"
   )
MSG_HASH(
   MENU_ENUM_LABEL_VALUE_LOG_VERBOSITY_DEBUG,
   "0 (Debug)"
   )
MSG_HASH(
   MENU_ENUM_LABEL_VALUE_LOG_VERBOSITY_INFO,
   "1 (Info)"
   )
MSG_HASH(
   MENU_ENUM_LABEL_VALUE_LOG_VERBOSITY_WARNING,
   "2 (Warning)"
   )
MSG_HASH(
   MENU_ENUM_LABEL_VALUE_LOG_VERBOSITY_ERROR,
   "3 (Error)"
   )
MSG_HASH(
   MENU_ENUM_LABEL_VALUE_LOG_TO_FILE,
   "Log to File"
   )
MSG_HASH(
   MENU_ENUM_SUBLABEL_LOG_TO_FILE,
   "Redirect system event log messages to file. Requires 'Logging Verbosity' to be enabled."
   )
MSG_HASH(
   MENU_ENUM_LABEL_VALUE_LOG_TO_FILE_TIMESTAMP,
   "Timestamp Log Files"
   )
MSG_HASH(
   MENU_ENUM_SUBLABEL_LOG_TO_FILE_TIMESTAMP,
   "When logging to file, redirect the output from each RetroArch session to a new timestamped file. If disabled, log is overwritten each time RetroArch is restarted."
   )
MSG_HASH(
   MENU_ENUM_LABEL_VALUE_PERFCNT_ENABLE,
   "Performance Counters"
   )
MSG_HASH(
   MENU_ENUM_SUBLABEL_PERFCNT_ENABLE,
   "Performance counters for RetroArch and cores. Counter data can help determine system bottlenecks and fine-tune performance."
   )

/* Settings > File Browser */

MSG_HASH(
   MENU_ENUM_LABEL_VALUE_SHOW_HIDDEN_FILES,
   "Show Hidden Files and Directories"
   )
MSG_HASH(
   MENU_ENUM_SUBLABEL_SHOW_HIDDEN_FILES,
   "Show hidden files and directories in the file browser."
   )
MSG_HASH(
   MENU_ENUM_LABEL_VALUE_NAVIGATION_BROWSER_FILTER_SUPPORTED_EXTENSIONS_ENABLE,
   "Filter Unknown Extensions"
   )
MSG_HASH(
   MENU_ENUM_SUBLABEL_NAVIGATION_BROWSER_FILTER_SUPPORTED_EXTENSIONS_ENABLE,
   "Filter files being shown in file browser by supported extensions."
   )
MSG_HASH(
   MENU_ENUM_LABEL_VALUE_USE_BUILTIN_PLAYER,
   "Use Built-In Media Player"
   )
MSG_HASH(
   MENU_ENUM_LABEL_VALUE_FILTER_BY_CURRENT_CORE,
   "Filter by Current Core"
   )
MSG_HASH(
   MENU_ENUM_LABEL_VALUE_USE_LAST_START_DIRECTORY,
   "Remember Last Used Start Directory"
   )
MSG_HASH(
   MENU_ENUM_SUBLABEL_USE_LAST_START_DIRECTORY,
   "Open the file browser at the last used location when loading content from the Start Directory. Note: Location will be reset to default upon restarting RetroArch."
   )

/* Settings > Frame Throttle */

MSG_HASH(
   MENU_ENUM_LABEL_VALUE_REWIND_SETTINGS,
   "Rewind"
   )
MSG_HASH(
   MENU_ENUM_SUBLABEL_INPUT_META_REWIND,
   "Change rewind settings."
   )
MSG_HASH(
   MENU_ENUM_LABEL_VALUE_FRAME_TIME_COUNTER_SETTINGS,
   "Frame Time Counter"
   )
MSG_HASH(
   MENU_ENUM_SUBLABEL_FRAME_TIME_COUNTER_SETTINGS,
   "Change settings influencing the frame time counter.\nOnly active when threaded video is disabled."
   )
MSG_HASH(
   MENU_ENUM_LABEL_VALUE_FASTFORWARD_RATIO,
   "Fast-Forward Rate"
   )
MSG_HASH(
   MENU_ENUM_SUBLABEL_FASTFORWARD_RATIO,
   "The maximum rate at which content will be run when using fast-forward (e.g., 5.0x for 60 fps content = 300 fps cap). If set to 0.0x, fast-forward ratio is unlimited (no FPS cap)."
   )
MSG_HASH(
   MENU_ENUM_LABEL_HELP_FASTFORWARD_RATIO,
   "The maximum rate at which content will be run when using fast forward. (E.g. 5.0 for 60 fps content => 300 fps cap).\nRetroArch will go to sleep to ensure that the maximum rate will not be exceeded. Do not rely on this cap to be perfectly accurate."
   )
MSG_HASH(
   MENU_ENUM_LABEL_VALUE_FASTFORWARD_FRAMESKIP,
   "Fast-Forward Frameskip"
   )
MSG_HASH(
   MENU_ENUM_SUBLABEL_FASTFORWARD_FRAMESKIP,
   "Skip frames according to fast-forward rate. This conserves power and allows the use of third party frame limiting."
   )
MSG_HASH(
   MENU_ENUM_LABEL_VALUE_SLOWMOTION_RATIO,
   "Slow-Motion Rate"
   )
MSG_HASH(
   MENU_ENUM_SUBLABEL_SLOWMOTION_RATIO,
   "The rate that content will play when using slow-motion."
   )
MSG_HASH(
   MENU_ENUM_LABEL_VALUE_MENU_ENUM_THROTTLE_FRAMERATE,
   "Throttle Menu Framerate"
   )
MSG_HASH(
   MENU_ENUM_SUBLABEL_MENU_ENUM_THROTTLE_FRAMERATE,
   "Makes sure the framerate is capped while inside the menu."
   )

/* Settings > Frame Throttle > Rewind */

MSG_HASH(
   MENU_ENUM_LABEL_VALUE_REWIND_ENABLE,
   "Rewind Support"
   )
MSG_HASH(
   MENU_ENUM_SUBLABEL_REWIND_ENABLE,
   "Return to a previous point in recent gameplay. This causes a severe performance hit when playing."
   )
MSG_HASH(
   MENU_ENUM_LABEL_VALUE_REWIND_GRANULARITY,
   "Rewind Frames"
   )
MSG_HASH(
   MENU_ENUM_SUBLABEL_REWIND_GRANULARITY,
   "The number of frames to rewind per step. Higher values increase the rewind speed."
   )
MSG_HASH(
   MENU_ENUM_LABEL_VALUE_REWIND_BUFFER_SIZE,
   "Rewind Buffer Size (MB)"
   )
MSG_HASH(
   MENU_ENUM_SUBLABEL_REWIND_BUFFER_SIZE,
   "The amount of memory (in MB) to reserve for the rewind buffer. Increasing this will increase the amount of rewind history."
   )
MSG_HASH(
   MENU_ENUM_LABEL_VALUE_REWIND_BUFFER_SIZE_STEP,
   "Rewind Buffer Size Step (MB)"
   )
MSG_HASH(
   MENU_ENUM_SUBLABEL_REWIND_BUFFER_SIZE_STEP,
   "Each time the rewind buffer size value is increased or decreased, it will change by this amount."
   )

/* Settings > Frame Throttle > Frame Time Counter */

MSG_HASH(
   MENU_ENUM_LABEL_VALUE_FRAME_TIME_COUNTER_RESET_AFTER_FASTFORWARDING,
   "Reset After Fast-Forward"
   )
MSG_HASH(
   MENU_ENUM_SUBLABEL_FRAME_TIME_COUNTER_RESET_AFTER_FASTFORWARDING,
   "Reset the frame time counter after fast-forwarding."
   )
MSG_HASH(
   MENU_ENUM_LABEL_VALUE_FRAME_TIME_COUNTER_RESET_AFTER_LOAD_STATE,
   "Reset After Load State"
   )
MSG_HASH(
   MENU_ENUM_SUBLABEL_FRAME_TIME_COUNTER_RESET_AFTER_LOAD_STATE,
   "Reset the frame time counter after loading a state."
   )
MSG_HASH(
   MENU_ENUM_LABEL_VALUE_FRAME_TIME_COUNTER_RESET_AFTER_SAVE_STATE,
   "Reset After Save State"
   )
MSG_HASH(
   MENU_ENUM_SUBLABEL_FRAME_TIME_COUNTER_RESET_AFTER_SAVE_STATE,
   "Reset the frame time counter after saving a state."
   )

/* Settings > Recording */

MSG_HASH(
   MENU_ENUM_LABEL_VALUE_VIDEO_RECORD_QUALITY,
   "Recording Quality"
   )
MSG_HASH(
   MENU_ENUM_LABEL_VALUE_VIDEO_RECORD_CONFIG_TYPE_RECORDING_CUSTOM,
   "Custom"
   )
MSG_HASH(
   MENU_ENUM_LABEL_VALUE_VIDEO_RECORD_CONFIG_TYPE_RECORDING_LOW_QUALITY,
   "Low"
   )
MSG_HASH(
   MENU_ENUM_LABEL_VALUE_VIDEO_RECORD_CONFIG_TYPE_RECORDING_MED_QUALITY,
   "Medium"
   )
MSG_HASH(
   MENU_ENUM_LABEL_VALUE_VIDEO_RECORD_CONFIG_TYPE_RECORDING_HIGH_QUALITY,
   "High"
   )
MSG_HASH(
   MENU_ENUM_LABEL_VALUE_VIDEO_RECORD_CONFIG_TYPE_RECORDING_LOSSLESS_QUALITY,
   "Lossless"
   )
MSG_HASH(
   MENU_ENUM_LABEL_VALUE_VIDEO_RECORD_CONFIG_TYPE_RECORDING_WEBM_FAST,
   "WebM Fast"
   )
MSG_HASH(
   MENU_ENUM_LABEL_VALUE_VIDEO_RECORD_CONFIG_TYPE_RECORDING_WEBM_HIGH_QUALITY,
   "WebM High Quality"
   )
MSG_HASH(
   MENU_ENUM_LABEL_VALUE_VIDEO_RECORD_CONFIG_TYPE_RECORDING_GIF,
   "GIF"
   )
MSG_HASH(
   MENU_ENUM_LABEL_VALUE_VIDEO_RECORD_CONFIG_TYPE_RECORDING_APNG,
   "APNG"
   )
MSG_HASH(
   MENU_ENUM_LABEL_VALUE_RECORD_CONFIG,
   "Custom Recording Configuration"
   )
MSG_HASH(
   MENU_ENUM_LABEL_VALUE_VIDEO_RECORD_THREADS,
   "Recording Threads"
   )
MSG_HASH(
   MENU_ENUM_LABEL_VALUE_VIDEO_POST_FILTER_RECORD,
   "Use Post Filter Recording"
   )
MSG_HASH(
   MENU_ENUM_SUBLABEL_VIDEO_POST_FILTER_RECORD,
   "Capture the image after filters (but not shaders) are applied. The video will look as fancy as what you see on your screen."
   )
MSG_HASH(
   MENU_ENUM_LABEL_VALUE_VIDEO_GPU_RECORD,
   "Use GPU Recording"
   )
MSG_HASH(
   MENU_ENUM_SUBLABEL_VIDEO_GPU_RECORD,
   "Record output of GPU shaded material if available."
   )
MSG_HASH(
   MENU_ENUM_LABEL_VALUE_STREAMING_MODE,
   "Streaming Mode"
   )
MSG_HASH(
   MENU_ENUM_LABEL_VALUE_VIDEO_STREAMING_MODE_TWITCH,
   "Twitch"
   )
MSG_HASH(
   MENU_ENUM_LABEL_VALUE_VIDEO_STREAMING_MODE_YOUTUBE,
   "YouTube"
   )
MSG_HASH(
   MENU_ENUM_LABEL_VALUE_VIDEO_STREAMING_MODE_FACEBOOK,
   "Facebook Gaming"
   )
MSG_HASH(
   MENU_ENUM_LABEL_VALUE_VIDEO_STREAMING_MODE_LOCAL,
   "Local"
   )
MSG_HASH(
   MENU_ENUM_LABEL_VALUE_VIDEO_STREAMING_MODE_CUSTOM,
   "Custom"
   )
MSG_HASH(
   MENU_ENUM_LABEL_VALUE_VIDEO_STREAM_QUALITY,
   "Streaming Quality"
   )
MSG_HASH(
   MENU_ENUM_LABEL_VALUE_VIDEO_RECORD_CONFIG_TYPE_STREAMING_CUSTOM,
   "Custom"
   )
MSG_HASH(
   MENU_ENUM_LABEL_VALUE_VIDEO_RECORD_CONFIG_TYPE_STREAMING_LOW_QUALITY,
   "Low"
   )
MSG_HASH(
   MENU_ENUM_LABEL_VALUE_VIDEO_RECORD_CONFIG_TYPE_STREAMING_MED_QUALITY,
   "Medium"
   )
MSG_HASH(
   MENU_ENUM_LABEL_VALUE_VIDEO_RECORD_CONFIG_TYPE_STREAMING_HIGH_QUALITY,
   "High"
   )
MSG_HASH(
   MENU_ENUM_LABEL_VALUE_STREAM_CONFIG,
   "Custom Streaming Configuration"
   )
MSG_HASH(
   MENU_ENUM_LABEL_VALUE_STREAMING_TITLE,
   "Stream Title"
   )
MSG_HASH(
   MENU_ENUM_LABEL_VALUE_STREAMING_URL,
   "Stream URL"
   )
MSG_HASH(
   MENU_ENUM_LABEL_VALUE_UDP_STREAM_PORT,
   "UDP Stream Port"
   )

/* Settings > On-Screen Display */

MSG_HASH(
   MENU_ENUM_LABEL_VALUE_ONSCREEN_OVERLAY_SETTINGS,
   "On-Screen Overlay"
   )
MSG_HASH(
   MENU_ENUM_SUBLABEL_ONSCREEN_OVERLAY_SETTINGS,
   "Adjust bezels and on-screen controls."
   )
MSG_HASH(
   MENU_ENUM_LABEL_VALUE_ONSCREEN_VIDEO_LAYOUT_SETTINGS,
   "Video Layout"
   )
MSG_HASH(
   MENU_ENUM_SUBLABEL_ONSCREEN_VIDEO_LAYOUT_SETTINGS,
   "Adjust Video Layout."
   )
MSG_HASH(
   MENU_ENUM_LABEL_VALUE_ONSCREEN_NOTIFICATIONS_SETTINGS,
   "On-Screen Notifications"
   )
MSG_HASH(
   MENU_ENUM_SUBLABEL_ONSCREEN_NOTIFICATIONS_SETTINGS,
   "Adjust On-Screen Notifications."
   )
MSG_HASH(
   MENU_ENUM_LABEL_VALUE_ONSCREEN_NOTIFICATIONS_VIEWS_SETTINGS,
   "Notification Visibility"
   )
MSG_HASH(
   MENU_ENUM_SUBLABEL_ONSCREEN_NOTIFICATIONS_VIEWS_SETTINGS,
   "Toggle the visibility of specific types of notifications."
   )

/* Settings > On-Screen Display > On-Screen Overlay */

MSG_HASH(
   MENU_ENUM_LABEL_VALUE_INPUT_OVERLAY_ENABLE,
   "Display Overlay"
   )
MSG_HASH(
   MENU_ENUM_SUBLABEL_INPUT_OVERLAY_ENABLE,
   "Overlays are used for borders and on-screen controls."
   )

MSG_HASH(
   MENU_ENUM_LABEL_VALUE_INPUT_OVERLAY_BEHIND_MENU,
   "Show Overlay Behind Menu"
   )
MSG_HASH(
   MENU_ENUM_SUBLABEL_INPUT_OVERLAY_BEHIND_MENU,
   "Show the overlay behind instead of in front of the menu."
   )
MSG_HASH(
   MENU_ENUM_LABEL_VALUE_INPUT_OVERLAY_HIDE_IN_MENU,
   "Hide Overlay in Menu"
   )
MSG_HASH(
   MENU_ENUM_SUBLABEL_INPUT_OVERLAY_HIDE_IN_MENU,
   "Hide the overlay while inside the menu, and show it again when exiting the menu."
   )
MSG_HASH(
   MENU_ENUM_LABEL_VALUE_INPUT_OVERLAY_HIDE_WHEN_GAMEPAD_CONNECTED,
   "Hide Overlay When Controller Is Connected"
   )
MSG_HASH(
   MENU_ENUM_SUBLABEL_INPUT_OVERLAY_HIDE_WHEN_GAMEPAD_CONNECTED,
   "Hide the overlay when a physical controller is connected in port 1, and show it again when the controller is disconnected."
   )
#if defined(ANDROID)
MSG_HASH(
   MENU_ENUM_SUBLABEL_INPUT_OVERLAY_HIDE_WHEN_GAMEPAD_CONNECTED_ANDROID,
   "Hide the overlay when a physical controller is connected in port 1. Overlay will not be restored automatically when controller is disconnected."
   )
#endif
MSG_HASH(
   MENU_ENUM_LABEL_VALUE_INPUT_OVERLAY_SHOW_INPUTS,
   "Show Inputs on Overlay"
   )
MSG_HASH(
   MENU_ENUM_SUBLABEL_INPUT_OVERLAY_SHOW_INPUTS,
   "Show registered inputs on the on-screen overlay. 'Touched' highlights overlay elements that are pressed/clicked. 'Physical (Controller)' highlights actual input passed to cores, typically from a connected controller/keyboard."
   )
MSG_HASH(
   MENU_ENUM_LABEL_VALUE_INPUT_OVERLAY_SHOW_INPUTS_TOUCHED,
   "Touched"
   )
MSG_HASH(
   MENU_ENUM_LABEL_VALUE_INPUT_OVERLAY_SHOW_INPUTS_PHYSICAL,
   "Physical (Controller)"
   )
MSG_HASH(
   MENU_ENUM_LABEL_VALUE_INPUT_OVERLAY_SHOW_INPUTS_PORT,
   "Show Inputs From Port"
   )
MSG_HASH(
   MENU_ENUM_SUBLABEL_INPUT_OVERLAY_SHOW_INPUTS_PORT,
   "Select the port of the input device to monitor when 'Show Inputs on Overlay' is set to 'Physical (Controller)'."
   )
MSG_HASH(
   MENU_ENUM_LABEL_VALUE_INPUT_OVERLAY_SHOW_MOUSE_CURSOR,
   "Show Mouse Cursor With Overlay"
   )
MSG_HASH(
   MENU_ENUM_SUBLABEL_INPUT_OVERLAY_SHOW_MOUSE_CURSOR,
   "Show the mouse cursor when using an on-screen overlay."
   )
MSG_HASH(
   MENU_ENUM_LABEL_VALUE_INPUT_OVERLAY_AUTO_ROTATE,
   "Auto-Rotate Overlay"
   )
MSG_HASH(
   MENU_ENUM_SUBLABEL_INPUT_OVERLAY_AUTO_ROTATE,
   "If supported by current overlay, automatically rotate layout to match screen orientation/aspect ratio."
   )
MSG_HASH(
   MENU_ENUM_LABEL_VALUE_INPUT_OVERLAY_AUTO_SCALE,
   "Auto-Scale Overlay"
   )
MSG_HASH(
   MENU_ENUM_SUBLABEL_INPUT_OVERLAY_AUTO_SCALE,
   "Automatically adjust overlay scale and UI element spacing to match screen aspect ratio. Produces best results with controller overlays."
   )
MSG_HASH(
   MENU_ENUM_LABEL_VALUE_INPUT_OVERLAY_DPAD_DIAGONAL_SENSITIVITY,
   "D-Pad Diagonal Sensitivity"
   )
MSG_HASH(
   MENU_ENUM_SUBLABEL_INPUT_OVERLAY_DPAD_DIAGONAL_SENSITIVITY,
   "Adjust the size of diagonal zones. Set to 100% for 8-way symmetry."
   )
MSG_HASH(
   MENU_ENUM_LABEL_VALUE_INPUT_OVERLAY_ABXY_DIAGONAL_SENSITIVITY,
   "ABXY Overlap Sensitivity"
   )
MSG_HASH(
   MENU_ENUM_SUBLABEL_INPUT_OVERLAY_ABXY_DIAGONAL_SENSITIVITY,
   "Adjust the size of overlap zones in the face button diamond. Set to 100% for 8-way symmetry."
   )
MSG_HASH(
   MENU_ENUM_LABEL_VALUE_OVERLAY,
   "Overlay"
   )
MSG_HASH(
   MENU_ENUM_LABEL_VALUE_OVERLAY_AUTOLOAD_PREFERRED,
   "Autoload Preferred Overlay"
   )
MSG_HASH(
   MENU_ENUM_LABEL_VALUE_OVERLAY_OPACITY,
   "Overlay Opacity"
   )
MSG_HASH(
   MENU_ENUM_SUBLABEL_OVERLAY_OPACITY,
   "Opacity of all UI elements of the overlay."
   )
MSG_HASH(
   MENU_ENUM_LABEL_VALUE_OVERLAY_PRESET,
   "Overlay Preset"
   )
MSG_HASH(
   MENU_ENUM_SUBLABEL_OVERLAY_PRESET,
   "Select an overlay from the file browser."
   )
MSG_HASH(
   MENU_ENUM_LABEL_VALUE_OVERLAY_SCALE_LANDSCAPE,
   "(Landscape) Overlay Scale"
   )
MSG_HASH(
   MENU_ENUM_SUBLABEL_OVERLAY_SCALE_LANDSCAPE,
   "Scale of all UI elements of the overlay when using landscape display orientations."
   )
MSG_HASH(
   MENU_ENUM_LABEL_VALUE_OVERLAY_ASPECT_ADJUST_LANDSCAPE,
   "(Landscape) Overlay Aspect Adjustment"
   )
MSG_HASH(
   MENU_ENUM_SUBLABEL_OVERLAY_ASPECT_ADJUST_LANDSCAPE,
   "Apply an aspect ratio correction factor to the overlay when using landscape display orientations. Positive values increase (while negative values decrease) effective overlay width."
   )
MSG_HASH(
   MENU_ENUM_LABEL_VALUE_OVERLAY_X_SEPARATION_LANDSCAPE,
   "(Landscape) Overlay Horizontal Separation"
   )
MSG_HASH(
   MENU_ENUM_SUBLABEL_OVERLAY_X_SEPARATION_LANDSCAPE,
   "If supported by current preset, adjust the spacing between UI elements in the left and right halves of an overlay when using landscape display orientations. Positive values increase (while negative values decrease) the separation of the two halves."
   )
MSG_HASH(
   MENU_ENUM_LABEL_VALUE_OVERLAY_Y_SEPARATION_LANDSCAPE,
   "(Landscape) Overlay Vertical Separation"
   )
MSG_HASH(
   MENU_ENUM_SUBLABEL_OVERLAY_Y_SEPARATION_LANDSCAPE,
   "If supported by current preset, adjust the spacing between UI elements in the top and bottom halves of an overlay when using landscape display orientations. Positive values increase (while negative values decrease) the separation of the two halves."
   )
MSG_HASH(
   MENU_ENUM_LABEL_VALUE_OVERLAY_X_OFFSET_LANDSCAPE,
   "(Landscape) Overlay X Offset"
   )
MSG_HASH(
   MENU_ENUM_SUBLABEL_OVERLAY_X_OFFSET_LANDSCAPE,
   "Horizontal overlay offset when using landscape display orientations. Positive values shift overlay to the right; negative values to the left."
   )
MSG_HASH(
   MENU_ENUM_LABEL_VALUE_OVERLAY_Y_OFFSET_LANDSCAPE,
   "(Landscape) Overlay Y Offset"
   )
MSG_HASH(
   MENU_ENUM_SUBLABEL_OVERLAY_Y_OFFSET_LANDSCAPE,
   "Vertical overlay offset when using landscape display orientations. Positive values shift overlay upwards; negative values downwards."
   )
MSG_HASH(
   MENU_ENUM_LABEL_VALUE_OVERLAY_SCALE_PORTRAIT,
   "(Portrait) Overlay Scale"
   )
MSG_HASH(
   MENU_ENUM_SUBLABEL_OVERLAY_SCALE_PORTRAIT,
   "Scale of all UI elements of the overlay when using portrait display orientations."
   )
MSG_HASH(
   MENU_ENUM_LABEL_VALUE_OVERLAY_ASPECT_ADJUST_PORTRAIT,
   "(Portrait) Overlay Aspect Adjustment"
   )
MSG_HASH(
   MENU_ENUM_SUBLABEL_OVERLAY_ASPECT_ADJUST_PORTRAIT,
   "Apply an aspect ratio correction factor to the overlay when using portrait display orientations. Positive values increase (while negative values decrease) effective overlay height."
   )
MSG_HASH(
   MENU_ENUM_LABEL_VALUE_OVERLAY_X_SEPARATION_PORTRAIT,
   "(Portrait) Overlay Horizontal Separation"
   )
MSG_HASH(
   MENU_ENUM_SUBLABEL_OVERLAY_X_SEPARATION_PORTRAIT,
   "If supported by current preset, adjust the spacing between UI elements in the left and right halves of an overlay when using portrait display orientations. Positive values increase (while negative values decrease) the separation of the two halves."
   )
MSG_HASH(
   MENU_ENUM_LABEL_VALUE_OVERLAY_Y_SEPARATION_PORTRAIT,
   "(Portrait) Overlay Vertical Separation"
   )
MSG_HASH(
   MENU_ENUM_SUBLABEL_OVERLAY_Y_SEPARATION_PORTRAIT,
   "If supported by current preset, adjust the spacing between UI elements in the top and bottom halves of an overlay when using portrait display orientations. Positive values increase (while negative values decrease) the separation of the two halves."
   )
MSG_HASH(
   MENU_ENUM_LABEL_VALUE_OVERLAY_X_OFFSET_PORTRAIT,
   "(Portrait) Overlay X Offset"
   )
MSG_HASH(
   MENU_ENUM_SUBLABEL_OVERLAY_X_OFFSET_PORTRAIT,
   "Horizontal overlay offset when using portrait display orientations. Positive values shift overlay to the right; negative values to the left."
   )
MSG_HASH(
   MENU_ENUM_LABEL_VALUE_OVERLAY_Y_OFFSET_PORTRAIT,
   "(Portrait) Overlay Y Offset"
   )
MSG_HASH(
   MENU_ENUM_SUBLABEL_OVERLAY_Y_OFFSET_PORTRAIT,
   "Vertical overlay offset when using portrait display orientations. Positive values shift overlay upwards; negative values downwards."
   )
MSG_HASH(
   MENU_ENUM_LABEL_VALUE_OSK_OVERLAY_SETTINGS,
   "Keyboard Overlay"
   )
MSG_HASH(
   MENU_ENUM_SUBLABEL_OSK_OVERLAY_SETTINGS,
   "Select and adjust a keyboard overlay."
   )

/* Settings > On-Screen Display > On-Screen Overlay > Keyboard Overlay */

MSG_HASH(
   MENU_ENUM_LABEL_VALUE_OSK_OVERLAY_PRESET,
   "Keyboard Overlay Preset"
   )
MSG_HASH(
   MENU_ENUM_SUBLABEL_OSK_OVERLAY_PRESET,
   "Select a keyboard overlay from the file browser."
   )
MSG_HASH(
   MENU_ENUM_LABEL_VALUE_INPUT_OSK_OVERLAY_AUTO_SCALE,
   "Auto-Scale Keyboard Overlay"
   )
MSG_HASH(
   MENU_ENUM_SUBLABEL_INPUT_OSK_OVERLAY_AUTO_SCALE,
   "Adjust keyboard overlay to its original aspect ratio. Disable to stretch to screen."
   )
MSG_HASH(
   MENU_ENUM_LABEL_VALUE_OSK_OVERLAY_OPACITY,
   "Keyboard Overlay Opacity"
   )
MSG_HASH(
   MENU_ENUM_SUBLABEL_OSK_OVERLAY_OPACITY,
   "Opacity of all UI elements of the keyboard overlay."
   )

/* Settings > On-Screen Display > Video Layout */

MSG_HASH(
   MENU_ENUM_LABEL_VALUE_VIDEO_LAYOUT_ENABLE,
   "Enable Video Layout"
   )
MSG_HASH(
   MENU_ENUM_SUBLABEL_VIDEO_LAYOUT_ENABLE,
   "Video layouts are used for bezels and other artwork."
   )
MSG_HASH(
   MENU_ENUM_LABEL_VALUE_VIDEO_LAYOUT_PATH,
   "Video Layout Path"
   )
MSG_HASH(
   MENU_ENUM_SUBLABEL_VIDEO_LAYOUT_PATH,
   "Select a video layout from the file browser."
   )
MSG_HASH(
   MENU_ENUM_LABEL_VALUE_VIDEO_LAYOUT_SELECTED_VIEW,
   "Selected View"
   )
MSG_HASH( /* FIXME Unused */
   MENU_ENUM_SUBLABEL_VIDEO_LAYOUT_SELECTED_VIEW,
   "Select a view within the loaded layout."
   )

/* Settings > On-Screen Display > On-Screen Notifications */

MSG_HASH(
   MENU_ENUM_LABEL_VALUE_VIDEO_FONT_ENABLE,
   "On-Screen Notifications"
   )
MSG_HASH(
   MENU_ENUM_SUBLABEL_VIDEO_FONT_ENABLE,
   "Show on-screen messages."
   )
MSG_HASH(
   MENU_ENUM_LABEL_VALUE_MENU_WIDGETS_ENABLE,
   "Graphics Widgets"
   )
MSG_HASH(
   MENU_ENUM_SUBLABEL_MENU_WIDGETS_ENABLE,
   "Use decorated animations, notifications, indicators and controls."
   )
MSG_HASH(
   MENU_ENUM_LABEL_VALUE_MENU_WIDGET_SCALE_AUTO,
   "Scale Graphics Widgets Automatically"
   )
MSG_HASH(
   MENU_ENUM_SUBLABEL_MENU_WIDGET_SCALE_AUTO,
   "Automatically resize decorated notifications, indicators and controls based on current menu scale."
   )
MSG_HASH(
   MENU_ENUM_LABEL_VALUE_MENU_WIDGET_SCALE_FACTOR_FULLSCREEN,
   "Graphics Widgets Scale Override (Fullscreen)"
   )
MSG_HASH(
   MENU_ENUM_SUBLABEL_MENU_WIDGET_SCALE_FACTOR_FULLSCREEN,
   "Apply a manual scaling factor override when drawing display widgets in fullscreen mode. Only applies when 'Scale Graphics Widgets Automatically' is disabled. Can be used to increase or decrease the size of decorated notifications, indicators and controls independently from the menu itself."
   )
MSG_HASH(
   MENU_ENUM_LABEL_VALUE_MENU_WIDGET_SCALE_FACTOR_WINDOWED,
   "Graphics Widgets Scale Override (Windowed)"
   )
MSG_HASH(
   MENU_ENUM_SUBLABEL_MENU_WIDGET_SCALE_FACTOR_WINDOWED,
   "Apply a manual scaling factor override when drawing display widgets in windowed mode. Only applies when 'Scale Graphics Widgets Automatically' is disabled. Can be used to increase or decrease the size of decorated notifications, indicators and controls independently from the menu itself."
   )
MSG_HASH(
   MENU_ENUM_LABEL_VALUE_FPS_SHOW,
   "Display Framerate"
   )
MSG_HASH(
   MENU_ENUM_SUBLABEL_FPS_SHOW,
   "Display the current frames per second."
   )
MSG_HASH(
   MENU_ENUM_LABEL_VALUE_FPS_UPDATE_INTERVAL,
   "Framerate Update Interval (In Frames)"
   )
MSG_HASH(
   MENU_ENUM_SUBLABEL_FPS_UPDATE_INTERVAL,
   "Framerate display will be updated at the set interval in frames."
   )
MSG_HASH(
   MENU_ENUM_LABEL_VALUE_FRAMECOUNT_SHOW,
   "Display Frame Count"
   )
MSG_HASH(
   MENU_ENUM_SUBLABEL_FRAMECOUNT_SHOW,
   "Display the current frame count on-screen."
   )
MSG_HASH(
   MENU_ENUM_LABEL_VALUE_STATISTICS_SHOW,
   "Display Statistics"
   )
MSG_HASH(
   MENU_ENUM_SUBLABEL_STATISTICS_SHOW,
   "Display on-screen technical statistics."
   )
MSG_HASH(
   MENU_ENUM_LABEL_VALUE_MEMORY_SHOW,
   "Display Memory Usage"
   )
MSG_HASH(
   MENU_ENUM_SUBLABEL_MEMORY_SHOW,
   "Display the used and total amount of memory on the system."
   )
MSG_HASH(
   MENU_ENUM_LABEL_VALUE_MEMORY_UPDATE_INTERVAL,
   "Memory Usage Update Interval (In Frames)"
   )
MSG_HASH(
   MENU_ENUM_SUBLABEL_MEMORY_UPDATE_INTERVAL,
   "Memory usage display will be updated at the set interval in frames."
   )
MSG_HASH(
   MENU_ENUM_LABEL_VALUE_NETPLAY_PING_SHOW,
   "Display Netplay Ping"
   )
MSG_HASH(
   MENU_ENUM_SUBLABEL_NETPLAY_PING_SHOW,
   "Display the ping for the current netplay room."
   )
MSG_HASH(
   MENU_ENUM_LABEL_VALUE_MENU_SHOW_LOAD_CONTENT_ANIMATION,
   "\"Load Content\" Startup Notification"
   )
MSG_HASH(
   MENU_ENUM_SUBLABEL_MENU_SHOW_LOAD_CONTENT_ANIMATION,
   "Show a brief launch feedback animation when loading content."
   )
MSG_HASH(
   MENU_ENUM_LABEL_VALUE_NOTIFICATION_SHOW_AUTOCONFIG,
   "Input (Autoconfig) Connection Notifications"
   )
MSG_HASH(
   MENU_ENUM_LABEL_VALUE_NOTIFICATION_SHOW_CHEATS_APPLIED,
   "Cheat Code Notifications"
   )
MSG_HASH(
   MENU_ENUM_SUBLABEL_NOTIFICATION_SHOW_CHEATS_APPLIED,
   "Display an on-screen message when cheat codes are applied."
   )
MSG_HASH(
   MENU_ENUM_LABEL_VALUE_NOTIFICATION_SHOW_PATCH_APPLIED,
   "Patch Notifications"
   )
MSG_HASH(
   MENU_ENUM_SUBLABEL_NOTIFICATION_SHOW_PATCH_APPLIED,
   "Display an on-screen message when soft-patching ROMs."
   )
MSG_HASH(
   MENU_ENUM_SUBLABEL_NOTIFICATION_SHOW_AUTOCONFIG,
   "Display an on-screen message when connecting/disconnecting input devices."
   )
MSG_HASH(
   MENU_ENUM_LABEL_VALUE_NOTIFICATION_SHOW_REMAP_LOAD,
   "Input Remap Loaded Notifications"
   )
MSG_HASH(
   MENU_ENUM_SUBLABEL_NOTIFICATION_SHOW_REMAP_LOAD,
   "Display an on-screen message when loading input remap files."
   )
MSG_HASH(
   MENU_ENUM_LABEL_VALUE_NOTIFICATION_SHOW_CONFIG_OVERRIDE_LOAD,
   "Config Override Loaded Notifications"
   )
MSG_HASH(
   MENU_ENUM_SUBLABEL_NOTIFICATION_SHOW_CONFIG_OVERRIDE_LOAD,
   "Display an on-screen message when loading configuration override files."
   )
MSG_HASH(
   MENU_ENUM_LABEL_VALUE_NOTIFICATION_SHOW_SET_INITIAL_DISK,
   "Initial Disc Restored Notifications"
   )
MSG_HASH(
   MENU_ENUM_SUBLABEL_NOTIFICATION_SHOW_SET_INITIAL_DISK,
   "Display an on-screen message when automatically restoring at launch the last used disc of multi-disc content loaded via M3U playlists."
   )
MSG_HASH(
   MENU_ENUM_LABEL_VALUE_NOTIFICATION_SHOW_SAVE_STATE,
   "Save State Notifications"
   )
MSG_HASH(
   MENU_ENUM_SUBLABEL_NOTIFICATION_SHOW_SAVE_STATE,
   "Display an on-screen message when saving and loading save states."
   )
MSG_HASH(
   MENU_ENUM_LABEL_VALUE_NOTIFICATION_SHOW_FAST_FORWARD,
   "Fast-Forward Notifications"
   )
MSG_HASH(
   MENU_ENUM_SUBLABEL_NOTIFICATION_SHOW_FAST_FORWARD,
   "Display an on-screen indicator when fast-forwarding content."
   )
MSG_HASH(
   MENU_ENUM_LABEL_VALUE_NOTIFICATION_SHOW_SCREENSHOT,
   "Screenshot Notifications"
   )
MSG_HASH(
   MENU_ENUM_SUBLABEL_NOTIFICATION_SHOW_SCREENSHOT,
   "Display an on-screen message when taking a screenshot."
   )
MSG_HASH(
   MENU_ENUM_LABEL_VALUE_NOTIFICATION_SHOW_SCREENSHOT_DURATION,
   "Screenshot Notification Persistence"
   )
MSG_HASH(
   MENU_ENUM_SUBLABEL_NOTIFICATION_SHOW_SCREENSHOT_DURATION,
   "Define the duration of the on-screen screenshot message."
   )
MSG_HASH(
   MENU_ENUM_LABEL_VALUE_NOTIFICATION_SHOW_SCREENSHOT_DURATION_NORMAL,
   "Normal"
   )
MSG_HASH(
   MENU_ENUM_LABEL_VALUE_NOTIFICATION_SHOW_SCREENSHOT_DURATION_FAST,
   "Fast"
   )
MSG_HASH(
   MENU_ENUM_LABEL_VALUE_NOTIFICATION_SHOW_SCREENSHOT_DURATION_VERY_FAST,
   "Very Fast"
   )
MSG_HASH(
   MENU_ENUM_LABEL_VALUE_NOTIFICATION_SHOW_SCREENSHOT_DURATION_INSTANT,
   "Instant"
   )
MSG_HASH(
   MENU_ENUM_LABEL_VALUE_NOTIFICATION_SHOW_SCREENSHOT_FLASH,
   "Screenshot Flash Effect"
   )
MSG_HASH(
   MENU_ENUM_SUBLABEL_NOTIFICATION_SHOW_SCREENSHOT_FLASH,
   "Display a white flashing effect on-screen with the desired duration when taking a screenshot."
   )
MSG_HASH(
   MENU_ENUM_LABEL_VALUE_NOTIFICATION_SHOW_SCREENSHOT_FLASH_NORMAL,
   "ON (Normal)"
   )
MSG_HASH(
   MENU_ENUM_LABEL_VALUE_NOTIFICATION_SHOW_SCREENSHOT_FLASH_FAST,
   "ON (Fast)"
   )
MSG_HASH(
   MENU_ENUM_LABEL_VALUE_NOTIFICATION_SHOW_REFRESH_RATE,
   "Refresh Rate Notifications"
   )
MSG_HASH(
   MENU_ENUM_SUBLABEL_NOTIFICATION_SHOW_REFRESH_RATE,
   "Display an on-screen message when setting the refresh rate."
   )
MSG_HASH(
   MENU_ENUM_LABEL_VALUE_NOTIFICATION_SHOW_NETPLAY_EXTRA,
   "Extra Netplay Notifications"
   )
MSG_HASH(
   MENU_ENUM_SUBLABEL_NOTIFICATION_SHOW_NETPLAY_EXTRA,
   "Display non-essential netplay on-screen messages."
   )
MSG_HASH(
   MENU_ENUM_LABEL_VALUE_NOTIFICATION_SHOW_WHEN_MENU_IS_ALIVE,
   "Menu-only Notifications"
   )
MSG_HASH(
   MENU_ENUM_SUBLABEL_NOTIFICATION_SHOW_WHEN_MENU_IS_ALIVE,
   "Display notifications only when menu is open."
   )
MSG_HASH(
   MENU_ENUM_LABEL_VALUE_VIDEO_FONT_PATH,
   "Notification Font"
   )
MSG_HASH(
   MENU_ENUM_SUBLABEL_VIDEO_FONT_PATH,
   "Select the font for on-screen notifications."
   )
MSG_HASH(
   MENU_ENUM_LABEL_VALUE_VIDEO_FONT_SIZE,
   "Notification Size"
   )
MSG_HASH(
   MENU_ENUM_SUBLABEL_VIDEO_FONT_SIZE,
   "Specify the font size in points."
   )
MSG_HASH(
   MENU_ENUM_LABEL_VALUE_VIDEO_MESSAGE_POS_X,
   "Notification Position (Horizontal)"
   )
MSG_HASH(
   MENU_ENUM_SUBLABEL_VIDEO_MESSAGE_POS_X,
   "Specify custom X axis position for on-screen text. 0 is left edge."
   )
MSG_HASH(
   MENU_ENUM_LABEL_VALUE_VIDEO_MESSAGE_POS_Y,
   "Notification Position (Vertical)"
   )
MSG_HASH(
   MENU_ENUM_SUBLABEL_VIDEO_MESSAGE_POS_Y,
   "Specify custom Y axis position for on-screen text. 0 is bottom edge."
   )
MSG_HASH(
   MENU_ENUM_LABEL_VALUE_VIDEO_MESSAGE_COLOR_RED,
   "Notification Color (Red)"
   )
MSG_HASH(
   MENU_ENUM_SUBLABEL_VIDEO_MESSAGE_COLOR_RED,
   "Sets the red value of the OSD text color. Valid values are between 0 and 255."
   )
MSG_HASH(
   MENU_ENUM_LABEL_VALUE_VIDEO_MESSAGE_COLOR_GREEN,
   "Notification Color (Green)"
   )
MSG_HASH(
   MENU_ENUM_SUBLABEL_VIDEO_MESSAGE_COLOR_GREEN,
   "Sets the green value of the OSD text color. Valid values are between 0 and 255."
   )
MSG_HASH(
   MENU_ENUM_LABEL_VALUE_VIDEO_MESSAGE_COLOR_BLUE,
   "Notification Color (Blue)"
   )
MSG_HASH(
   MENU_ENUM_SUBLABEL_VIDEO_MESSAGE_COLOR_BLUE,
   "Sets the blue value of the OSD text color. Valid values are between 0 and 255."
   )
MSG_HASH(
   MENU_ENUM_LABEL_VALUE_VIDEO_MESSAGE_BGCOLOR_ENABLE,
   "Notification Background"
   )
MSG_HASH(
   MENU_ENUM_SUBLABEL_VIDEO_MESSAGE_BGCOLOR_ENABLE,
   "Enables a background color for the OSD."
   )
MSG_HASH(
   MENU_ENUM_LABEL_VALUE_VIDEO_MESSAGE_BGCOLOR_RED,
   "Notification Background Color (Red)"
   )
MSG_HASH(
   MENU_ENUM_SUBLABEL_VIDEO_MESSAGE_BGCOLOR_RED,
   "Sets the red value of the OSD background color. Valid values are between 0 and 255."
   )
MSG_HASH(
   MENU_ENUM_LABEL_VALUE_VIDEO_MESSAGE_BGCOLOR_GREEN,
   "Notification Background Color (Green)"
   )
MSG_HASH(
   MENU_ENUM_SUBLABEL_VIDEO_MESSAGE_BGCOLOR_GREEN,
   "Sets the green value of the OSD background color. Valid values are between 0 and 255."
   )
MSG_HASH(
   MENU_ENUM_LABEL_VALUE_VIDEO_MESSAGE_BGCOLOR_BLUE,
   "Notification Background Color (Blue)"
   )
MSG_HASH(
   MENU_ENUM_SUBLABEL_VIDEO_MESSAGE_BGCOLOR_BLUE,
   "Sets the blue value of the OSD background color. Valid values are between 0 and 255."
   )
MSG_HASH(
   MENU_ENUM_LABEL_VALUE_VIDEO_MESSAGE_BGCOLOR_OPACITY,
   "Notification Background Opacity"
   )
MSG_HASH(
   MENU_ENUM_SUBLABEL_VIDEO_MESSAGE_BGCOLOR_OPACITY,
   "Sets the opacity of the OSD background color. Valid values are between 0.0 and 1.0."
   )

/* Settings > User Interface */

MSG_HASH(
   MENU_ENUM_LABEL_VALUE_MENU_VIEWS_SETTINGS,
   "Menu Item Visibility"
   )
MSG_HASH(
   MENU_ENUM_SUBLABEL_MENU_VIEWS_SETTINGS,
   "Toggle the visibility of menu items in RetroArch."
   )
MSG_HASH(
   MENU_ENUM_LABEL_VALUE_MENU_SETTINGS,
   "Appearance"
   )
MSG_HASH(
   MENU_ENUM_SUBLABEL_MENU_SETTINGS,
   "Change menu screen appearance settings."
   )
MSG_HASH(
   MENU_ENUM_LABEL_VALUE_APPICON_SETTINGS,
   "App Icon"
   )
MSG_HASH(
   MENU_ENUM_SUBLABEL_APPICON_SETTINGS,
   "Change App Icon."
   )
#ifdef _3DS
MSG_HASH(
   MENU_ENUM_LABEL_VALUE_MENU_BOTTOM_SETTINGS,
   "3DS Bottom Screen Appearance"
   )
MSG_HASH(
   MENU_ENUM_SUBLABEL_MENU_BOTTOM_SETTINGS,
   "Change bottom screen appearance settings."
   )
#endif
MSG_HASH(
   MENU_ENUM_LABEL_VALUE_SHOW_ADVANCED_SETTINGS,
   "Show Advanced Settings"
   )
MSG_HASH(
   MENU_ENUM_SUBLABEL_SHOW_ADVANCED_SETTINGS,
   "Show advanced settings for power users."
   )
MSG_HASH(
   MENU_ENUM_LABEL_VALUE_MENU_ENABLE_KIOSK_MODE,
   "Kiosk Mode"
   )
MSG_HASH(
   MENU_ENUM_SUBLABEL_MENU_ENABLE_KIOSK_MODE,
   "Protects the setup by hiding all configuration related settings."
   )
MSG_HASH(
   MENU_ENUM_LABEL_VALUE_MENU_KIOSK_MODE_PASSWORD,
   "Set Password for Disabling Kiosk Mode"
   )
MSG_HASH(
   MENU_ENUM_SUBLABEL_MENU_KIOSK_MODE_PASSWORD,
   "Supplying a password when enabling kiosk mode makes it possible to later disable it from the menu, by going to the Main Menu, selecting Disable Kiosk Mode and entering the password."
   )
MSG_HASH(
   MENU_ENUM_LABEL_VALUE_NAVIGATION_WRAPAROUND,
   "Navigation Wrap-Around"
   )
MSG_HASH(
   MENU_ENUM_SUBLABEL_NAVIGATION_WRAPAROUND,
   "Wrap-around to beginning and/or end if boundary of list is reached horizontally or vertically."
   )
MSG_HASH(
   MENU_ENUM_LABEL_VALUE_PAUSE_LIBRETRO,
   "Pause Content When Menu Is Active"
   )
MSG_HASH(
   MENU_ENUM_SUBLABEL_PAUSE_LIBRETRO,
   "Pause the currently running content if the menu is active."
   )
MSG_HASH(
   MENU_ENUM_LABEL_VALUE_MENU_SAVESTATE_RESUME,
   "Resume Content After Using Save States"
   )
MSG_HASH(
   MENU_ENUM_SUBLABEL_MENU_SAVESTATE_RESUME,
   "Automatically close the menu and resume content after saving or loading a state. Disabling this can improve save state performance on very slow devices."
   )
MSG_HASH(
   MENU_ENUM_LABEL_VALUE_MENU_INSERT_DISK_RESUME,
   "Resume Content After Changing Discs"
   )
MSG_HASH(
   MENU_ENUM_SUBLABEL_MENU_INSERT_DISK_RESUME,
   "Automatically close the menu and resume content after inserting or loading a new disc."
   )
MSG_HASH(
   MENU_ENUM_LABEL_VALUE_QUIT_ON_CLOSE_CONTENT,
   "Quit on Close Content"
   )
MSG_HASH(
   MENU_ENUM_SUBLABEL_QUIT_ON_CLOSE_CONTENT,
   "Automatically quit RetroArch when closing content. 'CLI' quits only when content is launched via command line."
   )
MSG_HASH(
   MENU_ENUM_LABEL_VALUE_MENU_SCREENSAVER_TIMEOUT,
   "Menu Screensaver Timeout"
   )
MSG_HASH(
   MENU_ENUM_SUBLABEL_MENU_SCREENSAVER_TIMEOUT,
   "While menu is active, a screensaver will be displayed after the specified period of inactivity."
   )
MSG_HASH(
   MENU_ENUM_LABEL_VALUE_MENU_SCREENSAVER_ANIMATION,
   "Menu Screensaver Animation"
   )
MSG_HASH(
   MENU_ENUM_SUBLABEL_MENU_SCREENSAVER_ANIMATION,
   "Enable an animation effect while the menu screensaver is active. Has a modest performance impact."
   )
MSG_HASH(
   MENU_ENUM_LABEL_VALUE_MENU_SCREENSAVER_ANIMATION_SNOW,
   "Snow"
   )
MSG_HASH(
   MENU_ENUM_LABEL_VALUE_MENU_SCREENSAVER_ANIMATION_STARFIELD,
   "Star Field"
   )
MSG_HASH(
   MENU_ENUM_LABEL_VALUE_MENU_SCREENSAVER_ANIMATION_VORTEX,
   "Vortex"
   )
MSG_HASH(
   MENU_ENUM_LABEL_VALUE_MENU_SCREENSAVER_ANIMATION_SPEED,
   "Menu Screensaver Animation Speed"
   )
MSG_HASH(
   MENU_ENUM_SUBLABEL_MENU_SCREENSAVER_ANIMATION_SPEED,
   "Adjust speed of menu screensaver animation effect."
   )
MSG_HASH(
   MENU_ENUM_LABEL_VALUE_MOUSE_ENABLE,
   "Mouse Support"
   )
MSG_HASH(
   MENU_ENUM_SUBLABEL_MOUSE_ENABLE,
   "Allow the menu to be controlled with a mouse."
   )
MSG_HASH(
   MENU_ENUM_LABEL_VALUE_POINTER_ENABLE,
   "Touch Support"
   )
MSG_HASH(
   MENU_ENUM_SUBLABEL_POINTER_ENABLE,
   "Allow the menu to be controlled with a touchscreen."
   )
MSG_HASH(
   MENU_ENUM_LABEL_VALUE_THREADED_DATA_RUNLOOP_ENABLE,
   "Threaded Tasks"
   )
MSG_HASH(
   MENU_ENUM_SUBLABEL_THREADED_DATA_RUNLOOP_ENABLE,
   "Perform tasks on a separate thread."
   )
MSG_HASH(
   MENU_ENUM_LABEL_VALUE_PAUSE_NONACTIVE,
   "Pause Content When Not Active"
   )
MSG_HASH(
   MENU_ENUM_SUBLABEL_PAUSE_NONACTIVE,
   "Pause content when RetroArch is not the active window."
   )
MSG_HASH(
   MENU_ENUM_LABEL_VALUE_VIDEO_DISABLE_COMPOSITION,
   "Disable Desktop Composition"
   )
MSG_HASH(
   MENU_ENUM_SUBLABEL_VIDEO_DISABLE_COMPOSITION,
   "Window managers use composition to apply visual effects, detect unresponsive windows, among other things."
   )
MSG_HASH(
   MENU_ENUM_LABEL_HELP_VIDEO_DISABLE_COMPOSITION,
   "Forcibly disable composition. Disabling is only valid on Windows Vista/7 for now."
   )
MSG_HASH(
   MENU_ENUM_LABEL_VALUE_MENU_SCROLL_FAST,
   "Menu Scroll Acceleration"
   )
MSG_HASH(
   MENU_ENUM_SUBLABEL_MENU_SCROLL_FAST,
   "Maximum speed of the cursor when holding a direction to scroll."
   )
MSG_HASH(
   MENU_ENUM_LABEL_VALUE_MENU_SCROLL_DELAY,
   "Menu Scroll Delay"
   )
MSG_HASH(
   MENU_ENUM_SUBLABEL_MENU_SCROLL_DELAY,
   "Initial delay in milliseconds when holding a direction to scroll."
   )
MSG_HASH(
   MENU_ENUM_LABEL_VALUE_UI_COMPANION_ENABLE,
   "UI Companion"
   )
MSG_HASH(
   MENU_ENUM_LABEL_VALUE_UI_COMPANION_START_ON_BOOT,
   "Start UI Companion on Boot"
   )
MSG_HASH(
   MENU_ENUM_LABEL_HELP_UI_COMPANION_START_ON_BOOT,
   "Start User Interface companion driver on boot (if available)."
   )
MSG_HASH(
   MENU_ENUM_LABEL_VALUE_DESKTOP_MENU_ENABLE,
   "Desktop Menu (Restart Required)"
   )
MSG_HASH(
   MENU_ENUM_LABEL_VALUE_UI_COMPANION_TOGGLE,
   "Open Desktop Menu on Startup"
   )

/* Settings > User Interface > Menu Item Visibility */

MSG_HASH(
   MENU_ENUM_LABEL_VALUE_QUICK_MENU_VIEWS_SETTINGS,
   "Quick Menu"
   )
MSG_HASH(
   MENU_ENUM_SUBLABEL_QUICK_MENU_VIEWS_SETTINGS,
   "Toggle the visibility of menu items in the Quick Menu."
   )
MSG_HASH(
   MENU_ENUM_LABEL_VALUE_SETTINGS_VIEWS_SETTINGS,
   "Settings"
   )
MSG_HASH(
   MENU_ENUM_SUBLABEL_SETTINGS_VIEWS_SETTINGS,
   "Toggle the visibility of menu items in the Settings menu."
   )
MSG_HASH(
   MENU_ENUM_LABEL_VALUE_MENU_SHOW_LOAD_CORE,
   "Show 'Load Core'"
   )
MSG_HASH(
   MENU_ENUM_SUBLABEL_MENU_SHOW_LOAD_CORE,
   "Show the 'Load Core' option in the Main Menu."
   )
MSG_HASH(
   MENU_ENUM_LABEL_VALUE_MENU_SHOW_LOAD_CONTENT,
   "Show 'Load Content'"
   )
MSG_HASH(
   MENU_ENUM_SUBLABEL_MENU_SHOW_LOAD_CONTENT,
   "Show the 'Load Content' option in the Main Menu."
   )
MSG_HASH(
   MENU_ENUM_LABEL_VALUE_MENU_SHOW_LOAD_DISC,
   "Show 'Load Disc'"
   )
MSG_HASH(
   MENU_ENUM_SUBLABEL_MENU_SHOW_LOAD_DISC,
   "Show the 'Load Disc' option in the Main Menu."
   )
MSG_HASH(
   MENU_ENUM_LABEL_VALUE_MENU_SHOW_DUMP_DISC,
   "Show 'Dump Disc'"
   )
MSG_HASH(
   MENU_ENUM_SUBLABEL_MENU_SHOW_DUMP_DISC,
   "Show the 'Dump Disc' option in the Main Menu."
   )
#ifdef HAVE_LAKKA
MSG_HASH(
   MENU_ENUM_LABEL_VALUE_MENU_SHOW_EJECT_DISC,
   "Show 'Eject Disc'"
   )
MSG_HASH(
   MENU_ENUM_SUBLABEL_MENU_SHOW_EJECT_DISC,
   "Show the 'Eject Disc' option in the Main Menu."
   )
#endif
MSG_HASH(
   MENU_ENUM_LABEL_VALUE_MENU_SHOW_ONLINE_UPDATER,
   "Show 'Online Updater'"
   )
MSG_HASH(
   MENU_ENUM_SUBLABEL_MENU_SHOW_ONLINE_UPDATER,
   "Show the 'Online Updater' option in the Main Menu."
   )
MSG_HASH(
   MENU_ENUM_LABEL_VALUE_MENU_SHOW_CORE_UPDATER,
   "Show 'Core Downloader'"
   )
MSG_HASH(
   MENU_ENUM_SUBLABEL_MENU_SHOW_CORE_UPDATER,
   "Show the ability to update cores (and core info files) in the 'Online Updater' option."
   )
MSG_HASH(
   MENU_ENUM_LABEL_VALUE_MENU_SHOW_LEGACY_THUMBNAIL_UPDATER,
   "Show Legacy 'Thumbnails Updater'"
   )
MSG_HASH(
   MENU_ENUM_SUBLABEL_MENU_SHOW_LEGACY_THUMBNAIL_UPDATER,
   "Show the entry for downloading legacy thumbnail packages in the 'Online Updater' option."
   )
MSG_HASH(
   MENU_ENUM_LABEL_VALUE_MENU_SHOW_INFORMATION,
   "Show 'Information'"
   )
MSG_HASH(
   MENU_ENUM_SUBLABEL_MENU_SHOW_INFORMATION,
   "Show the 'Information' option in the Main Menu."
   )
MSG_HASH(
   MENU_ENUM_LABEL_VALUE_MENU_SHOW_CONFIGURATIONS,
   "Show 'Configuration File'"
   )
MSG_HASH(
   MENU_ENUM_SUBLABEL_MENU_SHOW_CONFIGURATIONS,
   "Show the 'Configuration File' option in the Main Menu."
   )
MSG_HASH(
   MENU_ENUM_LABEL_VALUE_MENU_SHOW_HELP,
   "Show 'Help'"
   )
MSG_HASH(
   MENU_ENUM_SUBLABEL_MENU_SHOW_HELP,
   "Show the 'Help' option in the Main Menu."
   )
MSG_HASH(
   MENU_ENUM_LABEL_VALUE_MENU_SHOW_QUIT_RETROARCH,
   "Show 'Quit RetroArch'"
   )
MSG_HASH(
   MENU_ENUM_SUBLABEL_MENU_SHOW_QUIT_RETROARCH,
   "Show the 'Quit RetroArch' option in the Main Menu."
   )
MSG_HASH(
   MENU_ENUM_LABEL_VALUE_MENU_SHOW_RESTART_RETROARCH,
   "Show 'Restart RetroArch'"
   )
MSG_HASH(
   MENU_ENUM_SUBLABEL_MENU_SHOW_RESTART_RETROARCH,
   "Show the 'Restart RetroArch' option in the Main Menu."
   )
MSG_HASH(
   MENU_ENUM_LABEL_VALUE_CONTENT_SHOW_SETTINGS,
   "Show 'Settings'"
   )
MSG_HASH(
   MENU_ENUM_SUBLABEL_CONTENT_SHOW_SETTINGS,
   "Show the 'Settings' menu. (Restart Required on Ozone/XMB)"
   )
MSG_HASH(
   MENU_ENUM_LABEL_VALUE_CONTENT_SHOW_SETTINGS_PASSWORD,
   "Set Password For Enabling 'Settings'"
   )
MSG_HASH(
   MENU_ENUM_SUBLABEL_CONTENT_SHOW_SETTINGS_PASSWORD,
   "Supplying a password when hiding the settings tab makes it possible to later restore it from the menu, by going to the Main Menu tab, selecting 'Enable Settings Tab' and entering the password."
   )
MSG_HASH(
   MENU_ENUM_LABEL_VALUE_CONTENT_SHOW_FAVORITES,
   "Show 'Favorites'"
   )
MSG_HASH(
   MENU_ENUM_SUBLABEL_CONTENT_SHOW_FAVORITES,
   "Show the 'Favorites' menu. (Restart Required on Ozone/XMB)"
   )
MSG_HASH(
   MENU_ENUM_LABEL_VALUE_CONTENT_SHOW_IMAGES,
   "Show 'Images'"
   )
MSG_HASH(
   MENU_ENUM_SUBLABEL_CONTENT_SHOW_IMAGES,
   "Show the 'Images' menu. (Restart Required on Ozone/XMB)"
   )
MSG_HASH(
   MENU_ENUM_LABEL_VALUE_CONTENT_SHOW_MUSIC,
   "Show 'Music'"
   )
MSG_HASH(
   MENU_ENUM_SUBLABEL_CONTENT_SHOW_MUSIC,
   "Show the 'Music' menu. (Restart Required on Ozone/XMB)"
   )
MSG_HASH(
   MENU_ENUM_LABEL_VALUE_CONTENT_SHOW_VIDEO,
   "Show 'Videos'"
   )
MSG_HASH(
   MENU_ENUM_SUBLABEL_CONTENT_SHOW_VIDEO,
   "Show the 'Videos' menu. (Restart Required on Ozone/XMB)"
   )
MSG_HASH(
   MENU_ENUM_LABEL_VALUE_CONTENT_SHOW_NETPLAY,
   "Show 'Netplay'"
   )
MSG_HASH(
   MENU_ENUM_SUBLABEL_CONTENT_SHOW_NETPLAY,
   "Show the 'Netplay' menu. (Restart Required on Ozone/XMB)"
   )
MSG_HASH(
   MENU_ENUM_LABEL_VALUE_CONTENT_SHOW_HISTORY,
   "Show 'History'"
   )
MSG_HASH(
   MENU_ENUM_SUBLABEL_CONTENT_SHOW_HISTORY,
   "Show the recent history menu. (Restart Required on Ozone/XMB)"
   )
MSG_HASH(
   MENU_ENUM_LABEL_VALUE_CONTENT_SHOW_ADD,
   "Show 'Import Content'"
   )
MSG_HASH(
   MENU_ENUM_SUBLABEL_CONTENT_SHOW_ADD,
   "Show the 'Import Content' menu. (Restart Required on Ozone/XMB)"
   )
MSG_HASH( /* FIXME can now be replaced with MENU_ENUM_LABEL_VALUE_CONTENT_SHOW_ADD */
   MENU_ENUM_LABEL_VALUE_CONTENT_SHOW_ADD_ENTRY,
   "Show 'Import Content'"
   )
MSG_HASH(
   MENU_ENUM_SUBLABEL_CONTENT_SHOW_ADD_ENTRY,
   "Show an 'Import Content' entry inside the main menu or playlists submenu."
   )
MSG_HASH(
   MENU_ENUM_LABEL_VALUE_MENU_ADD_CONTENT_ENTRY_DISPLAY_MAIN_TAB,
   "Main Menu"
   )
MSG_HASH(
   MENU_ENUM_LABEL_VALUE_MENU_ADD_CONTENT_ENTRY_DISPLAY_PLAYLISTS_TAB,
   "Playlists Menu"
   )
MSG_HASH(
   MENU_ENUM_LABEL_VALUE_CONTENT_SHOW_PLAYLISTS,
   "Show 'Playlists'"
   )
MSG_HASH(
   MENU_ENUM_SUBLABEL_CONTENT_SHOW_PLAYLISTS,
   "Show the playlists. (Restart Required on Ozone/XMB)"
   )
MSG_HASH(
   MENU_ENUM_LABEL_VALUE_CONTENT_SHOW_EXPLORE,
   "Show 'Explore'"
   )
MSG_HASH(
   MENU_ENUM_SUBLABEL_CONTENT_SHOW_EXPLORE,
   "Show the content explorer option. (Restart Required on Ozone/XMB)"
   )
MSG_HASH(
   MENU_ENUM_LABEL_VALUE_CONTENT_SHOW_CONTENTLESS_CORES,
   "Show 'Contentless Cores'"
   )
MSG_HASH(
   MENU_ENUM_SUBLABEL_CONTENT_SHOW_CONTENTLESS_CORES,
   "Specify the type of core (if any) to show in the 'Contentless Cores' menu. When set to 'Custom', individual core visibility may be toggled via the 'Manage Cores' menu. (Restart Required on Ozone/XMB)"
   )
MSG_HASH(
   MENU_ENUM_LABEL_VALUE_SHOW_CONTENTLESS_CORES_ALL,
   "All"
   )
MSG_HASH(
   MENU_ENUM_LABEL_VALUE_SHOW_CONTENTLESS_CORES_SINGLE_PURPOSE,
   "Single-Use"
   )
MSG_HASH(
   MENU_ENUM_LABEL_VALUE_SHOW_CONTENTLESS_CORES_CUSTOM,
   "Custom"
   )
MSG_HASH(
   MENU_ENUM_LABEL_VALUE_TIMEDATE_ENABLE,
   "Show Date and Time"
   )
MSG_HASH(
   MENU_ENUM_SUBLABEL_TIMEDATE_ENABLE,
   "Show current date and/or time inside the menu."
   )
MSG_HASH(
   MENU_ENUM_LABEL_VALUE_TIMEDATE_STYLE,
   "Style of Date and Time"
   )
MSG_HASH(
   MENU_ENUM_SUBLABEL_TIMEDATE_STYLE,
   "Change the style current date and/or time is shown inside the menu."
   )
MSG_HASH(
   MENU_ENUM_LABEL_VALUE_TIMEDATE_DATE_SEPARATOR,
   "Date Separator"
   )
MSG_HASH(
   MENU_ENUM_SUBLABEL_TIMEDATE_DATE_SEPARATOR,
   "Specify character to use as a separator between year/month/day components when current date is shown inside the menu."
   )
MSG_HASH(
   MENU_ENUM_LABEL_VALUE_BATTERY_LEVEL_ENABLE,
   "Show Battery Level"
   )
MSG_HASH(
   MENU_ENUM_SUBLABEL_BATTERY_LEVEL_ENABLE,
   "Show current battery level inside the menu."
   )
MSG_HASH(
   MENU_ENUM_LABEL_VALUE_CORE_ENABLE,
   "Show Core Name"
   )
MSG_HASH(
   MENU_ENUM_SUBLABEL_CORE_ENABLE,
   "Show current core name inside menu."
   )
MSG_HASH(
   MENU_ENUM_LABEL_VALUE_MENU_SHOW_SUBLABELS,
   "Show Menu Sub-Labels"
   )
MSG_HASH(
   MENU_ENUM_SUBLABEL_MENU_SHOW_SUBLABELS,
   "Show additional information for menu items."
   )
MSG_HASH( /* FIXME Not RGUI specific */
   MENU_ENUM_LABEL_VALUE_RGUI_SHOW_START_SCREEN,
   "Display Start Screen"
   )
MSG_HASH( /* FIXME Not RGUI specific */
   MENU_ENUM_SUBLABEL_RGUI_SHOW_START_SCREEN,
   "Show startup screen in menu. This is automatically set to false after the program starts for the first time."
   )

/* Settings > User Interface > Menu Item Visibility > Quick Menu */

MSG_HASH(
   MENU_ENUM_LABEL_VALUE_QUICK_MENU_SHOW_RESUME_CONTENT,
   "Show 'Resume'"
   )
MSG_HASH(
   MENU_ENUM_SUBLABEL_QUICK_MENU_SHOW_RESUME_CONTENT,
   "Show the resume content option."
   )
MSG_HASH(
   MENU_ENUM_LABEL_VALUE_QUICK_MENU_SHOW_RESTART_CONTENT,
   "Show 'Restart'"
   )
MSG_HASH(
   MENU_ENUM_SUBLABEL_QUICK_MENU_SHOW_RESTART_CONTENT,
   "Show the restart content option."
   )
MSG_HASH(
   MENU_ENUM_LABEL_VALUE_QUICK_MENU_SHOW_CLOSE_CONTENT,
   "Show 'Close Content'"
   )
MSG_HASH(
   MENU_ENUM_SUBLABEL_QUICK_MENU_SHOW_CLOSE_CONTENT,
   "Show the 'Close Content' option."
   )
MSG_HASH(
   MENU_ENUM_LABEL_VALUE_QUICK_MENU_SHOW_SAVESTATE_SUBMENU,
   "Show 'Save States' Submenu"
   )
MSG_HASH(
   MENU_ENUM_SUBLABEL_QUICK_MENU_SHOW_SAVESTATE_SUBMENU,
   "Show save state options in a submenu."
   )
MSG_HASH(
   MENU_ENUM_LABEL_VALUE_QUICK_MENU_SHOW_SAVE_LOAD_STATE,
   "Show 'Save/Load State'"
   )
MSG_HASH(
   MENU_ENUM_SUBLABEL_QUICK_MENU_SHOW_SAVE_LOAD_STATE,
   "Show the options for saving/loading a state."
   )
MSG_HASH(
   MENU_ENUM_LABEL_VALUE_QUICK_MENU_SHOW_REPLAY,
   "Show 'Replay Controls'"
   )
MSG_HASH(
   MENU_ENUM_SUBLABEL_QUICK_MENU_SHOW_REPLAY,
   "Show the options for recording/playing back replay files."
   )
MSG_HASH(
   MENU_ENUM_LABEL_VALUE_QUICK_MENU_SHOW_UNDO_SAVE_LOAD_STATE,
   "Show 'Undo Save/Load State'"
   )
MSG_HASH(
   MENU_ENUM_SUBLABEL_QUICK_MENU_SHOW_UNDO_SAVE_LOAD_STATE,
   "Show the options for undoing save/load state."
   )
MSG_HASH(
   MENU_ENUM_LABEL_VALUE_QUICK_MENU_SHOW_OPTIONS,
   "Show 'Core Options'"
   )
MSG_HASH(
   MENU_ENUM_SUBLABEL_QUICK_MENU_SHOW_OPTIONS,
   "Show the 'Core Options' option."
   )
MSG_HASH(
   MENU_ENUM_LABEL_VALUE_QUICK_MENU_SHOW_CORE_OPTIONS_FLUSH,
   "Show 'Flush Options to Disk'"
   )
MSG_HASH(
   MENU_ENUM_SUBLABEL_QUICK_MENU_SHOW_CORE_OPTIONS_FLUSH,
   "Show the 'Flush Options to Disk' entry in the 'Options > Manage Core Options' menu."
   )
MSG_HASH(
   MENU_ENUM_LABEL_VALUE_QUICK_MENU_SHOW_CONTROLS,
   "Show 'Controls'"
   )
MSG_HASH(
   MENU_ENUM_SUBLABEL_QUICK_MENU_SHOW_CONTROLS,
   "Show the 'Controls' option."
   )
MSG_HASH(
   MENU_ENUM_LABEL_VALUE_QUICK_MENU_SHOW_TAKE_SCREENSHOT,
   "Show 'Take Screenshot'"
   )
MSG_HASH(
   MENU_ENUM_SUBLABEL_QUICK_MENU_SHOW_TAKE_SCREENSHOT,
   "Show the 'Take Screenshot' option."
   )
MSG_HASH(
   MENU_ENUM_LABEL_VALUE_QUICK_MENU_SHOW_START_RECORDING,
   "Show 'Start Recording'"
   )
MSG_HASH(
   MENU_ENUM_SUBLABEL_QUICK_MENU_SHOW_START_RECORDING,
   "Show the 'Start Recording' option."
   )
MSG_HASH(
   MENU_ENUM_LABEL_VALUE_QUICK_MENU_SHOW_START_STREAMING,
   "Show 'Start Streaming'"
   )
MSG_HASH(
   MENU_ENUM_SUBLABEL_QUICK_MENU_SHOW_START_STREAMING,
   "Show the 'Start Streaming' option."
   )
MSG_HASH(
   MENU_ENUM_LABEL_VALUE_CONTENT_SHOW_OVERLAYS,
   "Show 'On-Screen Overlay'"
   )
MSG_HASH(
   MENU_ENUM_SUBLABEL_CONTENT_SHOW_OVERLAYS,
   "Show the 'On-Screen Overlay' option."
   )
MSG_HASH(
   MENU_ENUM_LABEL_VALUE_CONTENT_SHOW_VIDEO_LAYOUT,
   "Show 'Video Layout'"
   )
MSG_HASH(
   MENU_ENUM_SUBLABEL_CONTENT_SHOW_VIDEO_LAYOUT,
   "Show 'Video Layout' option."
   )
MSG_HASH(
   MENU_ENUM_LABEL_VALUE_CONTENT_SHOW_LATENCY,
   "Show 'Latency'"
   )
MSG_HASH(
   MENU_ENUM_SUBLABEL_CONTENT_SHOW_LATENCY,
   "Show the 'Latency' option."
   )
MSG_HASH(
   MENU_ENUM_LABEL_VALUE_CONTENT_SHOW_REWIND,
   "Show 'Rewind'"
   )
MSG_HASH(
   MENU_ENUM_SUBLABEL_CONTENT_SHOW_REWIND,
   "Show the 'Rewind' option."
   )
MSG_HASH(
   MENU_ENUM_LABEL_VALUE_QUICK_MENU_SHOW_SAVE_CORE_OVERRIDES,
   "Show 'Save Core Overrides'"
   )
MSG_HASH(
   MENU_ENUM_SUBLABEL_QUICK_MENU_SHOW_SAVE_CORE_OVERRIDES,
   "Show the 'Save Core Overrides' option in the 'Overrides' menu."
   )
MSG_HASH(
   MENU_ENUM_LABEL_VALUE_QUICK_MENU_SHOW_SAVE_CONTENT_DIR_OVERRIDES,
   "Show 'Save Content Directory Overrides'"
   )
MSG_HASH(
   MENU_ENUM_SUBLABEL_QUICK_MENU_SHOW_SAVE_CONTENT_DIR_OVERRIDES,
   "Show the 'Save Content Directory Overrides' option in the 'Overrides' menu."
   )
MSG_HASH(
   MENU_ENUM_LABEL_VALUE_QUICK_MENU_SHOW_SAVE_GAME_OVERRIDES,
   "Show 'Save Game Overrides'"
   )
MSG_HASH(
   MENU_ENUM_SUBLABEL_QUICK_MENU_SHOW_SAVE_GAME_OVERRIDES,
   "Show the 'Save Game Overrides' option in the 'Overrides' menu."
   )
MSG_HASH(
   MENU_ENUM_LABEL_VALUE_QUICK_MENU_SHOW_CHEATS,
   "Show 'Cheats'"
   )
MSG_HASH(
   MENU_ENUM_SUBLABEL_QUICK_MENU_SHOW_CHEATS,
   "Show the 'Cheats' option."
   )
MSG_HASH(
   MENU_ENUM_LABEL_VALUE_QUICK_MENU_SHOW_SHADERS,
   "Show 'Shaders'"
   )
MSG_HASH(
   MENU_ENUM_SUBLABEL_QUICK_MENU_SHOW_SHADERS,
   "Show the 'Shaders' option."
   )
MSG_HASH(
   MENU_ENUM_LABEL_VALUE_QUICK_MENU_SHOW_ADD_TO_FAVORITES,
   "Show 'Add to Favorites'"
   )
MSG_HASH(
   MENU_ENUM_SUBLABEL_QUICK_MENU_SHOW_ADD_TO_FAVORITES,
   "Show the 'Add to Favorites' option."
   )
MSG_HASH(
   MENU_ENUM_LABEL_VALUE_QUICK_MENU_SHOW_SET_CORE_ASSOCIATION,
   "Show 'Set Core Association'"
   )
MSG_HASH(
   MENU_ENUM_SUBLABEL_QUICK_MENU_SHOW_SET_CORE_ASSOCIATION,
   "Show the 'Set Core Association' option when content is not running."
   )
MSG_HASH(
   MENU_ENUM_LABEL_VALUE_QUICK_MENU_SHOW_RESET_CORE_ASSOCIATION,
   "Show 'Reset Core Association'"
   )
MSG_HASH(
   MENU_ENUM_SUBLABEL_QUICK_MENU_SHOW_RESET_CORE_ASSOCIATION,
   "Show the 'Reset Core Association' option when content is not running."
   )
MSG_HASH(
   MENU_ENUM_LABEL_VALUE_QUICK_MENU_SHOW_DOWNLOAD_THUMBNAILS,
   "Show 'Download Thumbnails'"
   )
MSG_HASH(
   MENU_ENUM_SUBLABEL_QUICK_MENU_SHOW_DOWNLOAD_THUMBNAILS,
   "Show the 'Download Thumbnails' option when content is not running."
   )
MSG_HASH(
   MENU_ENUM_LABEL_VALUE_QUICK_MENU_SHOW_INFORMATION,
   "Show 'Information'"
   )
MSG_HASH(
   MENU_ENUM_SUBLABEL_QUICK_MENU_SHOW_INFORMATION,
   "Show the 'Information' option."
   )

/* Settings > User Interface > Views > Settings */

MSG_HASH(
   MENU_ENUM_LABEL_VALUE_SETTINGS_SHOW_DRIVERS,
   "Show 'Drivers'"
   )
MSG_HASH(
   MENU_ENUM_SUBLABEL_SETTINGS_SHOW_DRIVERS,
   "Show 'Drivers' settings."
   )
MSG_HASH(
   MENU_ENUM_LABEL_VALUE_SETTINGS_SHOW_VIDEO,
   "Show 'Video'"
   )
MSG_HASH(
   MENU_ENUM_SUBLABEL_SETTINGS_SHOW_VIDEO,
   "Show 'Video' settings."
   )
MSG_HASH(
   MENU_ENUM_LABEL_VALUE_SETTINGS_SHOW_AUDIO,
   "Show 'Audio'"
   )
MSG_HASH(
   MENU_ENUM_SUBLABEL_SETTINGS_SHOW_AUDIO,
   "Show 'Audio' settings."
   )
MSG_HASH(
   MENU_ENUM_LABEL_VALUE_SETTINGS_SHOW_INPUT,
   "Show 'Input'"
   )
MSG_HASH(
   MENU_ENUM_SUBLABEL_SETTINGS_SHOW_INPUT,
   "Show 'Input' settings."
   )
MSG_HASH(
   MENU_ENUM_LABEL_VALUE_SETTINGS_SHOW_LATENCY,
   "Show 'Latency'"
   )
MSG_HASH(
   MENU_ENUM_SUBLABEL_SETTINGS_SHOW_LATENCY,
   "Show 'Latency' settings."
   )
MSG_HASH(
   MENU_ENUM_LABEL_VALUE_SETTINGS_SHOW_CORE,
   "Show 'Core'"
   )
MSG_HASH(
   MENU_ENUM_SUBLABEL_SETTINGS_SHOW_CORE,
   "Show 'Core' settings."
   )
MSG_HASH(
   MENU_ENUM_LABEL_VALUE_SETTINGS_SHOW_CONFIGURATION,
   "Show 'Configuration'"
   )
MSG_HASH(
   MENU_ENUM_SUBLABEL_SETTINGS_SHOW_CONFIGURATION,
   "Show 'Configuration' settings."
   )
MSG_HASH(
   MENU_ENUM_LABEL_VALUE_SETTINGS_SHOW_SAVING,
   "Show 'Saving'"
   )
MSG_HASH(
   MENU_ENUM_SUBLABEL_SETTINGS_SHOW_SAVING,
   "Show 'Saving' settings."
   )
MSG_HASH(
   MENU_ENUM_LABEL_VALUE_SETTINGS_SHOW_LOGGING,
   "Show 'Logging'"
   )
MSG_HASH(
   MENU_ENUM_SUBLABEL_SETTINGS_SHOW_LOGGING,
   "Show 'Logging' settings."
   )
MSG_HASH(
   MENU_ENUM_LABEL_VALUE_SETTINGS_SHOW_FILE_BROWSER,
   "Show 'File Browser'"
   )
MSG_HASH(
   MENU_ENUM_SUBLABEL_SETTINGS_SHOW_FILE_BROWSER,
   "Show 'File Browser' settings."
   )
MSG_HASH(
   MENU_ENUM_LABEL_VALUE_SETTINGS_SHOW_FRAME_THROTTLE,
   "Show 'Frame Throttle'"
   )
MSG_HASH(
   MENU_ENUM_SUBLABEL_SETTINGS_SHOW_FRAME_THROTTLE,
   "Show 'Frame Throttle' settings."
   )
MSG_HASH(
   MENU_ENUM_LABEL_VALUE_SETTINGS_SHOW_RECORDING,
   "Show 'Recording'"
   )
MSG_HASH(
   MENU_ENUM_SUBLABEL_SETTINGS_SHOW_RECORDING,
   "Show 'Recording' settings."
   )
MSG_HASH(
   MENU_ENUM_LABEL_VALUE_SETTINGS_SHOW_ONSCREEN_DISPLAY,
   "Show 'On-Screen Display'"
   )
MSG_HASH(
   MENU_ENUM_SUBLABEL_SETTINGS_SHOW_ONSCREEN_DISPLAY,
   "Show 'On-Screen Display' settings."
   )
MSG_HASH(
   MENU_ENUM_LABEL_VALUE_SETTINGS_SHOW_USER_INTERFACE,
   "Show 'User Interface'"
   )
MSG_HASH(
   MENU_ENUM_SUBLABEL_SETTINGS_SHOW_USER_INTERFACE,
   "Show 'User Interface' settings."
   )
MSG_HASH(
   MENU_ENUM_LABEL_VALUE_SETTINGS_SHOW_AI_SERVICE,
   "Show 'AI Service'"
   )
MSG_HASH(
   MENU_ENUM_SUBLABEL_SETTINGS_SHOW_AI_SERVICE,
   "Show 'AI Service' settings."
   )
MSG_HASH(
   MENU_ENUM_LABEL_VALUE_SETTINGS_SHOW_ACCESSIBILITY,
   "Show 'Accessibility'"
   )
MSG_HASH(
   MENU_ENUM_SUBLABEL_SETTINGS_SHOW_ACCESSIBILITY,
   "Show 'Accessibility' settings."
   )
MSG_HASH(
   MENU_ENUM_LABEL_VALUE_SETTINGS_SHOW_POWER_MANAGEMENT,
   "Show 'Power Management'"
   )
MSG_HASH(
   MENU_ENUM_SUBLABEL_SETTINGS_SHOW_POWER_MANAGEMENT,
   "Show 'Power Management' settings."
   )
MSG_HASH(
   MENU_ENUM_LABEL_VALUE_SETTINGS_SHOW_ACHIEVEMENTS,
   "Show 'Achievements'"
   )
MSG_HASH(
   MENU_ENUM_SUBLABEL_SETTINGS_SHOW_ACHIEVEMENTS,
   "Show 'Achievements' settings."
   )
MSG_HASH(
   MENU_ENUM_LABEL_VALUE_SETTINGS_SHOW_NETWORK,
   "Show 'Network'"
   )
MSG_HASH(
   MENU_ENUM_SUBLABEL_SETTINGS_SHOW_NETWORK,
   "Show 'Network' settings."
   )
MSG_HASH(
   MENU_ENUM_LABEL_VALUE_SETTINGS_SHOW_PLAYLISTS,
   "Show 'Playlists'"
   )
MSG_HASH(
   MENU_ENUM_SUBLABEL_SETTINGS_SHOW_PLAYLISTS,
   "Show 'Playlists' settings."
   )
MSG_HASH(
   MENU_ENUM_LABEL_VALUE_SETTINGS_SHOW_USER,
   "Show 'User'"
   )
MSG_HASH(
   MENU_ENUM_SUBLABEL_SETTINGS_SHOW_USER,
   "Show 'User' settings."
   )
MSG_HASH(
   MENU_ENUM_LABEL_VALUE_SETTINGS_SHOW_DIRECTORY,
   "Show 'Directory'"
   )
MSG_HASH(
   MENU_ENUM_SUBLABEL_SETTINGS_SHOW_DIRECTORY,
   "Show 'Directory' settings."
   )

MSG_HASH(
   MENU_ENUM_LABEL_VALUE_SETTINGS_SHOW_STEAM,
   "Show 'Steam'"
   )
MSG_HASH(
   MENU_ENUM_SUBLABEL_SETTINGS_SHOW_STEAM,
   "Show 'Steam' settings."
   )

/* Settings > User Interface > Appearance */

MSG_HASH(
   MENU_ENUM_LABEL_VALUE_MENU_SCALE_FACTOR,
   "Scale Factor"
   )
MSG_HASH(
   MENU_ENUM_SUBLABEL_MENU_SCALE_FACTOR,
   "Scale the size of user interface elements in the menu."
   )
MSG_HASH(
   MENU_ENUM_LABEL_VALUE_MENU_WALLPAPER,
   "Background Image"
   )
MSG_HASH(
   MENU_ENUM_SUBLABEL_MENU_WALLPAPER,
   "Select an image to set as menu background. Manual and dynamic images will override 'Color Theme'."
   )
MSG_HASH(
   MENU_ENUM_LABEL_VALUE_MENU_WALLPAPER_OPACITY,
   "Background Opacity"
   )
MSG_HASH(
   MENU_ENUM_SUBLABEL_MENU_WALLPAPER_OPACITY,
   "Modify the opacity of the background image."
   )
MSG_HASH(
   MENU_ENUM_LABEL_VALUE_MENU_FRAMEBUFFER_OPACITY,
   "Opacity"
   )
MSG_HASH(
   MENU_ENUM_SUBLABEL_MENU_FRAMEBUFFER_OPACITY,
   "Modify the opacity of the default menu background."
   )
MSG_HASH(
   MENU_ENUM_LABEL_VALUE_MENU_USE_PREFERRED_SYSTEM_COLOR_THEME,
   "Use Preferred System Color Theme"
   )
MSG_HASH(
   MENU_ENUM_SUBLABEL_MENU_USE_PREFERRED_SYSTEM_COLOR_THEME,
   "Use operating system's color theme (if any). Overrides theme settings."
   )
MSG_HASH(
   MENU_ENUM_LABEL_VALUE_THUMBNAILS,
   "Primary Thumbnail"
   )
MSG_HASH(
   MENU_ENUM_SUBLABEL_THUMBNAILS,
   "Type of thumbnail to display."
   )
MSG_HASH(
   MENU_ENUM_LABEL_VALUE_MENU_THUMBNAIL_UPSCALE_THRESHOLD,
   "Thumbnail Upscaling Threshold"
   )
MSG_HASH(
   MENU_ENUM_SUBLABEL_MENU_THUMBNAIL_UPSCALE_THRESHOLD,
   "Automatically upscale thumbnail images with a width/height smaller than the specified value. Improves picture quality. Has a moderate performance impact."
   )
MSG_HASH(
   MENU_ENUM_LABEL_VALUE_MENU_TICKER_TYPE,
   "Ticker Text Animation"
   )
MSG_HASH(
   MENU_ENUM_SUBLABEL_MENU_TICKER_TYPE,
   "Select horizontal scrolling method used to display long menu text."
   )
MSG_HASH(
   MENU_ENUM_LABEL_VALUE_MENU_TICKER_SPEED,
   "Ticker Text Speed"
   )
MSG_HASH(
   MENU_ENUM_SUBLABEL_MENU_TICKER_SPEED,
   "The animation speed when scrolling long menu text."
   )
MSG_HASH(
   MENU_ENUM_LABEL_VALUE_MENU_TICKER_SMOOTH,
   "Smooth Ticker Text"
   )
MSG_HASH(
   MENU_ENUM_SUBLABEL_MENU_TICKER_SMOOTH,
   "Use smooth scrolling animation when displaying long menu text. Has a small performance impact."
   )
MSG_HASH(
   MENU_ENUM_LABEL_VALUE_MENU_REMEMBER_SELECTION,
   "Remember Selection When Changing Tabs"
   )
MSG_HASH(
   MENU_ENUM_SUBLABEL_MENU_REMEMBER_SELECTION,
   "Remember previous cursor position in tabs. RGUI does not have tabs, but Playlists and Settings behave as such."
   )
MSG_HASH(
   MENU_ENUM_LABEL_VALUE_MENU_REMEMBER_SELECTION_ALWAYS,
   "Always"
   )
MSG_HASH(
   MENU_ENUM_LABEL_VALUE_MENU_REMEMBER_SELECTION_PLAYLISTS,
   "Only for Playlists"
   )
MSG_HASH(
   MENU_ENUM_LABEL_VALUE_MENU_REMEMBER_SELECTION_MAIN,
   "Only for Main Menu and Settings"
   )

/* Settings > AI Service */

MSG_HASH(
   MENU_ENUM_LABEL_VALUE_AI_SERVICE_MODE,
   "AI Service Output"
   )
MSG_HASH(
   MENU_ENUM_SUBLABEL_AI_SERVICE_MODE,
   "Show translation as an image overlay (Image Mode), as direct audio (Speech), text-to-speech (Narrator), or text overlay (Text)."
   )
MSG_HASH(
   MENU_ENUM_LABEL_VALUE_AI_SERVICE_URL,
   "AI Service URL"
   )
MSG_HASH(
   MENU_ENUM_SUBLABEL_AI_SERVICE_URL,
   "An http:// URL pointing to the translation service to use."
   )
MSG_HASH(
   MENU_ENUM_LABEL_VALUE_AI_SERVICE_ENABLE,
   "AI Service Enabled"
   )
MSG_HASH(
   MENU_ENUM_SUBLABEL_AI_SERVICE_ENABLE,
   "Enable AI Service to run when the AI Service hotkey is pressed."
   )
MSG_HASH(
   MENU_ENUM_LABEL_VALUE_AI_SERVICE_PAUSE,
   "Pause During Translation"
   )
MSG_HASH(
   MENU_ENUM_SUBLABEL_AI_SERVICE_PAUSE,
   "Pause core while screen is translated."
   )
MSG_HASH(
   MENU_ENUM_LABEL_VALUE_AI_SERVICE_SOURCE_LANG,
   "Source Language"
   )
MSG_HASH(
   MENU_ENUM_SUBLABEL_AI_SERVICE_SOURCE_LANG,
   "The language the service will translate from. If set to 'Default', it will attempt to auto-detect the language. Setting it to a specific language will make the translation more accurate."
   )
MSG_HASH(
   MENU_ENUM_LABEL_VALUE_AI_SERVICE_TARGET_LANG,
   "Target Language"
   )
MSG_HASH(
   MENU_ENUM_SUBLABEL_AI_SERVICE_TARGET_LANG,
   "The language the service will translate to. 'Default' is English."
   )
MSG_HASH(
   MENU_ENUM_LABEL_VALUE_AI_SERVICE_POLL_DELAY,
   "AI Service Auto-Polling Delay"
   )
MSG_HASH(
   MENU_ENUM_SUBLABEL_AI_SERVICE_POLL_DELAY,
   "Minimum delay in ms between automatic calls. Lowers reactivity but increases CPU performance."
   )
MSG_HASH(
   MENU_ENUM_LABEL_VALUE_AI_SERVICE_TEXT_POSITION,
   "AI Service Text Position Override"
   )
MSG_HASH(
   MENU_ENUM_SUBLABEL_AI_SERVICE_TEXT_POSITION,
   "Override for the position of the overlay, when the service is in Text mode."
   )
MSG_HASH(
   MENU_ENUM_LABEL_VALUE_AI_SERVICE_TEXT_PADDING,
   "AI Service Text Padding (%)"
   )
MSG_HASH(
   MENU_ENUM_SUBLABEL_AI_SERVICE_TEXT_PADDING,
   "Vertical padding to apply to the text overlay, when the service is in Text mode. More padding will push the text towards the center of the screen."
   )

/* Settings > Accessibility */

MSG_HASH(
   MENU_ENUM_LABEL_VALUE_ACCESSIBILITY_ENABLED,
   "Accessibility Enable"
   )
MSG_HASH(
   MENU_ENUM_SUBLABEL_ACCESSIBILITY_ENABLED,
   "Enable Text-to-Speech to aid in menu navigation."
   )
MSG_HASH(
   MENU_ENUM_LABEL_VALUE_ACCESSIBILITY_NARRATOR_SPEECH_SPEED,
   "Text-to-Speech Speed"
   )
MSG_HASH(
   MENU_ENUM_SUBLABEL_ACCESSIBILITY_NARRATOR_SPEECH_SPEED,
   "The speed for the Text-to-Speech voice."
   )

/* Settings > Power Management */

/* Settings > Achievements */

MSG_HASH(
   MENU_ENUM_LABEL_VALUE_CHEEVOS_ENABLE,
   "Achievements"
   )
MSG_HASH(
   MENU_ENUM_SUBLABEL_CHEEVOS_ENABLE,
   "Earn achievements in classic games. For more information, visit 'https://retroachievements.org'."
   )
MSG_HASH(
   MENU_ENUM_LABEL_VALUE_CHEEVOS_HARDCORE_MODE_ENABLE,
   "Hardcore Mode"
   )
MSG_HASH(
   MENU_ENUM_SUBLABEL_CHEEVOS_HARDCORE_MODE_ENABLE,
   "Disables cheats, rewind, slow-motion, and loading save states. Achievements earned in hardcore mode are uniquely marked so that you can show others what you've achieved without emulator assistance features. Toggling this setting at runtime will restart the game."
   )
MSG_HASH(
   MENU_ENUM_LABEL_VALUE_CHEEVOS_LEADERBOARDS_ENABLE,
   "Leaderboards"
   )
MSG_HASH(
   MENU_ENUM_LABEL_VALUE_CHEEVOS_RICHPRESENCE_ENABLE,
   "Rich Presence"
   )
MSG_HASH(
   MENU_ENUM_SUBLABEL_CHEEVOS_RICHPRESENCE_ENABLE,
   "Periodically sends contextual game information to the RetroAchievements website. Has no effect if 'Hardcore Mode' is enabled."
   )
MSG_HASH(
   MENU_ENUM_LABEL_VALUE_CHEEVOS_BADGES_ENABLE,
   "Achievement Badges"
   )
MSG_HASH(
   MENU_ENUM_SUBLABEL_CHEEVOS_BADGES_ENABLE,
   "Display badges in the Achievement List."
   )
MSG_HASH(
   MENU_ENUM_LABEL_VALUE_CHEEVOS_TEST_UNOFFICIAL,
   "Test Unofficial Achievements"
   )
MSG_HASH(
   MENU_ENUM_SUBLABEL_CHEEVOS_TEST_UNOFFICIAL,
   "Use unofficial achievements and/or beta features for testing purposes."
   )
MSG_HASH(
   MENU_ENUM_LABEL_VALUE_CHEEVOS_UNLOCK_SOUND_ENABLE,
   "Unlock Sound"
   )
MSG_HASH(
   MENU_ENUM_SUBLABEL_CHEEVOS_UNLOCK_SOUND_ENABLE,
   "Play a sound when an achievement is unlocked."
   )
MSG_HASH(
   MENU_ENUM_LABEL_VALUE_CHEEVOS_AUTO_SCREENSHOT,
   "Automatic Screenshot"
   )
MSG_HASH(
   MENU_ENUM_SUBLABEL_CHEEVOS_AUTO_SCREENSHOT,
   "Automatically take a screenshot when an achievement is earned."
   )
MSG_HASH( /* suggestion for translators: translate as 'Play Again Mode' */
   MENU_ENUM_LABEL_VALUE_CHEEVOS_START_ACTIVE,
   "Encore Mode"
   )
MSG_HASH(
   MENU_ENUM_SUBLABEL_CHEEVOS_START_ACTIVE,
   "Start the session with all achievements active (even the ones previously unlocked)."
   )

/* Settings > Achievements > Appearance */

MSG_HASH(
   MENU_ENUM_LABEL_VALUE_CHEEVOS_APPEARANCE_SETTINGS,
   "Appearance"
   )
MSG_HASH(
   MENU_ENUM_SUBLABEL_CHEEVOS_APPEARANCE_SETTINGS,
   "Change the position and offsets of on-screen achievement notifications."
   )
MSG_HASH(
   MENU_ENUM_LABEL_VALUE_CHEEVOS_APPEARANCE_ANCHOR,
   "Position"
   )
MSG_HASH(
   MENU_ENUM_SUBLABEL_CHEEVOS_APPEARANCE_ANCHOR,
   "Set the corner/edge of the screen which achievement notifications will appear from."
   )
MSG_HASH(
   MENU_ENUM_LABEL_VALUE_CHEEVOS_APPEARANCE_ANCHOR_TOPLEFT,
   "Top Left"
   )
MSG_HASH(
   MENU_ENUM_LABEL_VALUE_CHEEVOS_APPEARANCE_ANCHOR_TOPCENTER,
   "Top Center"
   )
MSG_HASH(
   MENU_ENUM_LABEL_VALUE_CHEEVOS_APPEARANCE_ANCHOR_TOPRIGHT,
   "Top Right"
   )
MSG_HASH(
   MENU_ENUM_LABEL_VALUE_CHEEVOS_APPEARANCE_ANCHOR_BOTTOMLEFT,
   "Bottom Left"
   )
MSG_HASH(
   MENU_ENUM_LABEL_VALUE_CHEEVOS_APPEARANCE_ANCHOR_BOTTOMCENTER,
   "Bottom Center"
   )
MSG_HASH(
   MENU_ENUM_LABEL_VALUE_CHEEVOS_APPEARANCE_ANCHOR_BOTTOMRIGHT,
   "Bottom Right"
   )
MSG_HASH(
   MENU_ENUM_LABEL_VALUE_CHEEVOS_APPEARANCE_PADDING_AUTO,
   "Aligned Padding"
   )
MSG_HASH(
   MENU_ENUM_SUBLABEL_CHEEVOS_APPEARANCE_PADDING_AUTO,
   "Set whether achievement notifications should align with other types of on-screen notifications. Disable to set manual padding/position values."
   )
MSG_HASH(
   MENU_ENUM_LABEL_VALUE_CHEEVOS_APPEARANCE_PADDING_H,
   "Manual Horizontal Padding"
   )
MSG_HASH(
   MENU_ENUM_SUBLABEL_CHEEVOS_APPEARANCE_PADDING_H,
   "Distance from left/right screen edge, which can compensate for display overscan."
   )
MSG_HASH(
   MENU_ENUM_LABEL_VALUE_CHEEVOS_APPEARANCE_PADDING_V,
   "Manual Vertical Padding"
   )
MSG_HASH(
   MENU_ENUM_SUBLABEL_CHEEVOS_APPEARANCE_PADDING_V,
   "Distance from top/bottom screen edge, which can compensate for display overscan."
   )

/* Settings > Achievements > Visibility */

MSG_HASH(
   MENU_ENUM_LABEL_VALUE_CHEEVOS_VISIBILITY_SETTINGS,
   "Visibility"
   )
MSG_HASH(
   MENU_ENUM_SUBLABEL_CHEEVOS_VISIBILITY_SETTINGS,
   "Change which messages and on-screen elements are shown. Does not disable functionality."
   )
MSG_HASH(
   MENU_ENUM_LABEL_VALUE_CHEEVOS_VISIBILITY_SUMMARY,
   "Startup Summary"
   )
MSG_HASH(
   MENU_ENUM_SUBLABEL_CHEEVOS_VISIBILITY_SUMMARY,
   "Shows information about the game being loaded and the user's current progress.\n'All Identified Games' will show summary for games with no published achievements."
   )
MSG_HASH(
   MENU_ENUM_LABEL_VALUE_CHEEVOS_VISIBILITY_SUMMARY_ALLGAMES,
   "All Identified Games"
   )
MSG_HASH(
   MENU_ENUM_LABEL_VALUE_CHEEVOS_VISIBILITY_SUMMARY_HASCHEEVOS,
   "Games with Achievements"
   )
MSG_HASH(
   MENU_ENUM_LABEL_VALUE_CHEEVOS_VISIBILITY_UNLOCK,
   "Unlock Notifications"
   )
MSG_HASH(
   MENU_ENUM_SUBLABEL_CHEEVOS_VISIBILITY_UNLOCK,
   "Shows a notification when an achievement is unlocked."
   )
MSG_HASH(
   MENU_ENUM_LABEL_VALUE_CHEEVOS_VISIBILITY_MASTERY,
   "Mastery Notifications"
   )
MSG_HASH(
   MENU_ENUM_SUBLABEL_CHEEVOS_VISIBILITY_MASTERY,
   "Shows a notification when all achievements for a game are unlocked."
   )
MSG_HASH(
   MENU_ENUM_LABEL_VALUE_CHEEVOS_CHALLENGE_INDICATORS,
   "Active Challenge Indicators"
   )
MSG_HASH(
   MENU_ENUM_SUBLABEL_CHEEVOS_CHALLENGE_INDICATORS,
   "Shows on-screen indicators while certain achievements can be earned."
   )
MSG_HASH(
   MENU_ENUM_LABEL_VALUE_CHEEVOS_VISIBILITY_PROGRESS_TRACKER,
   "Progress Indicator"
   )
MSG_HASH(
   MENU_ENUM_SUBLABEL_CHEEVOS_VISIBILITY_PROGRESS_TRACKER,
   "Shows an on-screen indicator when progress is made towards certain achievements."
   )
MSG_HASH(
   MENU_ENUM_LABEL_VALUE_CHEEVOS_VISIBILITY_LBOARD_START,
   "Leaderboard Start Messages"
   )
MSG_HASH(
   MENU_ENUM_SUBLABEL_CHEEVOS_VISIBILITY_LBOARD_START,
   "Shows a description of a leaderboard when it becomes active."
   )
MSG_HASH(
   MENU_ENUM_LABEL_VALUE_CHEEVOS_VISIBILITY_LBOARD_SUBMIT,
   "Leaderboard Submit Messages"
   )
MSG_HASH(
   MENU_ENUM_SUBLABEL_CHEEVOS_VISIBILITY_LBOARD_SUBMIT,
   "Shows a message with the value being submitted when a leaderboard attempt is completed."
   )
MSG_HASH(
   MENU_ENUM_LABEL_VALUE_CHEEVOS_VISIBILITY_LBOARD_CANCEL,
   "Leaderboard Failed Messages"
   )
MSG_HASH(
   MENU_ENUM_SUBLABEL_CHEEVOS_VISIBILITY_LBOARD_CANCEL,
   "Shows a message when a leaderboard attempt fails."
   )
MSG_HASH(
   MENU_ENUM_LABEL_VALUE_CHEEVOS_VISIBILITY_LBOARD_TRACKERS,
   "Leaderboard Trackers"
   )
MSG_HASH(
   MENU_ENUM_SUBLABEL_CHEEVOS_VISIBILITY_LBOARD_TRACKERS,
   "Shows trackers on the screen with the current value of active leaderboards."
   )
MSG_HASH(
   MENU_ENUM_LABEL_VALUE_CHEEVOS_VISIBILITY_ACCOUNT,
   "Login Messages"
   )
MSG_HASH(
   MENU_ENUM_SUBLABEL_CHEEVOS_VISIBILITY_ACCOUNT,
   "Shows messages related to RetroAchievements account login."
   )
MSG_HASH(
   MENU_ENUM_LABEL_VALUE_CHEEVOS_VERBOSE_ENABLE,
   "Verbose Messages"
   )
MSG_HASH(
   MENU_ENUM_SUBLABEL_CHEEVOS_VERBOSE_ENABLE,
   "Shows additional diagnostic and error messages."
   )

/* Settings > Network */

MSG_HASH(
   MENU_ENUM_LABEL_VALUE_NETPLAY_PUBLIC_ANNOUNCE,
   "Publicly Announce Netplay"
   )
MSG_HASH(
   MENU_ENUM_SUBLABEL_NETPLAY_PUBLIC_ANNOUNCE,
   "Whether to announce netplay games publicly. If unset, clients must manually connect rather than using the public lobby."
   )
MSG_HASH(
   MENU_ENUM_LABEL_VALUE_NETPLAY_USE_MITM_SERVER,
   "Use Relay Server"
   )
MSG_HASH(
   MENU_ENUM_SUBLABEL_NETPLAY_USE_MITM_SERVER,
   "Forward netplay connections through a man-in-the-middle server. Useful if the host is behind a firewall or has NAT/UPnP problems."
   )
MSG_HASH(
   MENU_ENUM_LABEL_VALUE_NETPLAY_MITM_SERVER,
   "Relay Server Location"
   )
MSG_HASH(
   MENU_ENUM_SUBLABEL_NETPLAY_MITM_SERVER,
   "Choose a specific relay server to use. Geographically closer locations tend to have lower latency."
   )
MSG_HASH(
   MENU_ENUM_LABEL_VALUE_NETPLAY_CUSTOM_MITM_SERVER,
   "Custom Relay Server Address"
   )
MSG_HASH(
   MENU_ENUM_SUBLABEL_NETPLAY_CUSTOM_MITM_SERVER,
   "Input the address of your custom relay server here. Format: address or address|port."
   )
MSG_HASH(
   MENU_ENUM_LABEL_VALUE_NETPLAY_MITM_SERVER_LOCATION_1,
   "North America (East Coast, USA)"
   )
MSG_HASH(
   MENU_ENUM_LABEL_VALUE_NETPLAY_MITM_SERVER_LOCATION_2,
   "Western Europe"
   )
MSG_HASH(
   MENU_ENUM_LABEL_VALUE_NETPLAY_MITM_SERVER_LOCATION_3,
   "South America (Southeast, Brazil)"
   )
MSG_HASH(
   MENU_ENUM_LABEL_VALUE_NETPLAY_MITM_SERVER_LOCATION_4,
   "Southeast Asia"
   )
MSG_HASH(
   MENU_ENUM_LABEL_VALUE_NETPLAY_MITM_SERVER_LOCATION_CUSTOM,
   "Custom"
   )
MSG_HASH(
   MENU_ENUM_LABEL_VALUE_NETPLAY_IP_ADDRESS,
   "Server Address"
   )
MSG_HASH(
   MENU_ENUM_SUBLABEL_NETPLAY_IP_ADDRESS,
   "The address of the host to connect to."
   )
MSG_HASH(
   MENU_ENUM_LABEL_VALUE_NETPLAY_TCP_UDP_PORT,
   "Netplay TCP Port"
   )
MSG_HASH(
   MENU_ENUM_SUBLABEL_NETPLAY_TCP_UDP_PORT,
   "The port of the host IP address. Can be either a TCP or UDP port."
   )
MSG_HASH(
   MENU_ENUM_LABEL_VALUE_NETPLAY_MAX_CONNECTIONS,
   "Max Simultaneous Connections"
   )
MSG_HASH(
   MENU_ENUM_SUBLABEL_NETPLAY_MAX_CONNECTIONS,
   "The maximum number of active connections that the host will accept before refusing new ones."
   )
MSG_HASH(
   MENU_ENUM_LABEL_VALUE_NETPLAY_MAX_PING,
   "Ping Limiter"
   )
MSG_HASH(
   MENU_ENUM_SUBLABEL_NETPLAY_MAX_PING,
   "The maximum connection latency (ping) that the host will accept. Set it to 0 for no limit."
   )
MSG_HASH(
   MENU_ENUM_LABEL_VALUE_NETPLAY_PASSWORD,
   "Server Password"
   )
MSG_HASH(
   MENU_ENUM_SUBLABEL_NETPLAY_PASSWORD,
   "The password used by clients connecting to the host."
   )
MSG_HASH(
   MENU_ENUM_LABEL_VALUE_NETPLAY_SPECTATE_PASSWORD,
   "Server Spectate-Only Password"
   )
MSG_HASH(
   MENU_ENUM_SUBLABEL_NETPLAY_SPECTATE_PASSWORD,
   "The password used by clients connecting to the host as a spectator."
   )
MSG_HASH(
   MENU_ENUM_LABEL_VALUE_NETPLAY_START_AS_SPECTATOR,
   "Netplay Spectator Mode"
   )
MSG_HASH(
   MENU_ENUM_SUBLABEL_NETPLAY_START_AS_SPECTATOR,
   "Start netplay in spectator mode."
   )
MSG_HASH(
   MENU_ENUM_LABEL_HELP_NETPLAY_START_AS_SPECTATOR,
   "Whether to start netplay in spectator mode. If set to true, netplay will be in spectator mode on start. It's always possible to change mode later."
   )
MSG_HASH(
   MENU_ENUM_LABEL_VALUE_NETPLAY_FADE_CHAT,
   "Fade Chat"
   )
MSG_HASH(
   MENU_ENUM_SUBLABEL_NETPLAY_FADE_CHAT,
   "Fade chat messages over time."
   )
MSG_HASH(
   MENU_ENUM_LABEL_VALUE_NETPLAY_CHAT_COLOR_NAME,
   "Chat Color (Nickname)"
   )
MSG_HASH(
   MENU_ENUM_SUBLABEL_NETPLAY_CHAT_COLOR_NAME,
   "Format: #RRGGBB or RRGGBB"
   )
MSG_HASH(
   MENU_ENUM_LABEL_VALUE_NETPLAY_CHAT_COLOR_MSG,
   "Chat Color (Message)"
   )
MSG_HASH(
   MENU_ENUM_SUBLABEL_NETPLAY_CHAT_COLOR_MSG,
   "Format: #RRGGBB or RRGGBB"
   )
MSG_HASH(
   MENU_ENUM_LABEL_VALUE_NETPLAY_ALLOW_PAUSING,
   "Allow Pausing"
   )
MSG_HASH(
   MENU_ENUM_SUBLABEL_NETPLAY_ALLOW_PAUSING,
   "Allow players to pause during netplay."
   )
MSG_HASH(
   MENU_ENUM_LABEL_VALUE_NETPLAY_ALLOW_SLAVES,
   "Allow Slave-Mode Clients"
   )
MSG_HASH(
   MENU_ENUM_SUBLABEL_NETPLAY_ALLOW_SLAVES,
   "Allow connections in slave mode. Slave-mode clients require very little processing power on either side, but will suffer significantly from network latency."
   )
MSG_HASH(
   MENU_ENUM_LABEL_VALUE_NETPLAY_REQUIRE_SLAVES,
   "Disallow Non-Slave-Mode Clients"
   )
MSG_HASH(
   MENU_ENUM_SUBLABEL_NETPLAY_REQUIRE_SLAVES,
   "Disallow connections not in slave mode. Not recommended except for very fast networks with very weak machines."
   )
MSG_HASH(
   MENU_ENUM_LABEL_VALUE_NETPLAY_CHECK_FRAMES,
   "Netplay Check Frames"
   )
MSG_HASH(
   MENU_ENUM_SUBLABEL_NETPLAY_CHECK_FRAMES,
   "The frequency (in frames) that netplay will verify that the host and client are in sync."
   )
MSG_HASH(
   MENU_ENUM_LABEL_HELP_NETPLAY_CHECK_FRAMES,
   "The frequency in frames with which netplay will verify that the host and client are in sync. With most cores, this value will have no visible effect and can be ignored. With nondeterminstic cores, this value determines how often the netplay peers will be brought into sync. With buggy cores, setting this to any non-zero value will cause severe performance issues. Set to zero to perform no checks. This value is only used on the netplay host."
   )
MSG_HASH(
   MENU_ENUM_LABEL_VALUE_NETPLAY_INPUT_LATENCY_FRAMES_MIN,
   "Input Latency Frames"
   )
MSG_HASH(
   MENU_ENUM_SUBLABEL_NETPLAY_INPUT_LATENCY_FRAMES_MIN,
   "The number of frames of input latency for netplay to use to hide network latency. Reduces jitter and makes netplay less CPU-intensive, at the expense of noticeable input lag."
   )
MSG_HASH(
   MENU_ENUM_LABEL_HELP_NETPLAY_INPUT_LATENCY_FRAMES_MIN,
   "The number of frames of input latency for netplay to use to hide network latency.\nWhen in netplay, this option delays local input, so that the frame being run is closer to the frames being received from the network. This reduces jitter and makes netplay less CPU-intensive, but at the price of noticeable input lag."
   )
MSG_HASH(
   MENU_ENUM_LABEL_VALUE_NETPLAY_INPUT_LATENCY_FRAMES_RANGE,
   "Input Latency Frames Range"
   )
MSG_HASH(
   MENU_ENUM_SUBLABEL_NETPLAY_INPUT_LATENCY_FRAMES_RANGE,
   "The range of frames of input latency that may be used to hide network latency. Reduces jitter and makes netplay less CPU-intensive, at the expense of unpredictable input lag."
   )
MSG_HASH(
   MENU_ENUM_LABEL_HELP_NETPLAY_INPUT_LATENCY_FRAMES_RANGE,
   "The range of frames of input latency that may be used by netplay to hide network latency.\nIf set, netplay will adjust the number of frames of input latency dynamically to balance CPU time, input latency and network latency. This reduces jitter and makes netplay less CPU-intensive, but at the price of unpredictable input lag."
   )
MSG_HASH(
   MENU_ENUM_LABEL_VALUE_NETPLAY_NAT_TRAVERSAL,
   "Netplay NAT Traversal"
   )
MSG_HASH(
   MENU_ENUM_SUBLABEL_NETPLAY_NAT_TRAVERSAL,
   "When hosting, attempt to listen for connections from the public Internet, using UPnP or similar technologies to escape LANs."
   )
MSG_HASH(
   MENU_ENUM_LABEL_VALUE_NETPLAY_SHARE_DIGITAL,
   "Digital Input Sharing"
   )
MSG_HASH(
   MENU_ENUM_LABEL_VALUE_NETPLAY_REQUEST_DEVICE_I,
   "Request Device %u"
   )
MSG_HASH(
   MENU_ENUM_SUBLABEL_NETPLAY_REQUEST_DEVICE_I,
   "Request to play with the given input device."
   )
MSG_HASH(
   MENU_ENUM_LABEL_VALUE_NETWORK_CMD_ENABLE,
   "Network Commands"
   )
MSG_HASH(
   MENU_ENUM_LABEL_VALUE_NETWORK_CMD_PORT,
   "Network Command Port"
   )
MSG_HASH(
   MENU_ENUM_LABEL_VALUE_NETWORK_REMOTE_ENABLE,
   "Network RetroPad"
   )
MSG_HASH(
   MENU_ENUM_LABEL_VALUE_NETWORK_REMOTE_PORT,
   "Network RetroPad Base Port"
   )
MSG_HASH(
   MENU_ENUM_LABEL_VALUE_NETWORK_USER_REMOTE_ENABLE,
   "User %d Network RetroPad"
   )
MSG_HASH(
   MENU_ENUM_LABEL_VALUE_STDIN_CMD_ENABLE,
   "stdin Commands"
   )
MSG_HASH(
   MENU_ENUM_SUBLABEL_STDIN_CMD_ENABLE,
   "stdin command interface."
   )
MSG_HASH(
   MENU_ENUM_LABEL_VALUE_NETWORK_ON_DEMAND_THUMBNAILS,
   "On-Demand Thumbnail Downloads"
   )
MSG_HASH(
   MENU_ENUM_SUBLABEL_NETWORK_ON_DEMAND_THUMBNAILS,
   "Automatically download missing thumbnails while browsing playlists. Has a severe performance impact."
   )
MSG_HASH(
   MENU_ENUM_LABEL_VALUE_UPDATER_SETTINGS,
   "Updater Settings"
   )
MSG_HASH(
   MENU_ENUM_SUBLABEL_UPDATER_SETTINGS,
   "Access core updater settings"
   )

/* Settings > Network > Updater */

MSG_HASH(
   MENU_ENUM_LABEL_VALUE_CORE_UPDATER_BUILDBOT_URL,
   "Buildbot Cores URL"
   )
MSG_HASH(
   MENU_ENUM_SUBLABEL_CORE_UPDATER_BUILDBOT_URL,
   "URL to core updater directory on the libretro buildbot."
   )
MSG_HASH(
   MENU_ENUM_LABEL_VALUE_BUILDBOT_ASSETS_URL,
   "Buildbot Assets URL"
   )
MSG_HASH(
   MENU_ENUM_SUBLABEL_BUILDBOT_ASSETS_URL,
   "URL to assets updater directory on the libretro buildbot."
   )
MSG_HASH(
   MENU_ENUM_LABEL_VALUE_CORE_UPDATER_AUTO_EXTRACT_ARCHIVE,
   "Automatically Extract Downloaded Archive"
   )
MSG_HASH(
   MENU_ENUM_SUBLABEL_CORE_UPDATER_AUTO_EXTRACT_ARCHIVE,
   "After downloading, automatically extract files contained in the downloaded archives."
   )
MSG_HASH(
   MENU_ENUM_LABEL_VALUE_CORE_UPDATER_SHOW_EXPERIMENTAL_CORES,
   "Show Experimental Cores"
   )
MSG_HASH(
   MENU_ENUM_SUBLABEL_CORE_UPDATER_SHOW_EXPERIMENTAL_CORES,
   "Include 'experimental' cores in the Core Downloader list. These are typically for development/testing purposes only, and are not recommended for general use."
   )
MSG_HASH(
   MENU_ENUM_LABEL_VALUE_CORE_UPDATER_AUTO_BACKUP,
   "Backup Cores When Updating"
   )
MSG_HASH(
   MENU_ENUM_SUBLABEL_CORE_UPDATER_AUTO_BACKUP,
   "Automatically create a backup of any installed cores when performing an online update. Enables easy rollback to a working core if an update introduces a regression."
   )
MSG_HASH(
   MENU_ENUM_LABEL_VALUE_CORE_UPDATER_AUTO_BACKUP_HISTORY_SIZE,
   "Core Backup History Size"
   )
MSG_HASH(
   MENU_ENUM_SUBLABEL_CORE_UPDATER_AUTO_BACKUP_HISTORY_SIZE,
   "Specify how many automatically generated backups to keep for each installed core. When this limit is reached, creating a new backup via an online update will delete the oldest backup. Manual core backups are unaffected by this setting."
   )

/* Settings > Playlists */

MSG_HASH(
   MENU_ENUM_LABEL_VALUE_HISTORY_LIST_ENABLE,
   "History"
   )
MSG_HASH(
   MENU_ENUM_SUBLABEL_HISTORY_LIST_ENABLE,
   "Maintain a playlist of recently used games, images, music, and videos."
   )
MSG_HASH(
   MENU_ENUM_LABEL_VALUE_CONTENT_HISTORY_SIZE,
   "History Size"
   )
MSG_HASH(
   MENU_ENUM_SUBLABEL_CONTENT_HISTORY_SIZE,
   "Limit the number of entries in recent playlist for games, images, music, and videos."
   )
MSG_HASH(
   MENU_ENUM_LABEL_VALUE_CONTENT_FAVORITES_SIZE,
   "Favorites Size"
   )
MSG_HASH(
   MENU_ENUM_SUBLABEL_CONTENT_FAVORITES_SIZE,
   "Limit the number of entries in the 'Favorites' playlist. Once the limit is reached, new additions will be prevented until old entries are removed. Setting a value of -1 allows 'unlimited' entries.\nWARNING: Reducing the value will delete existing entries!"
   )
MSG_HASH(
   MENU_ENUM_LABEL_VALUE_PLAYLIST_ENTRY_RENAME,
   "Allow to Rename Entries"
   )
MSG_HASH(
   MENU_ENUM_SUBLABEL_PLAYLIST_ENTRY_RENAME,
   "Allow playlist entries to be renamed."
   )
MSG_HASH(
   MENU_ENUM_LABEL_VALUE_PLAYLIST_ENTRY_REMOVE,
   "Allow to Remove Entries"
   )
MSG_HASH(
   MENU_ENUM_SUBLABEL_PLAYLIST_ENTRY_REMOVE,
   "Allow playlist entries to be removed."
   )
MSG_HASH(
   MENU_ENUM_LABEL_VALUE_PLAYLIST_SORT_ALPHABETICAL,
   "Sort Playlists Alphabetically"
   )
MSG_HASH(
   MENU_ENUM_SUBLABEL_PLAYLIST_SORT_ALPHABETICAL,
   "Sort content playlists in alphabetical order, excluding the 'History', 'Images', 'Music' and 'Videos' playlists."
   )
MSG_HASH(
   MENU_ENUM_LABEL_VALUE_PLAYLIST_USE_OLD_FORMAT,
   "Save Playlists Using Old Format"
   )
MSG_HASH(
   MENU_ENUM_SUBLABEL_PLAYLIST_USE_OLD_FORMAT,
   "Write playlists using depreciated plain-text format. When disabled, playlists are formatted using JSON."
   )
MSG_HASH(
   MENU_ENUM_LABEL_VALUE_PLAYLIST_COMPRESSION,
   "Compress Playlists"
   )
MSG_HASH(
   MENU_ENUM_SUBLABEL_PLAYLIST_COMPRESSION,
   "Archive playlist data when writing to disk. Reduces file size and loading times at the expense of (negligibly) increased CPU usage. May be used with either old or new format playlists."
   )
MSG_HASH(
   MENU_ENUM_LABEL_VALUE_PLAYLIST_SHOW_INLINE_CORE_NAME,
   "Show Associated Cores in Playlists"
   )
MSG_HASH(
   MENU_ENUM_SUBLABEL_PLAYLIST_SHOW_INLINE_CORE_NAME,
   "Specify when to tag playlist entries with the currently associated core (if any).\nThis setting is ignored when playlist sublabels are enabled."
   )
MSG_HASH(
   MENU_ENUM_LABEL_VALUE_PLAYLIST_SHOW_SUBLABELS,
   "Show Playlist Sub-Labels"
   )
MSG_HASH(
   MENU_ENUM_SUBLABEL_PLAYLIST_SHOW_SUBLABELS,
   "Show additional information for each playlist entry, such as current core association and runtime (if available). Has a variable performance impact."
   )
MSG_HASH(
   MENU_ENUM_LABEL_VALUE_PLAYLIST_SHOW_HISTORY_ICONS,
   "Show Content Specific Icons in History and Favorites"
   )
MSG_HASH(
   MENU_ENUM_SUBLABEL_PLAYLIST_SHOW_HISTORY_ICONS,
   "Show specific icons for each history and favorites playlist entry. Has a variable performance impact."
   )
MSG_HASH(
   MENU_ENUM_LABEL_VALUE_PLAYLIST_SUBLABEL_CORE,
   "Core:"
   )
MSG_HASH(
   MENU_ENUM_LABEL_VALUE_PLAYLIST_SUBLABEL_RUNTIME,
   "Runtime:"
   )
MSG_HASH(
   MENU_ENUM_LABEL_VALUE_PLAYLIST_SUBLABEL_LAST_PLAYED,
   "Last Played:"
   )
MSG_HASH(
   MENU_ENUM_LABEL_VALUE_TIME_UNIT_SECONDS_SINGLE,
   "second"
   )
MSG_HASH(
   MENU_ENUM_LABEL_VALUE_TIME_UNIT_SECONDS_PLURAL,
   "seconds"
   )
MSG_HASH(
   MENU_ENUM_LABEL_VALUE_TIME_UNIT_MINUTES_SINGLE,
   "minute"
   )
MSG_HASH(
   MENU_ENUM_LABEL_VALUE_TIME_UNIT_MINUTES_PLURAL,
   "minutes"
   )
MSG_HASH(
   MENU_ENUM_LABEL_VALUE_TIME_UNIT_HOURS_SINGLE,
   "hour"
   )
MSG_HASH(
   MENU_ENUM_LABEL_VALUE_TIME_UNIT_HOURS_PLURAL,
   "hours"
   )
MSG_HASH(
   MENU_ENUM_LABEL_VALUE_TIME_UNIT_DAYS_SINGLE,
   "day"
   )
MSG_HASH(
   MENU_ENUM_LABEL_VALUE_TIME_UNIT_DAYS_PLURAL,
   "days"
   )
MSG_HASH(
   MENU_ENUM_LABEL_VALUE_TIME_UNIT_WEEKS_SINGLE,
   "week"
   )
MSG_HASH(
   MENU_ENUM_LABEL_VALUE_TIME_UNIT_WEEKS_PLURAL,
   "weeks"
   )
MSG_HASH(
   MENU_ENUM_LABEL_VALUE_TIME_UNIT_MONTHS_SINGLE,
   "month"
   )
MSG_HASH(
   MENU_ENUM_LABEL_VALUE_TIME_UNIT_MONTHS_PLURAL,
   "months"
   )
MSG_HASH(
   MENU_ENUM_LABEL_VALUE_TIME_UNIT_YEARS_SINGLE,
   "year"
   )
MSG_HASH(
   MENU_ENUM_LABEL_VALUE_TIME_UNIT_YEARS_PLURAL,
   "years"
   )
MSG_HASH(
   MENU_ENUM_LABEL_VALUE_TIME_UNIT_AGO,
   "ago"
   )
MSG_HASH(
   MENU_ENUM_LABEL_VALUE_PLAYLIST_SHOW_ENTRY_IDX,
   "Show Playlist Entry Index"
   )
MSG_HASH(
   MENU_ENUM_SUBLABEL_PLAYLIST_SHOW_ENTRY_IDX,
   "Show entry numbers when viewing playlists. Display format is dependent upon the currently selected menu driver."
   )
MSG_HASH(
   MENU_ENUM_LABEL_VALUE_PLAYLIST_SUBLABEL_RUNTIME_TYPE,
   "Playlist Sub-Label Runtime"
   )
MSG_HASH(
   MENU_ENUM_SUBLABEL_PLAYLIST_SUBLABEL_RUNTIME_TYPE,
   "Select which type of runtime log record to display on playlist sublabels.\nThe corresponding runtime log must be enabled via the 'Saving' options menu."
   )
MSG_HASH(
   MENU_ENUM_LABEL_VALUE_PLAYLIST_SUBLABEL_LAST_PLAYED_STYLE,
   "'Last Played' Date and Time Style"
   )
MSG_HASH(
   MENU_ENUM_SUBLABEL_PLAYLIST_SUBLABEL_LAST_PLAYED_STYLE,
   "Set the style of the date and time displayed for 'Last Played' timestamp information. '(AM/PM)' options will have a small performance impact on some platforms."
   )
MSG_HASH(
   MENU_ENUM_LABEL_VALUE_PLAYLIST_FUZZY_ARCHIVE_MATCH,
   "Fuzzy Archive Matching"
   )
MSG_HASH(
   MENU_ENUM_SUBLABEL_PLAYLIST_FUZZY_ARCHIVE_MATCH,
   "When searching playlists for entries associated with compressed files, match only the archive file name instead of [file name]+[content]. Enable this to avoid duplicate content history entries when loading compressed files."
   )
MSG_HASH(
   MENU_ENUM_LABEL_VALUE_SCAN_WITHOUT_CORE_MATCH,
   "Scan Without Core Match"
   )
MSG_HASH(
   MENU_ENUM_SUBLABEL_SCAN_WITHOUT_CORE_MATCH,
   "Allow content to be scanned and added to a playlist without a core installed that supports it."
   )
MSG_HASH(
   MENU_ENUM_LABEL_VALUE_SCAN_SERIAL_AND_CRC,
   "Scan checks CRC on possible duplicates"
   )
MSG_HASH(
   MENU_ENUM_SUBLABEL_SCAN_SERIAL_AND_CRC,
   "Sometimes ISOs duplicate serials, particularly with PSP/PSN titles. Relying solely on the serial can sometimes cause the scanner to put content in the wrong system. This adds a CRC check, which slows down scanning considerably, but may be more accurate."
   )
MSG_HASH(
   MENU_ENUM_LABEL_VALUE_PLAYLIST_MANAGER_LIST,
   "Manage Playlists"
   )
MSG_HASH(
   MENU_ENUM_SUBLABEL_PLAYLIST_MANAGER_LIST,
   "Perform maintenance tasks on playlists."
   )
MSG_HASH(
   MENU_ENUM_LABEL_VALUE_PLAYLIST_PORTABLE_PATHS,
   "Portable Playlists"
   )
MSG_HASH(
   MENU_ENUM_SUBLABEL_PLAYLIST_PORTABLE_PATHS,
   "When enabled, and 'File Browser' directory is also selected, the current value of parameter 'File Browser' is saved in the playlist. When the playlist is loaded on another system where the same option is enabled, the value of parameter 'File Browser' is compared with the playlist value; if different, the playlist entries' paths are automatically fixed."
   )
MSG_HASH(
   MENU_ENUM_LABEL_VALUE_PLAYLIST_USE_FILENAME,
   "Use Filenames for Thumbnail Matching"
   )
MSG_HASH(
   MENU_ENUM_SUBLABEL_PLAYLIST_USE_FILENAME,
   "When enabled, will find thumbnails by the entry's filename, rather than its label."
   )
   MSG_HASH(
   MENU_ENUM_LABEL_VALUE_MANAGE,
   "Manage"
   )

/* Settings > Playlists > Playlist Management */

MSG_HASH(
   MENU_ENUM_LABEL_VALUE_PLAYLIST_MANAGER_DEFAULT_CORE,
   "Default Core"
   )
MSG_HASH(
   MENU_ENUM_SUBLABEL_PLAYLIST_MANAGER_DEFAULT_CORE,
   "Specify core to use when launching content via a playlist entry that does not have an existing core association."
   )
MSG_HASH(
   MENU_ENUM_LABEL_VALUE_PLAYLIST_MANAGER_RESET_CORES,
   "Reset Core Associations"
   )
MSG_HASH(
   MENU_ENUM_SUBLABEL_PLAYLIST_MANAGER_RESET_CORES,
   "Remove existing core associations for all playlist entries."
   )
MSG_HASH(
   MENU_ENUM_LABEL_VALUE_PLAYLIST_MANAGER_LABEL_DISPLAY_MODE,
   "Label Display Mode"
   )
MSG_HASH(
   MENU_ENUM_SUBLABEL_PLAYLIST_MANAGER_LABEL_DISPLAY_MODE,
   "Change how the content labels are displayed in this playlist."
   )
MSG_HASH(
   MENU_ENUM_LABEL_VALUE_PLAYLIST_MANAGER_SORT_MODE,
   "Sorting Method"
   )
MSG_HASH(
   MENU_ENUM_SUBLABEL_PLAYLIST_MANAGER_SORT_MODE,
   "Determine how entries are sorted in this playlist."
   )
MSG_HASH(
   MENU_ENUM_LABEL_VALUE_PLAYLIST_MANAGER_CLEAN_PLAYLIST,
   "Clean Playlist"
   )
MSG_HASH(
   MENU_ENUM_SUBLABEL_PLAYLIST_MANAGER_CLEAN_PLAYLIST,
   "Validate core associations and remove invalid and duplicate entries."
   )
MSG_HASH(
   MENU_ENUM_LABEL_VALUE_PLAYLIST_MANAGER_REFRESH_PLAYLIST,
   "Refresh Playlist"
   )
MSG_HASH(
   MENU_ENUM_SUBLABEL_PLAYLIST_MANAGER_REFRESH_PLAYLIST,
   "Add new content and remove invalid entries by repeating the 'Manual Scan' operation last used to create or edit the playlist."
   )
MSG_HASH(
   MENU_ENUM_LABEL_VALUE_DELETE_PLAYLIST,
   "Delete Playlist"
   )
MSG_HASH(
   MENU_ENUM_SUBLABEL_DELETE_PLAYLIST,
   "Remove playlist from filesystem."
   )

/* Settings > User */

MSG_HASH(
   MENU_ENUM_LABEL_VALUE_PRIVACY_SETTINGS,
   "Privacy"
   )
MSG_HASH(
   MENU_ENUM_SUBLABEL_PRIVACY_SETTINGS,
   "Change privacy settings."
   )
MSG_HASH(
   MENU_ENUM_LABEL_VALUE_ACCOUNTS_LIST,
   "Accounts"
   )
MSG_HASH(
   MENU_ENUM_SUBLABEL_ACCOUNTS_LIST,
   "Manage currently configured accounts."
   )
MSG_HASH(
   MENU_ENUM_LABEL_VALUE_NETPLAY_NICKNAME,
   "Username"
   )
MSG_HASH(
   MENU_ENUM_SUBLABEL_NETPLAY_NICKNAME,
   "Input your user name here. This will be used for netplay sessions, among other things."
   )
MSG_HASH(
   MENU_ENUM_LABEL_VALUE_USER_LANGUAGE,
   "Language"
   )
MSG_HASH(
   MENU_ENUM_SUBLABEL_USER_LANGUAGE,
   "Set the language of the user interface."
   )
MSG_HASH(
   MENU_ENUM_LABEL_HELP_USER_LANGUAGE,
   "Localizes the menu and all onscreen messages according to the language you have selected here. Requires a restart for the changes to take effect.\nTranslation completeness is shown next to each option. In case a language is not implemented for a menu item, we fallback to English."
   )

/* Settings > User > Privacy */

MSG_HASH(
   MENU_ENUM_LABEL_VALUE_CAMERA_ALLOW,
   "Allow Camera"
   )
MSG_HASH(
   MENU_ENUM_SUBLABEL_CAMERA_ALLOW,
   "Allow cores to access the camera."
   )
MSG_HASH(
   MENU_ENUM_LABEL_VALUE_DISCORD_ALLOW,
   "Discord Rich Presence"
   )
MSG_HASH(
   MENU_ENUM_SUBLABEL_DISCORD_ALLOW,
   "Allow the Discord app to show data about the content played.\nOnly available with the native desktop client."
   )
MSG_HASH(
   MENU_ENUM_LABEL_VALUE_LOCATION_ALLOW,
   "Allow Location"
   )
MSG_HASH(
   MENU_ENUM_SUBLABEL_LOCATION_ALLOW,
   "Allow cores to access your location."
   )

/* Settings > User > Accounts */

MSG_HASH(
   MENU_ENUM_LABEL_VALUE_ACCOUNTS_RETRO_ACHIEVEMENTS,
   "RetroAchievements"
   )
MSG_HASH(
   MENU_ENUM_SUBLABEL_ACCOUNTS_RETRO_ACHIEVEMENTS,
   "Earn achievements in classic games. For more information, visit 'https://retroachievements.org'."
   )
MSG_HASH(
   MENU_ENUM_LABEL_HELP_ACCOUNTS_RETRO_ACHIEVEMENTS,
   "Login details for your RetroAchievements account. Visit retroachievements.org and sign up for a free account.\nAfter you are done registering, you need to input the username and password into RetroArch."
   )
MSG_HASH(
   MENU_ENUM_LABEL_VALUE_ACCOUNTS_YOUTUBE,
   "YouTube"
   )
MSG_HASH(
   MENU_ENUM_LABEL_VALUE_ACCOUNTS_TWITCH,
   "Twitch"
   )
MSG_HASH(
   MENU_ENUM_LABEL_VALUE_ACCOUNTS_FACEBOOK,
   "Facebook Gaming"
   )

/* Settings > User > Accounts > RetroAchievements */

MSG_HASH(
   MENU_ENUM_LABEL_VALUE_ACCOUNTS_CHEEVOS_USERNAME,
   "Username"
   )
MSG_HASH(
   MENU_ENUM_SUBLABEL_CHEEVOS_USERNAME,
   "Input your RetroAchievements account username."
   )
MSG_HASH(
   MENU_ENUM_LABEL_VALUE_ACCOUNTS_CHEEVOS_PASSWORD,
   "Password"
   )
MSG_HASH(
   MENU_ENUM_SUBLABEL_CHEEVOS_PASSWORD,
   "Input the password of your RetroAchievements account. Max length: 255 characters."
   )

/* Settings > User > Accounts > YouTube */

MSG_HASH(
   MENU_ENUM_LABEL_VALUE_YOUTUBE_STREAM_KEY,
   "YouTube Stream Key"
   )

/* Settings > User > Accounts > Twitch */

MSG_HASH(
   MENU_ENUM_LABEL_VALUE_TWITCH_STREAM_KEY,
   "Twitch Stream Key"
   )

/* Settings > User > Accounts > Facebook Gaming */

MSG_HASH(
   MENU_ENUM_LABEL_VALUE_FACEBOOK_STREAM_KEY,
   "Facebook Gaming Stream Key"
   )

/* Settings > Directory */

MSG_HASH(
   MENU_ENUM_LABEL_VALUE_SYSTEM_DIRECTORY,
   "System/BIOS"
   )
MSG_HASH(
   MENU_ENUM_SUBLABEL_SYSTEM_DIRECTORY,
   "BIOSes, boot ROMs, and other system specific files are stored in this directory."
   )
MSG_HASH(
   MENU_ENUM_LABEL_VALUE_CORE_ASSETS_DIRECTORY,
   "Downloads"
   )
MSG_HASH(
   MENU_ENUM_SUBLABEL_CORE_ASSETS_DIRECTORY,
   "Downloaded files are stored in this directory."
   )
MSG_HASH(
   MENU_ENUM_LABEL_VALUE_ASSETS_DIRECTORY,
   "Assets"
   )
MSG_HASH(
   MENU_ENUM_SUBLABEL_ASSETS_DIRECTORY,
   "Menu assets used by RetroArch are stored in this directory."
   )
MSG_HASH(
   MENU_ENUM_LABEL_VALUE_DYNAMIC_WALLPAPERS_DIRECTORY,
   "Dynamic Backgrounds"
   )
MSG_HASH(
   MENU_ENUM_SUBLABEL_DYNAMIC_WALLPAPERS_DIRECTORY,
   "Background images used within the menu are stored in this directory."
   )
MSG_HASH(
   MENU_ENUM_LABEL_VALUE_THUMBNAILS_DIRECTORY,
   "Thumbnails"
   )
MSG_HASH(
   MENU_ENUM_SUBLABEL_THUMBNAILS_DIRECTORY,
   "Box art, screenshot, and title screen thumbnails are stored in this directory."
   )
MSG_HASH( /* FIXME Not RGUI specific */
   MENU_ENUM_LABEL_VALUE_RGUI_BROWSER_DIRECTORY,
   "File Browser"
   )
MSG_HASH( /* FIXME Not RGUI specific */
   MENU_ENUM_SUBLABEL_RGUI_BROWSER_DIRECTORY,
   "Set Start Directory for File Browser."
   )
MSG_HASH( /* FIXME Not RGUI specific */
   MENU_ENUM_LABEL_VALUE_RGUI_CONFIG_DIRECTORY,
   "Configuration files"
   )
MSG_HASH( /* FIXME Not RGUI specific */
   MENU_ENUM_SUBLABEL_RGUI_CONFIG_DIRECTORY,
   "Default configuration file is stored in this directory."
   )
MSG_HASH(
   MENU_ENUM_LABEL_VALUE_LIBRETRO_DIR_PATH,
   "Cores"
   )
MSG_HASH(
   MENU_ENUM_SUBLABEL_LIBRETRO_DIR_PATH,
   "Libretro cores are stored in this directory."
   )
MSG_HASH(
   MENU_ENUM_LABEL_VALUE_LIBRETRO_INFO_PATH,
   "Core Info"
   )
MSG_HASH(
   MENU_ENUM_SUBLABEL_LIBRETRO_INFO_PATH,
   "Application/core information files are stored in this directory."
   )
MSG_HASH(
   MENU_ENUM_LABEL_VALUE_CONTENT_DATABASE_DIRECTORY,
   "Databases"
   )
MSG_HASH(
   MENU_ENUM_SUBLABEL_CONTENT_DATABASE_DIRECTORY,
   "Databases are stored in this directory."
   )
MSG_HASH(
   MENU_ENUM_LABEL_VALUE_CHEAT_DATABASE_PATH,
   "Cheat Files"
   )
MSG_HASH(
   MENU_ENUM_SUBLABEL_CHEAT_DATABASE_PATH,
   "Cheat files are stored in this directory."
   )
MSG_HASH(
   MENU_ENUM_LABEL_VALUE_VIDEO_FILTER_DIR,
   "Video Filters"
   )
MSG_HASH(
   MENU_ENUM_SUBLABEL_VIDEO_FILTER_DIR,
   "CPU-based video filters are stored in this directory."
   )
MSG_HASH(
   MENU_ENUM_LABEL_VALUE_AUDIO_FILTER_DIR,
   "Audio Filters"
   )
MSG_HASH(
   MENU_ENUM_SUBLABEL_AUDIO_FILTER_DIR,
   "Audio DSP filters are stored in this directory."
   )
MSG_HASH(
   MENU_ENUM_LABEL_VALUE_VIDEO_SHADER_DIR,
   "Video Shaders"
   )
MSG_HASH(
   MENU_ENUM_SUBLABEL_VIDEO_SHADER_DIR,
   "GPU-based video shaders are stored in this directory."
   )
MSG_HASH(
   MENU_ENUM_LABEL_VALUE_RECORDING_OUTPUT_DIRECTORY,
   "Recordings"
   )
MSG_HASH(
   MENU_ENUM_SUBLABEL_RECORDING_OUTPUT_DIRECTORY,
   "Recordings are stored in this directory."
   )
MSG_HASH(
   MENU_ENUM_LABEL_VALUE_RECORDING_CONFIG_DIRECTORY,
   "Recording Configs"
   )
MSG_HASH(
   MENU_ENUM_SUBLABEL_RECORDING_CONFIG_DIRECTORY,
   "Recording configurations are stored in this directory."
   )
MSG_HASH(
   MENU_ENUM_LABEL_VALUE_OVERLAY_DIRECTORY,
   "Overlays"
   )
MSG_HASH(
   MENU_ENUM_SUBLABEL_OVERLAY_DIRECTORY,
   "Overlays are stored in this directory."
   )
MSG_HASH(
   MENU_ENUM_LABEL_VALUE_OSK_OVERLAY_DIRECTORY,
   "Keyboard Overlays"
   )
MSG_HASH(
   MENU_ENUM_SUBLABEL_OSK_OVERLAY_DIRECTORY,
   "Keyboard Overlays are stored in this directory."
   )
MSG_HASH(
   MENU_ENUM_LABEL_VALUE_VIDEO_LAYOUT_DIRECTORY,
   "Video Layouts"
   )
MSG_HASH(
   MENU_ENUM_SUBLABEL_VIDEO_LAYOUT_DIRECTORY,
   "Video Layouts are stored in this directory."
   )
MSG_HASH(
   MENU_ENUM_LABEL_VALUE_SCREENSHOT_DIRECTORY,
   "Screenshots"
   )
MSG_HASH(
   MENU_ENUM_SUBLABEL_SCREENSHOT_DIRECTORY,
   "Screenshots are stored in this directory."
   )
MSG_HASH(
   MENU_ENUM_LABEL_VALUE_JOYPAD_AUTOCONFIG_DIR,
   "Controller Profiles"
   )
MSG_HASH(
   MENU_ENUM_SUBLABEL_JOYPAD_AUTOCONFIG_DIR,
   "Controller profiles used to automatically configure controllers are stored in this directory."
   )
MSG_HASH(
   MENU_ENUM_LABEL_VALUE_INPUT_REMAPPING_DIRECTORY,
   "Input Remaps"
   )
MSG_HASH(
   MENU_ENUM_SUBLABEL_INPUT_REMAPPING_DIRECTORY,
   "Input remaps are stored in this directory."
   )
MSG_HASH(
   MENU_ENUM_LABEL_VALUE_PLAYLIST_DIRECTORY,
   "Playlists"
   )
MSG_HASH(
   MENU_ENUM_SUBLABEL_PLAYLIST_DIRECTORY,
   "Playlists are stored in this directory."
   )
MSG_HASH(
   MENU_ENUM_LABEL_VALUE_CONTENT_FAVORITES_DIRECTORY,
   "Favorites Playlist"
   )
MSG_HASH(
   MENU_ENUM_SUBLABEL_CONTENT_FAVORITES_DIRECTORY,
   "Save the Favorites playlist to this directory."
   )
MSG_HASH(
   MENU_ENUM_LABEL_VALUE_CONTENT_HISTORY_DIRECTORY,
   "History Playlist"
   )
MSG_HASH(
   MENU_ENUM_SUBLABEL_CONTENT_HISTORY_DIRECTORY,
   "Save the History playlist to this directory."
   )
MSG_HASH(
   MENU_ENUM_LABEL_VALUE_CONTENT_IMAGE_HISTORY_DIRECTORY,
   "Images Playlist"
   )
MSG_HASH(
   MENU_ENUM_SUBLABEL_CONTENT_IMAGE_HISTORY_DIRECTORY,
   "Save the Images History playlist to this directory."
   )
MSG_HASH(
   MENU_ENUM_LABEL_VALUE_CONTENT_MUSIC_HISTORY_DIRECTORY,
   "Music Playlist"
   )
MSG_HASH(
   MENU_ENUM_SUBLABEL_CONTENT_MUSIC_HISTORY_DIRECTORY,
   "Save the Music playlist to this directory."
   )
MSG_HASH(
   MENU_ENUM_LABEL_VALUE_CONTENT_VIDEO_HISTORY_DIRECTORY,
   "Videos Playlist"
   )
MSG_HASH(
   MENU_ENUM_SUBLABEL_CONTENT_VIDEO_HISTORY_DIRECTORY,
   "Save the Videos playlist to this directory."
   )
MSG_HASH(
   MENU_ENUM_LABEL_VALUE_RUNTIME_LOG_DIRECTORY,
   "Runtime Logs"
   )
MSG_HASH(
   MENU_ENUM_SUBLABEL_RUNTIME_LOG_DIRECTORY,
   "Runtime logs are stored in this directory."
   )
MSG_HASH(
   MENU_ENUM_LABEL_VALUE_SAVEFILE_DIRECTORY,
   "Save Files"
   )
MSG_HASH(
   MENU_ENUM_SUBLABEL_SAVEFILE_DIRECTORY,
   "Save all save files to this directory. If not set, will try to save inside the content file's working directory."
   )
MSG_HASH(
   MENU_ENUM_LABEL_HELP_SAVEFILE_DIRECTORY,
   "Save all save files (*.srm) to this directory. This includes related files like .rt, .psrm, etc... This will be overridden by explicit command line options."
   )
MSG_HASH(
   MENU_ENUM_LABEL_VALUE_SAVESTATE_DIRECTORY,
   "Save States"
   )
MSG_HASH(
   MENU_ENUM_SUBLABEL_SAVESTATE_DIRECTORY,
   "Save states and replays are stored in this directory. If not set, will attempt to save them to the directory where the content is located."
   )
MSG_HASH(
   MENU_ENUM_LABEL_VALUE_CACHE_DIRECTORY,
   "Cache"
   )
MSG_HASH(
   MENU_ENUM_SUBLABEL_CACHE_DIRECTORY,
   "Archived content will be temporarily extracted to this directory."
   )
MSG_HASH(
   MENU_ENUM_LABEL_VALUE_LOG_DIR,
   "System Event Logs"
   )
MSG_HASH(
   MENU_ENUM_SUBLABEL_LOG_DIR,
   "System event logs are stored in this directory."
   )

#ifdef HAVE_MIST
/* Settings > Steam */

MSG_HASH(
   MENU_ENUM_LABEL_VALUE_STEAM_RICH_PRESENCE_ENABLE,
   "Enable Rich Presence"
   )
MSG_HASH(
   MENU_ENUM_SUBLABEL_STEAM_RICH_PRESENCE_ENABLE,
   "Share your current status within RetroArch on Steam."
   )

MSG_HASH(
   MENU_ENUM_LABEL_VALUE_STEAM_RICH_PRESENCE_FORMAT,
   "Rich Presence Content Format"
   )
MSG_HASH(
   MENU_ENUM_SUBLABEL_STEAM_RICH_PRESENCE_FORMAT,
   "Decide what information related to the running content will be shared."
   )

MSG_HASH(
   MENU_ENUM_LABEL_VALUE_STEAM_RICH_PRESENCE_FORMAT_CONTENT,
   "Content"
   )
MSG_HASH(
   MENU_ENUM_LABEL_VALUE_STEAM_RICH_PRESENCE_FORMAT_CORE,
   "Core name"
   )
MSG_HASH(
   MENU_ENUM_LABEL_VALUE_STEAM_RICH_PRESENCE_FORMAT_SYSTEM,
   "System name"
   )
MSG_HASH(
   MENU_ENUM_LABEL_VALUE_STEAM_RICH_PRESENCE_FORMAT_CONTENT_SYSTEM,
   "Content (System name)"
   )
MSG_HASH(
   MENU_ENUM_LABEL_VALUE_STEAM_RICH_PRESENCE_FORMAT_CONTENT_CORE,
   "Content (Core name)"
   )
MSG_HASH(
   MENU_ENUM_LABEL_VALUE_STEAM_RICH_PRESENCE_FORMAT_CONTENT_SYSTEM_CORE,
   "Content (System name - Core name)"
   )
#endif

/* Music */

/* Music > Quick Menu */

MSG_HASH(
   MENU_ENUM_LABEL_VALUE_ADD_TO_MIXER,
   "Add to Mixer"
   )
MSG_HASH(
   MENU_ENUM_SUBLABEL_ADD_TO_MIXER,
   "Add this audio track to an available audio stream slot.\nIf no slots are currently available, it will be ignored."
   )
MSG_HASH(
   MENU_ENUM_LABEL_VALUE_ADD_TO_MIXER_AND_PLAY,
   "Add to Mixer and Play"
   )
MSG_HASH(
   MENU_ENUM_SUBLABEL_ADD_TO_MIXER_AND_PLAY,
   "Add this audio track to an available audio stream slot and play it.\nIf no slots are currently available, it will be ignored."
   )

/* Netplay */

MSG_HASH(
   MENU_ENUM_LABEL_VALUE_NETWORK_HOSTING_SETTINGS,
   "Host"
   )
MSG_HASH(
   MENU_ENUM_LABEL_VALUE_NETPLAY_ENABLE_CLIENT,
   "Connect to Netplay Host"
   )
MSG_HASH(
   MENU_ENUM_SUBLABEL_NETPLAY_ENABLE_CLIENT,
   "Enter netplay server address and connect in client mode."
   )
MSG_HASH(
   MENU_ENUM_LABEL_VALUE_NETPLAY_DISCONNECT,
   "Disconnect From Netplay Host"
   )
MSG_HASH(
   MENU_ENUM_SUBLABEL_NETPLAY_DISCONNECT,
   "Disconnect an active netplay connection."
   )
MSG_HASH(
   MENU_ENUM_LABEL_VALUE_NETPLAY_LOBBY_FILTERS,
   "Lobby Filters"
   )
MSG_HASH(
   MENU_ENUM_LABEL_VALUE_NETPLAY_SHOW_ONLY_CONNECTABLE,
   "Only Connectable Rooms"
   )
MSG_HASH(
   MENU_ENUM_LABEL_VALUE_NETPLAY_SHOW_ONLY_INSTALLED_CORES,
   "Only Installed Cores"
   )
MSG_HASH(
   MENU_ENUM_LABEL_VALUE_NETPLAY_SHOW_PASSWORDED,
   "Passworded Rooms"
   )
MSG_HASH(
   MENU_ENUM_LABEL_VALUE_NETPLAY_REFRESH_ROOMS,
   "Refresh Netplay Host List"
   )
MSG_HASH(
   MENU_ENUM_SUBLABEL_NETPLAY_REFRESH_ROOMS,
   "Scan for netplay hosts."
   )
MSG_HASH(
   MENU_ENUM_LABEL_VALUE_NETPLAY_REFRESH_LAN,
   "Refresh Netplay LAN List"
   )
MSG_HASH(
   MENU_ENUM_SUBLABEL_NETPLAY_REFRESH_LAN,
   "Scan for netplay hosts on LAN."
   )

/* Netplay > Host */

MSG_HASH(
   MENU_ENUM_LABEL_VALUE_NETPLAY_ENABLE_HOST,
   "Start Netplay Host"
   )
MSG_HASH(
   MENU_ENUM_SUBLABEL_NETPLAY_ENABLE_HOST,
   "Start netplay in host (server) mode."
   )
MSG_HASH(
   MENU_ENUM_LABEL_VALUE_NETPLAY_DISABLE_HOST,
   "Stop Netplay Host"
   )
MSG_HASH(
   MENU_ENUM_LABEL_VALUE_NETPLAY_KICK,
   "Kick Client"
   )
MSG_HASH(
   MENU_ENUM_SUBLABEL_NETPLAY_KICK,
   "Kick a client from your currently hosted room."
   )
MSG_HASH(
   MENU_ENUM_LABEL_VALUE_NETPLAY_BAN,
   "Ban Client"
   )
MSG_HASH(
   MENU_ENUM_SUBLABEL_NETPLAY_BAN,
   "Ban a client from your currently hosted room."
   )

/* Import Content */

MSG_HASH(
   MENU_ENUM_LABEL_VALUE_SCAN_DIRECTORY,
   "Scan Directory"
   )
MSG_HASH(
   MENU_ENUM_SUBLABEL_SCAN_DIRECTORY,
   "Scans a directory for content that matches the database."
   )
MSG_HASH(
   MENU_ENUM_LABEL_VALUE_SCAN_THIS_DIRECTORY,
   "<Scan This Directory>"
   )
MSG_HASH(
   MENU_ENUM_LABEL_HELP_SCAN_THIS_DIRECTORY,
   "Select this to scan the current directory for content."
   )
MSG_HASH(
   MENU_ENUM_LABEL_VALUE_SCAN_FILE,
   "Scan File"
   )
MSG_HASH(
   MENU_ENUM_SUBLABEL_SCAN_FILE,
   "Scans a file for content that matches the database."
   )
MSG_HASH(
   MENU_ENUM_LABEL_VALUE_MANUAL_CONTENT_SCAN_LIST,
   "Manual Scan"
   )
MSG_HASH(
   MENU_ENUM_SUBLABEL_MANUAL_CONTENT_SCAN_LIST,
   "Configurable scan based on content file names. Does not require content to match the database."
   )
MSG_HASH(
   MENU_ENUM_LABEL_VALUE_SCAN_ENTRY,
   "Scan"
   )

/* Import Content > Scan File */

MSG_HASH(
   MENU_ENUM_LABEL_VALUE_ADD_TO_MIXER_AND_COLLECTION,
   "Add to Mixer"
   )
MSG_HASH(
   MENU_ENUM_LABEL_VALUE_ADD_TO_MIXER_AND_COLLECTION_AND_PLAY,
   "Add to Mixer and Play"
   )

/* Import Content > Manual Scan */

MSG_HASH(
   MENU_ENUM_LABEL_VALUE_MANUAL_CONTENT_SCAN_DIR,
   "Content Directory"
   )
MSG_HASH(
   MENU_ENUM_SUBLABEL_MANUAL_CONTENT_SCAN_DIR,
   "Select a directory to scan for content."
   )
MSG_HASH(
   MENU_ENUM_LABEL_VALUE_MANUAL_CONTENT_SCAN_SYSTEM_NAME,
   "System Name"
   )
MSG_HASH(
   MENU_ENUM_SUBLABEL_MANUAL_CONTENT_SCAN_SYSTEM_NAME,
   "Specify a 'system name' with which to associate scanned content. Used to name to the generated playlist file and to identify playlist thumbnails."
   )
MSG_HASH(
   MENU_ENUM_LABEL_VALUE_MANUAL_CONTENT_SCAN_SYSTEM_NAME_CUSTOM,
   "Custom System Name"
   )
MSG_HASH(
   MENU_ENUM_SUBLABEL_MANUAL_CONTENT_SCAN_SYSTEM_NAME_CUSTOM,
   "Manually specify a 'system name' for scanned content. Only used when 'System Name' is set to '<Custom>'."
   )
MSG_HASH(
   MENU_ENUM_LABEL_VALUE_MANUAL_CONTENT_SCAN_CORE_NAME,
   "Default Core"
   )
MSG_HASH(
   MENU_ENUM_SUBLABEL_MANUAL_CONTENT_SCAN_CORE_NAME,
   "Select a default core to use when launching scanned content."
   )
MSG_HASH(
   MENU_ENUM_LABEL_VALUE_MANUAL_CONTENT_SCAN_FILE_EXTS,
   "File Extensions"
   )
MSG_HASH(
   MENU_ENUM_SUBLABEL_MANUAL_CONTENT_SCAN_FILE_EXTS,
   "List of file types to include in the scan, separated by spaces. If empty, includes all file types, or if a core is specified, all files supported by the core."
   )
MSG_HASH(
   MENU_ENUM_LABEL_VALUE_MANUAL_CONTENT_SCAN_SEARCH_RECURSIVELY,
   "Scan Recursively"
   )
MSG_HASH(
   MENU_ENUM_SUBLABEL_MANUAL_CONTENT_SCAN_SEARCH_RECURSIVELY,
   "When enabled, all subdirectories of the specified 'Content Directory' will be included in the scan."
   )
MSG_HASH(
   MENU_ENUM_LABEL_VALUE_MANUAL_CONTENT_SCAN_SEARCH_ARCHIVES,
   "Scan Inside Archives"
   )
MSG_HASH(
   MENU_ENUM_SUBLABEL_MANUAL_CONTENT_SCAN_SEARCH_ARCHIVES,
   "When enabled, archive files (.zip, .7z, etc.) will be searched for valid/supported content. May have a significant impact on scan performance."
   )
MSG_HASH(
   MENU_ENUM_LABEL_VALUE_MANUAL_CONTENT_SCAN_DAT_FILE,
   "Arcade DAT File"
   )
MSG_HASH(
   MENU_ENUM_SUBLABEL_MANUAL_CONTENT_SCAN_DAT_FILE,
   "Select a Logiqx or MAME List XML DAT file to enable automatic naming of scanned arcade content (MAME, FinalBurn Neo, etc.)."
   )
MSG_HASH(
   MENU_ENUM_LABEL_VALUE_MANUAL_CONTENT_SCAN_DAT_FILE_FILTER,
   "Arcade DAT Filter"
   )
MSG_HASH(
   MENU_ENUM_SUBLABEL_MANUAL_CONTENT_SCAN_DAT_FILE_FILTER,
   "When using an arcade DAT file, content will only be added to the playlist if a matching DAT file entry is found."
   )
MSG_HASH(
   MENU_ENUM_LABEL_VALUE_MANUAL_CONTENT_SCAN_OVERWRITE,
   "Overwrite Existing Playlist"
   )
MSG_HASH(
   MENU_ENUM_SUBLABEL_MANUAL_CONTENT_SCAN_OVERWRITE,
   "When enabled, any existing playlist will be deleted before scanning content. When disabled, existing playlist entries are preserved and only content currently missing from the playlist will be added."
   )
MSG_HASH(
   MENU_ENUM_LABEL_VALUE_MANUAL_CONTENT_SCAN_VALIDATE_ENTRIES,
   "Validate Existing Entries"
   )
MSG_HASH(
   MENU_ENUM_SUBLABEL_MANUAL_CONTENT_SCAN_VALIDATE_ENTRIES,
   "When enabled, entries in any existing playlist will be verified before scanning new content. Entries referring to missing content and/or files with invalid extensions will be removed."
   )
MSG_HASH(
   MENU_ENUM_LABEL_VALUE_MANUAL_CONTENT_SCAN_START,
   "Start Scan"
   )
MSG_HASH(
   MENU_ENUM_SUBLABEL_MANUAL_CONTENT_SCAN_START,
   "Scan selected content."
   )

/* Explore tab */
MSG_HASH(
   MENU_ENUM_LABEL_VALUE_EXPLORE_INITIALISING_LIST,
   "Initializing list..."
   )
MSG_HASH(
   MENU_ENUM_LABEL_VALUE_EXPLORE_CATEGORY_RELEASE_YEAR,
   "Release Year"
   )
MSG_HASH(
   MENU_ENUM_LABEL_VALUE_EXPLORE_CATEGORY_PLAYER_COUNT,
   "Player Count"
   )
MSG_HASH(
   MENU_ENUM_LABEL_VALUE_EXPLORE_CATEGORY_REGION,
   "Region"
   )
MSG_HASH(
   MENU_ENUM_LABEL_VALUE_EXPLORE_CATEGORY_TAG,
   "Tag"
   )
MSG_HASH(
   MENU_ENUM_LABEL_VALUE_EXPLORE_SEARCH_NAME,
   "Search Name ..."
   )
MSG_HASH(
   MENU_ENUM_LABEL_VALUE_EXPLORE_SHOW_ALL,
   "Show All"
   )
MSG_HASH(
   MENU_ENUM_LABEL_VALUE_EXPLORE_ADDITIONAL_FILTER,
   "Additional Filter"
   )
MSG_HASH(
   MENU_ENUM_LABEL_VALUE_EXPLORE_ALL,
   "All"
   )
MSG_HASH(
   MENU_ENUM_LABEL_VALUE_EXPLORE_ADD_ADDITIONAL_FILTER,
   "Add Additional Filter"
   )
MSG_HASH(
   MENU_ENUM_LABEL_VALUE_EXPLORE_ITEMS_COUNT,
   "%u Items"
   )
MSG_HASH(
   MENU_ENUM_LABEL_VALUE_EXPLORE_BY_DEVELOPER,
   "By Developer"
   )
MSG_HASH(
   MENU_ENUM_LABEL_VALUE_EXPLORE_BY_PUBLISHER,
   "By Publisher"
   )
MSG_HASH(
   MENU_ENUM_LABEL_VALUE_EXPLORE_BY_RELEASE_YEAR,
   "By Release Year"
   )
MSG_HASH(
   MENU_ENUM_LABEL_VALUE_EXPLORE_BY_PLAYER_COUNT,
   "By Player Count"
   )
MSG_HASH(
   MENU_ENUM_LABEL_VALUE_EXPLORE_BY_GENRE,
   "By Genre"
   )
MSG_HASH(
   MENU_ENUM_LABEL_VALUE_EXPLORE_BY_ACHIEVEMENTS,
   "By Achievements"
   )
MSG_HASH(
   MENU_ENUM_LABEL_VALUE_EXPLORE_BY_CATEGORY,
   "By Category"
   )
MSG_HASH(
   MENU_ENUM_LABEL_VALUE_EXPLORE_BY_LANGUAGE,
   "By Language"
   )
MSG_HASH(
   MENU_ENUM_LABEL_VALUE_EXPLORE_BY_REGION,
   "By Region"
   )
MSG_HASH(
   MENU_ENUM_LABEL_VALUE_EXPLORE_BY_CONSOLE_EXCLUSIVE,
   "By Console exclusive"
   )
MSG_HASH(
   MENU_ENUM_LABEL_VALUE_EXPLORE_BY_PLATFORM_EXCLUSIVE,
   "By Platform exclusive"
   )
MSG_HASH(
   MENU_ENUM_LABEL_VALUE_EXPLORE_BY_RUMBLE,
   "By Rumble"
   )
MSG_HASH(
   MENU_ENUM_LABEL_VALUE_EXPLORE_BY_SCORE,
   "By Score"
   )
MSG_HASH(
   MENU_ENUM_LABEL_VALUE_EXPLORE_BY_MEDIA,
   "By Media"
   )
MSG_HASH(
   MENU_ENUM_LABEL_VALUE_EXPLORE_BY_CONTROLS,
   "By Controls"
   )
MSG_HASH(
   MENU_ENUM_LABEL_VALUE_EXPLORE_BY_ARTSTYLE,
   "By Artstyle"
   )
MSG_HASH(
   MENU_ENUM_LABEL_VALUE_EXPLORE_BY_GAMEPLAY,
   "By Gameplay"
   )
MSG_HASH(
   MENU_ENUM_LABEL_VALUE_EXPLORE_BY_NARRATIVE,
   "By Narrative"
   )
MSG_HASH(
   MENU_ENUM_LABEL_VALUE_EXPLORE_BY_PACING,
   "By Pacing"
   )
MSG_HASH(
   MENU_ENUM_LABEL_VALUE_EXPLORE_BY_PERSPECTIVE,
   "By Perspective"
   )
MSG_HASH(
   MENU_ENUM_LABEL_VALUE_EXPLORE_BY_SETTING,
   "By Setting"
   )
MSG_HASH(
   MENU_ENUM_LABEL_VALUE_EXPLORE_BY_VISUAL,
   "By Visual"
   )
MSG_HASH(
   MENU_ENUM_LABEL_VALUE_EXPLORE_BY_VEHICULAR,
   "By Vehicular"
   )
MSG_HASH(
   MENU_ENUM_LABEL_VALUE_EXPLORE_BY_ORIGIN,
   "By Origin"
   )
MSG_HASH(
   MENU_ENUM_LABEL_VALUE_EXPLORE_BY_FRANCHISE,
   "By Franchise"
   )
MSG_HASH(
   MENU_ENUM_LABEL_VALUE_EXPLORE_BY_TAG,
   "By Tag"
   )
MSG_HASH(
   MENU_ENUM_LABEL_VALUE_EXPLORE_BY_SYSTEM_NAME,
   "By System Name"
   )
MSG_HASH(
   MENU_ENUM_LABEL_EXPLORE_RANGE_FILTER,
   "Set Range Filter"
   )
MSG_HASH(
   MENU_ENUM_LABEL_EXPLORE_VIEW,
   "View"
   )
MSG_HASH(
   MENU_ENUM_LABEL_EXPLORE_SAVE_VIEW,
   "Save as View"
   )
MSG_HASH(
   MENU_ENUM_LABEL_EXPLORE_DELETE_VIEW,
   "Delete this View"
   )
MSG_HASH(
   MENU_ENUM_LABEL_EXPLORE_NEW_VIEW,
   "Enter name of new view"
   )
MSG_HASH(
   MENU_ENUM_LABEL_EXPLORE_VIEW_EXISTS,
   "View already exists with the same name"
   )
MSG_HASH(
   MENU_ENUM_LABEL_EXPLORE_VIEW_SAVED,
   "View was saved"
   )
MSG_HASH(
   MENU_ENUM_LABEL_EXPLORE_VIEW_DELETED,
   "View was deleted"
   )

/* Playlist > Playlist Item */

MSG_HASH(
   MENU_ENUM_LABEL_VALUE_RUN,
   "Run"
   )
MSG_HASH(
   MENU_ENUM_SUBLABEL_RUN,
   "Start the content."
   )
MSG_HASH(
   MENU_ENUM_LABEL_VALUE_RENAME_ENTRY,
   "Rename"
   )
MSG_HASH(
   MENU_ENUM_SUBLABEL_RENAME_ENTRY,
   "Rename the title of the entry."
   )
MSG_HASH(
   MENU_ENUM_LABEL_VALUE_DELETE_ENTRY,
   "Remove"
   )
MSG_HASH(
   MENU_ENUM_SUBLABEL_DELETE_ENTRY,
   "Remove this entry from the playlist."
   )
MSG_HASH(
   MENU_ENUM_LABEL_VALUE_ADD_TO_FAVORITES_PLAYLIST,
   "Add to Favorites"
   )
MSG_HASH(
   MENU_ENUM_SUBLABEL_ADD_TO_FAVORITES_PLAYLIST,
   "Add the content to 'Favorites'."
   )
MSG_HASH(
   MENU_ENUM_LABEL_VALUE_SET_CORE_ASSOCIATION,
   "Set Core Association"
   )
MSG_HASH(
   MENU_ENUM_SUBLABEL_SET_CORE_ASSOCIATION,
   "Set the core associated with this content."
   )
MSG_HASH(
   MENU_ENUM_LABEL_VALUE_RESET_CORE_ASSOCIATION,
   "Reset Core Association"
   )
MSG_HASH(
   MENU_ENUM_SUBLABEL_RESET_CORE_ASSOCIATION,
   "Reset the core associated with this content."
   )
MSG_HASH(
   MENU_ENUM_LABEL_VALUE_INFORMATION,
   "Information"
   )
MSG_HASH(
   MENU_ENUM_SUBLABEL_INFORMATION,
   "View more information about the content."
   )
MSG_HASH(
   MENU_ENUM_LABEL_VALUE_DOWNLOAD_PL_ENTRY_THUMBNAILS,
   "Download Thumbnails"
   )
MSG_HASH(
   MENU_ENUM_SUBLABEL_DOWNLOAD_PL_ENTRY_THUMBNAILS,
   "Download screenshot/box art/title screen thumbnail images for current content. Updates any existing thumbnails."
   )

/* Playlist Item > Set Core Association */

MSG_HASH(
   MENU_ENUM_LABEL_VALUE_DETECT_CORE_LIST_OK_CURRENT_CORE,
   "Current Core"
   )

/* Playlist Item > Information */

MSG_HASH(
   MENU_ENUM_LABEL_VALUE_CONTENT_INFO_LABEL,
   "Name"
   )
MSG_HASH(
   MENU_ENUM_LABEL_VALUE_CONTENT_INFO_PATH,
   "File Path"
   )
MSG_HASH(
   MENU_ENUM_LABEL_VALUE_CONTENT_INFO_ENTRY_IDX,
   "Entry: %lu/%lu"
   )
MSG_HASH(
   MENU_ENUM_LABEL_VALUE_CONTENT_INFO_CORE_NAME,
   "Core"
   )
MSG_HASH( /* FIXME Unused? */
   MENU_ENUM_LABEL_VALUE_CONTENT_INFO_RUNTIME,
   "Play Time"
   )
MSG_HASH( /* FIXME Unused? */
   MENU_ENUM_LABEL_VALUE_CONTENT_INFO_LAST_PLAYED,
   "Last Played"
   )
MSG_HASH(
   MENU_ENUM_LABEL_VALUE_CONTENT_INFO_DATABASE,
   "Database"
   )

/* Quick Menu */

MSG_HASH(
   MENU_ENUM_LABEL_VALUE_RESUME_CONTENT,
   "Resume"
   )
MSG_HASH(
   MENU_ENUM_SUBLABEL_RESUME_CONTENT,
   "Resume the currently running content and leave the Quick Menu."
   )
MSG_HASH(
   MENU_ENUM_LABEL_VALUE_RESTART_CONTENT,
   "Restart"
   )
MSG_HASH(
   MENU_ENUM_SUBLABEL_RESTART_CONTENT,
   "Restart the content from the beginning."
   )
MSG_HASH(
   MENU_ENUM_LABEL_VALUE_CLOSE_CONTENT,
   "Close Content"
   )
MSG_HASH(
   MENU_ENUM_SUBLABEL_CLOSE_CONTENT,
   "Close the current content. Any unsaved changes might be lost."
   )
MSG_HASH(
   MENU_ENUM_LABEL_VALUE_TAKE_SCREENSHOT,
   "Take Screenshot"
   )
MSG_HASH(
   MENU_ENUM_SUBLABEL_TAKE_SCREENSHOT,
   "Capture an image of the screen."
   )
MSG_HASH(
   MENU_ENUM_LABEL_VALUE_STATE_SLOT,
   "State Slot"
   )
MSG_HASH(
   MENU_ENUM_SUBLABEL_STATE_SLOT,
   "Change the currently selected state slot."
   )
MSG_HASH(
   MENU_ENUM_LABEL_VALUE_SAVE_STATE,
   "Save State"
   )
MSG_HASH(
   MENU_ENUM_SUBLABEL_SAVE_STATE,
   "Save a state to the currently selected slot."
   )
MSG_HASH(
   MENU_ENUM_LABEL_VALUE_LOAD_STATE,
   "Load State"
   )
MSG_HASH(
   MENU_ENUM_SUBLABEL_LOAD_STATE,
   "Load a saved state from the currently selected slot."
   )
MSG_HASH(
   MENU_ENUM_LABEL_VALUE_UNDO_LOAD_STATE,
   "Undo Load State"
   )
MSG_HASH(
   MENU_ENUM_SUBLABEL_UNDO_LOAD_STATE,
   "If a state was loaded, content will go back to the state prior to loading."
   )
MSG_HASH(
   MENU_ENUM_LABEL_VALUE_UNDO_SAVE_STATE,
   "Undo Save State"
   )
MSG_HASH(
   MENU_ENUM_SUBLABEL_UNDO_SAVE_STATE,
   "If a state was overwritten, it will roll back to the previous save state."
   )
MSG_HASH(
   MENU_ENUM_LABEL_VALUE_REPLAY_SLOT,
   "Replay Slot"
   )
MSG_HASH(
   MENU_ENUM_SUBLABEL_REPLAY_SLOT,
   "Change the currently selected state slot."
   )
MSG_HASH(
   MENU_ENUM_LABEL_VALUE_PLAY_REPLAY,
   "Play Replay"
   )
MSG_HASH(
   MENU_ENUM_SUBLABEL_PLAY_REPLAY,
   "Play replay file from the currently selected slot."
   )
MSG_HASH(
   MENU_ENUM_LABEL_VALUE_RECORD_REPLAY,
   "Record Replay"
   )
MSG_HASH(
   MENU_ENUM_SUBLABEL_RECORD_REPLAY,
   "Record replay file to the currently selected slot."
   )
MSG_HASH(
   MENU_ENUM_LABEL_VALUE_HALT_REPLAY,
   "Halt Record/Replay"
   )
MSG_HASH(
   MENU_ENUM_SUBLABEL_HALT_REPLAY,
   "Stops recording/playback of current replay"
   )
MSG_HASH(
   MENU_ENUM_LABEL_VALUE_ADD_TO_FAVORITES,
   "Add to Favorites"
   )
MSG_HASH(
   MENU_ENUM_SUBLABEL_ADD_TO_FAVORITES,
   "Add the content to 'Favorites'."
   )
MSG_HASH(
   MENU_ENUM_LABEL_VALUE_QUICK_MENU_START_RECORDING,
   "Start Recording"
   )
MSG_HASH(
   MENU_ENUM_SUBLABEL_QUICK_MENU_START_RECORDING,
   "Start video recording."
   )
MSG_HASH(
   MENU_ENUM_LABEL_VALUE_QUICK_MENU_STOP_RECORDING,
   "Stop Recording"
   )
MSG_HASH(
   MENU_ENUM_SUBLABEL_QUICK_MENU_STOP_RECORDING,
   "Stop video recording."
   )
MSG_HASH(
   MENU_ENUM_LABEL_VALUE_QUICK_MENU_START_STREAMING,
   "Start Streaming"
   )
MSG_HASH(
   MENU_ENUM_SUBLABEL_QUICK_MENU_START_STREAMING,
   "Start streaming to chosen destination."
   )
MSG_HASH(
   MENU_ENUM_LABEL_VALUE_QUICK_MENU_STOP_STREAMING,
   "Stop Streaming"
   )
MSG_HASH(
   MENU_ENUM_SUBLABEL_QUICK_MENU_STOP_STREAMING,
   "End stream."
   )
MSG_HASH(
   MENU_ENUM_LABEL_VALUE_SAVESTATE_LIST,
   "Save States"
   )
MSG_HASH(
   MENU_ENUM_SUBLABEL_SAVESTATE_LIST,
   "Access save state options."
   )
MSG_HASH(
   MENU_ENUM_LABEL_VALUE_CORE_OPTIONS,
   "Core Options"
   )
MSG_HASH(
   MENU_ENUM_SUBLABEL_CORE_OPTIONS,
   "Change the options for the currently running content."
   )
MSG_HASH(
   MENU_ENUM_LABEL_VALUE_CORE_INPUT_REMAPPING_OPTIONS,
   "Controls"
   )
MSG_HASH(
   MENU_ENUM_SUBLABEL_CORE_INPUT_REMAPPING_OPTIONS,
   "Change the controls for the currently running content."
   )
MSG_HASH(
   MENU_ENUM_LABEL_VALUE_CORE_CHEAT_OPTIONS,
   "Cheats"
   )
MSG_HASH(
   MENU_ENUM_SUBLABEL_CORE_CHEAT_OPTIONS,
   "Set up cheat codes."
   )
MSG_HASH(
   MENU_ENUM_LABEL_VALUE_DISK_OPTIONS,
   "Disc Control"
   )
MSG_HASH(
   MENU_ENUM_SUBLABEL_DISK_OPTIONS,
   "Disc image management."
   )
MSG_HASH(
   MENU_ENUM_LABEL_VALUE_SHADER_OPTIONS,
   "Shaders"
   )
MSG_HASH(
   MENU_ENUM_SUBLABEL_SHADER_OPTIONS,
   "Set up shaders to visually augment the image."
   )
MSG_HASH(
   MENU_ENUM_LABEL_VALUE_QUICK_MENU_OVERRIDE_OPTIONS,
   "Overrides"
   )
MSG_HASH(
   MENU_ENUM_SUBLABEL_QUICK_MENU_OVERRIDE_OPTIONS,
   "Options for overriding the global configuration."
   )
MSG_HASH(
   MENU_ENUM_LABEL_VALUE_ACHIEVEMENT_LIST,
   "Achievements"
   )
MSG_HASH(
   MENU_ENUM_SUBLABEL_ACHIEVEMENT_LIST,
   "View achievements and related settings."
   )

/* Quick Menu > Options */

MSG_HASH(
   MENU_ENUM_LABEL_VALUE_CORE_OPTION_OVERRIDE_LIST,
   "Manage Core Options"
   )
MSG_HASH(
   MENU_ENUM_SUBLABEL_CORE_OPTION_OVERRIDE_LIST,
   "Save or remove option overrides for the current content."
   )

/* Quick Menu > Options > Manage Core Options */

MSG_HASH(
   MENU_ENUM_LABEL_VALUE_GAME_SPECIFIC_CORE_OPTIONS_CREATE,
   "Save Game Options"
   )
MSG_HASH(
   MENU_ENUM_SUBLABEL_GAME_SPECIFIC_CORE_OPTIONS_CREATE,
   "Save core options which will apply for the current content only."
   )
MSG_HASH(
   MENU_ENUM_LABEL_VALUE_GAME_SPECIFIC_CORE_OPTIONS_REMOVE,
   "Remove Game Options"
   )
MSG_HASH(
   MENU_ENUM_SUBLABEL_GAME_SPECIFIC_CORE_OPTIONS_REMOVE,
   "Delete core options which will apply for the current content only."
   )
MSG_HASH(
   MENU_ENUM_LABEL_VALUE_FOLDER_SPECIFIC_CORE_OPTIONS_CREATE,
   "Save Content Directory Options"
   )
MSG_HASH(
   MENU_ENUM_SUBLABEL_FOLDER_SPECIFIC_CORE_OPTIONS_CREATE,
   "Save core options which will apply for all content loaded from the same directory as the current file."
   )
MSG_HASH(
   MENU_ENUM_LABEL_VALUE_FOLDER_SPECIFIC_CORE_OPTIONS_REMOVE,
   "Remove Content Directory Options"
   )
MSG_HASH(
   MENU_ENUM_SUBLABEL_FOLDER_SPECIFIC_CORE_OPTIONS_REMOVE,
   "Delete core options which will apply for all content loaded from the same directory as the current file."
   )
MSG_HASH(
   MENU_ENUM_LABEL_VALUE_CORE_OPTION_OVERRIDE_INFO,
   "Active Options File"
   )
MSG_HASH(
   MENU_ENUM_SUBLABEL_CORE_OPTION_OVERRIDE_INFO,
   "The current option file in use."
   )
MSG_HASH(
   MENU_ENUM_LABEL_VALUE_CORE_OPTIONS_RESET,
   "Reset Options"
   )
MSG_HASH(
   MENU_ENUM_SUBLABEL_CORE_OPTIONS_RESET,
   "Set all core options to default values."
   )
MSG_HASH(
   MENU_ENUM_LABEL_VALUE_CORE_OPTIONS_FLUSH,
   "Flush Options to Disk"
   )
MSG_HASH(
   MENU_ENUM_SUBLABEL_CORE_OPTIONS_FLUSH,
   "Force current settings to be written to active options file. Ensures options are preserved in the event that a core bug causes improper shutdown of the frontend."
   )

/* - Legacy (unused) */
MSG_HASH(
   MENU_ENUM_LABEL_VALUE_GAME_SPECIFIC_OPTIONS_CREATE,
   "Create Game Options File"
   )
MSG_HASH(
   MENU_ENUM_LABEL_VALUE_GAME_SPECIFIC_OPTIONS_IN_USE,
   "Save Game Options File"
   )

/* Quick Menu > Controls */

MSG_HASH(
   MENU_ENUM_LABEL_VALUE_REMAP_FILE_MANAGER_LIST,
   "Manage Remap Files"
   )
MSG_HASH(
   MENU_ENUM_SUBLABEL_REMAP_FILE_MANAGER_LIST,
   "Load, save or remove input remap files for the current content."
   )

/* Quick Menu > Controls > Manage Remap Files */

MSG_HASH(
   MENU_ENUM_LABEL_VALUE_REMAP_FILE_INFO,
   "Active Remap File"
   )
MSG_HASH(
   MENU_ENUM_SUBLABEL_REMAP_FILE_INFO,
   "The current remap file in use."
   )
MSG_HASH(
   MENU_ENUM_LABEL_VALUE_REMAP_FILE_LOAD,
   "Load Remap File"
   )
MSG_HASH(
   MENU_ENUM_SUBLABEL_REMAP_FILE_LOAD,
   "Load and replace current input mappings."
   )
MSG_HASH(
   MENU_ENUM_LABEL_VALUE_REMAP_FILE_SAVE_AS,
   "Save Remap File As"
   )
MSG_HASH(
   MENU_ENUM_SUBLABEL_REMAP_FILE_SAVE_AS,
   "Save current input mappings as a new remap file."
   )
MSG_HASH(
   MENU_ENUM_LABEL_VALUE_REMAP_FILE_SAVE_CORE,
   "Save Core Remap File"
   )
MSG_HASH(
   MENU_ENUM_SUBLABEL_REMAP_FILE_SAVE_CORE,
   "Save a remap file which will apply for all content loaded with this core."
   )
MSG_HASH(
   MENU_ENUM_LABEL_VALUE_REMAP_FILE_REMOVE_CORE,
   "Remove Core Remap File"
   )
MSG_HASH(
   MENU_ENUM_SUBLABEL_REMAP_FILE_REMOVE_CORE,
   "Delete the remap file which will apply for all content loaded with this core."
   )
MSG_HASH(
   MENU_ENUM_LABEL_VALUE_REMAP_FILE_SAVE_CONTENT_DIR,
   "Save Content Directory Remap File"
   )
MSG_HASH(
   MENU_ENUM_SUBLABEL_REMAP_FILE_SAVE_CONTENT_DIR,
   "Save a remap file which will apply for all content loaded from the same directory as the current file."
   )
MSG_HASH(
   MENU_ENUM_LABEL_VALUE_REMAP_FILE_REMOVE_CONTENT_DIR,
   "Remove Game Content Directory Remap File"
   )
MSG_HASH(
   MENU_ENUM_SUBLABEL_REMAP_FILE_REMOVE_CONTENT_DIR,
   "Delete the remap file which will apply for all content loaded from the same directory as the current file."
   )
MSG_HASH(
   MENU_ENUM_LABEL_VALUE_REMAP_FILE_SAVE_GAME,
   "Save Game Remap File"
   )
MSG_HASH(
   MENU_ENUM_SUBLABEL_REMAP_FILE_SAVE_GAME,
   "Save a remap file which will apply for the current content only."
   )
MSG_HASH(
   MENU_ENUM_LABEL_VALUE_REMAP_FILE_REMOVE_GAME,
   "Remove Game Remap File"
   )
MSG_HASH(
   MENU_ENUM_SUBLABEL_REMAP_FILE_REMOVE_GAME,
   "Delete the remap file which will apply for the current content only."
   )
MSG_HASH(
   MENU_ENUM_LABEL_VALUE_REMAP_FILE_RESET,
   "Reset Input Mapping"
   )
MSG_HASH(
   MENU_ENUM_SUBLABEL_REMAP_FILE_RESET,
   "Set all input remapping options to default values."
   )
MSG_HASH(
   MENU_ENUM_LABEL_VALUE_REMAP_FILE_FLUSH,
   "Update Input Remap File"
   )
MSG_HASH(
   MENU_ENUM_SUBLABEL_REMAP_FILE_FLUSH,
   "Overwrite the active remap file with current input remapping options."
   )

/* Quick Menu > Controls > Manage Remap Files > Load Remap File */

MSG_HASH(
   MENU_ENUM_LABEL_VALUE_REMAP_FILE,
   "Remap File"
   )

/* Quick Menu > Cheats */

MSG_HASH(
   MENU_ENUM_LABEL_VALUE_CHEAT_START_OR_CONT,
   "Start or Continue Cheat Search"
   )
MSG_HASH(
   MENU_ENUM_SUBLABEL_CHEAT_START_OR_CONT,
   ""
   )
MSG_HASH(
   MENU_ENUM_LABEL_HELP_CHEAT_START_OR_CONT,
   "Scan memory to create new cheats."
   )
MSG_HASH(
   MENU_ENUM_LABEL_VALUE_CHEAT_FILE_LOAD,
   "Load Cheat File (Replace)"
   )
MSG_HASH(
   MENU_ENUM_SUBLABEL_CHEAT_FILE_LOAD,
   "Load a cheat file and replace existing cheats."
   )
MSG_HASH(
   MENU_ENUM_LABEL_VALUE_CHEAT_FILE_LOAD_APPEND,
   "Load Cheat File (Append)"
   )
MSG_HASH(
   MENU_ENUM_SUBLABEL_CHEAT_FILE_LOAD_APPEND,
   "Load a cheat file and append to existing cheats."
   )
MSG_HASH(
   MENU_ENUM_LABEL_VALUE_CHEAT_RELOAD_CHEATS,
   "Reload Game Specific Cheats"
   )
MSG_HASH(
   MENU_ENUM_SUBLABEL_CHEAT_RELOAD_CHEATS,
   ""
   )
MSG_HASH(
   MENU_ENUM_LABEL_VALUE_CHEAT_FILE_SAVE_AS,
   "Save Cheat File As"
   )
MSG_HASH(
   MENU_ENUM_SUBLABEL_CHEAT_FILE_SAVE_AS,
   "Save current cheats as a cheat file."
   )
MSG_HASH(
   MENU_ENUM_LABEL_VALUE_CHEAT_ADD_NEW_TOP,
   "Add New Cheat to Top"
   )
MSG_HASH(
   MENU_ENUM_SUBLABEL_CHEAT_ADD_NEW_TOP,
   ""
   )
MSG_HASH(
   MENU_ENUM_LABEL_VALUE_CHEAT_ADD_NEW_BOTTOM,
   "Add New Cheat to Bottom"
   )
MSG_HASH(
   MENU_ENUM_SUBLABEL_CHEAT_ADD_NEW_BOTTOM,
   ""
   )
MSG_HASH(
   MENU_ENUM_LABEL_VALUE_CHEAT_DELETE_ALL,
   "Delete All Cheats"
   )
MSG_HASH(
   MENU_ENUM_SUBLABEL_CHEAT_DELETE_ALL,
   ""
   )
MSG_HASH(
   MENU_ENUM_LABEL_VALUE_CHEAT_APPLY_AFTER_LOAD,
   "Auto-Apply Cheats During Game Load"
   )
MSG_HASH(
   MENU_ENUM_SUBLABEL_CHEAT_APPLY_AFTER_LOAD,
   "Auto-apply cheats when game loads."
   )
MSG_HASH(
   MENU_ENUM_LABEL_VALUE_CHEAT_APPLY_AFTER_TOGGLE,
   "Apply After Toggle"
   )
MSG_HASH(
   MENU_ENUM_SUBLABEL_CHEAT_APPLY_AFTER_TOGGLE,
   "Apply cheat immediately after toggling."
   )
MSG_HASH(
   MENU_ENUM_LABEL_VALUE_CHEAT_APPLY_CHANGES,
   "Apply Changes"
   )
MSG_HASH(
   MENU_ENUM_SUBLABEL_CHEAT_APPLY_CHANGES,
   "Cheat changes will take effect immediately."
   )
MSG_HASH(
   MENU_ENUM_LABEL_VALUE_CHEAT,
   "Cheat"
   )

/* Quick Menu > Cheats > Start or Continue Cheat Search */

MSG_HASH(
   MENU_ENUM_LABEL_VALUE_CHEAT_START_OR_RESTART,
   "Start or Restart Cheat Search"
   )
MSG_HASH(
   MENU_ENUM_SUBLABEL_CHEAT_START_OR_RESTART,
   "Press Left or Right to change bit-size."
   )
MSG_HASH(
   MENU_ENUM_LABEL_VALUE_CHEAT_BIG_ENDIAN,
   "Big Endian"
   )
MSG_HASH(
   MENU_ENUM_SUBLABEL_CHEAT_BIG_ENDIAN,
   "Big Endian: 258 = 0x0102\nLittle Endian: 258 = 0x0201"
   )
MSG_HASH(
   MENU_ENUM_LABEL_VALUE_CHEAT_SEARCH_EXACT,
   "Search Memory for Values"
   )
MSG_HASH(
   MENU_ENUM_SUBLABEL_CHEAT_SEARCH_EXACT,
   "Press Left or Right to change value."
   )
MSG_HASH(
   MENU_ENUM_LABEL_CHEAT_SEARCH_EXACT_VAL,
   "Equal to %u (%X)"
   )
MSG_HASH(
   MENU_ENUM_LABEL_VALUE_CHEAT_SEARCH_LT,
   "Search Memory for Values"
   )
MSG_HASH(
   MENU_ENUM_SUBLABEL_CHEAT_SEARCH_LT,
   ""
   )
MSG_HASH(
   MENU_ENUM_LABEL_CHEAT_SEARCH_LT_VAL,
   "Less Than Before"
   )
MSG_HASH(
   MENU_ENUM_LABEL_VALUE_CHEAT_SEARCH_LTE,
   "Search Memory for Values"
   )
MSG_HASH(
   MENU_ENUM_SUBLABEL_CHEAT_SEARCH_LTE,
   ""
   )
MSG_HASH(
   MENU_ENUM_LABEL_CHEAT_SEARCH_LTE_VAL,
   "Less Than or Equal to Before"
   )
MSG_HASH(
   MENU_ENUM_LABEL_VALUE_CHEAT_SEARCH_GT,
   "Search Memory for Values"
   )
MSG_HASH(
   MENU_ENUM_SUBLABEL_CHEAT_SEARCH_GT,
   ""
   )
MSG_HASH(
   MENU_ENUM_LABEL_CHEAT_SEARCH_GT_VAL,
   "Greater Than Before"
   )
MSG_HASH(
   MENU_ENUM_LABEL_VALUE_CHEAT_SEARCH_GTE,
   "Search Memory for Values"
   )
MSG_HASH(
   MENU_ENUM_SUBLABEL_CHEAT_SEARCH_GTE,
   ""
   )
MSG_HASH(
   MENU_ENUM_LABEL_CHEAT_SEARCH_GTE_VAL,
   "Greater Than or Equal to Before"
   )
MSG_HASH(
   MENU_ENUM_LABEL_VALUE_CHEAT_SEARCH_EQ,
   "Search Memory for Values"
   )
MSG_HASH(
   MENU_ENUM_SUBLABEL_CHEAT_SEARCH_EQ,
   ""
   )
MSG_HASH(
   MENU_ENUM_LABEL_CHEAT_SEARCH_EQ_VAL,
   "Equal to Before"
   )
MSG_HASH(
   MENU_ENUM_LABEL_VALUE_CHEAT_SEARCH_NEQ,
   "Search Memory for Values"
   )
MSG_HASH(
   MENU_ENUM_SUBLABEL_CHEAT_SEARCH_NEQ,
   ""
   )
MSG_HASH(
   MENU_ENUM_LABEL_CHEAT_SEARCH_NEQ_VAL,
   "Not Equal to Before"
   )
MSG_HASH(
   MENU_ENUM_LABEL_VALUE_CHEAT_SEARCH_EQPLUS,
   "Search Memory for Values"
   )
MSG_HASH(
   MENU_ENUM_SUBLABEL_CHEAT_SEARCH_EQPLUS,
   "Press Left or Right to change value."
   )
MSG_HASH(
   MENU_ENUM_LABEL_CHEAT_SEARCH_EQPLUS_VAL,
   "Equal to Before +%u (%X)"
   )
MSG_HASH(
   MENU_ENUM_LABEL_VALUE_CHEAT_SEARCH_EQMINUS,
   "Search Memory for Values"
   )
MSG_HASH(
   MENU_ENUM_SUBLABEL_CHEAT_SEARCH_EQMINUS,
   "Press Left or Right to change value."
   )
MSG_HASH(
   MENU_ENUM_LABEL_CHEAT_SEARCH_EQMINUS_VAL,
   "Equal to Before -%u (%X)"
   )
MSG_HASH(
   MENU_ENUM_LABEL_VALUE_CHEAT_ADD_MATCHES,
   "Add the %u Matches to Your List"
   )
MSG_HASH(
   MENU_ENUM_SUBLABEL_CHEAT_ADD_MATCHES,
   ""
   )
MSG_HASH(
   MENU_ENUM_LABEL_VALUE_CHEAT_DELETE_MATCH,
   "Delete Match #"
   )
MSG_HASH(
   MENU_ENUM_LABEL_VALUE_CHEAT_COPY_MATCH,
   "Create Code Match #"
   )
MSG_HASH(
   MENU_ENUM_LABEL_VALUE_CHEAT_MATCH,
   "Match Address: %08X Mask: %02X"
   )

/* Quick Menu > Cheats > Load Cheat File (Replace) */

MSG_HASH(
   MENU_ENUM_LABEL_VALUE_CHEAT_FILE,
   "Cheat File (Replace)"
   )

/* Quick Menu > Cheats > Load Cheat File (Append) */

MSG_HASH(
   MENU_ENUM_LABEL_VALUE_CHEAT_FILE_APPEND,
   "Cheat File (Append)"
   )

/* Quick Menu > Cheats > Cheat Details */

MSG_HASH(
   MENU_ENUM_LABEL_VALUE_CHEAT_DETAILS_SETTINGS,
   "Cheat Details"
   )
MSG_HASH(
   MENU_ENUM_LABEL_VALUE_CHEAT_IDX,
   "Index"
   )
MSG_HASH(
   MENU_ENUM_SUBLABEL_CHEAT_IDX,
   "Cheat position in list."
   )
MSG_HASH(
   MENU_ENUM_LABEL_VALUE_CHEAT_STATE,
   "Enabled"
   )
MSG_HASH(
   MENU_ENUM_LABEL_VALUE_CHEAT_DESC,
   "Description"
   )
MSG_HASH(
   MENU_ENUM_LABEL_VALUE_CHEAT_HANDLER,
   "Handler"
   )
MSG_HASH(
   MENU_ENUM_LABEL_VALUE_CHEAT_MEMORY_SEARCH_SIZE,
   "Memory Search Size"
   )
MSG_HASH(
   MENU_ENUM_LABEL_VALUE_CHEAT_TYPE,
   "Type"
   )
MSG_HASH(
   MENU_ENUM_LABEL_VALUE_CHEAT_VALUE,
   "Value"
   )
MSG_HASH(
   MENU_ENUM_LABEL_VALUE_CHEAT_ADDRESS,
   "Memory Address"
   )
MSG_HASH(
   MENU_ENUM_LABEL_VALUE_CHEAT_BROWSE_MEMORY,
   "Browse Address: %08X"
   )
MSG_HASH(
   MENU_ENUM_LABEL_VALUE_CHEAT_ADDRESS_BIT_POSITION,
   "Memory Address Mask"
   )
MSG_HASH(
   MENU_ENUM_SUBLABEL_CHEAT_ADDRESS_BIT_POSITION,
   "Address bitmask when Memory Search Size < 8-bit."
   )
MSG_HASH(
   MENU_ENUM_LABEL_VALUE_CHEAT_REPEAT_COUNT,
   "Number of Iterations"
   )
MSG_HASH(
   MENU_ENUM_SUBLABEL_CHEAT_REPEAT_COUNT,
   "The number of times the cheat will be applied. Use with the other two 'Iteration' options to affect large areas of memory."
   )
MSG_HASH(
   MENU_ENUM_LABEL_VALUE_CHEAT_REPEAT_ADD_TO_ADDRESS,
   "Address Increase Each Iteration"
   )
MSG_HASH(
   MENU_ENUM_SUBLABEL_CHEAT_REPEAT_ADD_TO_ADDRESS,
   "After each iteration the 'Memory Address' will be increased by this number times the 'Memory Search Size'."
   )
MSG_HASH(
   MENU_ENUM_LABEL_VALUE_CHEAT_REPEAT_ADD_TO_VALUE,
   "Value Increase Each Iteration"
   )
MSG_HASH(
   MENU_ENUM_SUBLABEL_CHEAT_REPEAT_ADD_TO_VALUE,
   "After each iteration the 'Value' will be increased by this amount."
   )
MSG_HASH(
   MENU_ENUM_LABEL_VALUE_CHEAT_RUMBLE_TYPE,
   "Rumble When Memory"
   )
MSG_HASH(
   MENU_ENUM_LABEL_VALUE_CHEAT_RUMBLE_VALUE,
   "Rumble Value"
   )
MSG_HASH(
   MENU_ENUM_LABEL_VALUE_CHEAT_RUMBLE_PORT,
   "Rumble Port"
   )
MSG_HASH(
   MENU_ENUM_LABEL_VALUE_CHEAT_RUMBLE_PRIMARY_STRENGTH,
   "Rumble Primary Strength"
   )
MSG_HASH(
   MENU_ENUM_LABEL_VALUE_CHEAT_RUMBLE_PRIMARY_DURATION,
   "Rumble Primary Duration (ms)"
   )
MSG_HASH(
   MENU_ENUM_LABEL_VALUE_CHEAT_RUMBLE_SECONDARY_STRENGTH,
   "Rumble Secondary Strength"
   )
MSG_HASH(
   MENU_ENUM_LABEL_VALUE_CHEAT_RUMBLE_SECONDARY_DURATION,
   "Rumble Secondary Duration (ms)"
   )
MSG_HASH(
   MENU_ENUM_LABEL_VALUE_CHEAT_CODE,
   "Code"
   )
MSG_HASH(
   MENU_ENUM_LABEL_VALUE_CHEAT_ADD_NEW_AFTER,
   "Add New Cheat After This"
   )
MSG_HASH(
   MENU_ENUM_LABEL_VALUE_CHEAT_ADD_NEW_BEFORE,
   "Add New Cheat Before This"
   )
MSG_HASH(
   MENU_ENUM_LABEL_VALUE_CHEAT_COPY_AFTER,
   "Copy This Cheat After"
   )
MSG_HASH(
   MENU_ENUM_LABEL_VALUE_CHEAT_COPY_BEFORE,
   "Copy This Cheat Before"
   )
MSG_HASH(
   MENU_ENUM_LABEL_VALUE_CHEAT_DELETE,
   "Remove This Cheat"
   )

/* Quick Menu > Disc Control */

MSG_HASH(
   MENU_ENUM_LABEL_VALUE_DISK_TRAY_EJECT,
   "Eject Disc"
   )
MSG_HASH(
   MENU_ENUM_SUBLABEL_DISK_TRAY_EJECT,
   "Open virtual disc tray and remove currently loaded disc. If 'Pause Content When Menu Is Active' is enabled, some cores may not register changes unless content is resumed for a few seconds after each disc control action."
   )
MSG_HASH(
   MENU_ENUM_LABEL_VALUE_DISK_TRAY_INSERT,
   "Insert Disc"
   )
MSG_HASH(
   MENU_ENUM_SUBLABEL_DISK_TRAY_INSERT,
   "Insert disc corresponding to 'Current Disc Index' and close virtual disc tray. If 'Pause Content When Menu Is Active' is enabled, some cores may not register changes unless content is resumed for a few seconds after each disc control action."
   )
MSG_HASH(
   MENU_ENUM_LABEL_VALUE_DISK_IMAGE_APPEND,
   "Load New Disc"
   )
MSG_HASH(
   MENU_ENUM_SUBLABEL_DISK_IMAGE_APPEND,
   "Eject current disc, select a new disc from the filesystem then insert it and close the virtual disc tray.\nNOTE: This is a legacy feature. It is instead recommended to load multi-disc titles via M3U playlists, which allow disc selection using the 'Eject/Insert Disc' and 'Current Disc Index' options."
   )
MSG_HASH(
   MENU_ENUM_SUBLABEL_DISK_IMAGE_APPEND_TRAY_OPEN,
   "Select a new disc from the filesystem and insert it without closing the virtual disc tray.\nNOTE: This is a legacy feature. It is instead recommended to load multi-disc titles via M3U playlists, which allow disc selection using the 'Current Disc Index' option."
   )
MSG_HASH(
   MENU_ENUM_LABEL_VALUE_DISK_INDEX,
   "Current Disc Index"
   )
MSG_HASH(
   MENU_ENUM_SUBLABEL_DISK_INDEX,
   "Choose current disc from list of available images. Disc will be loaded when 'Insert Disc' is selected."
   )

/* Quick Menu > Shaders */

MSG_HASH(
   MENU_ENUM_LABEL_VALUE_VIDEO_SHADERS_ENABLE,
   "Video Shaders"
   )
MSG_HASH(
   MENU_ENUM_SUBLABEL_VIDEO_SHADERS_ENABLE,
   "Enable video shader pipeline."
   )
MSG_HASH(
   MENU_ENUM_LABEL_VALUE_SHADER_WATCH_FOR_CHANGES,
   "Watch Shader Files for Changes"
   )
MSG_HASH(
   MENU_ENUM_SUBLABEL_SHADER_WATCH_FOR_CHANGES,
   "Automatically apply changes made to shader files on disk."
   )
MSG_HASH(
   MENU_ENUM_LABEL_HELP_SHADER_WATCH_FOR_CHANGES,
   "Watch shader files for new changes. After saving changes to a shader on disk, it will automatically be recompiled and applied to the running content."
   )
MSG_HASH(
   MENU_ENUM_LABEL_VALUE_VIDEO_SHADER_REMEMBER_LAST_DIR,
   "Remember Last Used Shader Directory"
   )
MSG_HASH(
   MENU_ENUM_SUBLABEL_VIDEO_SHADER_REMEMBER_LAST_DIR,
   "Open the file browser at the last used directory when loading shader presets and passes."
   )
MSG_HASH(
   MENU_ENUM_LABEL_VALUE_VIDEO_SHADER_PRESET,
   "Load Preset"
   )
MSG_HASH(
   MENU_ENUM_SUBLABEL_VIDEO_SHADER_PRESET,
   "Load a shader preset. The shader pipeline will be automatically set-up."
   )
MSG_HASH(
   MENU_ENUM_LABEL_HELP_VIDEO_SHADER_PRESET,
   "Load a shader preset directly. The shader menu is updated accordingly.\nThe scaling factor displayed in the menu is reliable only if the preset uses simple scaling methods (i.e. source scaling, same scaling factor for X/Y)."
   )
MSG_HASH(
   MENU_ENUM_LABEL_VALUE_VIDEO_SHADER_PRESET_PREPEND,
   "Prepend Preset"
   )
MSG_HASH(
   MENU_ENUM_SUBLABEL_VIDEO_SHADER_PRESET_PREPEND,
   "Prepend preset to the currently loaded preset."
   )
MSG_HASH(
   MENU_ENUM_LABEL_VALUE_VIDEO_SHADER_PRESET_APPEND,
   "Append Preset"
   )
MSG_HASH(
   MENU_ENUM_SUBLABEL_VIDEO_SHADER_PRESET_APPEND,
   "Append preset to the currently loaded preset."
   )
MSG_HASH(
   MENU_ENUM_LABEL_VALUE_VIDEO_SHADER_PRESET_SAVE,
   "Save Preset"
   )
MSG_HASH(
   MENU_ENUM_SUBLABEL_VIDEO_SHADER_PRESET_SAVE,
   "Save the current shader preset."
   )
MSG_HASH(
   MENU_ENUM_LABEL_VALUE_VIDEO_SHADER_PRESET_REMOVE,
   "Remove Preset"
   )
MSG_HASH(
   MENU_ENUM_SUBLABEL_VIDEO_SHADER_PRESET_REMOVE,
   "Remove an automatic shader preset."
   )
MSG_HASH(
   MENU_ENUM_LABEL_VALUE_SHADER_APPLY_CHANGES,
   "Apply Changes"
   )
MSG_HASH(
   MENU_ENUM_SUBLABEL_SHADER_APPLY_CHANGES,
   "Changes to the shader configuration will take effect immediately. Use this if you changed the amount of shader passes, filtering, FBO scale, etc."
   )
MSG_HASH(
   MENU_ENUM_LABEL_HELP_SHADER_APPLY_CHANGES,
   "After changing shader settings such as amount of shader passes, filtering, FBO scale, use this to apply changes.\nChanging these shader settings is a somewhat expensive operation so it has to be done explicitly.\nWhen you apply shaders, the shader settings are saved to a temporary file (retroarch.slangp/.cgp/.glslp) and loaded. The file persists after RetroArch exits and is saved to the Shader Directory."
   )
MSG_HASH(
   MENU_ENUM_LABEL_VALUE_VIDEO_SHADER_PARAMETERS,
   "Shader Parameters"
   )
MSG_HASH(
   MENU_ENUM_SUBLABEL_VIDEO_SHADER_PARAMETERS,
   "Modify the current shader directly. Changes will not be saved to the preset file."
   )
MSG_HASH(
   MENU_ENUM_LABEL_VALUE_VIDEO_SHADER_NUM_PASSES,
   "Shader Passes"
   )
MSG_HASH(
   MENU_ENUM_SUBLABEL_VIDEO_SHADER_NUM_PASSES,
   "Increase or decrease the amount of shader pipeline passes. Separate shaders can be bound to each pipeline pass and configure its scale and filtering."
   )
MSG_HASH(
   MENU_ENUM_LABEL_HELP_VIDEO_SHADER_NUM_PASSES,
   "RetroArch allows to mix and match various shaders with arbitrary shader passes, with custom hardware filters and scale factors.\nThis option specifies the number of shader passes to use. If you set this to 0, and use Apply Shader Changes, you use a 'blank' shader."
   )
MSG_HASH(
   MENU_ENUM_LABEL_VALUE_SHADER,
   "Shader"
   )
MSG_HASH(
   MENU_ENUM_LABEL_HELP_VIDEO_SHADER_PASS,
   "Path to shader. All shaders must be of the same type (i.e. Cg, GLSL or Slang). Set Shader Directory to set where the browser starts to look for shaders."
   )
MSG_HASH(
   MENU_ENUM_LABEL_VALUE_FILTER,
   "Filter"
   )
MSG_HASH(
   MENU_ENUM_LABEL_HELP_VIDEO_SHADER_FILTER_PASS,
   "Hardware filter for this pass. If 'Default' is set, filter will be either 'Linear' or 'Nearest' depending on 'Bilinear Filtering' setting under Video settings."
  )
MSG_HASH(
   MENU_ENUM_LABEL_VALUE_SCALE,
   "Scale"
   )
MSG_HASH(
   MENU_ENUM_LABEL_HELP_VIDEO_SHADER_SCALE_PASS,
   "Scale for this pass. The scale factor accumulates, i.e. 2x for first pass and 2x for second pass will give you a 4x total scale.\nIf there is a scale factor for last pass, the result is stretched to screen with the default filter, depending on Bilinear Filtering setting under Video settings.\nIf 'Default' is set, either 1x scale or stretch to fullscreen will be used depending if it's not the last pass or not."
   )

/* Quick Menu > Shaders > Save */

MSG_HASH(
   MENU_ENUM_LABEL_VALUE_VIDEO_SHADER_PRESET_SAVE_REFERENCE,
   "Simple Presets"
   )

MSG_HASH(
   MENU_ENUM_SUBLABEL_VIDEO_SHADER_PRESET_SAVE_REFERENCE,
   "Save a shader preset which has a link to the original preset loaded and includes only the parameter changes you made."
   )

MSG_HASH(
   MENU_ENUM_LABEL_VALUE_VIDEO_SHADER_PRESET_SAVE_AS,
   "Save Shader Preset As"
   )
MSG_HASH(
   MENU_ENUM_SUBLABEL_VIDEO_SHADER_PRESET_SAVE_AS,
   "Save the current shader settings as a new shader preset."
   )
MSG_HASH(
   MENU_ENUM_LABEL_VALUE_VIDEO_SHADER_PRESET_SAVE_GLOBAL,
   "Save Global Preset"
   )
MSG_HASH(
   MENU_ENUM_SUBLABEL_VIDEO_SHADER_PRESET_SAVE_GLOBAL,
   "Save the current shader settings as the default global setting."
   )
MSG_HASH(
   MENU_ENUM_LABEL_VALUE_VIDEO_SHADER_PRESET_SAVE_CORE,
   "Save Core Preset"
   )
MSG_HASH(
   MENU_ENUM_SUBLABEL_VIDEO_SHADER_PRESET_SAVE_CORE,
   "Save the current shader settings as the default for this core."
   )
MSG_HASH(
   MENU_ENUM_LABEL_VALUE_VIDEO_SHADER_PRESET_SAVE_PARENT,
   "Save Content Directory Preset"
   )
MSG_HASH(
   MENU_ENUM_SUBLABEL_VIDEO_SHADER_PRESET_SAVE_PARENT,
   "Save the current shader settings as the default for all files in the current content directory."
   )
MSG_HASH(
   MENU_ENUM_LABEL_VALUE_VIDEO_SHADER_PRESET_SAVE_GAME,
   "Save Game Preset"
   )
MSG_HASH(
   MENU_ENUM_SUBLABEL_VIDEO_SHADER_PRESET_SAVE_GAME,
   "Save the current shader settings as the default settings for the content."
   )

/* Quick Menu > Shaders > Remove */

MSG_HASH(
   MENU_ENUM_LABEL_VALUE_NO_PRESETS_FOUND,
   "No Automatic Shader Presets Found"
   )
MSG_HASH(
   MENU_ENUM_LABEL_VALUE_VIDEO_SHADER_PRESET_REMOVE_GLOBAL,
   "Remove Global Preset"
   )
MSG_HASH(
   MENU_ENUM_SUBLABEL_VIDEO_SHADER_PRESET_REMOVE_GLOBAL,
   "Remove the Global Preset, used by all content and all cores."
   )
MSG_HASH(
   MENU_ENUM_LABEL_VALUE_VIDEO_SHADER_PRESET_REMOVE_CORE,
   "Remove Core Preset"
   )
MSG_HASH(
   MENU_ENUM_SUBLABEL_VIDEO_SHADER_PRESET_REMOVE_CORE,
   "Remove the Core Preset, used by all content ran with the currently loaded core."
   )
MSG_HASH(
   MENU_ENUM_LABEL_VALUE_VIDEO_SHADER_PRESET_REMOVE_PARENT,
   "Remove Content Directory Preset"
   )
MSG_HASH(
   MENU_ENUM_SUBLABEL_VIDEO_SHADER_PRESET_REMOVE_PARENT,
   "Remove the Content Directory Preset, used by all content inside the current working directory."
   )
MSG_HASH(
   MENU_ENUM_LABEL_VALUE_VIDEO_SHADER_PRESET_REMOVE_GAME,
   "Remove Game Preset"
   )
MSG_HASH(
   MENU_ENUM_SUBLABEL_VIDEO_SHADER_PRESET_REMOVE_GAME,
   "Remove the Game Preset, used only for the specific game in question."
   )

/* Quick Menu > Shaders > Shader Parameters */

MSG_HASH(
   MENU_ENUM_LABEL_VALUE_NO_SHADER_PARAMETERS,
   "No Shader Parameters"
   )

/* Quick Menu > Overrides */

MSG_HASH(
   MENU_ENUM_LABEL_VALUE_OVERRIDE_FILE_INFO,
   "Active Override File"
   )
MSG_HASH(
   MENU_ENUM_SUBLABEL_OVERRIDE_FILE_INFO,
   "The current override file in use."
   )
MSG_HASH(
   MENU_ENUM_LABEL_VALUE_OVERRIDE_FILE_LOAD,
   "Load Override File"
   )
MSG_HASH(
   MENU_ENUM_SUBLABEL_OVERRIDE_FILE_LOAD,
   "Load and replace current configuration."
   )
MSG_HASH(
   MENU_ENUM_LABEL_VALUE_OVERRIDE_FILE_SAVE_AS,
   "Save Overrides As"
   )
MSG_HASH(
   MENU_ENUM_SUBLABEL_OVERRIDE_FILE_SAVE_AS,
   "Save the current configuration as a new override file."
   )
MSG_HASH(
   MENU_ENUM_LABEL_VALUE_SAVE_CURRENT_CONFIG_OVERRIDE_CORE,
   "Save Core Overrides"
   )
MSG_HASH(
   MENU_ENUM_SUBLABEL_SAVE_CURRENT_CONFIG_OVERRIDE_CORE,
   "Save an override configuration file which will apply for all content loaded with this core. Will take precedence over the main configuration."
   )
MSG_HASH(
   MENU_ENUM_LABEL_VALUE_REMOVE_CURRENT_CONFIG_OVERRIDE_CORE,
   "Remove Core Overrides"
   )
MSG_HASH(
   MENU_ENUM_SUBLABEL_REMOVE_CURRENT_CONFIG_OVERRIDE_CORE,
   "Delete the override configuration file which will apply for all content loaded with this core."
   )
MSG_HASH(
   MENU_ENUM_LABEL_VALUE_SAVE_CURRENT_CONFIG_OVERRIDE_CONTENT_DIR,
   "Save Content Directory Overrides"
   )
MSG_HASH(
   MENU_ENUM_SUBLABEL_SAVE_CURRENT_CONFIG_OVERRIDE_CONTENT_DIR,
   "Save an override configuration file which will apply for all content loaded from the same directory as the current file. Will take precedence over the main configuration."
   )
MSG_HASH(
   MENU_ENUM_LABEL_VALUE_REMOVE_CURRENT_CONFIG_OVERRIDE_CONTENT_DIR,
   "Remove Content Directory Overrides"
   )
MSG_HASH(
   MENU_ENUM_SUBLABEL_REMOVE_CURRENT_CONFIG_OVERRIDE_CONTENT_DIR,
   "Delete the override configuration file which will apply for all content loaded from the same directory as the current file."
   )
MSG_HASH(
   MENU_ENUM_LABEL_VALUE_SAVE_CURRENT_CONFIG_OVERRIDE_GAME,
   "Save Game Overrides"
   )
MSG_HASH(
   MENU_ENUM_SUBLABEL_SAVE_CURRENT_CONFIG_OVERRIDE_GAME,
   "Save an override configuration file which will apply for the current content only. Will take precedence over the main configuration."
   )
MSG_HASH(
   MENU_ENUM_LABEL_VALUE_REMOVE_CURRENT_CONFIG_OVERRIDE_GAME,
   "Remove Game Overrides"
   )
MSG_HASH(
   MENU_ENUM_SUBLABEL_REMOVE_CURRENT_CONFIG_OVERRIDE_GAME,
   "Delete the override configuration file which will apply for the current content only."
   )
MSG_HASH(
   MENU_ENUM_LABEL_VALUE_OVERRIDE_UNLOAD,
   "Unload Override"
   )
MSG_HASH(
   MENU_ENUM_SUBLABEL_OVERRIDE_UNLOAD,
   "Reset all options to global config values."
   )

/* Quick Menu > Achievements */

MSG_HASH(
   MENU_ENUM_LABEL_VALUE_NO_ACHIEVEMENTS_TO_DISPLAY,
   "No Achievements to Display"
   )
MSG_HASH(
   MENU_ENUM_LABEL_VALUE_ACHIEVEMENT_PAUSE_CANCEL,
   "Cancel Pause Achievements Hardcore Mode"
   )
MSG_HASH(
   MENU_ENUM_SUBLABEL_ACHIEVEMENT_PAUSE_CANCEL,
   "Leave achievements hardcore mode enabled for the current session"
   )
MSG_HASH(
   MENU_ENUM_LABEL_VALUE_ACHIEVEMENT_RESUME_CANCEL,
   "Cancel Resume Achievements Hardcore Mode"
   )
MSG_HASH(
   MENU_ENUM_SUBLABEL_ACHIEVEMENT_RESUME_CANCEL,
   "Leave achievements hardcore mode disabled for the current session"
   )
MSG_HASH(
   MENU_ENUM_LABEL_VALUE_ACHIEVEMENT_PAUSE,
   "Pause Achievements Hardcore Mode"
   )
MSG_HASH(
   MENU_ENUM_SUBLABEL_ACHIEVEMENT_PAUSE,
   "Pause achievements hardcore mode for the current session. This action will enable cheats, rewind, slow-motion, and loading save states."
   )
MSG_HASH(
   MENU_ENUM_LABEL_VALUE_ACHIEVEMENT_RESUME,
   "Resume Achievements Hardcore Mode"
   )
MSG_HASH(
   MENU_ENUM_SUBLABEL_ACHIEVEMENT_RESUME,
   "Resume achievements hardcore mode for the current session. This action will disable cheats, rewind, slow-motion, and loading save states and reset the current game."
   )
MSG_HASH(
   MENU_ENUM_LABEL_VALUE_ACHIEVEMENT_SERVER_UNREACHABLE,
   "RetroAchievements server is unreachable"
)
MSG_HASH(
   MENU_ENUM_SUBLABEL_ACHIEVEMENT_SERVER_UNREACHABLE,
   "One or more achievement unlocks did not make it to the server. The unlocks will be retried as long as you leave the app open."
)
MSG_HASH(
   MENU_ENUM_LABEL_CHEEVOS_SERVER_DISCONNECTED,
   "RetroAchievements server is unreachable. Will retry until successful or the app is closed."
)
MSG_HASH(
   MENU_ENUM_LABEL_CHEEVOS_SERVER_RECONNECTED,
   "All pending requests have succesfully been synced to the RetroAchievements server."
)
MSG_HASH(
   MENU_ENUM_LABEL_VALUE_NOT_LOGGED_IN,
   "Not logged in"
)
MSG_HASH(
   MENU_ENUM_LABEL_VALUE_NETWORK_ERROR,
   "Network Error"
)
MSG_HASH(
   MENU_ENUM_LABEL_VALUE_UNKNOWN_GAME,
   "Unknown Game"
)
MSG_HASH(
   MENU_ENUM_LABEL_VALUE_CANNOT_ACTIVATE_ACHIEVEMENTS_WITH_THIS_CORE,
   "Achievements can't be activated with this core"
)

/* Quick Menu > Information */

MSG_HASH(
   MENU_ENUM_LABEL_VALUE_CONTENT_INFO_CHEEVOS_HASH,
   "RetroAchievements Hash"
   )
MSG_HASH(
   MENU_ENUM_LABEL_VALUE_RDB_ENTRY_DETAIL,
   "Database Entry"
   )
MSG_HASH(
   MENU_ENUM_SUBLABEL_RDB_ENTRY_DETAIL,
   "Show database information for current content."
   )
MSG_HASH(
   MENU_ENUM_LABEL_VALUE_NO_ENTRIES_TO_DISPLAY,
   "No Entries to Display"
   )

/* Miscellaneous UI Items */

MSG_HASH(
   MENU_ENUM_LABEL_VALUE_NO_CORES_AVAILABLE,
   "No Cores Available"
   )
MSG_HASH(
   MENU_ENUM_LABEL_VALUE_NO_CORE_OPTIONS_AVAILABLE,
   "No Core Options Available"
   )
MSG_HASH(
   MENU_ENUM_LABEL_VALUE_NO_CORE_INFORMATION_AVAILABLE,
   "No Core Information Available"
   )
MSG_HASH(
   MENU_ENUM_LABEL_VALUE_NO_CORE_BACKUPS_AVAILABLE,
   "No Core Backups Available"
   )
MSG_HASH(
   MENU_ENUM_LABEL_VALUE_NO_FAVORITES_AVAILABLE,
   "No Favorites Available"
   )
MSG_HASH(
   MENU_ENUM_LABEL_VALUE_NO_HISTORY_AVAILABLE,
   "No History Available"
   )
MSG_HASH(
   MENU_ENUM_LABEL_VALUE_NO_IMAGES_AVAILABLE,
   "No Images Available"
   )
MSG_HASH(
   MENU_ENUM_LABEL_VALUE_NO_MUSIC_AVAILABLE,
   "No Music Available"
   )
MSG_HASH(
   MENU_ENUM_LABEL_VALUE_NO_VIDEOS_AVAILABLE,
   "No Videos Available"
   )
MSG_HASH(
   MENU_ENUM_LABEL_VALUE_NO_INFORMATION_AVAILABLE,
   "No Information Available"
   )
MSG_HASH(
   MENU_ENUM_LABEL_VALUE_NO_PLAYLIST_ENTRIES_AVAILABLE,
   "No Playlist Entries Available"
   )
MSG_HASH(
   MENU_ENUM_LABEL_VALUE_NO_SETTINGS_FOUND,
   "No Settings Found"
   )
MSG_HASH(
   MENU_ENUM_LABEL_VALUE_NO_BT_DEVICES_FOUND,
   "No Bluetooth Devices Found"
   )
MSG_HASH(
   MENU_ENUM_LABEL_VALUE_NO_NETWORKS_FOUND,
   "No Networks Found"
   )
MSG_HASH(
   MENU_ENUM_LABEL_VALUE_NO_CORE,
   "No Core"
   )
MSG_HASH(
   MENU_ENUM_LABEL_VALUE_SEARCH,
   "Search"
   )
MSG_HASH(
   MENU_ENUM_LABEL_VALUE_CYCLE_THUMBNAILS,
   "Cycle thumbnails"
   )
MSG_HASH(
   MENU_ENUM_LABEL_VALUE_BASIC_MENU_CONTROLS_BACK,
   "Back"
   )
MSG_HASH(
   MENU_ENUM_LABEL_VALUE_BASIC_MENU_CONTROLS_OK,
   "OK"
   )
MSG_HASH(
   MENU_ENUM_LABEL_VALUE_PARENT_DIRECTORY,
   "Parent Directory"
   )
MSG_HASH(
   MENU_ENUM_LABEL_HELP_PARENT_DIRECTORY,
   "Go back to the parent directory."
   )
MSG_HASH(
   MENU_ENUM_LABEL_VALUE_DIRECTORY_NOT_FOUND,
   "Directory Not Found"
   )
MSG_HASH(
   MENU_ENUM_LABEL_VALUE_NO_ITEMS,
   "No Items"
   )
MSG_HASH(
   MENU_ENUM_LABEL_VALUE_MORE,
   "..."
   )
MSG_HASH(
   MENU_ENUM_LABEL_VALUE_SELECT_FILE,
   "Select File"
   )
MSG_HASH(
   MENU_ENUM_LABEL_VALUE_VIDEO_ROTATION_NORMAL,
   "Normal"
   )
MSG_HASH(
   MENU_ENUM_LABEL_VALUE_VIDEO_ROTATION_90_DEG,
   "90 deg"
   )
MSG_HASH(
   MENU_ENUM_LABEL_VALUE_VIDEO_ROTATION_180_DEG,
   "180 deg"
   )
MSG_HASH(
   MENU_ENUM_LABEL_VALUE_VIDEO_ROTATION_270_DEG,
   "270 deg"
   )
MSG_HASH(
   MENU_ENUM_LABEL_VALUE_VIDEO_ORIENTATION_NORMAL,
   "Normal"
   )
MSG_HASH(
   MENU_ENUM_LABEL_VALUE_VIDEO_ORIENTATION_VERTICAL,
   "90 deg"
   )
MSG_HASH(
   MENU_ENUM_LABEL_VALUE_VIDEO_ORIENTATION_FLIPPED,
   "180 deg"
   )
MSG_HASH(
   MENU_ENUM_LABEL_VALUE_VIDEO_ORIENTATION_FLIPPED_ROTATED,
   "270 deg"
   )

/* Settings Options */

MSG_HASH(
   MENU_ENUM_LABEL_VALUE_LANG_AFRIKAANS,
   "Afrikaans - Afrikaans"
   )
MSG_HASH(
   MENU_ENUM_LABEL_VALUE_LANG_ALBANIAN,
   "Albanian - Shqip"
   )
MSG_HASH(
   MENU_ENUM_LABEL_VALUE_LANG_ARABIC,
   "Arabic - اَلْعَرَبِيَّةُ (Restart Required)"
   )
MSG_HASH(
   MENU_ENUM_LABEL_VALUE_LANG_ASTURIAN,
   "Asturian - Asturianu"
   )
MSG_HASH(
   MENU_ENUM_LABEL_VALUE_LANG_AZERBAIJANI,
   "Azerbaijani - Azərbaycan dili"
   )
MSG_HASH(
   MENU_ENUM_LABEL_VALUE_LANG_BASQUE,
   "Basque - Euskara"
   )
MSG_HASH(
   MENU_ENUM_LABEL_VALUE_LANG_BELARUSIAN,
   "Belarusian - Беларуская мова"
   )
MSG_HASH(
   MENU_ENUM_LABEL_VALUE_LANG_BENGALI,
   "Bengali - বাংলা (Restart Required)"
   )
MSG_HASH(
   MENU_ENUM_LABEL_VALUE_LANG_BULGARIAN,
   "Bulgarian - Български"
   )
MSG_HASH(
   MENU_ENUM_LABEL_VALUE_LANG_CATALAN,
   "Catalan - Català"
   )
MSG_HASH(
   MENU_ENUM_LABEL_VALUE_LANG_CHINESE_SIMPLIFIED,
   "Chinese (Simplified) - 简体中文 (Restart Required)"
   )
MSG_HASH(
   MENU_ENUM_LABEL_VALUE_LANG_CHINESE_TRADITIONAL,
   "Chinese (Traditional) - 繁體中文 (Restart Required)"
   )
MSG_HASH(
   MENU_ENUM_LABEL_VALUE_LANG_CROATIAN,
   "Croatian - Hrvatski"
   )
MSG_HASH(
   MENU_ENUM_LABEL_VALUE_LANG_CZECH,
   "Czech - Čeština"
   )
MSG_HASH(
   MENU_ENUM_LABEL_VALUE_LANG_DANISH,
   "Danish - Dansk"
   )
MSG_HASH(
   MENU_ENUM_LABEL_VALUE_LANG_DUTCH,
   "Dutch - Nederlands"
   )
MSG_HASH(
   MENU_ENUM_LABEL_VALUE_LANG_ENGLISH,
   "English"
   )
MSG_HASH(
   MENU_ENUM_LABEL_VALUE_LANG_BRITISH_ENGLISH,
   "English (United Kingdom)"
   )
MSG_HASH(
   MENU_ENUM_LABEL_VALUE_LANG_ESPERANTO,
   "Esperanto - Esperanto"
   )
MSG_HASH(
   MENU_ENUM_LABEL_VALUE_LANG_ESTONIAN,
   "Estonian - Eesti keel"
   )
MSG_HASH(
   MENU_ENUM_LABEL_VALUE_LANG_FILIPINO,
   "Filipino - Wikang Filipino"
   )
MSG_HASH(
   MENU_ENUM_LABEL_VALUE_LANG_FINNISH,
   "Finnish - Suomi"
   )
MSG_HASH(
   MENU_ENUM_LABEL_VALUE_LANG_FRENCH,
   "French - Français"
   )
MSG_HASH(
   MENU_ENUM_LABEL_VALUE_LANG_GALICIAN,
   "Galician - Galego"
   )
MSG_HASH(
   MENU_ENUM_LABEL_VALUE_LANG_GEORGIAN,
   "Georgian - ქართული ენა (Restart Required)"
   )
MSG_HASH(
   MENU_ENUM_LABEL_VALUE_LANG_GERMAN,
   "German - Deutsch"
   )
MSG_HASH(
   MENU_ENUM_LABEL_VALUE_LANG_GREEK,
   "Greek - Ελληνικά"
   )
MSG_HASH(
   MENU_ENUM_LABEL_VALUE_LANG_GUJARATI,
   "Gujarati - ગુજરાતી (Restart Required)"
   )
MSG_HASH(
   MENU_ENUM_LABEL_VALUE_LANG_HAITIAN_CREOLE,
   "Haitian Creole - Kreyòl Ayisyen"
   )
MSG_HASH(
   MENU_ENUM_LABEL_VALUE_LANG_HEBREW,
   "Hebrew - עִבְרִית"
   )
MSG_HASH(
   MENU_ENUM_LABEL_VALUE_LANG_HINDI,
   "Hindi - हिन्दी (Restart Required)"
   )
MSG_HASH(
   MENU_ENUM_LABEL_VALUE_LANG_HUNGARIAN,
   "Hungarian - Magyar"
   )
MSG_HASH(
   MENU_ENUM_LABEL_VALUE_LANG_ICELANDIC,
   "Icelandic - Íslenska"
   )
MSG_HASH(
   MENU_ENUM_LABEL_VALUE_LANG_INDONESIAN,
   "Indonesian - Bahasa Indonesia"
   )
MSG_HASH(
   MENU_ENUM_LABEL_VALUE_LANG_IRISH,
   "Irish - Gaeilge"
   )
MSG_HASH(
   MENU_ENUM_LABEL_VALUE_LANG_ITALIAN,
   "Italian - Italiano"
   )
MSG_HASH(
   MENU_ENUM_LABEL_VALUE_LANG_JAPANESE,
   "Japanese - 日本語"
   )
MSG_HASH(
   MENU_ENUM_LABEL_VALUE_LANG_KANNADA,
   "Kannada - ಕನ್ನಡ (Restart Required)"
   )
MSG_HASH(
   MENU_ENUM_LABEL_VALUE_LANG_KOREAN,
   "Korean - 한국어 (Restart Required)"
   )
MSG_HASH(
   MENU_ENUM_LABEL_VALUE_LANG_LATIN,
   "Latin - Lingua Latina"
   )
MSG_HASH(
   MENU_ENUM_LABEL_VALUE_LANG_LATVIAN,
   "Latvian - Latviešu Valoda"
   )
MSG_HASH(
   MENU_ENUM_LABEL_VALUE_LANG_LITHUANIAN,
   "Lithuanian - Lietuvių kalba"
   )
MSG_HASH(
   MENU_ENUM_LABEL_VALUE_LANG_MACEDONIAN,
   "Macedonian - македонски"
   )
MSG_HASH(
   MENU_ENUM_LABEL_VALUE_LANG_MALAY,
   "Malay - Bahasa Melayu"
   )
MSG_HASH(
   MENU_ENUM_LABEL_VALUE_LANG_MALTESE,
   "Maltese - Malti"
   )
MSG_HASH(
   MENU_ENUM_LABEL_VALUE_LANG_NORWEGIAN,
   "Norwegian - Norsk"
   )
MSG_HASH(
   MENU_ENUM_LABEL_VALUE_LANG_PERSIAN,
   "Persian - فارسی (Restart Required)"
   )
MSG_HASH(
   MENU_ENUM_LABEL_VALUE_LANG_POLISH,
   "Polish - Polski"
   )
MSG_HASH(
   MENU_ENUM_LABEL_VALUE_LANG_PORTUGUESE_BRAZIL,
   "Portuguese (Brazil) - Português (Brasil)"
   )
MSG_HASH(
   MENU_ENUM_LABEL_VALUE_LANG_PORTUGUESE_PORTUGAL,
   "Portuguese (Portugal) - Português (Portugal)"
   )
MSG_HASH(
   MENU_ENUM_LABEL_VALUE_LANG_ROMANIAN,
   "Romanian - Limba Română"
   )
MSG_HASH(
   MENU_ENUM_LABEL_VALUE_LANG_RUSSIAN,
   "Russian - Русский язык"
   )
MSG_HASH(
   MENU_ENUM_LABEL_VALUE_LANG_SERBIAN,
   "Serbian - Cрпски / Srpski"
   )
MSG_HASH(
   MENU_ENUM_LABEL_VALUE_LANG_SLOVAK,
   "Slovak - Slovenčina"
   )
MSG_HASH(
   MENU_ENUM_LABEL_VALUE_LANG_SLOVENIAN,
   "Slovenian - Slovenščina"
   )
MSG_HASH(
   MENU_ENUM_LABEL_VALUE_LANG_SPANISH,
   "Spanish - Español"
   )
MSG_HASH(
   MENU_ENUM_LABEL_VALUE_LANG_SWAHILI,
   "Swahili - KiSwahili"
   )
MSG_HASH(
   MENU_ENUM_LABEL_VALUE_LANG_SWEDISH,
   "Swedish - Svenska"
   )
MSG_HASH(
   MENU_ENUM_LABEL_VALUE_LANG_TAMIL,
   "Tamil - தமிழ் (Restart Required)"
   )
MSG_HASH(
   MENU_ENUM_LABEL_VALUE_LANG_TELUGU,
   "Telugu - తెలుగు (Restart Required)"
   )
MSG_HASH(
   MENU_ENUM_LABEL_VALUE_LANG_THAI,
   "Thai - ภาษาไทย (Restart Required)"
   )
MSG_HASH(
   MENU_ENUM_LABEL_VALUE_LANG_TURKISH,
   "Turkish - Türkçe"
   )
MSG_HASH(
   MENU_ENUM_LABEL_VALUE_LANG_UKRAINIAN,
   "Ukrainian - Українська мова"
   )
MSG_HASH(
   MENU_ENUM_LABEL_VALUE_LANG_URDU,
   "Urdu - اُردُو (Restart Required)"
   )
MSG_HASH(
   MENU_ENUM_LABEL_VALUE_LANG_CATALAN_VALENCIA,
   "Catalan (Valencian) - Català (Valencià)"
   )
MSG_HASH(
   MENU_ENUM_LABEL_VALUE_LANG_VIETNAMESE,
   "Vietnamese - Tiếng Việt"
   )
MSG_HASH(
   MENU_ENUM_LABEL_VALUE_LANG_WELSH,
   "Welsh - Cymraeg"
   )
MSG_HASH(
   MENU_ENUM_LABEL_VALUE_LANG_YIDDISH,
   "Yiddish - ײִדיש"
   )
MSG_HASH(
   MENU_ENUM_LABEL_VALUE_LNG_COMPLETION_95_PLUS,
   ">95%"
   )
MSG_HASH(
   MENU_ENUM_LABEL_VALUE_LNG_COMPLETION_75_PLUS,
   "75-95%"
   )
MSG_HASH(
   MENU_ENUM_LABEL_VALUE_LNG_COMPLETION_50_PLUS,
   "50-74%"
   )
MSG_HASH(
   MENU_ENUM_LABEL_VALUE_LNG_COMPLETION_25_PLUS,
   "25-49%"
   )
MSG_HASH(
   MENU_ENUM_LABEL_VALUE_LNG_COMPLETION_25_MINUS,
   "<25%"
   )
MSG_HASH( /* FIXME Should be MENU_LABEL_VALUE */
   MSG_UNKNOWN_COMPILER,
   "Unknown compiler"
   )
MSG_HASH(
   MENU_ENUM_LABEL_VALUE_NETPLAY_SHARE_DIGITAL_OR,
   "Share"
   )
MSG_HASH(
   MENU_ENUM_LABEL_VALUE_NETPLAY_SHARE_DIGITAL_XOR,
   "Grapple"
   )
MSG_HASH(
   MENU_ENUM_LABEL_VALUE_NETPLAY_SHARE_DIGITAL_VOTE,
   "Vote"
   )
MSG_HASH(
   MENU_ENUM_LABEL_VALUE_NETPLAY_SHARE_ANALOG,
   "Analog Input Sharing"
   )
MSG_HASH(
   MENU_ENUM_LABEL_VALUE_NETPLAY_SHARE_ANALOG_MAX,
   "Max"
   )
MSG_HASH(
   MENU_ENUM_LABEL_VALUE_NETPLAY_SHARE_ANALOG_AVERAGE,
   "Average"
   )
MSG_HASH(
   MENU_ENUM_LABEL_VALUE_NETPLAY_SHARE_NONE,
   "None"
   )
MSG_HASH(
   MENU_ENUM_LABEL_VALUE_NETPLAY_SHARE_NO_PREFERENCE,
   "No preference"
   )
MSG_HASH(
   MENU_ENUM_LABEL_VALUE_MENU_TICKER_TYPE_BOUNCE,
   "Bounce Left/Right"
   )
MSG_HASH(
   MENU_ENUM_LABEL_VALUE_MENU_TICKER_TYPE_LOOP,
   "Scroll Left"
   )
MSG_HASH(
   MENU_ENUM_LABEL_VALUE_AI_SERVICE_IMAGE_MODE,
   "Image Mode"
   )
MSG_HASH(
   MENU_ENUM_LABEL_VALUE_AI_SERVICE_SPEECH_MODE,
   "Speech Mode"
   )
MSG_HASH(
   MENU_ENUM_LABEL_VALUE_AI_SERVICE_NARRATOR_MODE,
   "Narrator Mode"
   )
MSG_HASH(
   MENU_ENUM_LABEL_VALUE_AI_SERVICE_TEXT_MODE,
   "Text Mode"
   )
MSG_HASH(
   MENU_ENUM_LABEL_VALUE_AI_SERVICE_TEXT_NARRATOR_MODE,
   "Text + Narrator"
   )
MSG_HASH(
   MENU_ENUM_LABEL_VALUE_AI_SERVICE_IMAGE_NARRATOR_MODE,
   "Image + Narrator"
   )
MSG_HASH(
   MENU_ENUM_LABEL_VALUE_AI_SERVICE_TEXT_POSITION_BOTTOM,
   "Bottom"
   )
MSG_HASH(
   MENU_ENUM_LABEL_VALUE_AI_SERVICE_TEXT_POSITION_TOP,
   "Top"
   )
MSG_HASH(
   MENU_ENUM_LABEL_VALUE_PLAYLIST_ENTRY_REMOVE_ENABLE_HIST_FAV,
   "History & Favorites"
   )
MSG_HASH(
   MENU_ENUM_LABEL_VALUE_PLAYLIST_ENTRY_REMOVE_ENABLE_ALL,
   "All Playlists"
   )
MSG_HASH(
   MENU_ENUM_LABEL_VALUE_PLAYLIST_ENTRY_REMOVE_ENABLE_NONE,
   "OFF"
   )
MSG_HASH(
   MENU_ENUM_LABEL_VALUE_PLAYLIST_INLINE_CORE_DISPLAY_HIST_FAV,
   "History & Favorites"
   )
MSG_HASH(
   MENU_ENUM_LABEL_VALUE_PLAYLIST_INLINE_CORE_DISPLAY_ALWAYS,
   "Always"
   )
MSG_HASH(
   MENU_ENUM_LABEL_VALUE_PLAYLIST_INLINE_CORE_DISPLAY_NEVER,
   "Never"
   )
MSG_HASH(
   MENU_ENUM_LABEL_VALUE_PLAYLIST_RUNTIME_PER_CORE,
   "Per Core"
   )
MSG_HASH(
   MENU_ENUM_LABEL_VALUE_PLAYLIST_RUNTIME_AGGREGATE,
   "Aggregate"
   )
MSG_HASH(
   MENU_ENUM_LABEL_VALUE_SYSTEM_INFO_POWER_SOURCE_CHARGED,
   "Charged"
   )
MSG_HASH(
   MENU_ENUM_LABEL_VALUE_SYSTEM_INFO_POWER_SOURCE_CHARGING,
   "Charging"
   )
MSG_HASH(
   MENU_ENUM_LABEL_VALUE_SYSTEM_INFO_POWER_SOURCE_DISCHARGING,
   "Discharging"
   )
MSG_HASH(
   MENU_ENUM_LABEL_VALUE_SYSTEM_INFO_POWER_SOURCE_NO_SOURCE,
   "No Source"
   )
MSG_HASH(
   MENU_ENUM_LABEL_VALUE_USE_THIS_DIRECTORY,
   "<Use This Directory>"
   )
MSG_HASH(
   MENU_ENUM_LABEL_HELP_USE_THIS_DIRECTORY,
   "Select this to set this as the directory."
   )
MSG_HASH(
   MENU_ENUM_LABEL_VALUE_DIRECTORY_CONTENT,
   "<Content Directory>"
   )
MSG_HASH(
   MENU_ENUM_LABEL_VALUE_DIRECTORY_DEFAULT,
   "<Default>"
   )
MSG_HASH(
   MENU_ENUM_LABEL_VALUE_DIRECTORY_NONE,
   "<None>"
   )
MSG_HASH( /* FIXME Unused? */
   MENU_ENUM_LABEL_VALUE_RETROKEYBOARD,
   "RetroKeyboard"
   )
MSG_HASH(
   MENU_ENUM_LABEL_VALUE_RETROPAD,
   "RetroPad"
   )
MSG_HASH(
   MENU_ENUM_LABEL_VALUE_RETROPAD_WITH_ANALOG,
   "RetroPad with Analog"
   )
MSG_HASH(
   MENU_ENUM_LABEL_VALUE_NONE,
   "None"
   )
MSG_HASH(
   MENU_ENUM_LABEL_VALUE_UNKNOWN,
   "Unknown"
   )
MSG_HASH(
   MENU_ENUM_LABEL_VALUE_DOWN_Y_L_R,
   "Down + Y + L1 + R1"
   )
MSG_HASH(
   MENU_ENUM_LABEL_VALUE_L3_R3,
   "L3 + R3"
   )
MSG_HASH(
   MENU_ENUM_LABEL_VALUE_L1_R1_START_SELECT,
   "L1 + R1 + Start + Select"
   )
MSG_HASH(
   MENU_ENUM_LABEL_VALUE_START_SELECT,
   "Start + Select"
   )
MSG_HASH(
   MENU_ENUM_LABEL_VALUE_L3_R,
   "L3 + R1"
   )
MSG_HASH(
   MENU_ENUM_LABEL_VALUE_L_R,
   "L1 + R1"
   )
MSG_HASH(
   MENU_ENUM_LABEL_VALUE_HOLD_START,
   "Hold Start (2 seconds)"
   )
MSG_HASH(
   MENU_ENUM_LABEL_VALUE_HOLD_SELECT,
   "Hold Select (2 seconds)"
   )
MSG_HASH(
   MENU_ENUM_LABEL_VALUE_DOWN_SELECT,
   "Down + Select"
   )
MSG_HASH(
   MENU_ENUM_LABEL_VALUE_L2_R2,
   "L2 + R2"
   )
MSG_HASH(
   MENU_ENUM_LABEL_RUMBLE_TYPE_DISABLED,
   "<Disabled>"
   )
MSG_HASH(
   MENU_ENUM_LABEL_RUMBLE_TYPE_CHANGES,
   "Changes"
   )
MSG_HASH(
   MENU_ENUM_LABEL_RUMBLE_TYPE_DOES_NOT_CHANGE,
   "Does Not Change"
   )
MSG_HASH(
   MENU_ENUM_LABEL_RUMBLE_TYPE_INCREASE,
   "Increases"
   )
MSG_HASH(
   MENU_ENUM_LABEL_RUMBLE_TYPE_DECREASE,
   "Decreases"
   )
MSG_HASH(
   MENU_ENUM_LABEL_RUMBLE_TYPE_EQ_VALUE,
   "= Rumble Value"
   )
MSG_HASH(
   MENU_ENUM_LABEL_RUMBLE_TYPE_NEQ_VALUE,
   "!= Rumble Value"
   )
MSG_HASH(
   MENU_ENUM_LABEL_RUMBLE_TYPE_LT_VALUE,
   "< Rumble Value"
   )
MSG_HASH(
   MENU_ENUM_LABEL_RUMBLE_TYPE_GT_VALUE,
   "> Rumble Value"
   )
MSG_HASH(
   MENU_ENUM_LABEL_RUMBLE_TYPE_INCREASE_BY_VALUE,
   "Increases by Rumble Value"
   )
MSG_HASH(
   MENU_ENUM_LABEL_RUMBLE_TYPE_DECREASE_BY_VALUE,
   "Decreases by Rumble Value"
   )
MSG_HASH(
   MENU_ENUM_LABEL_RUMBLE_PORT_0,
   "1"
   )
MSG_HASH(
   MENU_ENUM_LABEL_RUMBLE_PORT_1,
   "2"
   )
MSG_HASH(
   MENU_ENUM_LABEL_RUMBLE_PORT_2,
   "3"
   )
MSG_HASH(
   MENU_ENUM_LABEL_RUMBLE_PORT_3,
   "4"
   )
MSG_HASH(
   MENU_ENUM_LABEL_RUMBLE_PORT_4,
   "5"
   )
MSG_HASH(
   MENU_ENUM_LABEL_RUMBLE_PORT_5,
   "6"
   )
MSG_HASH(
   MENU_ENUM_LABEL_RUMBLE_PORT_6,
   "7"
   )
MSG_HASH(
   MENU_ENUM_LABEL_RUMBLE_PORT_7,
   "8"
   )
MSG_HASH(
   MENU_ENUM_LABEL_RUMBLE_PORT_8,
   "9"
   )
MSG_HASH(
   MENU_ENUM_LABEL_RUMBLE_PORT_9,
   "10"
   )
MSG_HASH(
   MENU_ENUM_LABEL_RUMBLE_PORT_10,
   "11"
   )
MSG_HASH(
   MENU_ENUM_LABEL_RUMBLE_PORT_11,
   "12"
   )
MSG_HASH(
   MENU_ENUM_LABEL_RUMBLE_PORT_12,
   "13"
   )
MSG_HASH(
   MENU_ENUM_LABEL_RUMBLE_PORT_13,
   "14"
   )
MSG_HASH(
   MENU_ENUM_LABEL_RUMBLE_PORT_14,
   "15"
   )
MSG_HASH(
   MENU_ENUM_LABEL_RUMBLE_PORT_15,
   "16"
   )
MSG_HASH(
   MENU_ENUM_LABEL_RUMBLE_PORT_16,
   "All"
   )
MSG_HASH(
   MENU_ENUM_LABEL_CHEAT_TYPE_DISABLED,
   "<Disabled>"
   )
MSG_HASH(
   MENU_ENUM_LABEL_CHEAT_TYPE_SET_TO_VALUE,
   "Set to Value"
   )
MSG_HASH(
   MENU_ENUM_LABEL_CHEAT_TYPE_INCREASE_VALUE,
   "Increase by Value"
   )
MSG_HASH(
   MENU_ENUM_LABEL_CHEAT_TYPE_DECREASE_VALUE,
   "Decrease by Value"
   )
MSG_HASH(
   MENU_ENUM_LABEL_CHEAT_TYPE_RUN_NEXT_IF_EQ,
   "Run Next Cheat If Value = Memory"
   )
MSG_HASH(
   MENU_ENUM_LABEL_CHEAT_TYPE_RUN_NEXT_IF_NEQ,
   "Run Next Cheat If Value != Memory"
   )
MSG_HASH(
   MENU_ENUM_LABEL_CHEAT_TYPE_RUN_NEXT_IF_LT,
   "Run Next Cheat If Value < Memory"
   )
MSG_HASH(
   MENU_ENUM_LABEL_CHEAT_TYPE_RUN_NEXT_IF_GT,
   "Run Next Cheat If Value > Memory"
   )
MSG_HASH(
   MENU_ENUM_LABEL_CHEAT_HANDLER_TYPE_EMU,
   "Emulator"
   )
MSG_HASH(
   MENU_ENUM_LABEL_CHEAT_HANDLER_TYPE_RETRO,
   "RetroArch"
   )
MSG_HASH(
   MENU_ENUM_LABEL_CHEAT_MEMORY_SIZE_1,
   "1-Bit, Maximum Value = 0x01"
   )
MSG_HASH(
   MENU_ENUM_LABEL_CHEAT_MEMORY_SIZE_2,
   "2-Bit, Maximum Value = 0x03"
   )
MSG_HASH(
   MENU_ENUM_LABEL_CHEAT_MEMORY_SIZE_4,
   "4-Bit, Maximum Value = 0x0F"
   )
MSG_HASH(
   MENU_ENUM_LABEL_CHEAT_MEMORY_SIZE_8,
   "8-Bit, Maximum Value = 0xFF"
   )
MSG_HASH(
   MENU_ENUM_LABEL_CHEAT_MEMORY_SIZE_16,
   "16-Bit, Maximum Value = 0xFFFF"
   )
MSG_HASH(
   MENU_ENUM_LABEL_CHEAT_MEMORY_SIZE_32,
   "32-Bit, Maximum Value = 0xFFFFFFFF"
   )
MSG_HASH(
   MENU_ENUM_LABEL_VALUE_PLAYLIST_MANAGER_SORT_MODE_DEFAULT,
   "System Default"
   )
MSG_HASH(
   MENU_ENUM_LABEL_VALUE_PLAYLIST_MANAGER_SORT_MODE_ALPHABETICAL,
   "Alphabetical"
   )
MSG_HASH(
   MENU_ENUM_LABEL_VALUE_PLAYLIST_MANAGER_SORT_MODE_OFF,
   "None"
   )
MSG_HASH(
   MENU_ENUM_LABEL_VALUE_PLAYLIST_MANAGER_LABEL_DISPLAY_MODE_DEFAULT,
   "Show Full Labels"
   )
MSG_HASH(
   MENU_ENUM_LABEL_VALUE_PLAYLIST_MANAGER_LABEL_DISPLAY_MODE_REMOVE_PARENS,
   "Remove () Content"
   )
MSG_HASH(
   MENU_ENUM_LABEL_VALUE_PLAYLIST_MANAGER_LABEL_DISPLAY_MODE_REMOVE_BRACKETS,
   "Remove [] Content"
   )
MSG_HASH(
   MENU_ENUM_LABEL_VALUE_PLAYLIST_MANAGER_LABEL_DISPLAY_MODE_REMOVE_PARENS_AND_BRACKETS,
   "Remove () and []"
   )
MSG_HASH(
   MENU_ENUM_LABEL_VALUE_PLAYLIST_MANAGER_LABEL_DISPLAY_MODE_KEEP_REGION,
   "Keep Region"
   )
MSG_HASH(
   MENU_ENUM_LABEL_VALUE_PLAYLIST_MANAGER_LABEL_DISPLAY_MODE_KEEP_DISC_INDEX,
   "Keep Disc Index"
   )
MSG_HASH(
   MENU_ENUM_LABEL_VALUE_PLAYLIST_MANAGER_LABEL_DISPLAY_MODE_KEEP_REGION_AND_DISC_INDEX,
   "Keep Region and Disc Index"
   )
MSG_HASH(
   MENU_ENUM_LABEL_VALUE_PLAYLIST_MANAGER_THUMBNAIL_MODE_DEFAULT,
   "System Default"
   )
MSG_HASH(
   MENU_ENUM_LABEL_VALUE_THUMBNAIL_MODE_BOXARTS,
   "Boxart"
   )
MSG_HASH(
   MENU_ENUM_LABEL_VALUE_THUMBNAIL_MODE_SCREENSHOTS,
   "Screenshot"
   )
MSG_HASH(
   MENU_ENUM_LABEL_VALUE_THUMBNAIL_MODE_TITLE_SCREENS,
   "Title Screen"
   )
MSG_HASH(
   MENU_ENUM_LABEL_VALUE_SCROLL_NORMAL,
   "Normal"
   )
MSG_HASH(
   MENU_ENUM_LABEL_VALUE_SCROLL_FAST,
   "Fast"
   )
MSG_HASH(
   MENU_ENUM_LABEL_VALUE_ON,
   "ON"
   )
MSG_HASH(
   MENU_ENUM_LABEL_VALUE_OFF,
   "OFF"
   )
MSG_HASH(
   MENU_ENUM_LABEL_VALUE_YES,
   "Yes"
   )
MSG_HASH(
   MENU_ENUM_LABEL_VALUE_NO,
   "No"
   )
MSG_HASH(
   MENU_ENUM_LABEL_VALUE_TRUE,
   "True"
   )
MSG_HASH(
   MENU_ENUM_LABEL_VALUE_FALSE,
   "False"
   )
MSG_HASH(
   MENU_ENUM_LABEL_VALUE_ENABLED,
   "Enabled"
   )
MSG_HASH(
   MENU_ENUM_LABEL_VALUE_DISABLED,
   "Disabled"
   )
MSG_HASH(
   MENU_ENUM_LABEL_VALUE_NOT_AVAILABLE,
   "N/A"
   )
MSG_HASH(
   MENU_ENUM_LABEL_VALUE_CHEEVOS_LOCKED_ENTRY,
   "Locked"
   )
MSG_HASH(
   MENU_ENUM_LABEL_VALUE_CHEEVOS_UNLOCKED_ENTRY,
   "Unlocked"
   )
MSG_HASH(
   MENU_ENUM_LABEL_VALUE_CHEEVOS_UNLOCKED_ENTRY_HARDCORE,
   "Hardcore"
   )
MSG_HASH(
   MENU_ENUM_LABEL_VALUE_CHEEVOS_UNOFFICIAL_ENTRY,
   "Unofficial"
   )
MSG_HASH(
   MENU_ENUM_LABEL_VALUE_CHEEVOS_UNSUPPORTED_ENTRY,
   "Unsupported"
   )
MSG_HASH(
   MENU_ENUM_LABEL_VALUE_CHEEVOS_RECENTLY_UNLOCKED_ENTRY,
   "Recently Unlocked"
   )
MSG_HASH(
   MENU_ENUM_LABEL_VALUE_CHEEVOS_ALMOST_THERE_ENTRY,
   "Almost There"
   )
MSG_HASH(
   MENU_ENUM_LABEL_VALUE_CHEEVOS_ACTIVE_CHALLENGES_ENTRY,
   "Active Challenges"
   )
MSG_HASH(
   MENU_ENUM_LABEL_VALUE_CHEEVOS_TRACKERS_ONLY,
   "Trackers Only"
   )
MSG_HASH(
   MENU_ENUM_LABEL_VALUE_CHEEVOS_NOTIFICATIONS_ONLY,
   "Notifications Only"
)
MSG_HASH(
   MENU_ENUM_LABEL_VALUE_DONT_CARE,
   "Default"
   )
MSG_HASH(
   MENU_ENUM_LABEL_VALUE_LINEAR,
   "Linear"
   )
MSG_HASH(
   MENU_ENUM_LABEL_VALUE_NEAREST,
   "Nearest"
   )
MSG_HASH(
   MENU_ENUM_LABEL_VALUE_MAIN,
   "Main"
   )
MSG_HASH(
   MENU_ENUM_LABEL_VALUE_CONTENT,
   "Content"
   )
MSG_HASH(
   MENU_ENUM_LABEL_VALUE_MANUAL_CONTENT_SCAN_SYSTEM_NAME_USE_CONTENT_DIR,
   "<Content Directory>"
   )
MSG_HASH(
   MENU_ENUM_LABEL_VALUE_MANUAL_CONTENT_SCAN_SYSTEM_NAME_USE_CUSTOM,
   "<Custom>"
   )
MSG_HASH(
   MENU_ENUM_LABEL_VALUE_MANUAL_CONTENT_SCAN_CORE_NAME_DETECT,
   "<Unspecified>"
   )
MSG_HASH(
   MENU_ENUM_LABEL_VALUE_LEFT_ANALOG,
   "Left Analog"
   )
MSG_HASH(
   MENU_ENUM_LABEL_VALUE_RIGHT_ANALOG,
   "Right Analog"
   )
MSG_HASH(
   MENU_ENUM_LABEL_VALUE_LEFT_ANALOG_FORCED,
   "Left Analog (Forced)"
   )
MSG_HASH(
   MENU_ENUM_LABEL_VALUE_RIGHT_ANALOG_FORCED,
   "Right Analog (Forced)"
   )
MSG_HASH(
   MENU_ENUM_LABEL_VALUE_INPUT_KEY,
   "Key %s"
   )
MSG_HASH(
   MENU_ENUM_LABEL_VALUE_INPUT_MOUSE_LEFT,
   "Mouse 1"
   )
MSG_HASH(
   MENU_ENUM_LABEL_VALUE_INPUT_MOUSE_RIGHT,
   "Mouse 2"
   )
MSG_HASH(
   MENU_ENUM_LABEL_VALUE_INPUT_MOUSE_MIDDLE,
   "Mouse 3"
   )
MSG_HASH(
   MENU_ENUM_LABEL_VALUE_INPUT_MOUSE_BUTTON4,
   "Mouse 4"
   )
MSG_HASH(
   MENU_ENUM_LABEL_VALUE_INPUT_MOUSE_BUTTON5,
   "Mouse 5"
   )
MSG_HASH(
   MENU_ENUM_LABEL_VALUE_INPUT_MOUSE_WHEEL_UP,
   "Mouse Wheel Up"
   )
MSG_HASH(
   MENU_ENUM_LABEL_VALUE_INPUT_MOUSE_WHEEL_DOWN,
   "Mouse Wheel Down"
   )
MSG_HASH(
   MENU_ENUM_LABEL_VALUE_INPUT_MOUSE_HORIZ_WHEEL_UP,
   "Mouse Wheel Left"
   )
MSG_HASH(
   MENU_ENUM_LABEL_VALUE_INPUT_MOUSE_HORIZ_WHEEL_DOWN,
   "Mouse Wheel Right"
   )
MSG_HASH(
   MENU_ENUM_LABEL_VALUE_INPUT_POLL_TYPE_BEHAVIOR_EARLY,
   "Early"
   )
MSG_HASH(
   MENU_ENUM_LABEL_VALUE_INPUT_POLL_TYPE_BEHAVIOR_NORMAL,
   "Normal"
   )
MSG_HASH(
   MENU_ENUM_LABEL_VALUE_INPUT_POLL_TYPE_BEHAVIOR_LATE,
   "Late"
   )
MSG_HASH(
   MENU_ENUM_LABEL_VALUE_TIMEDATE_YMD_HMS,
   "YYYY-MM-DD HH:MM:SS"
   )
MSG_HASH(
   MENU_ENUM_LABEL_VALUE_TIMEDATE_YMD_HM,
   "YYYY-MM-DD HH:MM"
   )
MSG_HASH(
   MENU_ENUM_LABEL_VALUE_TIMEDATE_YMD,
   "YYYY-MM-DD"
   )
MSG_HASH(
   MENU_ENUM_LABEL_VALUE_TIMEDATE_YM,
   "YYYY-MM"
   )
MSG_HASH(
   MENU_ENUM_LABEL_VALUE_TIMEDATE_MDYYYY_HMS,
   "MM-DD-YYYY HH:MM:SS"
   )
MSG_HASH(
   MENU_ENUM_LABEL_VALUE_TIMEDATE_MDYYYY_HM,
   "MM-DD-YYYY HH:MM"
   )
MSG_HASH(
   MENU_ENUM_LABEL_VALUE_TIMEDATE_MD_HM,
   "MM-DD HH:MM"
   )
MSG_HASH(
   MENU_ENUM_LABEL_VALUE_TIMEDATE_MDYYYY,
   "MM-DD-YYYY"
   )
MSG_HASH(
   MENU_ENUM_LABEL_VALUE_TIMEDATE_MD,
   "MM-DD"
   )
MSG_HASH(
   MENU_ENUM_LABEL_VALUE_TIMEDATE_DDMMYYYY_HMS,
   "DD-MM-YYYY HH:MM:SS"
   )
MSG_HASH(
   MENU_ENUM_LABEL_VALUE_TIMEDATE_DDMMYYYY_HM,
   "DD-MM-YYYY HH:MM"
   )
MSG_HASH(
   MENU_ENUM_LABEL_VALUE_TIMEDATE_DDMM_HM,
   "DD-MM HH:MM"
   )
MSG_HASH(
   MENU_ENUM_LABEL_VALUE_TIMEDATE_DDMMYYYY,
   "DD-MM-YYYY"
   )
MSG_HASH(
   MENU_ENUM_LABEL_VALUE_TIMEDATE_DDMM,
   "DD-MM"
   )
MSG_HASH(
   MENU_ENUM_LABEL_VALUE_TIMEDATE_HMS,
   "HH:MM:SS"
   )
MSG_HASH(
   MENU_ENUM_LABEL_VALUE_TIMEDATE_HM,
   "HH:MM"
   )
MSG_HASH(
   MENU_ENUM_LABEL_VALUE_TIMEDATE_YMD_HMS_AMPM,
   "YYYY-MM-DD HH:MM:SS (AM/PM)"
   )
MSG_HASH(
   MENU_ENUM_LABEL_VALUE_TIMEDATE_YMD_HM_AMPM,
   "YYYY-MM-DD HH:MM (AM/PM)"
   )
MSG_HASH(
   MENU_ENUM_LABEL_VALUE_TIMEDATE_MDYYYY_HMS_AMPM,
   "MM-DD-YYYY HH:MM:SS (AM/PM)"
   )
MSG_HASH(
   MENU_ENUM_LABEL_VALUE_TIMEDATE_MDYYYY_HM_AMPM,
   "MM-DD-YYYY HH:MM (AM/PM)"
   )
MSG_HASH(
   MENU_ENUM_LABEL_VALUE_TIMEDATE_MD_HM_AMPM,
   "MM-DD HH:MM (AM/PM)"
   )
MSG_HASH(
   MENU_ENUM_LABEL_VALUE_TIMEDATE_DDMMYYYY_HMS_AMPM,
   "DD-MM-YYYY HH:MM:SS (AM/PM)"
   )
MSG_HASH(
   MENU_ENUM_LABEL_VALUE_TIMEDATE_DDMMYYYY_HM_AMPM,
   "DD-MM-YYYY HH:MM (AM/PM)"
   )
MSG_HASH(
   MENU_ENUM_LABEL_VALUE_TIMEDATE_DDMM_HM_AMPM,
   "DD-MM HH:MM (AM/PM)"
   )
MSG_HASH(
   MENU_ENUM_LABEL_VALUE_TIMEDATE_HMS_AMPM,
   "HH:MM:SS (AM/PM)"
   )
MSG_HASH(
   MENU_ENUM_LABEL_VALUE_TIMEDATE_HM_AMPM,
   "HH:MM (AM/PM)"
   )
MSG_HASH(
   MENU_ENUM_LABEL_VALUE_TIMEDATE_AGO,
   "Ago"
   )

/* RGUI: Settings > User Interface > Appearance */

MSG_HASH(
   MENU_ENUM_LABEL_VALUE_MENU_RGUI_BACKGROUND_FILLER_THICKNESS_ENABLE,
   "Background Filler Thickness"
   )
MSG_HASH(
   MENU_ENUM_SUBLABEL_MENU_RGUI_BACKGROUND_FILLER_THICKNESS_ENABLE,
   "Increase coarseness of menu background checkerboard pattern."
   )
MSG_HASH(
   MENU_ENUM_LABEL_VALUE_MENU_RGUI_BORDER_FILLER_ENABLE,
   "Border Filler"
   )
MSG_HASH(
   MENU_ENUM_LABEL_VALUE_MENU_RGUI_BORDER_FILLER_THICKNESS_ENABLE,
   "Border Filler Thickness"
   )
MSG_HASH(
   MENU_ENUM_SUBLABEL_MENU_RGUI_BORDER_FILLER_THICKNESS_ENABLE,
   "Increase coarseness of menu border checkerboard."
   )
MSG_HASH(
   MENU_ENUM_SUBLABEL_MENU_RGUI_BORDER_FILLER_ENABLE,
   "Display menu border."
   )
MSG_HASH(
   MENU_ENUM_LABEL_VALUE_MENU_RGUI_FULL_WIDTH_LAYOUT,
   "Use Full-Width Layout"
   )
MSG_HASH(
   MENU_ENUM_SUBLABEL_MENU_RGUI_FULL_WIDTH_LAYOUT,
   "Resize and position menu entries to make best use of available screen space. Disable this to use classic fixed-width two column layout."
   )
MSG_HASH(
   MENU_ENUM_LABEL_VALUE_MENU_LINEAR_FILTER,
   "Linear Filter"
   )
MSG_HASH(
   MENU_ENUM_SUBLABEL_MENU_LINEAR_FILTER,
   "Adds a slight blur to the menu to soften hard pixel edges."
   )
MSG_HASH(
   MENU_ENUM_LABEL_VALUE_MENU_RGUI_INTERNAL_UPSCALE_LEVEL,
   "Internal Upscaling"
   )
MSG_HASH(
   MENU_ENUM_SUBLABEL_MENU_RGUI_INTERNAL_UPSCALE_LEVEL,
   "Upscale menu interface before drawing to screen. When used with 'Menu Linear Filter' enabled, removes scaling artifacts (uneven pixels) while maintaining a sharp image. Has a significant performance impact that increases with upscaling level."
   )
MSG_HASH(
   MENU_ENUM_LABEL_VALUE_MENU_RGUI_ASPECT_RATIO,
   "Aspect Ratio"
   )
MSG_HASH(
   MENU_ENUM_SUBLABEL_MENU_RGUI_ASPECT_RATIO,
   "Select menu aspect ratio. Widescreen ratios increase the horizontal resolution of the menu interface. (May require a restart if 'Lock Menu Aspect Ratio' is disabled)"
   )
MSG_HASH(
   MENU_ENUM_LABEL_VALUE_MENU_RGUI_ASPECT_RATIO_LOCK,
   "Lock Aspect Ratio"
   )
MSG_HASH(
   MENU_ENUM_SUBLABEL_MENU_RGUI_ASPECT_RATIO_LOCK,
   "Ensures that the menu is always displayed with the correct aspect ratio. If disabled, the quick menu will be stretched to match the currently loaded content."
   )
MSG_HASH(
   MENU_ENUM_LABEL_VALUE_RGUI_MENU_COLOR_THEME,
   "Color Theme"
   )
MSG_HASH(
   MENU_ENUM_SUBLABEL_RGUI_MENU_COLOR_THEME,
   "Select a different color theme. Choosing 'Custom' enables the use of menu theme preset files."
   )
MSG_HASH(
   MENU_ENUM_LABEL_VALUE_RGUI_MENU_THEME_PRESET,
   "Custom Theme Preset"
   )
MSG_HASH(
   MENU_ENUM_SUBLABEL_RGUI_MENU_THEME_PRESET,
   "Select a menu theme preset from the file browser."
   )
MSG_HASH(
   MENU_ENUM_LABEL_VALUE_MENU_RGUI_TRANSPARENCY,
   "Transparency"
   )
MSG_HASH(
   MENU_ENUM_SUBLABEL_MENU_RGUI_TRANSPARENCY,
   "Enable background display of running content while Quick Menu is active. Disabling transparency may alter theme colors."
   )
MSG_HASH(
   MENU_ENUM_LABEL_VALUE_MENU_RGUI_SHADOWS,
   "Shadow Effects"
   )
MSG_HASH(
   MENU_ENUM_SUBLABEL_MENU_RGUI_SHADOWS,
   "Enable drop shadows for menu text, borders and thumbnails. Has a modest performance impact."
   )
MSG_HASH(
   MENU_ENUM_LABEL_VALUE_MENU_RGUI_PARTICLE_EFFECT,
   "Background Animation"
   )
MSG_HASH(
   MENU_ENUM_SUBLABEL_MENU_RGUI_PARTICLE_EFFECT,
   "Enable background particle animation effect. Has a significant performance impact."
   )
MSG_HASH(
   MENU_ENUM_LABEL_VALUE_MENU_RGUI_PARTICLE_EFFECT_SPEED,
   "Background Animation Speed"
   )
MSG_HASH(
   MENU_ENUM_SUBLABEL_MENU_RGUI_PARTICLE_EFFECT_SPEED,
   "Adjust speed of background particle animation effects."
   )
MSG_HASH(
   MENU_ENUM_LABEL_VALUE_MENU_RGUI_PARTICLE_EFFECT_SCREENSAVER,
   "Screensaver Background Animation"
   )
MSG_HASH(
   MENU_ENUM_SUBLABEL_MENU_RGUI_PARTICLE_EFFECT_SCREENSAVER,
   "Display background particle animation effect while menu screensaver is active."
   )
MSG_HASH(
   MENU_ENUM_LABEL_VALUE_MENU_RGUI_INLINE_THUMBNAILS,
   "Show Playlist Thumbnails"
   )
MSG_HASH(
   MENU_ENUM_SUBLABEL_MENU_RGUI_INLINE_THUMBNAILS,
   "Enable display of inline downscaled thumbnails while viewing playlists. Toggleable with RetroPad Select. When disabled, thumbnails can still be toggled fullscreen with RetroPad Start."
   )
MSG_HASH(
   MENU_ENUM_LABEL_VALUE_THUMBNAILS_RGUI,
   "Top Thumbnail"
   )
MSG_HASH(
   MENU_ENUM_SUBLABEL_THUMBNAILS_RGUI,
   "Type of thumbnail to display at the top right of playlists. This thumbnail type can be cycled by pressing RetroPad Y."
   )
MSG_HASH(
   MENU_ENUM_LABEL_VALUE_LEFT_THUMBNAILS_RGUI,
   "Bottom Thumbnail"
   )
MSG_HASH(
   MENU_ENUM_SUBLABEL_LEFT_THUMBNAILS_RGUI,
   "Type of thumbnail to display at the bottom right of playlists."
   )
MSG_HASH(
   MENU_ENUM_LABEL_VALUE_MENU_RGUI_SWAP_THUMBNAILS,
   "Swap Thumbnails"
   )
MSG_HASH(
   MENU_ENUM_SUBLABEL_MENU_RGUI_SWAP_THUMBNAILS,
   "Swaps the display positions of 'Top Thumbnail' and 'Bottom Thumbnail'."
   )
MSG_HASH(
   MENU_ENUM_LABEL_VALUE_MENU_RGUI_THUMBNAIL_DOWNSCALER,
   "Thumbnail Downscaling Method"
   )
MSG_HASH(
   MENU_ENUM_SUBLABEL_MENU_RGUI_THUMBNAIL_DOWNSCALER,
   "Resampling method used when shrinking large thumbnails to fit the display."
   )
MSG_HASH(
   MENU_ENUM_LABEL_VALUE_MENU_RGUI_THUMBNAIL_DELAY,
   "Thumbnail Delay (ms)"
   )
MSG_HASH(
   MENU_ENUM_SUBLABEL_MENU_RGUI_THUMBNAIL_DELAY,
   "Applies a time delay between selecting a playlist entry and loading its associated thumbnails. Setting this to a value of at least 256 ms enables fast lag-free scrolling on even the slowest devices."
   )
MSG_HASH(
   MENU_ENUM_LABEL_VALUE_MENU_RGUI_EXTENDED_ASCII,
   "Extended ASCII Support"
   )
MSG_HASH(
   MENU_ENUM_SUBLABEL_MENU_RGUI_EXTENDED_ASCII,
   "Enable display of non-standard ASCII characters. Required for compatibility with certain non-English Western languages. Has a moderate performance impact."
   )
MSG_HASH(
   MENU_ENUM_LABEL_VALUE_MENU_RGUI_SWITCH_ICONS,
   "Switch Icons"
   )
MSG_HASH(
   MENU_ENUM_SUBLABEL_MENU_RGUI_SWITCH_ICONS,
   "Use icons instead of ON/OFF text to represent 'toggle switch' menu settings entries."
   )

/* RGUI: Settings Options */

MSG_HASH(
   MENU_ENUM_LABEL_VALUE_RGUI_THUMB_SCALE_POINT,
   "Nearest Neighbor (Fast)"
   )
MSG_HASH(
   MENU_ENUM_LABEL_VALUE_RGUI_THUMB_SCALE_BILINEAR,
   "Bilinear"
   )
MSG_HASH(
   MENU_ENUM_LABEL_VALUE_RGUI_THUMB_SCALE_SINC,
   "Sinc/Lanczos3 (Slow)"
   )
MSG_HASH(
   MENU_ENUM_LABEL_VALUE_RGUI_UPSCALE_NONE,
   "None"
   )
MSG_HASH(
   MENU_ENUM_LABEL_VALUE_RGUI_UPSCALE_AUTO,
   "Auto"
   )
MSG_HASH(
   MENU_ENUM_LABEL_VALUE_RGUI_UPSCALE_X2,
   "x2"
   )
MSG_HASH(
   MENU_ENUM_LABEL_VALUE_RGUI_UPSCALE_X3,
   "x3"
   )
MSG_HASH(
   MENU_ENUM_LABEL_VALUE_RGUI_UPSCALE_X4,
   "x4"
   )
MSG_HASH(
   MENU_ENUM_LABEL_VALUE_RGUI_UPSCALE_X5,
   "x5"
   )
MSG_HASH(
   MENU_ENUM_LABEL_VALUE_RGUI_UPSCALE_X6,
   "x6"
   )
MSG_HASH(
   MENU_ENUM_LABEL_VALUE_RGUI_UPSCALE_X7,
   "x7"
   )
MSG_HASH(
   MENU_ENUM_LABEL_VALUE_RGUI_UPSCALE_X8,
   "x8"
   )
MSG_HASH(
   MENU_ENUM_LABEL_VALUE_RGUI_UPSCALE_X9,
   "x9"
   )
MSG_HASH(
   MENU_ENUM_LABEL_VALUE_RGUI_ASPECT_RATIO_4_3,
   "4:3"
   )
MSG_HASH(
   MENU_ENUM_LABEL_VALUE_RGUI_ASPECT_RATIO_16_9,
   "16:9"
   )
MSG_HASH(
   MENU_ENUM_LABEL_VALUE_RGUI_ASPECT_RATIO_16_9_CENTRE,
   "16:9 (Centered)"
   )
MSG_HASH(
   MENU_ENUM_LABEL_VALUE_RGUI_ASPECT_RATIO_16_10,
   "16:10"
   )
MSG_HASH(
   MENU_ENUM_LABEL_VALUE_RGUI_ASPECT_RATIO_16_10_CENTRE,
   "16:10 (Centered)"
   )
MSG_HASH(
   MENU_ENUM_LABEL_VALUE_RGUI_ASPECT_RATIO_21_9,
   "21:9"
   )
MSG_HASH(
   MENU_ENUM_LABEL_VALUE_RGUI_ASPECT_RATIO_21_9_CENTRE,
   "21:9 (Centered)"
   )
MSG_HASH(
   MENU_ENUM_LABEL_VALUE_RGUI_ASPECT_RATIO_3_2,
   "3:2"
   )
MSG_HASH(
   MENU_ENUM_LABEL_VALUE_RGUI_ASPECT_RATIO_3_2_CENTRE,
   "3:2 (Centered)"
   )
MSG_HASH(
   MENU_ENUM_LABEL_VALUE_RGUI_ASPECT_RATIO_5_3,
   "5:3"
   )
MSG_HASH(
   MENU_ENUM_LABEL_VALUE_RGUI_ASPECT_RATIO_5_3_CENTRE,
   "5:3 (Centered)"
   )
MSG_HASH(
   MENU_ENUM_LABEL_VALUE_RGUI_ASPECT_RATIO_AUTO,
   "Auto"
   )
MSG_HASH(
   MENU_ENUM_LABEL_VALUE_RGUI_ASPECT_RATIO_LOCK_NONE,
   "OFF"
   )
MSG_HASH(
   MENU_ENUM_LABEL_VALUE_RGUI_ASPECT_RATIO_LOCK_FIT_SCREEN,
   "Fit Screen"
   )
MSG_HASH(
   MENU_ENUM_LABEL_VALUE_RGUI_ASPECT_RATIO_LOCK_INTEGER,
   "Integer Scale"
   )
MSG_HASH(
   MENU_ENUM_LABEL_VALUE_RGUI_ASPECT_RATIO_LOCK_FILL_SCREEN,
   "Fill Screen (Stretched)"
   )
MSG_HASH(
   MENU_ENUM_LABEL_VALUE_RGUI_MENU_COLOR_THEME_CUSTOM,
   "Custom"
   )
MSG_HASH(
   MENU_ENUM_LABEL_VALUE_RGUI_MENU_COLOR_THEME_CLASSIC_RED,
   "Classic Red"
   )
MSG_HASH(
   MENU_ENUM_LABEL_VALUE_RGUI_MENU_COLOR_THEME_CLASSIC_ORANGE,
   "Classic Orange"
   )
MSG_HASH(
   MENU_ENUM_LABEL_VALUE_RGUI_MENU_COLOR_THEME_CLASSIC_YELLOW,
   "Classic Yellow"
   )
MSG_HASH(
   MENU_ENUM_LABEL_VALUE_RGUI_MENU_COLOR_THEME_CLASSIC_GREEN,
   "Classic Green"
   )
MSG_HASH(
   MENU_ENUM_LABEL_VALUE_RGUI_MENU_COLOR_THEME_CLASSIC_BLUE,
   "Classic Blue"
   )
MSG_HASH(
   MENU_ENUM_LABEL_VALUE_RGUI_MENU_COLOR_THEME_CLASSIC_VIOLET,
   "Classic Violet"
   )
MSG_HASH(
   MENU_ENUM_LABEL_VALUE_RGUI_MENU_COLOR_THEME_CLASSIC_GREY,
   "Classic Grey"
   )
MSG_HASH(
   MENU_ENUM_LABEL_VALUE_RGUI_MENU_COLOR_THEME_LEGACY_RED,
   "Legacy Red"
   )
MSG_HASH(
   MENU_ENUM_LABEL_VALUE_RGUI_MENU_COLOR_THEME_DARK_PURPLE,
   "Dark Purple"
   )
MSG_HASH(
   MENU_ENUM_LABEL_VALUE_RGUI_MENU_COLOR_THEME_MIDNIGHT_BLUE,
   "Midnight Blue"
   )
MSG_HASH(
   MENU_ENUM_LABEL_VALUE_RGUI_MENU_COLOR_THEME_GOLDEN,
   "Golden"
   )
MSG_HASH(
   MENU_ENUM_LABEL_VALUE_RGUI_MENU_COLOR_THEME_ELECTRIC_BLUE,
   "Electric Blue"
   )
MSG_HASH(
   MENU_ENUM_LABEL_VALUE_RGUI_MENU_COLOR_THEME_APPLE_GREEN,
   "Apple Green"
   )
MSG_HASH(
   MENU_ENUM_LABEL_VALUE_RGUI_MENU_COLOR_THEME_VOLCANIC_RED,
   "Volcanic Red"
   )
MSG_HASH(
   MENU_ENUM_LABEL_VALUE_RGUI_MENU_COLOR_THEME_LAGOON,
   "Lagoon"
   )
MSG_HASH(
   MENU_ENUM_LABEL_VALUE_RGUI_MENU_COLOR_THEME_BROGRAMMER,
   "Brogrammer"
   )
MSG_HASH(
   MENU_ENUM_LABEL_VALUE_RGUI_MENU_COLOR_THEME_DRACULA,
   "Dracula"
   )
MSG_HASH(
   MENU_ENUM_LABEL_VALUE_RGUI_MENU_COLOR_THEME_FAIRYFLOSS,
   "Fairy Floss"
   )
MSG_HASH(
   MENU_ENUM_LABEL_VALUE_RGUI_MENU_COLOR_THEME_FLATUI,
   "Flat UI"
   )
MSG_HASH(
   MENU_ENUM_LABEL_VALUE_RGUI_MENU_COLOR_THEME_GRUVBOX_DARK,
   "Gruvbox Dark"
   )
MSG_HASH(
   MENU_ENUM_LABEL_VALUE_RGUI_MENU_COLOR_THEME_GRUVBOX_LIGHT,
   "Gruvbox Light"
   )
MSG_HASH(
   MENU_ENUM_LABEL_VALUE_RGUI_MENU_COLOR_THEME_HACKING_THE_KERNEL,
   "Hacking the Kernel"
   )
MSG_HASH(
   MENU_ENUM_LABEL_VALUE_RGUI_MENU_COLOR_THEME_NORD,
   "Nord"
   )
MSG_HASH(
   MENU_ENUM_LABEL_VALUE_RGUI_MENU_COLOR_THEME_NOVA,
   "Nova"
   )
MSG_HASH(
   MENU_ENUM_LABEL_VALUE_RGUI_MENU_COLOR_THEME_ONE_DARK,
   "One Dark"
   )
MSG_HASH(
   MENU_ENUM_LABEL_VALUE_RGUI_MENU_COLOR_THEME_PALENIGHT,
   "Palenight"
   )
MSG_HASH(
   MENU_ENUM_LABEL_VALUE_RGUI_MENU_COLOR_THEME_SOLARIZED_DARK,
   "Solarized Dark"
   )
MSG_HASH(
   MENU_ENUM_LABEL_VALUE_RGUI_MENU_COLOR_THEME_SOLARIZED_LIGHT,
   "Solarized Light"
   )
MSG_HASH(
   MENU_ENUM_LABEL_VALUE_RGUI_MENU_COLOR_THEME_TANGO_DARK,
   "Tango Dark"
   )
MSG_HASH(
   MENU_ENUM_LABEL_VALUE_RGUI_MENU_COLOR_THEME_TANGO_LIGHT,
   "Tango Light"
   )
MSG_HASH(
   MENU_ENUM_LABEL_VALUE_RGUI_MENU_COLOR_THEME_ZENBURN,
   "Zenburn"
   )
MSG_HASH(
   MENU_ENUM_LABEL_VALUE_RGUI_MENU_COLOR_THEME_ANTI_ZENBURN,
   "Anti-Zenburn"
   )
MSG_HASH(
   MENU_ENUM_LABEL_VALUE_RGUI_MENU_COLOR_THEME_FLUX,
   "Flux"
   )
MSG_HASH(
   MENU_ENUM_LABEL_VALUE_RGUI_MENU_COLOR_THEME_DYNAMIC,
   "Dynamic"
   )
MSG_HASH(
   MENU_ENUM_LABEL_VALUE_RGUI_MENU_COLOR_THEME_GRAY_DARK,
   "Gray Dark"
   )
MSG_HASH(
   MENU_ENUM_LABEL_VALUE_RGUI_MENU_COLOR_THEME_GRAY_LIGHT,
   "Gray Light"
   )
MSG_HASH(
   MENU_ENUM_LABEL_VALUE_RGUI_PARTICLE_EFFECT_NONE,
   "OFF"
   )
MSG_HASH(
   MENU_ENUM_LABEL_VALUE_RGUI_PARTICLE_EFFECT_SNOW,
   "Snow (Light)"
   )
MSG_HASH(
   MENU_ENUM_LABEL_VALUE_RGUI_PARTICLE_EFFECT_SNOW_ALT,
   "Snow (Heavy)"
   )
MSG_HASH(
   MENU_ENUM_LABEL_VALUE_RGUI_PARTICLE_EFFECT_RAIN,
   "Rain"
   )
MSG_HASH(
   MENU_ENUM_LABEL_VALUE_RGUI_PARTICLE_EFFECT_VORTEX,
   "Vortex"
   )
MSG_HASH(
   MENU_ENUM_LABEL_VALUE_RGUI_PARTICLE_EFFECT_STARFIELD,
   "Star Field"
   )

/* XMB: Settings > User Interface > Appearance */

MSG_HASH(
   MENU_ENUM_LABEL_VALUE_LEFT_THUMBNAILS,
   "Secondary Thumbnail"
   )
MSG_HASH(
   MENU_ENUM_SUBLABEL_LEFT_THUMBNAILS,
   "Type of thumbnail to display at the left."
   )
MSG_HASH(
   MENU_ENUM_LABEL_VALUE_DYNAMIC_WALLPAPER,
   "Dynamic Background"
   )
MSG_HASH(
   MENU_ENUM_SUBLABEL_DYNAMIC_WALLPAPER,
   "Dynamically load a new wallpaper depending on context."
   )
MSG_HASH(
   MENU_ENUM_LABEL_VALUE_MENU_HORIZONTAL_ANIMATION,
   "Horizontal Animation"
   )
MSG_HASH(
   MENU_ENUM_SUBLABEL_MENU_HORIZONTAL_ANIMATION,
   "Enable horizontal animation for the menu. This will have a performance hit."
   )
MSG_HASH(
   MENU_ENUM_LABEL_VALUE_MENU_XMB_ANIMATION_HORIZONTAL_HIGHLIGHT,
   "Animation Horizontal Icon Highlight"
   )
MSG_HASH(
   MENU_ENUM_SUBLABEL_MENU_XMB_ANIMATION_HORIZONTAL_HIGHLIGHT,
   "The animation that triggers when scrolling between tabs."
   )
MSG_HASH(
   MENU_ENUM_LABEL_VALUE_MENU_XMB_ANIMATION_MOVE_UP_DOWN,
   "Animation Move Up/Down"
   )
MSG_HASH(
   MENU_ENUM_SUBLABEL_MENU_XMB_ANIMATION_MOVE_UP_DOWN,
   "The animation that triggers when moving up or down."
   )
MSG_HASH(
   MENU_ENUM_LABEL_VALUE_MENU_XMB_ANIMATION_OPENING_MAIN_MENU,
   "Animation Main Menu Opens/Closes"
   )
MSG_HASH(
   MENU_ENUM_SUBLABEL_MENU_XMB_ANIMATION_OPENING_MAIN_MENU,
   "The animation that triggers when opening a submenu."
   )
MSG_HASH(
   MENU_ENUM_LABEL_VALUE_XMB_ALPHA_FACTOR,
   "Color Theme Alpha Factor"
   )
MSG_HASH(
   MENU_ENUM_LABEL_VALUE_XMB_FONT,
   "Font"
   )
MSG_HASH(
   MENU_ENUM_SUBLABEL_XMB_FONT,
   "Select a different main font to be used by the menu."
   )
MSG_HASH(
   MENU_ENUM_LABEL_VALUE_MENU_FONT_COLOR_RED,
   "Font Color (Red)"
   )
MSG_HASH(
   MENU_ENUM_LABEL_VALUE_MENU_FONT_COLOR_GREEN,
   "Font Color (Green)"
   )
MSG_HASH(
   MENU_ENUM_LABEL_VALUE_MENU_FONT_COLOR_BLUE,
   "Font Color (Blue)"
   )
MSG_HASH(
   MENU_ENUM_LABEL_VALUE_XMB_LAYOUT,
   "Layout"
   )
MSG_HASH(
   MENU_ENUM_SUBLABEL_XMB_LAYOUT,
   "Select a different layout for the XMB interface."
   )
MSG_HASH(
   MENU_ENUM_LABEL_VALUE_XMB_THEME,
   "Icon Theme"
   )
MSG_HASH(
   MENU_ENUM_SUBLABEL_XMB_THEME,
   "Select a different icon theme for RetroArch."
   )
MSG_HASH(
   MENU_ENUM_LABEL_VALUE_XMB_SWITCH_ICONS,
   "Switch Icons"
   )
MSG_HASH(
   MENU_ENUM_SUBLABEL_XMB_SWITCH_ICONS,
   "Use icons instead of ON/OFF text to represent 'toggle switch' menu settings entries."
   )
MSG_HASH(
   MENU_ENUM_LABEL_VALUE_XMB_SHADOWS_ENABLE,
   "Shadow Effects"
   )
MSG_HASH(
   MENU_ENUM_SUBLABEL_XMB_SHADOWS_ENABLE,
   "Draw drop shadows for icons, thumbnails and letters. This will have a minor performance hit."
   )
MSG_HASH(
   MENU_ENUM_LABEL_VALUE_XMB_RIBBON_ENABLE,
   "Shader Pipeline"
   )
MSG_HASH(
   MENU_ENUM_SUBLABEL_XMB_RIBBON_ENABLE,
   "Select an animated background effect. Can be GPU-intensive depending on the effect. If performance is unsatisfactory, either turn this off or revert to a simpler effect."
   )
MSG_HASH(
   MENU_ENUM_LABEL_VALUE_XMB_MENU_COLOR_THEME,
   "Color Theme"
   )
MSG_HASH(
   MENU_ENUM_SUBLABEL_XMB_MENU_COLOR_THEME,
   "Select a different background color theme."
   )
MSG_HASH(
   MENU_ENUM_LABEL_VALUE_XMB_VERTICAL_THUMBNAILS,
   "Thumbnail Vertical Disposition"
   )
MSG_HASH(
   MENU_ENUM_SUBLABEL_XMB_VERTICAL_THUMBNAILS,
   "Display the left thumbnail under the right one, on the right side of the screen."
   )
MSG_HASH(
   MENU_ENUM_LABEL_VALUE_MENU_XMB_THUMBNAIL_SCALE_FACTOR,
   "Thumbnail Scale Factor"
   )
MSG_HASH(
   MENU_ENUM_SUBLABEL_MENU_XMB_THUMBNAIL_SCALE_FACTOR,
   "Reduce thumbnail display size by scaling maximum allowed width."
   )
MSG_HASH(
   MENU_ENUM_LABEL_VALUE_MENU_XMB_VERTICAL_FADE_FACTOR,
   "Vertical Fade Factor"
   )
MSG_HASH(
   MENU_ENUM_LABEL_VALUE_MENU_XMB_SHOW_TITLE_HEADER,
   "Show Title Header"
   )
MSG_HASH(
   MENU_ENUM_LABEL_VALUE_MENU_XMB_TITLE_MARGIN,
   "Title Margin"
   )
MSG_HASH(
   MENU_ENUM_LABEL_VALUE_MENU_XMB_TITLE_MARGIN_HORIZONTAL_OFFSET,
   "Title Margin Horizontal Offset"
   )
MSG_HASH(
   MENU_ENUM_LABEL_VALUE_XMB_MAIN_MENU_ENABLE_SETTINGS,
   "Enable Settings Tab (Restart Required)"
   )
MSG_HASH(
   MENU_ENUM_SUBLABEL_XMB_MAIN_MENU_ENABLE_SETTINGS,
   "Show the Settings tab containing program settings."
   )

/* XMB: Settings Options */

MSG_HASH(
   MENU_ENUM_LABEL_VALUE_SHADER_PIPELINE_RIBBON,
   "Ribbon"
   )
MSG_HASH(
   MENU_ENUM_LABEL_VALUE_SHADER_PIPELINE_RIBBON_SIMPLIFIED,
   "Ribbon (Simplified)"
   )
MSG_HASH(
   MENU_ENUM_LABEL_VALUE_SHADER_PIPELINE_SIMPLE_SNOW,
   "Simple Snow"
   )
MSG_HASH(
   MENU_ENUM_LABEL_VALUE_SHADER_PIPELINE_SNOW,
   "Snow"
   )
MSG_HASH(
   MENU_ENUM_LABEL_VALUE_SHADER_PIPELINE_BOKEH,
   "Bokeh"
   )
MSG_HASH(
   MENU_ENUM_LABEL_VALUE_SHADER_PIPELINE_SNOWFLAKE,
   "Snowflake"
   )
MSG_HASH(
   MENU_ENUM_LABEL_VALUE_XMB_ICON_THEME_CUSTOM,
   "Custom"
   )
MSG_HASH(
   MENU_ENUM_LABEL_VALUE_XMB_ICON_THEME_FLATUI,
   "FlatUI"
   )
MSG_HASH(
   MENU_ENUM_LABEL_VALUE_XMB_ICON_THEME_MONOCHROME,
   "Monochrome"
   )
MSG_HASH(
   MENU_ENUM_LABEL_VALUE_XMB_ICON_THEME_MONOCHROME_INVERTED,
   "Monochrome Inverted"
   )
MSG_HASH(
   MENU_ENUM_LABEL_VALUE_XMB_ICON_THEME_SYSTEMATIC,
   "Systematic"
   )
MSG_HASH(
   MENU_ENUM_LABEL_VALUE_XMB_ICON_THEME_NEOACTIVE,
   "NeoActive"
   )
MSG_HASH(
   MENU_ENUM_LABEL_VALUE_XMB_ICON_THEME_PIXEL,
   "Pixel"
   )
MSG_HASH(
   MENU_ENUM_LABEL_VALUE_XMB_ICON_THEME_RETROACTIVE,
   "RetroActive"
   )
MSG_HASH(
   MENU_ENUM_LABEL_VALUE_XMB_ICON_THEME_RETROSYSTEM,
   "Retrosystem"
   )
MSG_HASH(
   MENU_ENUM_LABEL_VALUE_XMB_ICON_THEME_DOTART,
   "Dot-Art"
   )
MSG_HASH(
   MENU_ENUM_LABEL_VALUE_XMB_ICON_THEME_AUTOMATIC,
   "Automatic"
   )
MSG_HASH(
   MENU_ENUM_LABEL_VALUE_XMB_ICON_THEME_AUTOMATIC_INVERTED,
   "Automatic Inverted"
   )
MSG_HASH(
   MENU_ENUM_LABEL_VALUE_XMB_ICON_THEME_DAITE,
   "Daite"
   )
MSG_HASH(
   MENU_ENUM_LABEL_VALUE_XMB_MENU_COLOR_THEME_APPLE_GREEN,
   "Apple Green"
   )
MSG_HASH(
   MENU_ENUM_LABEL_VALUE_XMB_MENU_COLOR_THEME_DARK,
   "Dark"
   )
MSG_HASH(
   MENU_ENUM_LABEL_VALUE_XMB_MENU_COLOR_THEME_LIGHT,
   "Light"
   )
MSG_HASH(
   MENU_ENUM_LABEL_VALUE_XMB_MENU_COLOR_THEME_MORNING_BLUE,
   "Morning Blue"
   )
MSG_HASH(
   MENU_ENUM_LABEL_VALUE_XMB_MENU_COLOR_THEME_SUNBEAM,
   "Sunbeam"
   )
MSG_HASH(
   MENU_ENUM_LABEL_VALUE_XMB_MENU_COLOR_THEME_DARK_PURPLE,
   "Dark Purple"
   )
MSG_HASH(
   MENU_ENUM_LABEL_VALUE_XMB_MENU_COLOR_THEME_ELECTRIC_BLUE,
   "Electric Blue"
   )
MSG_HASH(
   MENU_ENUM_LABEL_VALUE_XMB_MENU_COLOR_THEME_GOLDEN,
   "Golden"
   )
MSG_HASH(
   MENU_ENUM_LABEL_VALUE_XMB_MENU_COLOR_THEME_LEGACY_RED,
   "Legacy Red"
   )
MSG_HASH(
   MENU_ENUM_LABEL_VALUE_XMB_MENU_COLOR_THEME_MIDNIGHT_BLUE,
   "Midnight Blue"
   )
MSG_HASH(
   MENU_ENUM_LABEL_VALUE_XMB_MENU_COLOR_THEME_PLAIN,
   "Background Image"
   )
MSG_HASH(
   MENU_ENUM_LABEL_VALUE_XMB_MENU_COLOR_THEME_UNDERSEA,
   "Undersea"
   )
MSG_HASH(
   MENU_ENUM_LABEL_VALUE_XMB_MENU_COLOR_THEME_VOLCANIC_RED,
   "Volcanic Red"
   )
MSG_HASH(
   MENU_ENUM_LABEL_VALUE_XMB_MENU_COLOR_THEME_LIME,
   "Lime Green"
   )
MSG_HASH(
   MENU_ENUM_LABEL_VALUE_XMB_MENU_COLOR_THEME_PIKACHU_YELLOW,
   "Pikachu Yellow"
   )
MSG_HASH(
   MENU_ENUM_LABEL_VALUE_XMB_MENU_COLOR_THEME_GAMECUBE_PURPLE,
   "Cube Purple"
   )
MSG_HASH(
   MENU_ENUM_LABEL_VALUE_XMB_MENU_COLOR_THEME_FAMICOM_RED,
   "Family Red"
   )
MSG_HASH(
   MENU_ENUM_LABEL_VALUE_XMB_MENU_COLOR_THEME_FLAMING_HOT,
   "Flaming Hot"
   )
MSG_HASH(
   MENU_ENUM_LABEL_VALUE_XMB_MENU_COLOR_THEME_ICE_COLD,
   "Ice Cold"
   )
MSG_HASH(
   MENU_ENUM_LABEL_VALUE_XMB_MENU_COLOR_THEME_MIDGAR,
   "Midgar"
   )

/* Ozone: Settings > User Interface > Appearance */

MSG_HASH(
   MENU_ENUM_LABEL_VALUE_OZONE_COLLAPSE_SIDEBAR,
   "Collapse the Sidebar"
   )
MSG_HASH(
   MENU_ENUM_SUBLABEL_OZONE_COLLAPSE_SIDEBAR,
   "Have the left sidebar always collapsed."
   )
MSG_HASH(
   MENU_ENUM_LABEL_VALUE_OZONE_TRUNCATE_PLAYLIST_NAME,
   "Truncate Playlist Names (Restart Required)"
   )
MSG_HASH(
   MENU_ENUM_SUBLABEL_OZONE_TRUNCATE_PLAYLIST_NAME,
   "Remove the manufacturer names from the playlists. For example, 'Sony - PlayStation' becomes 'PlayStation'."
   )
MSG_HASH(
   MENU_ENUM_LABEL_VALUE_OZONE_SORT_AFTER_TRUNCATE_PLAYLIST_NAME,
   "Sort Playlists After Name Truncation (Restart Required)"
   )
MSG_HASH(
   MENU_ENUM_SUBLABEL_OZONE_SORT_AFTER_TRUNCATE_PLAYLIST_NAME,
   "Playlists will be re-sorted in alphabetical order after removing the manufacturer component of their names."
   )
MSG_HASH(
   MENU_ENUM_LABEL_VALUE_OZONE_MENU_COLOR_THEME,
   "Color Theme"
   )
MSG_HASH(
   MENU_ENUM_SUBLABEL_OZONE_MENU_COLOR_THEME,
   "Select a different color theme."
   )
MSG_HASH(
   MENU_ENUM_LABEL_VALUE_OZONE_COLOR_THEME_BASIC_WHITE,
   "Basic White"
   )
MSG_HASH(
   MENU_ENUM_LABEL_VALUE_OZONE_COLOR_THEME_BASIC_BLACK,
   "Basic Black"
   )
MSG_HASH(
   MENU_ENUM_LABEL_VALUE_OZONE_COLOR_THEME_NORD,
   "Nord"
   )
MSG_HASH(
   MENU_ENUM_LABEL_VALUE_OZONE_COLOR_THEME_GRUVBOX_DARK,
   "Gruvbox Dark"
   )
MSG_HASH(
   MENU_ENUM_LABEL_VALUE_OZONE_COLOR_THEME_BOYSENBERRY,
   "Boysenberry"
   )
MSG_HASH(
   MENU_ENUM_LABEL_VALUE_OZONE_COLOR_THEME_HACKING_THE_KERNEL,
   "Hacking the Kernel"
   )
MSG_HASH(
   MENU_ENUM_LABEL_VALUE_OZONE_COLOR_THEME_TWILIGHT_ZONE,
   "Twilight Zone"
   )
MSG_HASH(
   MENU_ENUM_LABEL_VALUE_OZONE_COLOR_THEME_DRACULA,
   "Dracula"
   )
MSG_HASH(
   MENU_ENUM_LABEL_VALUE_OZONE_COLOR_THEME_SOLARIZED_DARK,
   "Solarized Dark"
   )
MSG_HASH(
   MENU_ENUM_LABEL_VALUE_OZONE_COLOR_THEME_SOLARIZED_LIGHT,
   "Solarized Light"
   )
MSG_HASH(
   MENU_ENUM_LABEL_VALUE_OZONE_COLOR_THEME_GRAY_DARK,
   "Gray Dark"
   )
MSG_HASH(
   MENU_ENUM_LABEL_VALUE_OZONE_COLOR_THEME_GRAY_LIGHT,
   "Gray Light"
   )
MSG_HASH(
   MENU_ENUM_LABEL_VALUE_OZONE_COLOR_THEME_PURPLE_RAIN,
   "Purple Rain"
   )
MSG_HASH(
   MENU_ENUM_LABEL_VALUE_LEFT_THUMBNAILS_OZONE,
   "Secondary Thumbnail"
   )
MSG_HASH(
   MENU_ENUM_SUBLABEL_LEFT_THUMBNAILS_OZONE,
   "Replace the content metadata panel with another thumbnail."
   )
MSG_HASH(
   MENU_ENUM_LABEL_VALUE_OZONE_SCROLL_CONTENT_METADATA,
   "Use Ticker Text for Content Metadata"
   )
MSG_HASH(
   MENU_ENUM_SUBLABEL_OZONE_SCROLL_CONTENT_METADATA,
   "When enabled, each item of content metadata shown on the right sidebar of playlists (associated core, play time) will occupy a single line; strings exceeding the width of the sidebar will be displayed as scrolling ticker text. When disabled, each item of content metadata will be displayed statically, wrapped to occupy as many lines as required."
   )
MSG_HASH(
   MENU_ENUM_LABEL_VALUE_OZONE_THUMBNAIL_SCALE_FACTOR,
   "Thumbnail Scale Factor"
   )
MSG_HASH(
   MENU_ENUM_SUBLABEL_OZONE_THUMBNAIL_SCALE_FACTOR,
   "Scale the size of the thumbnail bar."
   )

/* MaterialUI: Settings > User Interface > Appearance */

MSG_HASH(
   MENU_ENUM_LABEL_VALUE_MATERIALUI_ICONS_ENABLE,
   "Icons"
   )
MSG_HASH(
   MENU_ENUM_SUBLABEL_MATERIALUI_ICONS_ENABLE,
   "Show icons to the left of the menu entries."
   )
MSG_HASH(
   MENU_ENUM_LABEL_VALUE_MATERIALUI_SWITCH_ICONS,
   "Switch Icons"
   )
MSG_HASH(
   MENU_ENUM_SUBLABEL_MATERIALUI_SWITCH_ICONS,
   "Use icons instead of ON/OFF text to represent 'toggle switch' menu settings entries."
   )
MSG_HASH(
   MENU_ENUM_LABEL_VALUE_MATERIALUI_PLAYLIST_ICONS_ENABLE,
   "Playlist Icons (Restart Required)"
   )
MSG_HASH(
   MENU_ENUM_SUBLABEL_MATERIALUI_PLAYLIST_ICONS_ENABLE,
   "Show system-specific icons in the playlists."
   )
MSG_HASH(
   MENU_ENUM_LABEL_VALUE_MATERIALUI_LANDSCAPE_LAYOUT_OPTIMIZATION,
   "Optimize Landscape Layout"
   )
MSG_HASH(
   MENU_ENUM_SUBLABEL_MATERIALUI_LANDSCAPE_LAYOUT_OPTIMIZATION,
   "Automatically adjust menu layout to better fit the screen when using landscape display orientations."
   )
MSG_HASH(
   MENU_ENUM_LABEL_VALUE_MATERIALUI_SHOW_NAV_BAR,
   "Show Navigation Bar"
   )
MSG_HASH(
   MENU_ENUM_SUBLABEL_MATERIALUI_SHOW_NAV_BAR,
   "Display permanent on-screen menu navigation shortcuts. Enables fast switching between menu categories. Recommended for touchscreen devices."
   )
MSG_HASH(
   MENU_ENUM_LABEL_VALUE_MATERIALUI_AUTO_ROTATE_NAV_BAR,
   "Automatically Rotate Navigation Bar"
   )
MSG_HASH(
   MENU_ENUM_SUBLABEL_MATERIALUI_AUTO_ROTATE_NAV_BAR,
   "Automatically move the navigation bar to the right hand side of the screen when using landscape display orientations."
   )
MSG_HASH(
   MENU_ENUM_LABEL_VALUE_MATERIALUI_MENU_COLOR_THEME,
   "Color Theme"
   )
MSG_HASH(
   MENU_ENUM_SUBLABEL_MATERIALUI_MENU_COLOR_THEME,
   "Select a different background color theme."
   )
MSG_HASH(
   MENU_ENUM_LABEL_VALUE_MATERIALUI_MENU_TRANSITION_ANIMATION,
   "Transition Animation"
   )
MSG_HASH(
   MENU_ENUM_SUBLABEL_MATERIALUI_MENU_TRANSITION_ANIMATION,
   "Enable smooth animation effects when navigating between different levels of the menu."
   )
MSG_HASH(
   MENU_ENUM_LABEL_VALUE_MATERIALUI_MENU_THUMBNAIL_VIEW_PORTRAIT,
   "Portrait Thumbnail View"
   )
MSG_HASH(
   MENU_ENUM_SUBLABEL_MATERIALUI_MENU_THUMBNAIL_VIEW_PORTRAIT,
   "Specify playlist thumbnail view mode when using portrait display orientations."
   )
MSG_HASH(
   MENU_ENUM_LABEL_VALUE_MATERIALUI_MENU_THUMBNAIL_VIEW_LANDSCAPE,
   "Landscape Thumbnail View"
   )
MSG_HASH(
   MENU_ENUM_SUBLABEL_MATERIALUI_MENU_THUMBNAIL_VIEW_LANDSCAPE,
   "Specify playlist thumbnail view mode when using landscape display orientations."
   )
MSG_HASH(
   MENU_ENUM_LABEL_VALUE_MATERIALUI_DUAL_THUMBNAIL_LIST_VIEW_ENABLE,
   "Show Secondary Thumbnail In List Views"
   )
MSG_HASH(
   MENU_ENUM_SUBLABEL_MATERIALUI_DUAL_THUMBNAIL_LIST_VIEW_ENABLE,
   "Displays a secondary thumbnail when using 'List'-type playlist thumbnail view modes. This setting only applies when the screen has sufficient physical width to show two thumbnails."
   )
MSG_HASH(
   MENU_ENUM_LABEL_VALUE_MATERIALUI_THUMBNAIL_BACKGROUND_ENABLE,
   "Draw Thumbnail Backgrounds"
   )
MSG_HASH(
   MENU_ENUM_SUBLABEL_MATERIALUI_THUMBNAIL_BACKGROUND_ENABLE,
   "Enables padding of unused space in thumbnail images with a solid background. This ensures a uniform display size for all images, improving menu appearance when viewing mixed content thumbnails with varying base dimensions."
   )
MSG_HASH(
   MENU_ENUM_LABEL_VALUE_THUMBNAILS_MATERIALUI,
   "Primary Thumbnail"
   )
MSG_HASH(
   MENU_ENUM_SUBLABEL_THUMBNAILS_MATERIALUI,
   "Main type of thumbnail to associate with each playlist entry. Typically serves as content icon."
   )
MSG_HASH(
   MENU_ENUM_LABEL_VALUE_LEFT_THUMBNAILS_MATERIALUI,
   "Secondary Thumbnail"
   )
MSG_HASH(
   MENU_ENUM_SUBLABEL_LEFT_THUMBNAILS_MATERIALUI,
   "Auxiliary type of thumbnail to associate with each playlist entry. Usage depends upon current playlist thumbnail view mode."
   )

/* MaterialUI: Settings Options */

MSG_HASH(
   MENU_ENUM_LABEL_VALUE_MATERIALUI_MENU_COLOR_THEME_BLUE,
   "Blue"
   )
MSG_HASH(
   MENU_ENUM_LABEL_VALUE_MATERIALUI_MENU_COLOR_THEME_BLUE_GREY,
   "Blue Grey"
   )
MSG_HASH(
   MENU_ENUM_LABEL_VALUE_MATERIALUI_MENU_COLOR_THEME_DARK_BLUE,
   "Dark Blue"
   )
MSG_HASH(
   MENU_ENUM_LABEL_VALUE_MATERIALUI_MENU_COLOR_THEME_GREEN,
   "Green"
   )
MSG_HASH(
   MENU_ENUM_LABEL_VALUE_MATERIALUI_MENU_COLOR_THEME_NVIDIA_SHIELD,
   "Shield"
   )
MSG_HASH(
   MENU_ENUM_LABEL_VALUE_MATERIALUI_MENU_COLOR_THEME_RED,
   "Red"
   )
MSG_HASH(
   MENU_ENUM_LABEL_VALUE_MATERIALUI_MENU_COLOR_THEME_YELLOW,
   "Yellow"
   )
MSG_HASH(
   MENU_ENUM_LABEL_VALUE_MATERIALUI_MENU_COLOR_THEME_MATERIALUI,
   "Material UI"
   )
MSG_HASH(
   MENU_ENUM_LABEL_VALUE_MATERIALUI_MENU_COLOR_THEME_MATERIALUI_DARK,
   "Material UI Dark"
   )
MSG_HASH(
   MENU_ENUM_LABEL_VALUE_MATERIALUI_MENU_COLOR_THEME_OZONE_DARK,
   "Ozone Dark"
   )
MSG_HASH(
   MENU_ENUM_LABEL_VALUE_MATERIALUI_MENU_COLOR_THEME_NORD,
   "Nord"
   )
MSG_HASH(
   MENU_ENUM_LABEL_VALUE_MATERIALUI_MENU_COLOR_THEME_GRUVBOX_DARK,
   "Gruvbox Dark"
   )
MSG_HASH(
   MENU_ENUM_LABEL_VALUE_MATERIALUI_MENU_COLOR_THEME_SOLARIZED_DARK,
   "Solarized Dark"
   )
MSG_HASH(
   MENU_ENUM_LABEL_VALUE_MATERIALUI_MENU_COLOR_THEME_CUTIE_BLUE,
   "Cutie Blue"
   )
MSG_HASH(
   MENU_ENUM_LABEL_VALUE_MATERIALUI_MENU_COLOR_THEME_CUTIE_CYAN,
   "Cutie Cyan"
   )
MSG_HASH(
   MENU_ENUM_LABEL_VALUE_MATERIALUI_MENU_COLOR_THEME_CUTIE_GREEN,
   "Cutie Green"
   )
MSG_HASH(
   MENU_ENUM_LABEL_VALUE_MATERIALUI_MENU_COLOR_THEME_CUTIE_ORANGE,
   "Cutie Orange"
   )
MSG_HASH(
   MENU_ENUM_LABEL_VALUE_MATERIALUI_MENU_COLOR_THEME_CUTIE_PINK,
   "Cutie Pink"
   )
MSG_HASH(
   MENU_ENUM_LABEL_VALUE_MATERIALUI_MENU_COLOR_THEME_CUTIE_PURPLE,
   "Cutie Purple"
   )
MSG_HASH(
   MENU_ENUM_LABEL_VALUE_MATERIALUI_MENU_COLOR_THEME_CUTIE_RED,
   "Cutie Red"
   )
MSG_HASH(
   MENU_ENUM_LABEL_VALUE_MATERIALUI_MENU_COLOR_THEME_VIRTUAL_BOY,
   "Virtual Boy"
   )
MSG_HASH(
   MENU_ENUM_LABEL_VALUE_MATERIALUI_MENU_COLOR_THEME_HACKING_THE_KERNEL,
   "Hacking the Kernel"
   )
MSG_HASH(
   MENU_ENUM_LABEL_VALUE_MATERIALUI_MENU_COLOR_THEME_GRAY_DARK,
   "Gray Dark"
   )
MSG_HASH(
   MENU_ENUM_LABEL_VALUE_MATERIALUI_MENU_COLOR_THEME_GRAY_LIGHT,
   "Gray Light"
   )
MSG_HASH(
   MENU_ENUM_LABEL_VALUE_MATERIALUI_MENU_TRANSITION_ANIM_AUTO,
   "Auto"
   )
MSG_HASH(
   MENU_ENUM_LABEL_VALUE_MATERIALUI_MENU_TRANSITION_ANIM_FADE,
   "Fade"
   )
MSG_HASH(
   MENU_ENUM_LABEL_VALUE_MATERIALUI_MENU_TRANSITION_ANIM_SLIDE,
   "Slide"
   )
MSG_HASH(
   MENU_ENUM_LABEL_VALUE_MATERIALUI_MENU_TRANSITION_ANIM_NONE,
   "OFF"
   )
MSG_HASH(
   MENU_ENUM_LABEL_VALUE_MATERIALUI_THUMBNAIL_VIEW_PORTRAIT_DISABLED,
   "OFF"
   )
MSG_HASH(
   MENU_ENUM_LABEL_VALUE_MATERIALUI_THUMBNAIL_VIEW_PORTRAIT_LIST_SMALL,
   "List (Small)"
   )
MSG_HASH(
   MENU_ENUM_LABEL_VALUE_MATERIALUI_THUMBNAIL_VIEW_PORTRAIT_LIST_MEDIUM,
   "List (Medium)"
   )
MSG_HASH(
   MENU_ENUM_LABEL_VALUE_MATERIALUI_THUMBNAIL_VIEW_PORTRAIT_DUAL_ICON,
   "Dual Icon"
   )
MSG_HASH(
   MENU_ENUM_LABEL_VALUE_MATERIALUI_THUMBNAIL_VIEW_LANDSCAPE_DISABLED,
   "OFF"
   )
MSG_HASH(
   MENU_ENUM_LABEL_VALUE_MATERIALUI_THUMBNAIL_VIEW_LANDSCAPE_LIST_SMALL,
   "List (Small)"
   )
MSG_HASH(
   MENU_ENUM_LABEL_VALUE_MATERIALUI_THUMBNAIL_VIEW_LANDSCAPE_LIST_MEDIUM,
   "List (Medium)"
   )
MSG_HASH(
   MENU_ENUM_LABEL_VALUE_MATERIALUI_THUMBNAIL_VIEW_LANDSCAPE_LIST_LARGE,
   "List (Large)"
   )
MSG_HASH(
   MENU_ENUM_LABEL_VALUE_MATERIALUI_THUMBNAIL_VIEW_LANDSCAPE_DESKTOP,
   "Desktop"
   )
MSG_HASH(
   MENU_ENUM_LABEL_VALUE_MATERIALUI_LANDSCAPE_LAYOUT_OPTIMIZATION_DISABLED,
   "OFF"
   )
MSG_HASH(
   MENU_ENUM_LABEL_VALUE_MATERIALUI_LANDSCAPE_LAYOUT_OPTIMIZATION_ALWAYS,
   "ON"
   )
MSG_HASH(
   MENU_ENUM_LABEL_VALUE_MATERIALUI_LANDSCAPE_LAYOUT_OPTIMIZATION_EXCLUDE_THUMBNAIL_VIEWS,
   "Exclude Thumbnail Views"
   )

/* Qt (Desktop Menu) */

MSG_HASH(
   MENU_ENUM_LABEL_VALUE_QT_INFO,
   "Info"
   )
MSG_HASH(
   MENU_ENUM_LABEL_VALUE_QT_MENU_FILE,
   "&File"
   )
MSG_HASH(
   MENU_ENUM_LABEL_VALUE_QT_MENU_FILE_LOAD_CORE,
   "&Load Core..."
   )
MSG_HASH(
   MENU_ENUM_LABEL_VALUE_QT_MENU_FILE_UNLOAD_CORE,
   "&Unload Core"
   )
MSG_HASH(
   MENU_ENUM_LABEL_VALUE_QT_MENU_FILE_EXIT,
   "E&xit"
   )
MSG_HASH(
   MENU_ENUM_LABEL_VALUE_QT_MENU_EDIT,
   "&Edit"
   )
MSG_HASH(
   MENU_ENUM_LABEL_VALUE_QT_MENU_EDIT_SEARCH,
   "&Search"
   )
MSG_HASH(
   MENU_ENUM_LABEL_VALUE_QT_MENU_VIEW,
   "&View"
   )
MSG_HASH(
   MENU_ENUM_LABEL_VALUE_QT_MENU_VIEW_CLOSED_DOCKS,
   "Closed Docks"
   )
MSG_HASH(
   MENU_ENUM_LABEL_VALUE_QT_MENU_VIEW_SHADER_PARAMS,
   "Shader Parameters"
   )
MSG_HASH(
   MENU_ENUM_LABEL_VALUE_QT_MENU_VIEW_OPTIONS,
   "&Settings..."
   )
MSG_HASH(
   MENU_ENUM_LABEL_VALUE_QT_MENU_VIEW_OPTIONS_SAVE_DOCK_POSITIONS,
   "Remember dock positions:"
   )
MSG_HASH(
   MENU_ENUM_LABEL_VALUE_QT_MENU_VIEW_OPTIONS_SAVE_GEOMETRY,
   "Remember window geometry:"
   )
MSG_HASH(
   MENU_ENUM_LABEL_VALUE_QT_MENU_VIEW_OPTIONS_SAVE_LAST_TAB,
   "Remember last content browser tab:"
   )
MSG_HASH(
   MENU_ENUM_LABEL_VALUE_QT_MENU_VIEW_OPTIONS_THEME,
   "Theme:"
   )
MSG_HASH(
   MENU_ENUM_LABEL_VALUE_QT_MENU_VIEW_OPTIONS_THEME_SYSTEM_DEFAULT,
   "<System Default>"
   )
MSG_HASH(
   MENU_ENUM_LABEL_VALUE_QT_MENU_VIEW_OPTIONS_THEME_DARK,
   "Dark"
   )
MSG_HASH(
   MENU_ENUM_LABEL_VALUE_QT_MENU_VIEW_OPTIONS_THEME_CUSTOM,
   "Custom..."
   )
MSG_HASH(
   MENU_ENUM_LABEL_VALUE_QT_MENU_VIEW_OPTIONS_TITLE,
   "Settings"
   )
MSG_HASH(
   MENU_ENUM_LABEL_VALUE_QT_MENU_TOOLS,
   "&Tools"
   )
MSG_HASH(
   MENU_ENUM_LABEL_VALUE_QT_MENU_HELP,
   "&Help"
   )
MSG_HASH(
   MENU_ENUM_LABEL_VALUE_QT_MENU_HELP_ABOUT,
   "About RetroArch"
   )
MSG_HASH(
   MENU_ENUM_LABEL_VALUE_QT_MENU_HELP_DOCUMENTATION,
   "Documentation"
   )
MSG_HASH(
   MENU_ENUM_LABEL_VALUE_QT_LOAD_CUSTOM_CORE,
   "Load Custom Core..."
   )
MSG_HASH(
   MENU_ENUM_LABEL_VALUE_QT_LOAD_CORE,
   "Load Core"
   )
MSG_HASH(
   MENU_ENUM_LABEL_VALUE_QT_LOADING_CORE,
   "Loading Core..."
   )
MSG_HASH(
   MENU_ENUM_LABEL_VALUE_QT_NAME,
   "Name"
   )
MSG_HASH(
   MENU_ENUM_LABEL_VALUE_QT_CORE_VERSION,
   "Version"
   )
MSG_HASH(
   MENU_ENUM_LABEL_VALUE_QT_TAB_PLAYLISTS,
   "Playlists"
   )
MSG_HASH(
   MENU_ENUM_LABEL_VALUE_QT_TAB_FILE_BROWSER,
   "File Browser"
   )
MSG_HASH(
   MENU_ENUM_LABEL_VALUE_QT_TAB_FILE_BROWSER_TOP,
   "Top"
   )
MSG_HASH(
   MENU_ENUM_LABEL_VALUE_QT_TAB_FILE_BROWSER_UP,
   "Up"
   )
MSG_HASH(
   MENU_ENUM_LABEL_VALUE_QT_MENU_DOCK_CONTENT_BROWSER,
   "Content Browser"
   )
MSG_HASH(
   MENU_ENUM_LABEL_VALUE_QT_THUMBNAIL_BOXART,
   "Boxart"
   )
MSG_HASH(
   MENU_ENUM_LABEL_VALUE_QT_THUMBNAIL_SCREENSHOT,
   "Screenshot"
   )
MSG_HASH(
   MENU_ENUM_LABEL_VALUE_QT_THUMBNAIL_TITLE_SCREEN,
   "Title Screen"
   )
MSG_HASH(
   MENU_ENUM_LABEL_VALUE_QT_ALL_PLAYLISTS,
   "All Playlists"
   )
MSG_HASH(
   MENU_ENUM_LABEL_VALUE_QT_CORE,
   "Core"
   )
MSG_HASH(
   MENU_ENUM_LABEL_VALUE_QT_CORE_INFO,
   "Core Info"
   )
MSG_HASH(
   MENU_ENUM_LABEL_VALUE_QT_CORE_SELECTION_ASK,
   "<Ask me>"
   )
MSG_HASH(
   MENU_ENUM_LABEL_VALUE_QT_INFORMATION,
   "Information"
   )
MSG_HASH(
   MENU_ENUM_LABEL_VALUE_QT_WARNING,
   "Warning"
   )
MSG_HASH(
   MENU_ENUM_LABEL_VALUE_QT_ERROR,
   "Error"
   )
MSG_HASH(
   MENU_ENUM_LABEL_VALUE_QT_NETWORK_ERROR,
   "Network Error"
   )
MSG_HASH(
   MENU_ENUM_LABEL_VALUE_QT_RESTART_TO_TAKE_EFFECT,
   "Please restart the program for the changes to take effect."
   )
MSG_HASH(
   MENU_ENUM_LABEL_VALUE_QT_LOG,
   "Log"
   )
MSG_HASH(
   MENU_ENUM_LABEL_VALUE_QT_ITEMS_COUNT,
   "%1 items"
   )
MSG_HASH(
   MENU_ENUM_LABEL_VALUE_QT_DROP_IMAGE_HERE,
   "Drop image here"
   )
MSG_HASH(
   MENU_ENUM_LABEL_VALUE_QT_DONT_SHOW_AGAIN,
   "Don't show this again"
   )
MSG_HASH(
   MENU_ENUM_LABEL_VALUE_QT_STOP,
   "Stop"
   )
MSG_HASH(
   MENU_ENUM_LABEL_VALUE_QT_ASSOCIATE_CORE,
   "Associate Core"
   )
MSG_HASH(
   MENU_ENUM_LABEL_VALUE_QT_HIDDEN_PLAYLISTS,
   "Hidden Playlists"
   )
MSG_HASH(
   MENU_ENUM_LABEL_VALUE_QT_HIDE,
   "Hide"
   )
MSG_HASH(
   MENU_ENUM_LABEL_VALUE_QT_MENU_VIEW_OPTIONS_HIGHLIGHT_COLOR,
   "Highlight color:"
   )
MSG_HASH(
   MENU_ENUM_LABEL_VALUE_QT_CHOOSE,
   "&Choose..."
   )
MSG_HASH(
   MENU_ENUM_LABEL_VALUE_QT_SELECT_COLOR,
   "Select Color"
   )
MSG_HASH(
   MENU_ENUM_LABEL_VALUE_QT_SELECT_THEME,
   "Select Theme"
   )
MSG_HASH(
   MENU_ENUM_LABEL_VALUE_QT_CUSTOM_THEME,
   "Custom Theme"
   )
MSG_HASH(
   MENU_ENUM_LABEL_VALUE_QT_FILE_PATH_IS_BLANK,
   "File path is blank."
   )
MSG_HASH(
   MENU_ENUM_LABEL_VALUE_QT_FILE_IS_EMPTY,
   "File is empty."
   )
MSG_HASH(
   MENU_ENUM_LABEL_VALUE_QT_FILE_READ_OPEN_FAILED,
   "Could not open file for reading."
   )
MSG_HASH(
   MENU_ENUM_LABEL_VALUE_QT_FILE_WRITE_OPEN_FAILED,
   "Could not open file for writing."
   )
MSG_HASH(
   MENU_ENUM_LABEL_VALUE_QT_FILE_DOES_NOT_EXIST,
   "File does not exist."
   )
MSG_HASH(
   MENU_ENUM_LABEL_VALUE_QT_MENU_VIEW_OPTIONS_SUGGEST_LOADED_CORE_FIRST,
   "Suggest loaded core first:"
   )
MSG_HASH(
   MENU_ENUM_LABEL_VALUE_QT_ZOOM,
   "Zoom"
   )
MSG_HASH(
   MENU_ENUM_LABEL_VALUE_QT_VIEW,
   "View"
   )
MSG_HASH(
   MENU_ENUM_LABEL_VALUE_QT_VIEW_TYPE_ICONS,
   "Icons"
   )
MSG_HASH(
   MENU_ENUM_LABEL_VALUE_QT_VIEW_TYPE_LIST,
   "List"
   )
MSG_HASH(
   MENU_ENUM_LABEL_VALUE_QT_MENU_SEARCH_CLEAR,
   "Clear"
   )
MSG_HASH(
   MENU_ENUM_LABEL_VALUE_QT_PROGRESS,
   "Progress:"
   )
MSG_HASH(
   MENU_ENUM_LABEL_VALUE_QT_MENU_VIEW_OPTIONS_ALL_PLAYLISTS_LIST_MAX_COUNT,
   "\"All Playlists\" max list entries:"
   )
MSG_HASH(
   MENU_ENUM_LABEL_VALUE_QT_MENU_VIEW_OPTIONS_ALL_PLAYLISTS_GRID_MAX_COUNT,
   "\"All Playlists\" max grid entries:"
   )
MSG_HASH(
   MENU_ENUM_LABEL_VALUE_QT_MENU_VIEW_OPTIONS_SHOW_HIDDEN_FILES,
   "Show hidden files and folders:"
   )
MSG_HASH(
   MENU_ENUM_LABEL_VALUE_QT_NEW_PLAYLIST,
   "New Playlist"
   )
MSG_HASH(
   MENU_ENUM_LABEL_VALUE_QT_ENTER_NEW_PLAYLIST_NAME,
   "Please enter the new playlist name:"
   )
MSG_HASH(
   MENU_ENUM_LABEL_VALUE_QT_DELETE_PLAYLIST,
   "Delete Playlist"
   )
MSG_HASH(
   MENU_ENUM_LABEL_VALUE_QT_RENAME_PLAYLIST,
   "Rename Playlist"
   )
MSG_HASH(
   MENU_ENUM_LABEL_VALUE_QT_CONFIRM_DELETE_PLAYLIST,
   "Are you sure you want to delete the playlist \"%1\"?"
   )
MSG_HASH(
   MENU_ENUM_LABEL_VALUE_QT_QUESTION,
   "Question"
   )
MSG_HASH(
   MENU_ENUM_LABEL_VALUE_QT_COULD_NOT_DELETE_FILE,
   "Could not delete file."
   )
MSG_HASH(
   MENU_ENUM_LABEL_VALUE_QT_COULD_NOT_RENAME_FILE,
   "Could not rename file."
   )
MSG_HASH(
   MENU_ENUM_LABEL_VALUE_QT_GATHERING_LIST_OF_FILES,
   "Gathering list of files..."
   )
MSG_HASH(
   MENU_ENUM_LABEL_VALUE_QT_ADDING_FILES_TO_PLAYLIST,
   "Adding files to playlist..."
   )
MSG_HASH(
   MENU_ENUM_LABEL_VALUE_QT_PLAYLIST_ENTRY,
   "Playlist Entry"
   )
MSG_HASH(
   MENU_ENUM_LABEL_VALUE_QT_PLAYLIST_ENTRY_NAME,
   "Name:"
   )
MSG_HASH(
   MENU_ENUM_LABEL_VALUE_QT_PLAYLIST_ENTRY_PATH,
   "Path:"
   )
MSG_HASH(
   MENU_ENUM_LABEL_VALUE_QT_PLAYLIST_ENTRY_CORE,
   "Core:"
   )
MSG_HASH(
   MENU_ENUM_LABEL_VALUE_QT_PLAYLIST_ENTRY_DATABASE,
   "Database:"
   )
MSG_HASH(
   MENU_ENUM_LABEL_VALUE_QT_PLAYLIST_ENTRY_EXTENSIONS,
   "Extensions:"
   )
MSG_HASH(
   MENU_ENUM_LABEL_VALUE_QT_PLAYLIST_ENTRY_EXTENSIONS_PLACEHOLDER,
   "(space-separated; includes all by default)"
   )
MSG_HASH(
   MENU_ENUM_LABEL_VALUE_QT_PLAYLIST_ENTRY_FILTER_INSIDE_ARCHIVES,
   "Filter inside archives"
   )
MSG_HASH(
   MENU_ENUM_LABEL_VALUE_QT_FOR_THUMBNAILS,
   "(used to find thumbnails)"
   )
MSG_HASH(
   MENU_ENUM_LABEL_VALUE_QT_CONFIRM_DELETE_PLAYLIST_ITEM,
   "Are you sure you want to delete the item \"%1\"?"
   )
MSG_HASH(
   MENU_ENUM_LABEL_VALUE_QT_CANNOT_ADD_TO_ALL_PLAYLISTS,
   "Please choose a single playlist first."
   )
MSG_HASH(
   MENU_ENUM_LABEL_VALUE_QT_DELETE,
   "Delete"
   )
MSG_HASH(
   MENU_ENUM_LABEL_VALUE_QT_ADD_ENTRY,
   "Add Entry..."
   )
MSG_HASH(
   MENU_ENUM_LABEL_VALUE_QT_ADD_FILES,
   "Add File(s)..."
   )
MSG_HASH(
   MENU_ENUM_LABEL_VALUE_QT_ADD_FOLDER,
   "Add Folder..."
   )
MSG_HASH(
   MENU_ENUM_LABEL_VALUE_QT_EDIT,
   "Edit"
   )
MSG_HASH(
   MENU_ENUM_LABEL_VALUE_QT_SELECT_FILES,
   "Select Files"
   )
MSG_HASH(
   MENU_ENUM_LABEL_VALUE_QT_SELECT_FOLDER,
   "Select Folder"
   )
MSG_HASH(
   MENU_ENUM_LABEL_VALUE_QT_FIELD_MULTIPLE,
   "<multiple>"
   )
MSG_HASH(
   MENU_ENUM_LABEL_VALUE_QT_COULD_NOT_UPDATE_PLAYLIST_ENTRY,
   "Error updating playlist entry."
   )
MSG_HASH(
   MENU_ENUM_LABEL_VALUE_QT_PLEASE_FILL_OUT_REQUIRED_FIELDS,
   "Please fill out all required fields."
   )
MSG_HASH(
   MENU_ENUM_LABEL_VALUE_QT_UPDATE_RETROARCH_NIGHTLY,
   "Update RetroArch (nightly)"
   )
MSG_HASH(
   MENU_ENUM_LABEL_VALUE_QT_UPDATE_RETROARCH_FINISHED,
   "RetroArch updated successfully. Please restart the application for the changes to take effect."
   )
MSG_HASH(
   MENU_ENUM_LABEL_VALUE_QT_UPDATE_RETROARCH_FAILED,
   "Update failed."
   )
MSG_HASH(
   MENU_ENUM_LABEL_VALUE_QT_MENU_HELP_ABOUT_CONTRIBUTORS,
   "Contributors"
   )
MSG_HASH(
   MENU_ENUM_LABEL_VALUE_QT_CURRENT_SHADER,
   "Current shader"
   )
MSG_HASH(
   MENU_ENUM_LABEL_VALUE_QT_MOVE_DOWN,
   "Move Down"
   )
MSG_HASH(
   MENU_ENUM_LABEL_VALUE_QT_MOVE_UP,
   "Move Up"
   )
MSG_HASH(
   MENU_ENUM_LABEL_VALUE_QT_LOAD,
   "Load"
   )
MSG_HASH(
   MENU_ENUM_LABEL_VALUE_QT_SAVE,
   "Save"
   )
MSG_HASH(
   MENU_ENUM_LABEL_VALUE_QT_REMOVE,
   "Remove"
   )
MSG_HASH(
   MENU_ENUM_LABEL_VALUE_QT_REMOVE_PASSES,
   "Remove Passes"
   )
MSG_HASH(
   MENU_ENUM_LABEL_VALUE_QT_APPLY,
   "Apply"
   )
MSG_HASH(
   MENU_ENUM_LABEL_VALUE_QT_SHADER_ADD_PASS,
   "Add Pass"
   )
MSG_HASH(
   MENU_ENUM_LABEL_VALUE_QT_SHADER_CLEAR_ALL_PASSES,
   "Clear All Passes"
   )
MSG_HASH(
   MENU_ENUM_LABEL_VALUE_QT_SHADER_NO_PASSES,
   "No shader passes."
   )
MSG_HASH(
   MENU_ENUM_LABEL_VALUE_QT_RESET_PASS,
   "Reset Pass"
   )
MSG_HASH(
   MENU_ENUM_LABEL_VALUE_QT_RESET_ALL_PASSES,
   "Reset All Passes"
   )
MSG_HASH(
   MENU_ENUM_LABEL_VALUE_QT_RESET_PARAMETER,
   "Reset Parameter"
   )
MSG_HASH(
   MENU_ENUM_LABEL_VALUE_QT_DOWNLOAD_THUMBNAIL,
   "Download thumbnail"
   )
MSG_HASH(
   MENU_ENUM_LABEL_VALUE_QT_DOWNLOAD_ALREADY_IN_PROGRESS,
   "A download is already in progress."
   )
MSG_HASH(
   MENU_ENUM_LABEL_VALUE_QT_MENU_VIEW_OPTIONS_STARTUP_PLAYLIST,
   "Start on playlist:"
   )
MSG_HASH(
   MENU_ENUM_LABEL_VALUE_QT_MENU_VIEW_OPTIONS_THUMBNAIL_TYPE,
   "Thumbnail"
   )
MSG_HASH(
   MENU_ENUM_LABEL_VALUE_QT_MENU_VIEW_OPTIONS_THUMBNAIL_CACHE_LIMIT,
   "Thumbnail cache limit:"
   )
MSG_HASH(
   MENU_ENUM_LABEL_VALUE_QT_MENU_VIEW_OPTIONS_THUMBNAIL_DROP_SIZE_LIMIT,
   "Drag-n-drop Thumbnail size limit:"
   )
MSG_HASH(
   MENU_ENUM_LABEL_VALUE_QT_DOWNLOAD_ALL_THUMBNAILS,
   "Download All Thumbnails"
   )
MSG_HASH(
   MENU_ENUM_LABEL_VALUE_QT_DOWNLOAD_ALL_THUMBNAILS_ENTIRE_SYSTEM,
   "Entire System"
   )
MSG_HASH(
   MENU_ENUM_LABEL_VALUE_QT_DOWNLOAD_ALL_THUMBNAILS_THIS_PLAYLIST,
   "This Playlist"
   )
MSG_HASH(
   MENU_ENUM_LABEL_VALUE_QT_THUMBNAIL_PACK_DOWNLOADED_SUCCESSFULLY,
   "Thumbnails downloaded successfully."
   )
MSG_HASH(
   MENU_ENUM_LABEL_VALUE_QT_DOWNLOAD_PLAYLIST_THUMBNAIL_PROGRESS,
   "Succeeded: %1 Failed: %2"
   )
MSG_HASH(
   MENU_ENUM_LABEL_VALUE_QT_CORE_OPTIONS,
   "Core Options"
   )
MSG_HASH(
   MENU_ENUM_LABEL_VALUE_QT_RESET,
   "Reset"
   )
MSG_HASH(
   MENU_ENUM_LABEL_VALUE_QT_RESET_ALL,
   "Reset All"
   )

/* Unsorted */

MSG_HASH(
   MENU_ENUM_LABEL_VALUE_CORE_UPDATER_SETTINGS,
   "Core Updater Settings"
   )
MSG_HASH(
   MENU_ENUM_LABEL_VALUE_ACCOUNTS_CHEEVOS_SETTINGS,
   "Accounts Cheevos"
   )
MSG_HASH(
   MENU_ENUM_LABEL_VALUE_ACCOUNTS_LIST_END,
   "Accounts List Endpoint"
   )
MSG_HASH(
   MENU_ENUM_LABEL_VALUE_TURBO_DEADZONE_LIST,
   "Turbo/Deadzone"
   )
MSG_HASH(
   MENU_ENUM_LABEL_VALUE_CHEEVOS_SETTINGS,
   "RetroAchievements"
   )
MSG_HASH(
   MENU_ENUM_LABEL_VALUE_CORE_COUNTERS,
   "Core Counters"
   )
MSG_HASH(
   MENU_ENUM_LABEL_VALUE_NO_DISK,
   "No disc selected"
   )
MSG_HASH(
   MENU_ENUM_LABEL_VALUE_FRONTEND_COUNTERS,
   "Frontend Counters"
   )
MSG_HASH(
   MENU_ENUM_LABEL_VALUE_HORIZONTAL_MENU,
   "Horizontal Menu"
   )
MSG_HASH(
   MENU_ENUM_LABEL_VALUE_INPUT_DESCRIPTOR_HIDE_UNBOUND,
   "Hide Unbound Core Input Descriptors"
   )
MSG_HASH(
   MENU_ENUM_LABEL_VALUE_INPUT_DESCRIPTOR_LABEL_SHOW,
   "Display Input Descriptor Labels"
   )
MSG_HASH(
   MENU_ENUM_LABEL_VALUE_OVERLAY_SETTINGS,
   "On-Screen Overlay"
   )
MSG_HASH(
   MENU_ENUM_LABEL_VALUE_LOAD_CONTENT_HISTORY,
   "History"
   )
MSG_HASH(
   MENU_ENUM_SUBLABEL_LOAD_CONTENT_HISTORY,
   "Select content from recent history playlist."
   )
MSG_HASH(
   MENU_ENUM_LABEL_HELP_LOAD_CONTENT_HISTORY,
   "When content is loaded, content and libretro core combinations are saved to history.\nThe history is saved to a file in the same directory as the RetroArch config file. If no config file was loaded in startup, history will not be saved or loaded, and will not exist in the main menu."
   )
MSG_HASH(
   MENU_ENUM_LABEL_VALUE_MULTIMEDIA_SETTINGS,
   "Multimedia"
   )
MSG_HASH(
   MENU_ENUM_LABEL_VALUE_SUBSYSTEM_SETTINGS,
   "Subsystems"
   )
MSG_HASH(
   MENU_ENUM_SUBLABEL_SUBSYSTEM_SETTINGS,
   "Access subsystem settings for current content."
   )
MSG_HASH(
   MENU_ENUM_LABEL_VALUE_SUBSYSTEM_CONTENT_INFO,
   "Current Content: %s"
   )
MSG_HASH(
   MENU_ENUM_LABEL_VALUE_NO_NETPLAY_HOSTS_FOUND,
   "No netplay hosts found."
   )
MSG_HASH(
   MENU_ENUM_LABEL_VALUE_NO_NETPLAY_CLIENTS_FOUND,
   "No netplay clients found."
   )
MSG_HASH(
   MENU_ENUM_LABEL_VALUE_NO_PERFORMANCE_COUNTERS,
   "No performance counters."
   )
MSG_HASH(
   MENU_ENUM_LABEL_VALUE_NO_PLAYLISTS,
   "No playlists."
   )
MSG_HASH(
   MENU_ENUM_LABEL_VALUE_BT_CONNECTED,
   "Connected"
   )
MSG_HASH(
   MENU_ENUM_LABEL_VALUE_ONLINE,
   "Online"
   )
MSG_HASH(
   MENU_ENUM_LABEL_VALUE_PORT,
   "Port"
   )
MSG_HASH(
   MENU_ENUM_LABEL_VALUE_PORT_DEVICE_NAME,
   "Port %d Device Name: %s (#%d)"
   )
MSG_HASH(
   MENU_ENUM_LABEL_VALUE_PORT_DEVICE_INFO,
   "Device Display Name: %s\nDevice Config Name: %s\nDevice VID/PID: %d/%d"
   )
MSG_HASH(
   MENU_ENUM_LABEL_VALUE_CHEAT_SETTINGS,
   "Cheat Settings"
   )
MSG_HASH(
   MENU_ENUM_LABEL_VALUE_CHEAT_SEARCH_SETTINGS,
   "Start or Continue Cheat Search"
   )
MSG_HASH(
   MENU_ENUM_LABEL_VALUE_RUN_MUSIC,
   "Play in Media Player"
   )
MSG_HASH(
   MENU_ENUM_LABEL_VALUE_SECONDS,
   "seconds"
   )
MSG_HASH(
   MENU_ENUM_LABEL_VALUE_START_CORE,
   "Start Core"
   )
MSG_HASH(
   MENU_ENUM_SUBLABEL_START_CORE,
   "Start core without content."
   )
MSG_HASH(
   MENU_ENUM_LABEL_VALUE_SUPPORTED_CORES,
   "Suggested cores"
   )
MSG_HASH(
   MENU_ENUM_LABEL_VALUE_UNABLE_TO_READ_COMPRESSED_FILE,
   "Unable to read compressed file."
   )
MSG_HASH(
   MENU_ENUM_LABEL_VALUE_USER,
   "User"
   )
MSG_HASH(
   MENU_ENUM_LABEL_VALUE_KEYBOARD,
   "Kbd"
   )
MSG_HASH(
   MENU_ENUM_LABEL_VALUE_USE_BUILTIN_IMAGE_VIEWER,
   "Use Built-In Image Viewer"
   )
MSG_HASH(
   MENU_ENUM_LABEL_VALUE_VIDEO_MAX_SWAPCHAIN_IMAGES,
   "Max Swapchain Images"
   )
MSG_HASH(
   MENU_ENUM_SUBLABEL_VIDEO_MAX_SWAPCHAIN_IMAGES,
   "Tells the video driver to explicitly use a specified buffering mode."
   )
MSG_HASH(
   MENU_ENUM_LABEL_HELP_VIDEO_MAX_SWAPCHAIN_IMAGES,
   "Maximum amount of swapchain images. This can tell the video driver to use a specific video buffering mode.\nSingle buffering - 1\nDouble buffering - 2\nTriple buffering - 3\nSetting the right buffering mode can have a big impact on latency."
   )
MSG_HASH(
   MENU_ENUM_LABEL_VALUE_VIDEO_WAITABLE_SWAPCHAINS,
   "Waitable Swapchains"
   )
MSG_HASH(
   MENU_ENUM_SUBLABEL_VIDEO_WAITABLE_SWAPCHAINS,
   "Hard-synchronize the CPU and GPU. Reduces latency at the cost of performance."
   )
MSG_HASH(
   MENU_ENUM_LABEL_VALUE_VIDEO_MAX_FRAME_LATENCY,
   "Max Frame Latency"
   )
MSG_HASH(
   MENU_ENUM_SUBLABEL_VIDEO_MAX_FRAME_LATENCY,
   "Tells the video driver to explicitly use a specified buffering mode."
   )
MSG_HASH(
   MENU_ENUM_SUBLABEL_VIDEO_SHADER_PRESET_PARAMETERS,
   "Modifies the shader preset itself currently used in the menu."
   )
MSG_HASH(
   MENU_ENUM_LABEL_VIDEO_SHADER_PRESET_TWO,
   "Shader Preset"
   )
MSG_HASH(
   MENU_ENUM_LABEL_VIDEO_SHADER_PRESET_PREPEND_TWO,
   "Shader Preset"
   )
MSG_HASH(
   MENU_ENUM_LABEL_VIDEO_SHADER_PRESET_APPEND_TWO,
   "Shader Preset"
   )
MSG_HASH(
   MENU_ENUM_LABEL_VALUE_BROWSE_URL_LIST,
   "Browse URL"
   )
MSG_HASH(
   MENU_ENUM_LABEL_VALUE_BROWSE_URL,
   "URL Path"
   )
MSG_HASH(
   MENU_ENUM_LABEL_VALUE_BROWSE_START,
   "Start"
   )
MSG_HASH(
   MENU_ENUM_LABEL_VALUE_NETPLAY_ROOM_NICKNAME,
   "Nickname: %s"
   )
MSG_HASH(
   MENU_ENUM_LABEL_VALUE_NETPLAY_COMPAT_CONTENT_LOOK,
   "Looking for compatible content..."
   )
MSG_HASH(
   MENU_ENUM_LABEL_VALUE_NETPLAY_COMPAT_CONTENT_NO_CORE,
   "No core found"
   )
MSG_HASH(
   MENU_ENUM_LABEL_VALUE_NETPLAY_COMPAT_CONTENT_NO_PLAYLISTS,
   "No playlists found"
   )
MSG_HASH(
   MENU_ENUM_LABEL_VALUE_NETPLAY_COMPAT_CONTENT_FOUND,
   "Compatible content found"
   )
MSG_HASH(
   MENU_ENUM_LABEL_VALUE_NETPLAY_COMPAT_CONTENT_NOT_FOUND,
   "Failed to locate matching content by either CRC or filename"
   )
MSG_HASH(
   MENU_ENUM_LABEL_VALUE_START_GONG,
   "Start Gong"
   )

/* Unused (Only Exist in Translation Files) */

MSG_HASH(
   MENU_ENUM_LABEL_VALUE_VIDEO_ASPECT_RATIO_AUTO,
   "Auto Aspect Ratio"
   )
MSG_HASH(
   MENU_ENUM_LABEL_VALUE_NETPLAY_ROOM_NICKNAME_LAN,
   "Nickname (LAN): %s"
   )
MSG_HASH(
   MENU_ENUM_LABEL_VALUE_STATUS,
   "Status"
   )
MSG_HASH(
   MENU_ENUM_LABEL_VALUE_SYSTEM_BGM_ENABLE,
   "System BGM"
   )
MSG_HASH(
   MENU_ENUM_LABEL_VALUE_CUSTOM_RATIO,
   "Custom Ratio"
   )
MSG_HASH(
   MENU_ENUM_LABEL_VALUE_RECORD_ENABLE,
   "Recording Support"
   )
MSG_HASH(
   MENU_ENUM_LABEL_VALUE_RECORD_PATH,
   "Save Output Recording as..."
   )
MSG_HASH(
   MENU_ENUM_LABEL_VALUE_RECORD_USE_OUTPUT_DIRECTORY,
   "Save Recordings in Output Directory"
   )
MSG_HASH(
   MENU_ENUM_LABEL_VALUE_CHEAT_MATCH_IDX,
   "View Match #"
   )
MSG_HASH(
   MENU_ENUM_SUBLABEL_CHEAT_MATCH_IDX,
   "Select the match to view."
   )
MSG_HASH(
   MENU_ENUM_LABEL_VALUE_VIDEO_FORCE_ASPECT,
   "Force Aspect Ratio"
   )
MSG_HASH(
   MENU_ENUM_LABEL_VALUE_SELECT_FROM_PLAYLIST,
   "Select from a playlist"
   )
MSG_HASH(
   MENU_ENUM_LABEL_VALUE_RESUME,
   "Resume"
   )
MSG_HASH(
   MENU_ENUM_SUBLABEL_RESUME,
   "Resume the currently running content and leave the Quick Menu."
   )
MSG_HASH(
   MENU_ENUM_LABEL_VALUE_CHEAT_VIEW_MATCHES,
   "View the List of %u Matches"
   )
MSG_HASH(
   MENU_ENUM_SUBLABEL_CHEAT_VIEW_MATCHES,
   ""
   )
MSG_HASH(
   MENU_ENUM_LABEL_VALUE_CHEAT_CREATE_OPTION,
   "Create Code From This Match"
   )
MSG_HASH(
   MENU_ENUM_SUBLABEL_CHEAT_CREATE_OPTION,
   ""
   )
MSG_HASH(
   MENU_ENUM_LABEL_VALUE_CHEAT_DELETE_OPTION,
   "Delete This Match"
   )
MSG_HASH(
   MENU_ENUM_SUBLABEL_CHEAT_DELETE_OPTION,
   ""
   )
MSG_HASH( /* FIXME Still exists in a comment about being removed */
   MENU_ENUM_LABEL_VALUE_MATERIALUI_MENU_FOOTER_OPACITY,
   "Footer Opacity"
   )
MSG_HASH( /* FIXME Still exists in a comment about being removed */
   MENU_ENUM_SUBLABEL_MATERIALUI_MENU_FOOTER_OPACITY,
   "Modify the opacity of the footer graphic."
   )
MSG_HASH( /* FIXME Still exists in a comment about being removed */
   MENU_ENUM_LABEL_VALUE_MATERIALUI_MENU_HEADER_OPACITY,
   "Header Opacity"
   )
MSG_HASH( /* FIXME Still exists in a comment about being removed */
   MENU_ENUM_SUBLABEL_MATERIALUI_MENU_HEADER_OPACITY,
   "Modify the opacity of the header graphic."
   )
MSG_HASH(
   MENU_ENUM_LABEL_VALUE_NETPLAY_ENABLE,
   "Netplay"
   )
MSG_HASH(
   MENU_ENUM_LABEL_VALUE_RDB_ENTRY_START_CONTENT,
   "Start Content"
   )
MSG_HASH(
   MENU_ENUM_LABEL_VALUE_CONTENT_HISTORY_PATH,
   "Content History Path"
   )
MSG_HASH(
   MENU_ENUM_LABEL_VALUE_CRT_SWITCH_RESOLUTION_OUTPUT_DISPLAY_ID,
   "Output Display ID"
   )
MSG_HASH(
   MENU_ENUM_SUBLABEL_CRT_SWITCH_RESOLUTION_OUTPUT_DISPLAY_ID,
   "Select the output port connected to the CRT display."
   )
MSG_HASH(
   MENU_ENUM_LABEL_VALUE_HELP,
   "Help"
   )
MSG_HASH(
   MENU_ENUM_LABEL_VALUE_CLEAR_SETTING,
   "Clear"
   )
MSG_HASH(
   MENU_ENUM_LABEL_VALUE_HELP_AUDIO_VIDEO_TROUBLESHOOTING,
   "Audio/Video Troubleshooting"
   )
MSG_HASH(
   MENU_ENUM_LABEL_VALUE_HELP_CHANGE_VIRTUAL_GAMEPAD,
   "Changing Virtual Controller Overlay"
   )
MSG_HASH(
   MENU_ENUM_LABEL_VALUE_HELP_LOADING_CONTENT,
   "Loading Content"
   )
MSG_HASH(
   MENU_ENUM_LABEL_VALUE_HELP_SCANNING_CONTENT,
   "Scanning for Content"
   )
MSG_HASH(
   MENU_ENUM_LABEL_VALUE_HELP_WHAT_IS_A_CORE,
   "What Is a Core?"
   )
MSG_HASH(
   MENU_ENUM_LABEL_VALUE_HELP_SEND_DEBUG_INFO,
   "Send Debug Info"
   )
MSG_HASH(
   MENU_ENUM_SUBLABEL_HELP_SEND_DEBUG_INFO,
   "Sends diagnostic info about your device and RetroArch configuration to our servers for analysis."
   )
MSG_HASH(
   MENU_ENUM_LABEL_VALUE_MANAGEMENT,
   "Database Settings"
   )
MSG_HASH(
   MENU_ENUM_LABEL_VALUE_NETPLAY_DELAY_FRAMES,
   "Netplay Delay Frames"
   )
MSG_HASH(
   MENU_ENUM_LABEL_VALUE_NETPLAY_LAN_SCAN_SETTINGS,
   "Scan local network"
   )
MSG_HASH(
   MENU_ENUM_SUBLABEL_NETPLAY_LAN_SCAN_SETTINGS,
   "Search for and connect to netplay hosts on the local network."
   )
MSG_HASH(
   MENU_ENUM_LABEL_VALUE_NETPLAY_MODE,
   "Netplay Client"
   )
MSG_HASH(
   MENU_ENUM_LABEL_VALUE_NETPLAY_SPECTATOR_MODE_ENABLE,
   "Netplay Spectator"
   )
MSG_HASH(
   MENU_ENUM_LABEL_VALUE_CHEEVOS_DESCRIPTION,
   "Description"
   )
MSG_HASH(
   MENU_ENUM_LABEL_VALUE_FRAME_THROTTLE_ENABLE,
   "Limit Maximum Run Speed"
   )
MSG_HASH(
   MENU_ENUM_LABEL_VALUE_CHEAT_START_SEARCH,
   "Start Search For New Cheat Code"
   )
MSG_HASH(
   MENU_ENUM_SUBLABEL_CHEAT_START_SEARCH,
   "Start search for a new cheat. Number of bits can be changed."
   )
MSG_HASH(
   MENU_ENUM_LABEL_VALUE_CHEAT_CONTINUE_SEARCH,
   "Continue Search"
   )
MSG_HASH(
   MENU_ENUM_SUBLABEL_CHEAT_CONTINUE_SEARCH,
   "Continue search for a new cheat."
   )
MSG_HASH(
   MENU_ENUM_LABEL_VALUE_ACHIEVEMENT_LIST_HARDCORE,
   "Achievements (Hardcore)"
   )
MSG_HASH(
   MENU_ENUM_LABEL_VALUE_INPUT_META_CHEAT_DETAILS,
   "Cheat Details"
   )
MSG_HASH(
   MENU_ENUM_SUBLABEL_INPUT_META_CHEAT_DETAILS,
   "Manages cheat details settings."
   )
MSG_HASH(
   MENU_ENUM_LABEL_VALUE_INPUT_META_CHEAT_SEARCH,
   "Start or Continue Cheat Search"
   )
MSG_HASH(
   MENU_ENUM_SUBLABEL_INPUT_META_CHEAT_SEARCH,
   "Start or continue a cheat code search."
   )
MSG_HASH(
   MENU_ENUM_LABEL_VALUE_CHEAT_NUM_PASSES,
   "Cheat Passes"
   )
MSG_HASH(
   MENU_ENUM_SUBLABEL_CHEAT_NUM_PASSES,
   "Increase or decrease the amount of cheats."
   )

/* Unused (Needs Confirmation) */

MSG_HASH(
   MENU_ENUM_LABEL_VALUE_INPUT_ANALOG_LEFT_X,
   "Left Analog X"
   )
MSG_HASH(
   MENU_ENUM_LABEL_VALUE_INPUT_ANALOG_LEFT_Y,
   "Left Analog Y"
   )
MSG_HASH(
   MENU_ENUM_LABEL_VALUE_INPUT_ANALOG_RIGHT_X,
   "Right Analog X"
   )
MSG_HASH(
   MENU_ENUM_LABEL_VALUE_INPUT_ANALOG_RIGHT_Y,
   "Right Analog Y"
   )
MSG_HASH(
   MENU_ENUM_LABEL_CHEAT_SEARCH_SETTINGS,
   "Start or Continue Cheat Search"
   )
MSG_HASH(
   MENU_ENUM_LABEL_VALUE_DATABASE_CURSOR_LIST,
   "Database Cursor List"
   )
MSG_HASH(
   MENU_ENUM_LABEL_VALUE_DATABASE_CURSOR_LIST_ENTRY_DEVELOPER,
   "Database - Filter: Developer"
   )
MSG_HASH(
   MENU_ENUM_LABEL_VALUE_DATABASE_CURSOR_LIST_ENTRY_PUBLISHER,
   "Database - Filter: Publisher"
   )
MSG_HASH(
   MENU_ENUM_LABEL_VALUE_DATABASE_CURSOR_LIST_ENTRY_ORIGIN,
   "Database - Filter: Origin"
   )
MSG_HASH(
   MENU_ENUM_LABEL_VALUE_DATABASE_CURSOR_LIST_ENTRY_FRANCHISE,
   "Database - Filter: Franchise"
   )
MSG_HASH(
   MENU_ENUM_LABEL_VALUE_DATABASE_CURSOR_LIST_ENTRY_ESRB_RATING,
   "Database - Filter: ESRB Rating"
   )
MSG_HASH(
   MENU_ENUM_LABEL_VALUE_DATABASE_CURSOR_LIST_ENTRY_ELSPA_RATING,
   "Database - Filter: ELSPA Rating"
   )
MSG_HASH(
   MENU_ENUM_LABEL_VALUE_DATABASE_CURSOR_LIST_ENTRY_PEGI_RATING,
   "Database - Filter: PEGI Rating"
   )
MSG_HASH(
   MENU_ENUM_LABEL_VALUE_DATABASE_CURSOR_LIST_ENTRY_CERO_RATING,
   "Database - Filter: CERO Rating"
   )
MSG_HASH(
   MENU_ENUM_LABEL_VALUE_DATABASE_CURSOR_LIST_ENTRY_BBFC_RATING,
   "Database - Filter: BBFC Rating"
   )
MSG_HASH(
   MENU_ENUM_LABEL_VALUE_DATABASE_CURSOR_LIST_ENTRY_MAX_USERS,
   "Database - Filter: Max Users"
   )
MSG_HASH(
   MENU_ENUM_LABEL_VALUE_DATABASE_CURSOR_LIST_ENTRY_RELEASEDATE_BY_MONTH,
   "Database - Filter: Release Date By Month"
   )
MSG_HASH(
   MENU_ENUM_LABEL_VALUE_DATABASE_CURSOR_LIST_ENTRY_RELEASEDATE_BY_YEAR,
   "Database - Filter: Release Date By Year"
   )
MSG_HASH(
   MENU_ENUM_LABEL_VALUE_DATABASE_CURSOR_LIST_ENTRY_EDGE_MAGAZINE_ISSUE,
   "Database - Filter: Edge Magazine Issue"
   )
MSG_HASH(
   MENU_ENUM_LABEL_VALUE_DATABASE_CURSOR_LIST_ENTRY_EDGE_MAGAZINE_RATING,
   "Database - Filter: Edge Magazine Rating"
   )
MSG_HASH(
   MENU_ENUM_LABEL_VALUE_DATABASE_CURSOR_LIST_ENTRY_DATABASE_INFO,
   "Database Info"
   )
MSG_HASH(
   MENU_ENUM_LABEL_VALUE_CONFIG,
   "Config"
   )
MSG_HASH( /* FIXME Seems related to MENU_ENUM_LABEL_VALUE_CORE_ASSETS_DIRECTORY, possible duplicate */
   MENU_ENUM_LABEL_VALUE_CORE_ASSETS_DIR,
   "Downloads"
   )
MSG_HASH(
   MENU_ENUM_LABEL_VALUE_NETPLAY_SETTINGS,
   "Netplay settings"
   )
MSG_HASH(
   MENU_ENUM_LABEL_VALUE_SYSTEM_INFO_SLANG_SUPPORT,
   "Slang support"
   )
MSG_HASH(
   MENU_ENUM_LABEL_VALUE_SYSTEM_INFO_FBO_SUPPORT,
   "OpenGL/Direct3D render-to-texture (multi-pass shaders) support"
   )
MSG_HASH(
   MENU_ENUM_LABEL_VALUE_CONTENT_DIR,
   "Content"
   )
MSG_HASH(
   MENU_ENUM_SUBLABEL_CONTENT_DIR,
   "Usually set by developers who bundle libretro/RetroArch apps to point to assets."
   )
MSG_HASH(
   MENU_ENUM_LABEL_VALUE_ASK_ARCHIVE,
   "Ask"
   )
MSG_HASH(
   MENU_ENUM_LABEL_VALUE_BASIC_MENU_ENUM_CONTROLS,
   "Basic menu controls"
   )
MSG_HASH(
   MENU_ENUM_LABEL_VALUE_BASIC_MENU_ENUM_CONTROLS_CONFIRM,
   "Confirm/OK"
   )
MSG_HASH(
   MENU_ENUM_LABEL_VALUE_BASIC_MENU_ENUM_CONTROLS_INFO,
   "Info"
   )
MSG_HASH(
   MENU_ENUM_LABEL_VALUE_BASIC_MENU_ENUM_CONTROLS_QUIT,
   "Quit"
   )
MSG_HASH(
   MENU_ENUM_LABEL_VALUE_BASIC_MENU_ENUM_CONTROLS_SCROLL_UP,
   "Scroll Up"
   )
MSG_HASH(
   MENU_ENUM_LABEL_VALUE_BASIC_MENU_ENUM_CONTROLS_START,
   "Defaults"
   )
MSG_HASH(
   MENU_ENUM_LABEL_VALUE_BASIC_MENU_ENUM_CONTROLS_TOGGLE_KEYBOARD,
   "Toggle Keyboard"
   )
MSG_HASH(
   MENU_ENUM_LABEL_VALUE_BASIC_MENU_ENUM_CONTROLS_TOGGLE_MENU,
   "Toggle Menu"
   )

/* Discord Status */

MSG_HASH(
   MENU_ENUM_LABEL_VALUE_DISCORD_IN_MENU,
   "In-Menu"
   )
MSG_HASH(
   MENU_ENUM_LABEL_VALUE_DISCORD_IN_GAME,
   "In-Game"
   )
MSG_HASH(
   MENU_ENUM_LABEL_VALUE_DISCORD_IN_GAME_PAUSED,
   "In-Game (Paused)"
   )
MSG_HASH(
   MENU_ENUM_LABEL_VALUE_DISCORD_STATUS_PLAYING,
   "Playing"
   )
MSG_HASH(
   MENU_ENUM_LABEL_VALUE_DISCORD_STATUS_PAUSED,
   "Paused"
   )

/* Notifications */

MSG_HASH( /* FIXME Should be MSG_ */
   MENU_ENUM_LABEL_VALUE_NETPLAY_START_WHEN_LOADED,
   "Netplay will start when content is loaded."
   )
MSG_HASH(
   MSG_NETPLAY_NEED_CONTENT_LOADED,
   "Content must be loaded before starting netplay."
   )
MSG_HASH( /* FIXME Should be MSG_ */
   MENU_ENUM_LABEL_VALUE_NETPLAY_LOAD_CONTENT_MANUALLY,
   "Couldn't find a suitable core or content file, load manually."
   )
MSG_HASH( /* FIXME Should be MSG_ */
   MENU_ENUM_LABEL_VALUE_VIDEO_DRIVER_FALLBACK,
   "Your graphics driver is not compatible with the current video driver in RetroArch, falling back to the %s driver. Please restart RetroArch for the changes to take effect."
   )
MSG_HASH( /* FIXME Should be MSG_ */
   MENU_ENUM_LABEL_VALUE_SIDELOAD_CORE_SUCCESS,
   "Core installation successful"
   )
MSG_HASH( /* FIXME Should be MSG_ */
   MENU_ENUM_LABEL_VALUE_SIDELOAD_CORE_ERROR,
   "Core installation failed"
   )
MSG_HASH(
   MSG_AI_VIDEO_DRIVER_NOT_SUPPORTED,
   "Video driver not supported for AI Service."
   )
MSG_HASH(
   MSG_AI_AUTO_MODE_ENABLED,
   "Automatic translation enabled."
   )
MSG_HASH(
   MSG_AI_AUTO_MODE_DISABLED,
   "Automatic translation disabled."
   )
MSG_HASH(
   MSG_AI_NOTHING_TO_TRANSLATE,
   "Nothing to translate."
   )
MSG_HASH(
   MSG_CHEAT_DELETE_ALL_INSTRUCTIONS,
   "Press right five times to delete all cheats."
   )
MSG_HASH(
   MSG_FAILED_TO_SAVE_DEBUG_INFO,
   "Failed to save debug info."
   )
MSG_HASH(
   MSG_FAILED_TO_SEND_DEBUG_INFO,
   "Failed to send debug info to server."
   )
MSG_HASH(
   MSG_SENDING_DEBUG_INFO,
   "Sending debug info..."
   )
MSG_HASH(
   MSG_SENT_DEBUG_INFO,
   "Sent debug info to server successfully. Your ID number is %u."
   )
MSG_HASH(
   MSG_PRESS_TWO_MORE_TIMES_TO_SEND_DEBUG_INFO,
   "Press two more times to submit diagnostic info to the RetroArch team."
   )
MSG_HASH(
   MSG_PRESS_ONE_MORE_TIME_TO_SEND_DEBUG_INFO,
   "Press one more time to submit diagnostic info to the RetroArch team."
   )
MSG_HASH(
   MSG_AUDIO_MIXER_VOLUME,
   "Global audio mixer volume"
   )
MSG_HASH(
   MSG_NETPLAY_LAN_SCAN_COMPLETE,
   "Netplay scan complete."
   )
MSG_HASH(
   MSG_SORRY_UNIMPLEMENTED_CORES_DONT_DEMAND_CONTENT_NETPLAY,
   "Sorry, unimplemented: cores that don't demand content cannot participate in netplay."
   )
MSG_HASH(
   MSG_NATIVE,
   "Native"
   )
MSG_HASH(
   MSG_UNKNOWN_NETPLAY_COMMAND_RECEIVED,
   "Unknown netplay command received"
   )
MSG_HASH(
   MSG_FILE_ALREADY_EXISTS_SAVING_TO_BACKUP_BUFFER,
   "File already exists. Saving to backup buffer"
   )
MSG_HASH(
   MSG_GOT_CONNECTION_FROM,
   "Got connection from: \"%s\""
   )
MSG_HASH(
   MSG_GOT_CONNECTION_FROM_NAME,
   "Got connection from: \"%s (%s)\""
   )
MSG_HASH(
   MSG_PUBLIC_ADDRESS,
   "Netplay Port Mapping Successful"
   )
MSG_HASH(
   MSG_PRIVATE_OR_SHARED_ADDRESS,
   "External network has a private or shared address. Consider using a relay server."
   )
MSG_HASH(
   MSG_UPNP_FAILED,
   "Netplay UPnP Port Mapping Failed"
   )
MSG_HASH(
   MSG_NO_ARGUMENTS_SUPPLIED_AND_NO_MENU_BUILTIN,
   "No arguments supplied and no menu built-in, displaying help..."
   )
MSG_HASH(
   MSG_SETTING_DISK_IN_TRAY,
   "Setting disc in tray"
   )
MSG_HASH(
   MSG_WAITING_FOR_CLIENT,
   "Waiting for client..."
   )
MSG_HASH(
   MSG_ROOM_NOT_CONNECTABLE,
   "Your room is not connectable from the internet."
   )
MSG_HASH(
   MSG_NETPLAY_YOU_HAVE_LEFT_THE_GAME,
   "You have left the game"
   )
MSG_HASH(
   MSG_NETPLAY_YOU_HAVE_JOINED_AS_PLAYER_N,
   "You have joined as player %u"
   )
MSG_HASH(
   MSG_NETPLAY_YOU_HAVE_JOINED_WITH_INPUT_DEVICES_S,
   "You have joined with input devices %.*s"
   )
MSG_HASH(
   MSG_NETPLAY_PLAYER_S_LEFT,
   "Player %.*s has left the game"
   )
MSG_HASH(
   MSG_NETPLAY_S_HAS_JOINED_AS_PLAYER_N,
   "%.*s has joined as player %u"
   )
MSG_HASH(
   MSG_NETPLAY_S_HAS_JOINED_WITH_INPUT_DEVICES_S,
   "%.*s has joined with input devices %.*s"
   )
MSG_HASH(
   MSG_NETPLAY_NOT_RETROARCH,
   "A netplay connection attempt failed because the peer is not running RetroArch, or is running an old version of RetroArch."
   )
MSG_HASH(
   MSG_NETPLAY_OUT_OF_DATE,
   "A netplay peer is running an old version of RetroArch. Cannot connect."
   )
MSG_HASH(
   MSG_NETPLAY_DIFFERENT_VERSIONS,
   "WARNING: A netplay peer is running a different version of RetroArch. If problems occur, use the same version."
   )
MSG_HASH(
   MSG_NETPLAY_DIFFERENT_CORES,
   "A netplay peer is running a different core. Cannot connect."
   )
MSG_HASH(
   MSG_NETPLAY_DIFFERENT_CORE_VERSIONS,
   "WARNING: A netplay peer is running a different version of the core. If problems occur, use the same version."
   )
MSG_HASH(
   MSG_NETPLAY_ENDIAN_DEPENDENT,
   "This core does not support netplay between these platforms"
   )
MSG_HASH(
   MSG_NETPLAY_PLATFORM_DEPENDENT,
   "This core does not support netplay between different platforms"
   )
MSG_HASH(
   MSG_NETPLAY_ENTER_PASSWORD,
   "Enter netplay server password:"
   )
MSG_HASH(
   MSG_NETPLAY_ENTER_CHAT,
   "Enter netplay chat message:"
   )
MSG_HASH(
   MSG_DISCORD_CONNECTION_REQUEST,
   "Do you want to allow connection from user:"
   )
MSG_HASH(
   MSG_NETPLAY_INCORRECT_PASSWORD,
   "Incorrect password"
   )
MSG_HASH(
   MSG_NETPLAY_SERVER_NAMED_HANGUP,
   "\"%s\" has disconnected"
   )
MSG_HASH(
   MSG_NETPLAY_SERVER_HANGUP,
   "A netplay client has disconnected"
   )
MSG_HASH(
   MSG_NETPLAY_CLIENT_HANGUP,
   "Netplay disconnected"
   )
MSG_HASH(
   MSG_NETPLAY_CANNOT_PLAY_UNPRIVILEGED,
   "You do not have permission to play"
   )
MSG_HASH(
   MSG_NETPLAY_CANNOT_PLAY_NO_SLOTS,
   "There are no free player slots"
   )
MSG_HASH(
   MSG_NETPLAY_CANNOT_PLAY_NOT_AVAILABLE,
   "The input devices requested are not available"
   )
MSG_HASH(
   MSG_NETPLAY_CANNOT_PLAY,
   "Cannot switch to play mode"
   )
MSG_HASH(
   MSG_NETPLAY_PEER_PAUSED,
   "Netplay peer \"%s\" paused"
   )
MSG_HASH(
   MSG_NETPLAY_CHANGED_NICK,
   "Your nickname changed to \"%s\""
   )
MSG_HASH(
   MSG_NETPLAY_KICKED_CLIENT_S,
   "Client kicked: \"%s\""
   )
MSG_HASH(
   MSG_NETPLAY_FAILED_TO_KICK_CLIENT_S,
   "Failed to kick client: \"%s\""
   )
MSG_HASH(
   MSG_NETPLAY_BANNED_CLIENT_S,
   "Client banned: \"%s\""
   )
MSG_HASH(
   MSG_NETPLAY_FAILED_TO_BAN_CLIENT_S,
   "Failed to ban client: \"%s\""
   )
MSG_HASH(
   MSG_NETPLAY_STATUS_PLAYING,
   "Playing"
   )
MSG_HASH(
   MSG_NETPLAY_STATUS_SPECTATING,
   "Spectating"
   )
MSG_HASH(
   MSG_NETPLAY_CLIENT_DEVICES,
   "Devices"
   )
MSG_HASH(
   MSG_NETPLAY_CHAT_SUPPORTED,
   "Chat Supported"
   )
MSG_HASH(
   MSG_NETPLAY_SLOWDOWNS_CAUSED,
   "Slowdowns Caused"
   )

MSG_HASH(
   MSG_AUDIO_VOLUME,
   "Audio volume"
   )
MSG_HASH(
   MSG_AUTODETECT,
   "Autodetect"
   )
MSG_HASH(
   MSG_AUTOLOADING_SAVESTATE_FROM,
   "Auto-loading save state from"
   )
MSG_HASH(
   MSG_CAPABILITIES,
   "Capabilities"
   )
MSG_HASH(
   MSG_CONNECTING_TO_NETPLAY_HOST,
   "Connecting to netplay host"
   )
MSG_HASH(
   MSG_CONNECTING_TO_PORT,
   "Connecting to port"
   )
MSG_HASH(
   MSG_CONNECTION_SLOT,
   "Connection slot"
   )
MSG_HASH(
   MSG_FETCHING_CORE_LIST,
   "Fetching core list..."
   )
MSG_HASH(
   MSG_CORE_LIST_FAILED,
   "Failed to retrieve core list!"
   )
MSG_HASH(
   MSG_LATEST_CORE_INSTALLED,
   "Latest version already installed: "
   )
MSG_HASH(
   MSG_UPDATING_CORE,
   "Updating core: "
   )
MSG_HASH(
   MSG_DOWNLOADING_CORE,
   "Downloading core: "
   )
MSG_HASH(
   MSG_EXTRACTING_CORE,
   "Extracting core: "
   )
MSG_HASH(
   MSG_CORE_INSTALLED,
   "Core installed: "
   )
MSG_HASH(
   MSG_CORE_INSTALL_FAILED,
   "Failed to install core: "
   )
MSG_HASH(
   MSG_SCANNING_CORES,
   "Scanning cores..."
   )
MSG_HASH(
   MSG_CHECKING_CORE,
   "Checking core: "
   )
MSG_HASH(
   MSG_ALL_CORES_UPDATED,
   "All installed cores at latest version"
   )
MSG_HASH(
   MSG_ALL_CORES_SWITCHED_PFD,
   "All supported cores switched to Play Store versions"
   )
MSG_HASH(
   MSG_NUM_CORES_UPDATED,
   "cores updated: "
   )
MSG_HASH(
   MSG_NUM_CORES_LOCKED,
   "cores skipped: "
   )
MSG_HASH(
   MSG_CORE_UPDATE_DISABLED,
   "Core update disabled - core is locked: "
   )
MSG_HASH(
   MSG_PLAYLIST_MANAGER_RESETTING_CORES,
   "Resetting cores: "
   )
MSG_HASH(
   MSG_PLAYLIST_MANAGER_CORES_RESET,
   "Cores reset: "
   )
MSG_HASH(
   MSG_PLAYLIST_MANAGER_CLEANING_PLAYLIST,
   "Cleaning playlist: "
   )
MSG_HASH(
   MSG_PLAYLIST_MANAGER_PLAYLIST_CLEANED,
   "Playlist cleaned: "
   )
MSG_HASH(
   MSG_PLAYLIST_MANAGER_REFRESH_MISSING_CONFIG,
   "Refresh failed - playlist contains no valid scan record: "
   )
MSG_HASH(
   MSG_PLAYLIST_MANAGER_REFRESH_INVALID_CONTENT_DIR,
   "Refresh failed - invalid/missing content directory: "
   )
MSG_HASH(
   MSG_PLAYLIST_MANAGER_REFRESH_INVALID_SYSTEM_NAME,
   "Refresh failed - invalid/missing system name: "
   )
MSG_HASH(
   MSG_PLAYLIST_MANAGER_REFRESH_INVALID_CORE,
   "Refresh failed - invalid core: "
   )
MSG_HASH(
   MSG_PLAYLIST_MANAGER_REFRESH_INVALID_DAT_FILE,
   "Refresh failed - invalid/missing arcade DAT file: "
   )
MSG_HASH(
   MSG_PLAYLIST_MANAGER_REFRESH_DAT_FILE_TOO_LARGE,
   "Refresh failed - arcade DAT file too large (insufficient memory): "
   )
MSG_HASH(
   MSG_ADDED_TO_FAVORITES,
   "Added to favorites"
   )
MSG_HASH(
   MSG_ADD_TO_FAVORITES_FAILED,
   "Failed to add favorite: playlist full"
   )
MSG_HASH(
   MSG_SET_CORE_ASSOCIATION,
   "Core set: "
   )
MSG_HASH(
   MSG_RESET_CORE_ASSOCIATION,
   "Playlist entry core association has been reset."
   )
MSG_HASH(
   MSG_APPENDED_DISK,
   "Appended disc"
   )
MSG_HASH(
   MSG_FAILED_TO_APPEND_DISK,
   "Failed to append disc"
   )
MSG_HASH(
   MSG_APPLICATION_DIR,
   "Application Directory"
   )
MSG_HASH(
   MSG_APPLYING_CHEAT,
   "Applying cheat changes."
   )
MSG_HASH(
   MSG_APPLYING_PATCH,
   "Applying patch: %s"
   )
MSG_HASH(
   MSG_APPLYING_SHADER,
   "Applying shader"
   )
MSG_HASH(
   MSG_AUDIO_MUTED,
   "Audio muted."
   )
MSG_HASH(
   MSG_AUDIO_UNMUTED,
   "Audio unmuted."
   )
MSG_HASH(
   MSG_AUTOCONFIG_FILE_ERROR_SAVING,
   "Error saving controller profile."
   )
MSG_HASH(
   MSG_AUTOCONFIG_FILE_SAVED_SUCCESSFULLY,
   "Controller profile saved successfully."
   )
MSG_HASH(
   MSG_AUTOCONFIG_FILE_SAVED_SUCCESSFULLY_NAMED,
   "Controller profile saved in Controller Profiles directory as\n\"%s\""
   )
MSG_HASH(
   MSG_AUTOSAVE_FAILED,
   "Could not initialize autosave."
   )
MSG_HASH(
   MSG_AUTO_SAVE_STATE_TO,
   "Auto save state to"
   )
MSG_HASH(
   MSG_BRINGING_UP_COMMAND_INTERFACE_ON_PORT,
   "Bringing up command interface on port"
   )
MSG_HASH(
   MSG_BYTES,
   "bytes"
   )
MSG_HASH(
   MSG_CANNOT_INFER_NEW_CONFIG_PATH,
   "Cannot infer new config path. Use current time."
   )
MSG_HASH(
   MSG_CHEEVOS_HARDCORE_MODE_ENABLE,
   "Achievements Hardcore Mode Enabled, save state & rewind were disabled."
   )
MSG_HASH(
   MSG_COMPARING_WITH_KNOWN_MAGIC_NUMBERS,
   "Comparing with known magic numbers..."
   )
MSG_HASH(
   MSG_COMPILED_AGAINST_API,
   "Compiled against API"
   )
MSG_HASH(
   MSG_CONFIG_DIRECTORY_NOT_SET,
   "Config directory not set. Cannot save new config."
   )
MSG_HASH(
   MSG_CONNECTED_TO,
   "Connected to"
   )
MSG_HASH(
   MSG_CONTENT_CRC32S_DIFFER,
   "Content CRC32s differ. Cannot use different games."
   )
MSG_HASH(
   MSG_CONTENT_NETPACKET_CRC32S_DIFFER,
   "Host is running a different game."
   )
MSG_HASH(
   MSG_PING_TOO_HIGH,
   "Your ping is too high for this host."
   )
MSG_HASH(
   MSG_CONTENT_LOADING_SKIPPED_IMPLEMENTATION_WILL_DO_IT,
   "Content loading skipped. Implementation will load it on its own."
   )
MSG_HASH(
   MSG_CORE_DOES_NOT_SUPPORT_SAVESTATES,
   "Core does not support save states."
   )
MSG_HASH(
   MSG_CORE_OPTIONS_FILE_CREATED_SUCCESSFULLY,
   "Core options file created successfully."
   )
MSG_HASH(
   MSG_CORE_OPTIONS_FILE_REMOVED_SUCCESSFULLY,
   "Core options file removed successfully."
   )
MSG_HASH(
   MSG_CORE_OPTIONS_RESET,
   "All core options reset to default."
   )
MSG_HASH(
   MSG_CORE_OPTIONS_FLUSHED,
   "Core options saved to:"
   )
MSG_HASH(
   MSG_CORE_OPTIONS_FLUSH_FAILED,
   "Failed to save core options to:"
   )
MSG_HASH(
   MSG_COULD_NOT_FIND_ANY_NEXT_DRIVER,
   "Could not find any next driver"
   )
MSG_HASH(
   MSG_COULD_NOT_FIND_COMPATIBLE_SYSTEM,
   "Could not find compatible system."
   )
MSG_HASH(
   MSG_COULD_NOT_FIND_VALID_DATA_TRACK,
   "Could not find valid data track"
   )
MSG_HASH(
   MSG_COULD_NOT_OPEN_DATA_TRACK,
   "Could not open data track"
   )
MSG_HASH(
   MSG_COULD_NOT_READ_CONTENT_FILE,
   "Could not read content file"
   )
MSG_HASH(
   MSG_COULD_NOT_READ_MOVIE_HEADER,
   "Could not read movie header."
   )
MSG_HASH(
   MSG_COULD_NOT_READ_STATE_FROM_MOVIE,
   "Could not read state from movie."
   )
MSG_HASH(
   MSG_CRC32_CHECKSUM_MISMATCH,
   "CRC32 checksum mismatch between content file and saved content checksum in replay file header. Replay highly likely to desync on playback."
   )
MSG_HASH(
   MSG_CUSTOM_TIMING_GIVEN,
   "Custom timing given"
   )
MSG_HASH(
   MSG_DECOMPRESSION_ALREADY_IN_PROGRESS,
   "Decompression already in progress."
   )
MSG_HASH(
   MSG_DECOMPRESSION_FAILED,
   "Decompression failed."
   )
MSG_HASH(
   MSG_DETECTED_VIEWPORT_OF,
   "Detected viewport of"
   )
MSG_HASH(
   MSG_DID_NOT_FIND_A_VALID_CONTENT_PATCH,
   "Did not find a valid content patch."
   )
MSG_HASH(
   MSG_DISCONNECT_DEVICE_FROM_A_VALID_PORT,
   "Disconnect device from a valid port."
   )
MSG_HASH(
   MSG_DISK_CLOSED,
   "Closed virtual disc tray."
   )
MSG_HASH(
   MSG_DISK_EJECTED,
   "Ejected virtual disc tray."
   )
MSG_HASH(
   MSG_DOWNLOADING,
   "Downloading"
   )
MSG_HASH(
   MSG_INDEX_FILE,
   "index"
   )
MSG_HASH(
   MSG_DOWNLOAD_FAILED,
   "Download failed"
   )
MSG_HASH(
   MSG_ERROR,
   "Error"
   )
MSG_HASH(
   MSG_ERROR_LIBRETRO_CORE_REQUIRES_CONTENT,
   "Libretro core requires content, but nothing was provided."
   )
MSG_HASH(
   MSG_ERROR_LIBRETRO_CORE_REQUIRES_SPECIAL_CONTENT,
   "Libretro core requires special content, but none were provided."
   )
MSG_HASH(
   MSG_ERROR_LIBRETRO_CORE_REQUIRES_VFS,
   "Core does not support VFS, and loading from a local copy failed"
   )
MSG_HASH(
   MSG_ERROR_PARSING_ARGUMENTS,
   "Error parsing arguments."
   )
MSG_HASH(
   MSG_ERROR_SAVING_CORE_OPTIONS_FILE,
   "Error saving core options file."
   )
MSG_HASH(
   MSG_ERROR_REMOVING_CORE_OPTIONS_FILE,
   "Error deleting core options file."
   )
MSG_HASH(
   MSG_ERROR_SAVING_REMAP_FILE,
   "Error saving remap file."
   )
MSG_HASH(
   MSG_ERROR_REMOVING_REMAP_FILE,
   "Error removing remap file."
   )
MSG_HASH(
   MSG_ERROR_SAVING_SHADER_PRESET,
   "Error saving shader preset."
   )
MSG_HASH(
   MSG_EXTERNAL_APPLICATION_DIR,
   "External Application Directory"
   )
MSG_HASH(
   MSG_EXTRACTING,
   "Extracting"
   )
MSG_HASH(
   MSG_EXTRACTING_FILE,
   "Extracting file"
   )
MSG_HASH(
   MSG_FAILED_SAVING_CONFIG_TO,
   "Failed saving config to"
   )
MSG_HASH(
   MSG_FAILED_TO_ACCEPT_INCOMING_SPECTATOR,
   "Failed to accept incoming spectator."
   )
MSG_HASH(
   MSG_FAILED_TO_ALLOCATE_MEMORY_FOR_PATCHED_CONTENT,
   "Failed to allocate memory for patched content..."
   )
MSG_HASH(
   MSG_FAILED_TO_APPLY_SHADER,
   "Failed to apply shader."
   )
MSG_HASH(
   MSG_FAILED_TO_APPLY_SHADER_PRESET,
   "Failed to apply shader preset:"
   )
MSG_HASH(
   MSG_FAILED_TO_BIND_SOCKET,
   "Failed to bind socket."
   )
MSG_HASH(
   MSG_FAILED_TO_CREATE_THE_DIRECTORY,
   "Failed to create the directory."
   )
MSG_HASH(
   MSG_FAILED_TO_EXTRACT_CONTENT_FROM_COMPRESSED_FILE,
   "Failed to extract content from compressed file"
   )
MSG_HASH(
   MSG_FAILED_TO_GET_NICKNAME_FROM_CLIENT,
   "Failed to get nickname from client."
   )
MSG_HASH(
   MSG_FAILED_TO_LOAD,
   "Failed to load"
   )
MSG_HASH(
   MSG_FAILED_TO_LOAD_CONTENT,
   "Failed to load content"
   )
MSG_HASH(
   MSG_FAILED_TO_LOAD_MOVIE_FILE,
   "Failed to load movie file"
   )
MSG_HASH(
   MSG_FAILED_TO_LOAD_OVERLAY,
   "Failed to load overlay."
   )
MSG_HASH(
   MSG_OSK_OVERLAY_NOT_SET,
   "Keyboard overlay is not set."
   )
MSG_HASH(
   MSG_FAILED_TO_LOAD_STATE,
   "Failed to load state from"
   )
MSG_HASH(
   MSG_FAILED_TO_OPEN_LIBRETRO_CORE,
   "Failed to open libretro core"
   )
MSG_HASH(
   MSG_FAILED_TO_PATCH,
   "Failed to patch"
   )
MSG_HASH(
   MSG_FAILED_TO_RECEIVE_HEADER_FROM_CLIENT,
   "Failed to receive header from client."
   )
MSG_HASH(
   MSG_FAILED_TO_RECEIVE_NICKNAME,
   "Failed to receive nickname."
   )
MSG_HASH(
   MSG_FAILED_TO_RECEIVE_NICKNAME_FROM_HOST,
   "Failed to receive nickname from host."
   )
MSG_HASH(
   MSG_FAILED_TO_RECEIVE_NICKNAME_SIZE_FROM_HOST,
   "Failed to receive nickname size from host."
   )
MSG_HASH(
   MSG_FAILED_TO_RECEIVE_SRAM_DATA_FROM_HOST,
   "Failed to receive SRAM data from host."
   )
MSG_HASH(
   MSG_FAILED_TO_REMOVE_DISK_FROM_TRAY,
   "Failed to remove disc from tray."
   )
MSG_HASH(
   MSG_FAILED_TO_REMOVE_TEMPORARY_FILE,
   "Failed to remove temporary file"
   )
MSG_HASH(
   MSG_FAILED_TO_SAVE_SRAM,
   "Failed to save SRAM"
   )
MSG_HASH(
   MSG_FAILED_TO_LOAD_SRAM,
   "Failed to load SRAM"
   )
MSG_HASH(
   MSG_FAILED_TO_SAVE_STATE_TO,
   "Failed to save state to"
   )
MSG_HASH(
   MSG_FAILED_TO_SEND_NICKNAME,
   "Failed to send nickname."
   )
MSG_HASH(
   MSG_FAILED_TO_SEND_NICKNAME_SIZE,
   "Failed to send nickname size."
   )
MSG_HASH(
   MSG_FAILED_TO_SEND_NICKNAME_TO_CLIENT,
   "Failed to send nickname to client."
   )
MSG_HASH(
   MSG_FAILED_TO_SEND_NICKNAME_TO_HOST,
   "Failed to send nickname to host."
   )
MSG_HASH(
   MSG_FAILED_TO_SEND_SRAM_DATA_TO_CLIENT,
   "Failed to send SRAM data to client."
   )
MSG_HASH(
   MSG_FAILED_TO_START_AUDIO_DRIVER,
   "Failed to start audio driver. Will continue without audio."
   )
MSG_HASH(
   MSG_FAILED_TO_START_MOVIE_RECORD,
   "Failed to start movie record."
   )
MSG_HASH(
   MSG_FAILED_TO_START_RECORDING,
   "Failed to start recording."
   )
MSG_HASH(
   MSG_FAILED_TO_TAKE_SCREENSHOT,
   "Failed to take screenshot."
   )
MSG_HASH(
   MSG_FAILED_TO_UNDO_LOAD_STATE,
   "Failed to undo load state."
   )
MSG_HASH(
   MSG_FAILED_TO_UNDO_SAVE_STATE,
   "Failed to undo save state."
   )
MSG_HASH(
   MSG_FAILED_TO_UNMUTE_AUDIO,
   "Failed to unmute audio."
   )
MSG_HASH(
   MSG_FATAL_ERROR_RECEIVED_IN,
   "Fatal error received in"
   )
MSG_HASH(
   MSG_FILE_NOT_FOUND,
   "File not found"
   )
MSG_HASH(
   MSG_FOUND_AUTO_SAVESTATE_IN,
   "Found auto save state in"
   )
MSG_HASH(
   MSG_FOUND_DISK_LABEL,
   "Found disc label"
   )
MSG_HASH(
   MSG_FOUND_FIRST_DATA_TRACK_ON_FILE,
   "Found first data track on file"
   )
MSG_HASH(
   MSG_FOUND_LAST_STATE_SLOT,
   "Found last state slot"
   )
MSG_HASH(
   MSG_FOUND_LAST_REPLAY_SLOT,
   "Found last replay slot"
   )
MSG_HASH(
   MSG_REPLAY_LOAD_STATE_FAILED_INCOMPAT,
   "Not from current recording"
   )
MSG_HASH(
   MSG_REPLAY_LOAD_STATE_HALT_INCOMPAT,
   "Not compatible with replay"
   )
MSG_HASH(
   MSG_FOUND_SHADER,
   "Found shader"
   )
MSG_HASH(
   MSG_FRAMES,
   "Frames"
   )
MSG_HASH(
   MSG_GAME_SPECIFIC_CORE_OPTIONS_FOUND_AT,
   "Game-specific core options found at"
   )
MSG_HASH(
   MSG_FOLDER_SPECIFIC_CORE_OPTIONS_FOUND_AT,
   "Folder-specific core options found at"
   )
MSG_HASH(
   MSG_GOT_INVALID_DISK_INDEX,
   "Got invalid disc index."
   )
MSG_HASH(
   MSG_GRAB_MOUSE_STATE,
   "Grab mouse state"
   )
MSG_HASH(
   MSG_GAME_FOCUS_ON,
   "Game Focus on"
   )
MSG_HASH(
   MSG_GAME_FOCUS_OFF,
   "Game Focus off"
   )
MSG_HASH(
   MSG_HW_RENDERED_MUST_USE_POSTSHADED_RECORDING,
   "Libretro core is hardware rendered. Must use post-shaded recording as well."
   )
MSG_HASH(
   MSG_INFLATED_CHECKSUM_DID_NOT_MATCH_CRC32,
   "Inflated checksum did not match CRC32."
   )
MSG_HASH(
   MSG_INPUT_CHEAT,
   "Input Cheat"
   )
MSG_HASH(
   MSG_INPUT_CHEAT_FILENAME,
   "Input Cheat Filename"
   )
MSG_HASH(
   MSG_INPUT_PRESET_FILENAME,
   "Input Preset Filename"
   )
MSG_HASH(
   MSG_INPUT_OVERRIDE_FILENAME,
   "Input Override Filename"
   )
MSG_HASH(
   MSG_INPUT_REMAP_FILENAME,
   "Input Remap Filename"
   )
MSG_HASH(
   MSG_INPUT_RENAME_ENTRY,
   "Rename Title"
   )
MSG_HASH(
   MSG_INTERFACE,
   "Interface"
   )
MSG_HASH(
   MSG_INTERNAL_STORAGE,
   "Internal Storage"
   )
MSG_HASH(
   MSG_REMOVABLE_STORAGE,
   "Removable Storage"
   )
MSG_HASH(
   MSG_INVALID_NICKNAME_SIZE,
   "Invalid nickname size."
   )
MSG_HASH(
   MSG_IN_BYTES,
   "in bytes"
   )
MSG_HASH(
   MSG_IN_MEGABYTES,
   "in megabytes"
   )
MSG_HASH(
   MSG_IN_GIGABYTES,
   "in gigabytes"
   )
MSG_HASH(
   MSG_LIBRETRO_ABI_BREAK,
   "is compiled against a different version of libretro than this libretro implementation."
   )
MSG_HASH(
   MSG_LIBRETRO_FRONTEND,
   "Frontend for libretro"
   )
MSG_HASH(
   MSG_LOADED_STATE_FROM_SLOT,
   "Loaded state from slot #%d."
   )
MSG_HASH(
   MSG_LOADED_STATE_FROM_SLOT_AUTO,
   "Loaded state from slot #-1 (Auto)."
   )
MSG_HASH(
   MSG_LOADING,
   "Loading"
   )
MSG_HASH(
   MSG_FIRMWARE,
   "One or more firmware files are missing"
   )
MSG_HASH(
   MSG_LOADING_CONTENT_FILE,
   "Loading content file"
   )
MSG_HASH(
   MSG_LOADING_HISTORY_FILE,
   "Loading history file"
   )
MSG_HASH(
   MSG_LOADING_FAVORITES_FILE,
   "Loading favorites file"
   )
MSG_HASH(
   MSG_LOADING_STATE,
   "Loading state"
   )
MSG_HASH(
   MSG_MEMORY,
   "Memory"
   )
MSG_HASH(
   MSG_MOVIE_FILE_IS_NOT_A_VALID_REPLAY_FILE,
   "Input replay movie file is not a valid REPLAY file."
   )
MSG_HASH(
   MSG_MOVIE_FORMAT_DIFFERENT_SERIALIZER_VERSION,
   "Input replay movie format seems to have a different serializer version. Will most likely fail."
   )
MSG_HASH(
   MSG_MOVIE_PLAYBACK_ENDED,
   "Input replay movie playback ended."
   )
MSG_HASH(
   MSG_MOVIE_RECORD_STOPPED,
   "Stopping movie record."
   )
MSG_HASH(
   MSG_NETPLAY_FAILED,
   "Failed to initialize netplay."
   )
MSG_HASH(
   MSG_NETPLAY_UNSUPPORTED,
   "Core does not support netplay."
   )
MSG_HASH(
   MSG_NO_CONTENT_STARTING_DUMMY_CORE,
   "No content, starting dummy core."
   )
MSG_HASH(
   MSG_NO_SAVE_STATE_HAS_BEEN_OVERWRITTEN_YET,
   "No save state has been overwritten yet."
   )
MSG_HASH(
   MSG_NO_STATE_HAS_BEEN_LOADED_YET,
   "No state has been loaded yet."
   )
MSG_HASH(
   MSG_OVERRIDES_ERROR_SAVING,
   "Error saving overrides."
   )
MSG_HASH(
   MSG_OVERRIDES_ERROR_REMOVING,
   "Error removing overrides."
   )
MSG_HASH(
   MSG_OVERRIDES_SAVED_SUCCESSFULLY,
   "Overrides saved successfully."
   )
MSG_HASH(
   MSG_OVERRIDES_REMOVED_SUCCESSFULLY,
   "Overrides removed successfully."
   )
MSG_HASH(
   MSG_OVERRIDES_UNLOADED_SUCCESSFULLY,
   "Overrides unloaded successfully."
   )
MSG_HASH(
   MSG_OVERRIDES_NOT_SAVED,
   "Nothing to save. Overrides not saved."
   )
MSG_HASH(
   MSG_OVERRIDES_ACTIVE_NOT_SAVING,
   "Not saving. Overrides active."
   )
MSG_HASH(
   MSG_PAUSED,
   "Paused."
   )
MSG_HASH(
   MSG_PROGRAM,
   "RetroArch"
   )
MSG_HASH(
   MSG_READING_FIRST_DATA_TRACK,
   "Reading first data track..."
   )
MSG_HASH(
   MSG_RECORDING_TERMINATED_DUE_TO_RESIZE,
   "Recording terminated due to resize."
   )
MSG_HASH(
   MSG_RECORDING_TO,
   "Recording to"
   )
MSG_HASH(
   MSG_REDIRECTING_CHEATFILE_TO,
   "Redirecting cheat file to"
   )
MSG_HASH(
   MSG_REDIRECTING_SAVEFILE_TO,
   "Redirecting save file to"
   )
MSG_HASH(
   MSG_REDIRECTING_SAVESTATE_TO,
   "Redirecting save state to"
   )
MSG_HASH(
   MSG_REMAP_FILE_SAVED_SUCCESSFULLY,
   "Remap file saved successfully."
   )
MSG_HASH(
   MSG_REMAP_FILE_REMOVED_SUCCESSFULLY,
   "Remap file removed successfully."
   )
MSG_HASH(
   MSG_REMAP_FILE_RESET,
   "All input remapping options reset to default."
   )
MSG_HASH(
   MSG_REMOVED_DISK_FROM_TRAY,
   "Removed disk from tray."
   )
MSG_HASH(
   MSG_REMOVING_TEMPORARY_CONTENT_FILE,
   "Removing temporary content file"
   )
MSG_HASH(
   MSG_RESET,
   "Reset"
   )
MSG_HASH(
   MSG_RESTARTING_RECORDING_DUE_TO_DRIVER_REINIT,
   "Restarting recording due to driver reinit."
   )
MSG_HASH(
   MSG_RESTORED_OLD_SAVE_STATE,
   "Restored old save state."
   )
MSG_HASH(
   MSG_RESTORING_DEFAULT_SHADER_PRESET_TO,
   "Shaders: restoring default shader preset to"
   )
MSG_HASH(
   MSG_REVERTING_SAVEFILE_DIRECTORY_TO,
   "Reverting save file directory to"
   )
MSG_HASH(
   MSG_REVERTING_SAVESTATE_DIRECTORY_TO,
   "Reverting save state directory to"
   )
MSG_HASH(
   MSG_REWINDING,
   "Rewinding."
   )
MSG_HASH(
   MSG_REWIND_UNSUPPORTED,
   "Rewind unavailable because this core lacks serialized save state support."
   )
MSG_HASH(
   MSG_REWIND_INIT,
   "Initializing rewind buffer with size"
   )
MSG_HASH(
   MSG_REWIND_INIT_FAILED,
   "Failed to initialize rewind buffer. Rewinding will be disabled."
   )
MSG_HASH(
   MSG_REWIND_INIT_FAILED_THREADED_AUDIO,
   "Implementation uses threaded audio. Cannot use rewind."
   )
MSG_HASH(
   MSG_REWIND_REACHED_END,
   "Reached end of rewind buffer."
   )
MSG_HASH(
   MSG_SAVED_NEW_CONFIG_TO,
   "Saved new config to"
   )
MSG_HASH(
   MSG_SAVED_STATE_TO_SLOT,
   "Saved state to slot #%d."
   )
MSG_HASH(
   MSG_SAVED_STATE_TO_SLOT_AUTO,
   "Saved state to slot #-1 (Auto)."
   )
MSG_HASH(
   MSG_SAVED_SUCCESSFULLY_TO,
   "Saved successfully to"
   )
MSG_HASH(
   MSG_SAVING_RAM_TYPE,
   "Saving RAM type"
   )
MSG_HASH(
   MSG_SAVING_STATE,
   "Saving state"
   )
MSG_HASH(
   MSG_SCANNING,
   "Scanning"
   )
MSG_HASH(
   MSG_SCANNING_OF_DIRECTORY_FINISHED,
   "Scanning of directory finished"
   )
MSG_HASH(
   MSG_SENDING_COMMAND,
   "Sending command"
   )
MSG_HASH(
   MSG_SEVERAL_PATCHES_ARE_EXPLICITLY_DEFINED,
   "Several patches are explicitly defined, ignoring all..."
   )
MSG_HASH(
   MSG_SHADER,
   "Shader"
   )
MSG_HASH(
   MSG_SHADER_PRESET_SAVED_SUCCESSFULLY,
   "Shader preset saved successfully."
   )
MSG_HASH(
   MSG_SLOW_MOTION,
   "Slow-Motion."
   )
MSG_HASH(
   MSG_FAST_FORWARD,
   "Fast-Forward."
   )
MSG_HASH(
   MSG_SLOW_MOTION_REWIND,
   "Slow-motion rewind."
   )
MSG_HASH(
   MSG_SKIPPING_SRAM_LOAD,
   "Skipping SRAM load."
   )
MSG_HASH(
   MSG_SRAM_WILL_NOT_BE_SAVED,
   "SRAM will not be saved."
   )
MSG_HASH(
   MSG_BLOCKING_SRAM_OVERWRITE,
   "Blocking SRAM Overwrite"
   )
MSG_HASH(
   MSG_STARTING_MOVIE_PLAYBACK,
   "Starting movie playback."
   )
MSG_HASH(
   MSG_STARTING_MOVIE_RECORD_TO,
   "Starting movie record to"
   )
MSG_HASH(
   MSG_STATE_SIZE,
   "State size"
   )
MSG_HASH(
   MSG_STATE_SLOT,
   "State slot"
   )
MSG_HASH(
   MSG_REPLAY_SLOT,
   "Replay slot"
   )
MSG_HASH(
   MSG_TAKING_SCREENSHOT,
   "Taking screenshot."
   )
MSG_HASH(
   MSG_SCREENSHOT_SAVED,
   "Screenshot saved"
   )
MSG_HASH(
   MSG_ACHIEVEMENT_UNLOCKED,
   "Achievement Unlocked"
   )
MSG_HASH(
   MSG_LEADERBOARD_STARTED,
   "Leaderboard attempt started"
   )
MSG_HASH(
   MSG_LEADERBOARD_FAILED,
   "Leaderboard attempt failed"
   )
MSG_HASH(
   MSG_LEADERBOARD_SUBMISSION,
   "Submitted %s for %s" /* Submitted [value] for [leaderboard name] */
   )
MSG_HASH(
   MSG_CHANGE_THUMBNAIL_TYPE,
   "Change thumbnail type"
   )
MSG_HASH(
   MSG_TOGGLE_FULLSCREEN_THUMBNAILS,
   "Fullscreen thumbnails"
   )
MSG_HASH(
   MSG_TOGGLE_CONTENT_METADATA,
   "Toggle metadata"
   )
MSG_HASH(
   MSG_NO_THUMBNAIL_AVAILABLE,
   "No thumbnail available"
   )
MSG_HASH(
   MSG_NO_THUMBNAIL_DOWNLOAD_POSSIBLE,
   "All possible thumbnail downloads were already tried for this playlist entry."
   )
MSG_HASH(
   MSG_PRESS_AGAIN_TO_QUIT,
   "Press again to quit..."
   )
MSG_HASH(
   MSG_TO,
   "to"
   )
MSG_HASH(
   MSG_UNDID_LOAD_STATE,
   "Undid load state."
   )
MSG_HASH(
   MSG_UNDOING_SAVE_STATE,
   "Undoing save state"
   )
MSG_HASH(
   MSG_UNKNOWN,
   "Unknown"
   )
MSG_HASH(
   MSG_UNPAUSED,
   "Unpaused."
   )
MSG_HASH(
   MSG_UNRECOGNIZED_COMMAND,
   "Unrecognized command \"%s\" received.\n"
   )
MSG_HASH(
   MSG_USING_CORE_NAME_FOR_NEW_CONFIG,
   "Using core name for new config."
   )
MSG_HASH(
   MSG_USING_LIBRETRO_DUMMY_CORE_RECORDING_SKIPPED,
   "Using libretro dummy core. Skipping recording."
   )
MSG_HASH(
   MSG_VALUE_CONNECT_DEVICE_FROM_A_VALID_PORT,
   "Connect device from a valid port."
   )
MSG_HASH(
   MSG_VALUE_DISCONNECTING_DEVICE_FROM_PORT,
   "Disconnecting device from port"
   )
MSG_HASH(
   MSG_VALUE_REBOOTING,
   "Rebooting..."
   )
MSG_HASH(
   MSG_VALUE_SHUTTING_DOWN,
   "Shutting down..."
   )
MSG_HASH(
   MSG_VERSION_OF_LIBRETRO_API,
   "Version of libretro API"
   )
MSG_HASH(
   MSG_VIEWPORT_SIZE_CALCULATION_FAILED,
   "Viewport size calculation failed! Will continue using raw data. This will probably not work right..."
   )
MSG_HASH(
   MSG_VIRTUAL_DISK_TRAY_EJECT,
   "Failed to eject virtual disc tray."
   )
MSG_HASH(
   MSG_VIRTUAL_DISK_TRAY_CLOSE,
   "Failed to close virtual disc tray."
   )
MSG_HASH(
   MSG_AUTOLOADING_SAVESTATE_FAILED,
   "Auto-loading save state from \"%s\" failed."
   )
MSG_HASH(
   MSG_AUTOLOADING_SAVESTATE_SUCCEEDED,
   "Auto-loading save state from \"%s\" succeeded."
   )
MSG_HASH(
   MSG_DEVICE_CONFIGURED_IN_PORT,
   "configured in port"
   )
MSG_HASH(
   MSG_DEVICE_CONFIGURED_IN_PORT_NR,
   "%s configured in port %u"
   )
MSG_HASH(
   MSG_DEVICE_DISCONNECTED_FROM_PORT,
   "disconnected from port"
   )
MSG_HASH(
   MSG_DEVICE_DISCONNECTED_FROM_PORT_NR,
   "%s disconnected from port %u"
   )
MSG_HASH(
   MSG_DEVICE_NOT_CONFIGURED,
   "not configured"
   )
MSG_HASH(
   MSG_DEVICE_NOT_CONFIGURED_NR,
   "%s (%u/%u) not configured"
   )
MSG_HASH(
   MSG_DEVICE_NOT_CONFIGURED_FALLBACK,
   "not configured, using fallback"
   )
MSG_HASH(
   MSG_DEVICE_NOT_CONFIGURED_FALLBACK_NR,
   "%s (%u/%u) not configured, using fallback"
   )
MSG_HASH(
   MSG_BLUETOOTH_SCAN_COMPLETE,
   "Bluetooth scan complete."
   )
MSG_HASH(
   MSG_BLUETOOTH_PAIRING_REMOVED,
   "Pairing removed. Restart RetroArch to connect/pair again."
   )
MSG_HASH(
   MSG_WIFI_SCAN_COMPLETE,
   "Wi-Fi scan complete."
   )
MSG_HASH(
   MSG_SCANNING_BLUETOOTH_DEVICES,
   "Scanning bluetooth devices..."
   )
MSG_HASH(
   MSG_SCANNING_WIRELESS_NETWORKS,
   "Scanning wireless networks..."
   )
MSG_HASH(
   MSG_ENABLING_WIRELESS,
   "Enabling Wi-Fi..."
   )
MSG_HASH(
   MSG_DISABLING_WIRELESS,
   "Disabling Wi-Fi..."
   )
MSG_HASH(
   MSG_DISCONNECTING_WIRELESS,
   "Disconnecting Wi-Fi..."
   )
MSG_HASH(
   MSG_NETPLAY_LAN_SCANNING,
   "Scanning for netplay hosts..."
   )
MSG_HASH(
   MSG_PREPARING_FOR_CONTENT_SCAN,
   "Preparing for content scan..."
   )
MSG_HASH(
   MSG_INPUT_ENABLE_SETTINGS_PASSWORD,
   "Enter Password"
   )
MSG_HASH(
   MSG_INPUT_ENABLE_SETTINGS_PASSWORD_OK,
   "Password correct."
   )
MSG_HASH(
   MSG_INPUT_ENABLE_SETTINGS_PASSWORD_NOK,
   "Password incorrect."
   )
MSG_HASH(
   MSG_INPUT_KIOSK_MODE_PASSWORD,
   "Enter Password"
   )
MSG_HASH(
   MSG_INPUT_KIOSK_MODE_PASSWORD_OK,
   "Password correct."
   )
MSG_HASH(
   MSG_INPUT_KIOSK_MODE_PASSWORD_NOK,
   "Password incorrect."
   )
MSG_HASH(
   MSG_CONFIG_OVERRIDE_LOADED,
   "Configuration override loaded."
   )
MSG_HASH(
   MSG_GAME_REMAP_FILE_LOADED,
   "Game remap file loaded."
   )
MSG_HASH(
   MSG_DIRECTORY_REMAP_FILE_LOADED,
   "Content directory remap file loaded."
   )
MSG_HASH(
   MSG_CORE_REMAP_FILE_LOADED,
   "Core remap file loaded."
   )
MSG_HASH(
   MSG_REMAP_FILE_FLUSHED,
   "Input remapping options saved to:"
   )
MSG_HASH(
   MSG_REMAP_FILE_FLUSH_FAILED,
   "Failed to save input remapping options to:"
   )
MSG_HASH(
   MSG_RUNAHEAD_ENABLED,
   "Run-Ahead enabled. Latency frames removed: %u."
   )
MSG_HASH(
   MSG_RUNAHEAD_ENABLED_WITH_SECOND_INSTANCE,
   "Run-Ahead enabled with Secondary Instance. Latency frames removed: %u."
   )
MSG_HASH(
   MSG_RUNAHEAD_DISABLED,
   "Run-Ahead disabled."
   )
MSG_HASH(
   MSG_RUNAHEAD_CORE_DOES_NOT_SUPPORT_SAVESTATES,
   "Run-Ahead has been disabled because this core does not support save states."
   )
MSG_HASH(
   MSG_RUNAHEAD_CORE_DOES_NOT_SUPPORT_RUNAHEAD,
   "Run-Ahead unavailable because this core lacks deterministic save state support."
   )
MSG_HASH(
   MSG_RUNAHEAD_FAILED_TO_SAVE_STATE,
   "Failed to save state. Run-Ahead has been disabled."
   )
MSG_HASH(
   MSG_RUNAHEAD_FAILED_TO_LOAD_STATE,
   "Failed to load state. Run-Ahead has been disabled."
   )
MSG_HASH(
   MSG_RUNAHEAD_FAILED_TO_CREATE_SECONDARY_INSTANCE,
   "Failed to create second instance. Run-Ahead will now use only one instance."
   )
MSG_HASH(
   MSG_PREEMPT_ENABLED,
   "Preemptive Frames enabled. Latency frames removed: %u."
   )
MSG_HASH(
   MSG_PREEMPT_DISABLED,
   "Preemptive Frames disabled."
   )
MSG_HASH(
   MSG_PREEMPT_CORE_DOES_NOT_SUPPORT_SAVESTATES,
   "Preemptive Frames has been disabled because this core does not support save states."
   )
MSG_HASH(
   MSG_PREEMPT_CORE_DOES_NOT_SUPPORT_PREEMPT,
   "Preemptive Frames unavailable because this core lacks deterministic save state support."
   )
MSG_HASH(
   MSG_PREEMPT_FAILED_TO_ALLOCATE,
   "Failed to allocate memory for Preemptive Frames."
   )
MSG_HASH(
   MSG_PREEMPT_FAILED_TO_SAVE_STATE,
   "Failed to save state. Preemptive Frames has been disabled."
   )
MSG_HASH(
   MSG_PREEMPT_FAILED_TO_LOAD_STATE,
   "Failed to load state. Preemptive Frames has been disabled."
   )
MSG_HASH(
   MSG_SCANNING_OF_FILE_FINISHED,
   "Scanning of file finished"
   )
MSG_HASH(
   MSG_CHEAT_INIT_SUCCESS,
   "Successfully started cheat search"
   )
MSG_HASH(
   MSG_CHEAT_INIT_FAIL,
   "Failed to start cheat search"
   )
MSG_HASH(
   MSG_CHEAT_SEARCH_NOT_INITIALIZED,
   "Searching has not been initialized/started"
   )
MSG_HASH(
   MSG_CHEAT_SEARCH_FOUND_MATCHES,
   "New match count = %u"
   )
MSG_HASH(
   MSG_CHEAT_SEARCH_ADDED_MATCHES_SUCCESS,
   "Added %u matches"
   )
MSG_HASH(
   MSG_CHEAT_SEARCH_ADDED_MATCHES_FAIL,
   "Failed to add matches"
   )
MSG_HASH(
   MSG_CHEAT_SEARCH_ADD_MATCH_SUCCESS,
   "Created code from match"
   )
MSG_HASH(
   MSG_CHEAT_SEARCH_ADD_MATCH_FAIL,
   "Failed to create code"
   )
MSG_HASH(
   MSG_CHEAT_SEARCH_DELETE_MATCH_SUCCESS,
   "Deleted match"
   )
MSG_HASH(
   MSG_CHEAT_SEARCH_ADDED_MATCHES_TOO_MANY,
   "Not enough room. The maximum number of simultaneous cheats is 100."
   )
MSG_HASH(
   MSG_CHEAT_ADD_TOP_SUCCESS,
   "New cheat added to top of list."
   )
MSG_HASH(
   MSG_CHEAT_ADD_BOTTOM_SUCCESS,
   "New cheat added to bottom of list."
   )
MSG_HASH(
   MSG_CHEAT_DELETE_ALL_SUCCESS,
   "All cheats deleted."
   )
MSG_HASH(
   MSG_CHEAT_ADD_BEFORE_SUCCESS,
   "New cheat added before this one."
   )
MSG_HASH(
   MSG_CHEAT_ADD_AFTER_SUCCESS,
   "New cheat added after this one."
   )
MSG_HASH(
   MSG_CHEAT_COPY_BEFORE_SUCCESS,
   "Cheat copied before this one."
   )
MSG_HASH(
   MSG_CHEAT_COPY_AFTER_SUCCESS,
   "Cheat copied after this one."
   )
MSG_HASH(
   MSG_CHEAT_DELETE_SUCCESS,
   "Cheat deleted."
   )
MSG_HASH(
   MSG_FAILED_TO_SET_DISK,
   "Failed to set disc"
   )
MSG_HASH(
   MSG_FAILED_TO_SET_INITIAL_DISK,
   "Failed to set last used disc."
   )
MSG_HASH(
   MSG_FAILED_TO_CONNECT_TO_CLIENT,
   "Failed to connect to client"
   )
MSG_HASH(
   MSG_FAILED_TO_CONNECT_TO_HOST,
   "Failed to connect to host"
   )
MSG_HASH(
   MSG_NETPLAY_HOST_FULL,
   "Netplay host full"
   )
MSG_HASH(
   MSG_NETPLAY_BANNED,
   "You are banned from this host"
   )
MSG_HASH(
   MSG_FAILED_TO_RECEIVE_HEADER_FROM_HOST,
   "Failed to receive header from host"
   )
MSG_HASH(
   MSG_CHEEVOS_LOAD_STATE_PREVENTED_BY_HARDCORE_MODE,
   "You must pause or disable Achievements Hardcore Mode to load states."
   )
MSG_HASH(
   MSG_CHEEVOS_HARDCORE_MODE_DISABLED,
   "A save state was loaded. Achievements Hardcore Mode disabled for the current session."
   )
MSG_HASH(
   MSG_CHEEVOS_HARDCORE_MODE_DISABLED_CHEAT,
   "A cheat was activated. Achievements Hardcore Mode disabled for the current session."
   )
MSG_HASH(
   MSG_CHEEVOS_MASTERED_GAME,
   "Mastered %s"
   )
MSG_HASH(
   MSG_CHEEVOS_COMPLETED_GAME,
   "Completed %s"
   )
MSG_HASH(
   MSG_RESAMPLER_QUALITY_LOWEST,
   "Lowest"
   )
MSG_HASH(
   MSG_RESAMPLER_QUALITY_LOWER,
   "Lower"
   )
MSG_HASH(
   MSG_RESAMPLER_QUALITY_NORMAL,
   "Normal"
   )
MSG_HASH(
   MSG_RESAMPLER_QUALITY_HIGHER,
   "Higher"
   )
MSG_HASH(
   MSG_RESAMPLER_QUALITY_HIGHEST,
   "Highest"
   )
MSG_HASH(
   MSG_MISSING_ASSETS,
   "Warning: Missing assets, use the Online Updater if available"
   )
MSG_HASH(
   MSG_RGUI_MISSING_FONTS,
   "Warning: Missing fonts for selected language, use the Online Updater if available"
   )
MSG_HASH(
   MSG_RGUI_INVALID_LANGUAGE,
   "Warning: Unsupported language - using English"
   )
MSG_HASH(
   MSG_DUMPING_DISC,
   "Dumping disc..."
   )
MSG_HASH(
   MSG_DRIVE_NUMBER,
   "Drive %d"
   )
MSG_HASH(
   MSG_LOAD_CORE_FIRST,
   "Please load a core first."
   )
MSG_HASH(
   MSG_DISC_DUMP_FAILED_TO_READ_FROM_DRIVE,
   "Failed to read from drive. Dump aborted."
   )
MSG_HASH(
   MSG_DISC_DUMP_FAILED_TO_WRITE_TO_DISK,
   "Failed to write to disk. Dump aborted."
   )
MSG_HASH(
   MSG_NO_DISC_INSERTED,
   "No disc is inserted in the drive."
   )
MSG_HASH(
   MSG_SHADER_PRESET_REMOVED_SUCCESSFULLY,
   "Shader preset removed successfully."
   )
MSG_HASH(
   MSG_ERROR_REMOVING_SHADER_PRESET,
   "Error removing shader preset."
   )
MSG_HASH(
   MSG_MANUAL_CONTENT_SCAN_DAT_FILE_INVALID,
   "Invalid arcade DAT file selected"
   )
MSG_HASH(
   MSG_MANUAL_CONTENT_SCAN_DAT_FILE_TOO_LARGE,
   "Selected arcade DAT file is too large (insufficient free memory)"
   )
MSG_HASH(
   MSG_MANUAL_CONTENT_SCAN_DAT_FILE_LOAD_ERROR,
   "Failed to load arcade DAT file (invalid format?)"
   )
MSG_HASH(
   MSG_MANUAL_CONTENT_SCAN_INVALID_CONFIG,
   "Invalid manual scan configuration"
   )
MSG_HASH(
   MSG_MANUAL_CONTENT_SCAN_INVALID_CONTENT,
   "No valid content detected"
   )
MSG_HASH(
   MSG_MANUAL_CONTENT_SCAN_START,
   "Scanning content: "
   )
MSG_HASH(
   MSG_MANUAL_CONTENT_SCAN_PLAYLIST_CLEANUP,
   "Checking current entries: "
   )
MSG_HASH(
   MSG_MANUAL_CONTENT_SCAN_IN_PROGRESS,
   "Scanning: "
   )
MSG_HASH(
   MSG_MANUAL_CONTENT_SCAN_M3U_CLEANUP,
   "Cleaning M3U entries: "
   )
MSG_HASH(
   MSG_MANUAL_CONTENT_SCAN_END,
   "Scan complete: "
   )
MSG_HASH(
   MSG_CORE_BACKUP_SCANNING_CORE,
   "Scanning core: "
   )
MSG_HASH(
   MSG_CORE_BACKUP_ALREADY_EXISTS,
   "Backup of installed core already exists: "
   )
MSG_HASH(
   MSG_BACKING_UP_CORE,
   "Backing up core: "
   )
MSG_HASH(
   MSG_PRUNING_CORE_BACKUP_HISTORY,
   "Removing obsolete backups: "
   )
MSG_HASH(
   MSG_CORE_BACKUP_COMPLETE,
   "Core backup complete: "
   )
MSG_HASH(
   MSG_CORE_RESTORATION_ALREADY_INSTALLED,
   "Selected core backup is already installed: "
   )
MSG_HASH(
   MSG_RESTORING_CORE,
   "Restoring core: "
   )
MSG_HASH(
   MSG_CORE_RESTORATION_COMPLETE,
   "Core restoration complete: "
   )
MSG_HASH(
   MSG_CORE_INSTALLATION_ALREADY_INSTALLED,
   "Selected core file is already installed: "
   )
MSG_HASH(
   MSG_INSTALLING_CORE,
   "Installing core: "
   )
MSG_HASH(
   MSG_CORE_INSTALLATION_COMPLETE,
   "Core installation complete: "
   )
MSG_HASH(
   MSG_CORE_RESTORATION_INVALID_CONTENT,
   "Invalid core file selected: "
   )
MSG_HASH(
   MSG_CORE_BACKUP_FAILED,
   "Core backup failed: "
   )
MSG_HASH(
   MSG_CORE_RESTORATION_FAILED,
   "Core restoration failed: "
   )
MSG_HASH(
   MSG_CORE_INSTALLATION_FAILED,
   "Core installation failed: "
   )
MSG_HASH(
   MSG_CORE_RESTORATION_DISABLED,
   "Core restoration disabled - core is locked: "
   )
MSG_HASH(
   MSG_CORE_INSTALLATION_DISABLED,
   "Core installation disabled - core is locked: "
   )
MSG_HASH(
   MSG_CORE_LOCK_FAILED,
   "Failed to lock core: "
   )
MSG_HASH(
   MSG_CORE_UNLOCK_FAILED,
   "Failed to unlock core: "
   )
MSG_HASH(
   MSG_CORE_SET_STANDALONE_EXEMPT_FAILED,
   "Failed to remove core from 'Contentless Cores' list: "
   )
MSG_HASH(
   MSG_CORE_UNSET_STANDALONE_EXEMPT_FAILED,
   "Failed to add core to 'Contentless Cores' list: "
   )
MSG_HASH(
   MSG_CORE_DELETE_DISABLED,
   "Core deletion disabled - core is locked: "
   )
MSG_HASH(
   MSG_UNSUPPORTED_VIDEO_MODE,
   "Unsupported video mode"
   )
MSG_HASH(
   MSG_CORE_INFO_CACHE_UNSUPPORTED,
   "Cannot write to core info directory - core info cache will be disabled"
   )
MSG_HASH(
   MSG_FOUND_ENTRY_STATE_IN,
   "Found entry state in"
   )
MSG_HASH(
   MSG_LOADING_ENTRY_STATE_FROM,
   "Loading entry state from"
   )
MSG_HASH(
   MSG_FAILED_TO_ENTER_GAMEMODE,
   "Failed to enter GameMode"
   )
MSG_HASH(
   MSG_FAILED_TO_ENTER_GAMEMODE_LINUX,
   "Failed to enter GameMode - ensure GameMode daemon is installed/running"
   )
MSG_HASH(
   MSG_VRR_RUNLOOP_ENABLED,
   "Sync to exact content framerate enabled."
   )
MSG_HASH(
   MSG_VRR_RUNLOOP_DISABLED,
   "Sync to exact content framerate disabled."
   )
MSG_HASH(
   MSG_VIDEO_REFRESH_RATE_CHANGED,
   "Video refresh rate changed to %s Hz."
   )

/* Lakka */

MSG_HASH(
   MENU_ENUM_LABEL_VALUE_UPDATE_LAKKA,
   "Update Lakka"
   )
MSG_HASH(
   MENU_ENUM_LABEL_VALUE_SYSTEM_INFO_FRONTEND_NAME,
   "Frontend name"
   )
MSG_HASH(
   MENU_ENUM_LABEL_VALUE_SYSTEM_INFO_LAKKA_VERSION,
   "Lakka Version"
   )
MSG_HASH(
   MENU_ENUM_LABEL_VALUE_REBOOT,
   "Reboot"
   )

/* Environment Specific Settings */

MSG_HASH(
   MENU_ENUM_LABEL_VALUE_INPUT_SPLIT_JOYCON,
   "Split Joy-Con"
   )
MSG_HASH(
   MENU_ENUM_LABEL_VALUE_MENU_WIDGET_SCALE_FACTOR,
   "Graphics Widgets Scale Override"
   )
MSG_HASH(
   MENU_ENUM_SUBLABEL_MENU_WIDGET_SCALE_FACTOR,
   "Apply a manual scaling factor override when drawing display widgets. Only applies when 'Scale Graphics Widgets Automatically' is disabled. Can be used to increase or decrease the size of decorated notifications, indicators and controls independently from the menu itself."
   )
MSG_HASH(
   MENU_ENUM_LABEL_VALUE_SCREEN_RESOLUTION,
   "Screen Resolution"
   )
MSG_HASH(
   MSG_SCREEN_RESOLUTION_FORMAT_NO_DESC,
   "%ux%u"
   )
MSG_HASH(
   MSG_SCREEN_RESOLUTION_FORMAT_DESC,
   "%ux%u - %s"
   )
MSG_HASH(
   MSG_SCREEN_RESOLUTION_DEFAULT,
   "Screen Resolution: Default"
   )
MSG_HASH(
   MSG_SCREEN_RESOLUTION_NO_DESC,
   "Screen Resolution: %dx%d"
   )
MSG_HASH(
   MSG_SCREEN_RESOLUTION_DESC,
   "Screen Resolution: %dx%d - %s"
   )
MSG_HASH(
   MSG_SCREEN_RESOLUTION_APPLYING_DEFAULT,
   "Applying: Default"
   )
MSG_HASH(
   MSG_SCREEN_RESOLUTION_APPLYING_NO_DESC,
   "Applying: %dx%d\nSTART to reset"
   )
MSG_HASH(
   MSG_SCREEN_RESOLUTION_APPLYING_DESC,
   "Applying: %dx%d - %s\nSTART to reset"
   )
MSG_HASH(
   MSG_SCREEN_RESOLUTION_RESETTING_DEFAULT,
   "Resetting to: Default"
   )
MSG_HASH(
   MSG_SCREEN_RESOLUTION_RESETTING_NO_DESC,
   "Resetting to: %dx%d"
   )
MSG_HASH(
   MSG_SCREEN_RESOLUTION_RESETTING_DESC,
   "Resetting to: %dx%d - %s"
   )
MSG_HASH(
   MENU_ENUM_SUBLABEL_SCREEN_RESOLUTION,
   "Select display mode (Restart required)"
   )
MSG_HASH(
   MENU_ENUM_LABEL_VALUE_SHUTDOWN,
   "Shutdown"
   )
MSG_HASH(
   MENU_ENUM_LABEL_VALUE_FILE_BROWSER_OPEN_UWP_PERMISSIONS,
   "Enable external file access"
   )
MSG_HASH(
   MENU_ENUM_SUBLABEL_FILE_BROWSER_OPEN_UWP_PERMISSIONS,
   "Open Windows file access permissions settings"
   )
MSG_HASH(
   MENU_ENUM_LABEL_HELP_FILE_BROWSER_OPEN_UWP_PERMISSIONS,
   "Open Windows permission settings to enable the broadFileSystemAccess capability."
   )
MSG_HASH(
   MENU_ENUM_LABEL_VALUE_FILE_BROWSER_OPEN_PICKER,
   "Open..."
   )
MSG_HASH(
   MENU_ENUM_SUBLABEL_FILE_BROWSER_OPEN_PICKER,
   "Open another directory using the system file picker"
   )
MSG_HASH(
   MENU_ENUM_LABEL_VALUE_VIDEO_FILTER_FLICKER,
   "Flicker filter"
   )
MSG_HASH(
   MENU_ENUM_LABEL_VALUE_VIDEO_GAMMA,
   "Video Gamma"
   )
MSG_HASH(
   MENU_ENUM_LABEL_VALUE_VIDEO_SOFT_FILTER,
   "Soft Filter"
   )
MSG_HASH(
   MENU_ENUM_LABEL_VALUE_BLUETOOTH_SETTINGS,
   "Bluetooth"
   )
MSG_HASH(
   MENU_ENUM_SUBLABEL_BLUETOOTH_SETTINGS,
   "Scan for bluetooth devices and connect them."
   )
MSG_HASH(
   MENU_ENUM_LABEL_VALUE_WIFI_SETTINGS,
   "Wi-Fi"
   )
MSG_HASH(
   MENU_ENUM_SUBLABEL_WIFI_SETTINGS,
   "Scan for wireless networks and establish connection."
   )
MSG_HASH(
   MENU_ENUM_LABEL_VALUE_WIFI_ENABLED,
   "Enable Wi-Fi"
   )
MSG_HASH(
   MENU_ENUM_LABEL_VALUE_WIFI_NETWORK_SCAN,
   "Connect to Network"
   )
MSG_HASH(
   MENU_ENUM_LABEL_VALUE_WIFI_NETWORKS,
   "Connect to Network"
   )
MSG_HASH(
   MENU_ENUM_LABEL_VALUE_WIFI_DISCONNECT,
   "Disconnect"
   )
MSG_HASH(
   MENU_ENUM_LABEL_VALUE_VIDEO_VFILTER,
   "Deflicker"
   )
MSG_HASH(
   MENU_ENUM_LABEL_VALUE_VIDEO_VI_WIDTH,
   "Set VI Screen Width"
   )
MSG_HASH(
   MENU_ENUM_LABEL_VALUE_VIDEO_OVERSCAN_CORRECTION_TOP,
   "Overscan Correction (Top)"
   )
MSG_HASH(
   MENU_ENUM_SUBLABEL_VIDEO_OVERSCAN_CORRECTION_TOP,
   "Adjust display overscan cropping by reducing image size by specified number of scan lines (taken from top of screen). May introduce scaling artifacts."
   )
MSG_HASH(
   MENU_ENUM_LABEL_VALUE_VIDEO_OVERSCAN_CORRECTION_BOTTOM,
   "Overscan Correction (Bottom)"
   )
MSG_HASH(
   MENU_ENUM_SUBLABEL_VIDEO_OVERSCAN_CORRECTION_BOTTOM,
   "Adjust display overscan cropping by reducing image size by specified number of scan lines (taken from bottom of screen). May introduce scaling artifacts."
   )
MSG_HASH(
   MENU_ENUM_LABEL_VALUE_SUSTAINED_PERFORMANCE_MODE,
   "Sustained Performance Mode"
   )
MSG_HASH(
   MENU_ENUM_LABEL_VALUE_CPU_PERFPOWER,
   "CPU Performance and Power"
   )
MSG_HASH(
   MENU_ENUM_LABEL_VALUE_CPU_POLICY_ENTRY,
   "Policy"
   )
MSG_HASH(
   MENU_ENUM_LABEL_VALUE_CPU_PERF_MODE,
   "Governing Mode"
   )
MSG_HASH(
   MENU_ENUM_LABEL_VALUE_CPU_PERF_MODE_MANUAL,
   "Manual"
   )
MSG_HASH(
   MENU_ENUM_SUBLABEL_VALUE_CPU_PERF_MODE_MANUAL,
   "Allows to manually tweak every detail in every CPU: governor, frequencies, etc. Only recommended for advanced users."
   )
MSG_HASH(
   MENU_ENUM_LABEL_VALUE_CPU_PERF_MODE_MANAGED_PERF,
   "Performance (Managed)"
   )
MSG_HASH(
   MENU_ENUM_SUBLABEL_VALUE_CPU_PERF_MODE_MANAGED_PERF,
   "Default and recommended mode. Maximum performance while playing, while saving power when paused or browsing menus."
   )
MSG_HASH(
   MENU_ENUM_LABEL_VALUE_CPU_PERF_MODE_MANAGED_PER_CONTEXT,
   "Custom Managed"
   )
MSG_HASH(
   MENU_ENUM_SUBLABEL_VALUE_CPU_PERF_MODE_MANAGED_PER_CONTEXT,
   "Allows to choose what governors to use in menus and during gameplay. Performance, Ondemand or Schedutil are recommended during gameplay."
   )
MSG_HASH(
   MENU_ENUM_LABEL_VALUE_CPU_PERF_MODE_MAX_PERF,
   "Maximum Performance"
   )
MSG_HASH(
   MENU_ENUM_SUBLABEL_VALUE_CPU_PERF_MODE_MAX_PERF,
   "Always maximum performance: highest frequencies for best experience."
   )
MSG_HASH(
   MENU_ENUM_LABEL_VALUE_CPU_PERF_MODE_MIN_POWER,
   "Minimum Power"
   )
MSG_HASH(
   MENU_ENUM_SUBLABEL_VALUE_CPU_PERF_MODE_MIN_POWER,
   "Use the lowest frequency available to save power. Useful on battery powered devices but performance will be significantly reduced."
   )
MSG_HASH(
   MENU_ENUM_LABEL_VALUE_CPU_PERF_MODE_BALANCED,
   "Balanced"
   )
MSG_HASH(
   MENU_ENUM_SUBLABEL_VALUE_CPU_PERF_MODE_BALANCED,
   "Adapts to the current workload. Works well with most devices and emulators and helps to save power. Demanding games and cores might suffer a performance drop on some devices."
   )
MSG_HASH(
   MENU_ENUM_LABEL_VALUE_CPU_POLICY_MIN_FREQ,
   "Minimum Frequency"
   )
MSG_HASH(
   MENU_ENUM_LABEL_VALUE_CPU_POLICY_MAX_FREQ,
   "Maximum Frequency"
   )
MSG_HASH(
   MENU_ENUM_LABEL_VALUE_CPU_MANAGED_MIN_FREQ,
   "Minimum Core Frequency"
   )
MSG_HASH(
   MENU_ENUM_LABEL_VALUE_CPU_MANAGED_MAX_FREQ,
   "Maximum Core Frequency"
   )
MSG_HASH(
   MENU_ENUM_LABEL_VALUE_CPU_POLICY_GOVERNOR,
   "CPU Governor"
   )
MSG_HASH(
   MENU_ENUM_LABEL_VALUE_CPU_POLICY_CORE_GOVERNOR,
   "Core Governor"
   )
MSG_HASH(
   MENU_ENUM_LABEL_VALUE_CPU_POLICY_MENU_GOVERNOR,
   "Menu Governor"
   )
MSG_HASH(
   MENU_ENUM_LABEL_VALUE_GAMEMODE_ENABLE,
   "Game Mode"
   )
MSG_HASH(
   MENU_ENUM_SUBLABEL_GAMEMODE_ENABLE_LINUX,
   "Can improve performance, reduce latency and fix audio crackling issues. You need https://github.com/FeralInteractive/gamemode for this to work."
   )
MSG_HASH(
   MENU_ENUM_LABEL_HELP_GAMEMODE_ENABLE,
   "Enabling Linux GameMode can improve latency, fix audio crackling issues and maximize overall performance by automatically configuring your CPU and GPU for best performance.\nThe GameMode software needs to be installed for this to work. See https://github.com/FeralInteractive/gamemode for information on how to install GameMode."
   )
MSG_HASH(
   MENU_ENUM_LABEL_VALUE_VIDEO_FRAME_REST,
   "Frame Rest"
   )
MSG_HASH(
   MENU_ENUM_SUBLABEL_VIDEO_FRAME_REST,
   "Try to reduce vsync CPU usage by sleeping as much as possible after frame presentation. Designed primarily for third party scanline sync."
   )
MSG_HASH(
   MENU_ENUM_LABEL_VALUE_PAL60_ENABLE,
   "Use PAL60 Mode"
   )
MSG_HASH(
   MENU_ENUM_LABEL_VALUE_INPUT_META_RESTART_KEY,
   "Restart RetroArch"
   )
MSG_HASH(
   MENU_ENUM_SUBLABEL_INPUT_META_RESTART_KEY,
   "Exit then restart RetroArch. Required for the activation of certain menu settings (for example, when changing menu driver)."
   )
MSG_HASH(
   MENU_ENUM_LABEL_VALUE_AUDIO_BLOCK_FRAMES,
   "Block Frames"
   )
MSG_HASH(
   MENU_ENUM_LABEL_VALUE_INPUT_PREFER_FRONT_TOUCH,
   "Prefer Front Touch"
   )
MSG_HASH(
   MENU_ENUM_LABEL_HELP_INPUT_PREFER_FRONT_TOUCH,
   "Use front instead of back touch."
   )
MSG_HASH(
   MENU_ENUM_LABEL_VALUE_INPUT_TOUCH_ENABLE,
   "Touch"
   )
MSG_HASH(
   MENU_ENUM_LABEL_VALUE_INPUT_ICADE_ENABLE,
   "Keyboard Controller Mapping"
   )
MSG_HASH(
   MENU_ENUM_LABEL_VALUE_INPUT_KEYBOARD_GAMEPAD_MAPPING_TYPE,
   "Keyboard Controller Mapping Type"
   )
MSG_HASH(
   MENU_ENUM_LABEL_VALUE_INPUT_SMALL_KEYBOARD_ENABLE,
   "Small Keyboard"
   )
MSG_HASH(
   MENU_ENUM_LABEL_VALUE_INPUT_BLOCK_TIMEOUT,
   "Input Block Timeout"
   )
MSG_HASH(
   MENU_ENUM_SUBLABEL_INPUT_BLOCK_TIMEOUT,
   "The number of milliseconds to wait to get a complete input sample. Use it if you have issues with simultaneous button presses (Android only)."
   )
MSG_HASH(
   MENU_ENUM_LABEL_VALUE_MENU_SHOW_REBOOT,
   "Show 'Reboot'"
   )
MSG_HASH(
   MENU_ENUM_SUBLABEL_MENU_SHOW_REBOOT,
   "Show the 'Reboot' option."
   )
MSG_HASH(
   MENU_ENUM_LABEL_VALUE_MENU_SHOW_SHUTDOWN,
   "Show 'Shutdown'"
   )
MSG_HASH(
   MENU_ENUM_SUBLABEL_MENU_SHOW_SHUTDOWN,
   "Show the 'Shutdown' option."
   )
MSG_HASH(
   MSG_ROOM_PASSWORDED,
   "Passworded"
   )
MSG_HASH(
   MSG_INTERNET,
   "Internet"
   )
MSG_HASH(
   MSG_INTERNET_RELAY,
   "Internet (Relay)"
   )
MSG_HASH(
   MSG_INTERNET_NOT_CONNECTABLE,
   "Internet (Not Connectable)"
   )
MSG_HASH(
   MSG_LOCAL,
   "Local"
   )
MSG_HASH(
   MSG_READ_WRITE,
   "Internal Storage Status: Read/Write"
   )
MSG_HASH(
   MSG_READ_ONLY,
   "Internal Storage Status: Read-Only"
   )
MSG_HASH(
   MENU_ENUM_LABEL_VALUE_BRIGHTNESS_CONTROL,
   "Screen Brightness"
   )
MSG_HASH(
   MENU_ENUM_SUBLABEL_BRIGHTNESS_CONTROL,
   "Increase or decrease the screen brightness."
   )
#ifdef HAVE_LIBNX
MSG_HASH(
   MENU_ENUM_LABEL_VALUE_SWITCH_CPU_PROFILE,
   "CPU Overclock"
   )
MSG_HASH(
   MENU_ENUM_SUBLABEL_SWITCH_CPU_PROFILE,
   "Overclock the Switch CPU."
   )
#endif
#ifdef HAVE_LAKKA
MSG_HASH(
   MENU_ENUM_LABEL_VALUE_BLUETOOTH_ENABLE,
   "Bluetooth"
   )
MSG_HASH(
   MENU_ENUM_SUBLABEL_BLUETOOTH_ENABLE,
   "Determine the state of Bluetooth."
   )
MSG_HASH(
   MENU_ENUM_LABEL_VALUE_LAKKA_SERVICES,
   "Services"
   )
MSG_HASH(
   MENU_ENUM_SUBLABEL_SERVICES_SETTINGS,
   "Manage operating system level services."
   )
MSG_HASH(
   MENU_ENUM_LABEL_VALUE_SAMBA_ENABLE,
   "SAMBA"
   )
MSG_HASH(
   MENU_ENUM_SUBLABEL_SAMBA_ENABLE,
   "Share network folders through the SMB protocol."
   )
MSG_HASH(
   MENU_ENUM_LABEL_VALUE_SSH_ENABLE,
   "SSH"
   )
MSG_HASH(
   MENU_ENUM_SUBLABEL_SSH_ENABLE,
   "Use SSH to access the command line remotely."
   )
MSG_HASH(
   MENU_ENUM_LABEL_VALUE_LOCALAP_ENABLE,
   "Wi-Fi Access Point"
   )
MSG_HASH(
   MENU_ENUM_SUBLABEL_LOCALAP_ENABLE,
   "Enable or disable Wi-Fi Access Point."
   )
MSG_HASH(
   MENU_ENUM_LABEL_VALUE_TIMEZONE,
   "Time zone"
   )
MSG_HASH(
   MENU_ENUM_SUBLABEL_TIMEZONE,
   "Select your time zone to adjust the date and time to your location."
   )
MSG_HASH(
   MENU_ENUM_LABEL_HELP_TIMEZONE,
   "Displays a list of available timezones. After selecting a time zone, time and date is adjusted to the selected time zone. It assumes, that system/hardware clock is set to UTC."
   )
#ifdef HAVE_LAKKA_SWITCH
MSG_HASH(
   MENU_ENUM_LABEL_VALUE_LAKKA_SWITCH_OPTIONS,
   "Nintendo Switch Options"
   )
MSG_HASH(
   MENU_ENUM_SUBLABEL_LAKKA_SWITCH_OPTIONS,
   "Manage Nintendo Switch Specific Options."
   )
MSG_HASH(
   MENU_ENUM_LABEL_VALUE_SWITCH_OC_ENABLE,
   "CPU Overclock"
   )
MSG_HASH(
   MENU_ENUM_SUBLABEL_SWITCH_OC_ENABLE,
   "Enable CPU Overclock frequencies"
   )
MSG_HASH(
   MENU_ENUM_LABEL_VALUE_SWITCH_CEC_ENABLE,
   "CEC Support"
   )
MSG_HASH(
   MENU_ENUM_SUBLABEL_SWITCH_CEC_ENABLE,
   "Enable CEC Handshaking with TV when docking"
   )
MSG_HASH(
   MENU_ENUM_LABEL_VALUE_BLUETOOTH_ERTM_DISABLE,
   "Bluetooth ERTM Disable"
   )
MSG_HASH(
   MENU_ENUM_SUBLABEL_BLUETOOTH_ERTM_DISABLE,
   "Disable Bluetooth ERTM to fix pairing of some devices"
   )
#endif
MSG_HASH(
   MSG_LOCALAP_SWITCHING_OFF,
   "Switching off Wi-Fi Access Point."
   )
MSG_HASH(
   MSG_WIFI_DISCONNECT_FROM,
   "Disconnecting from Wi-Fi '%s'"
   )
MSG_HASH(
   MSG_WIFI_CONNECTING_TO,
   "Connecting to Wi-Fi '%s'"
   )
MSG_HASH(
   MSG_WIFI_EMPTY_SSID,
   "[No SSID]"
   )
MSG_HASH(
   MSG_LOCALAP_ALREADY_RUNNING,
   "Wi-Fi Access Point is already started"
   )
MSG_HASH(
   MSG_LOCALAP_NOT_RUNNING,
   "Wi-Fi Access Point is not running"
   )
MSG_HASH(
   MSG_LOCALAP_STARTING,
   "Starting Wi-Fi Access Point with SSID=%s and Passkey=%s"
   )
MSG_HASH(
   MSG_LOCALAP_ERROR_CONFIG_CREATE,
   "Could not create Wi-Fi Access Point configuration file."
   )
MSG_HASH(
   MSG_LOCALAP_ERROR_CONFIG_PARSE,
   "Wrong configuration file - could not find APNAME or PASSWORD in %s"
   )
#endif
#ifdef HAVE_LAKKA_SWITCH
#endif
#ifdef GEKKO
MSG_HASH(
   MENU_ENUM_LABEL_VALUE_INPUT_MOUSE_SCALE,
   "Mouse Scale"
   )
MSG_HASH(
   MENU_ENUM_SUBLABEL_INPUT_MOUSE_SCALE,
   "Adjust x/y scale for Wiimote light gun speed."
   )
#endif
MSG_HASH(
   MENU_ENUM_LABEL_VALUE_INPUT_TOUCH_SCALE,
   "Touch Scale"
   )
MSG_HASH(
   MENU_ENUM_SUBLABEL_INPUT_TOUCH_SCALE,
   "Adjust x/y scale of touchscreen coordinates to accommodate OS-level display scaling."
   )
#ifdef UDEV_TOUCH_SUPPORT
MSG_HASH(
   MENU_ENUM_LABEL_VALUE_INPUT_TOUCH_VMOUSE_POINTER,
   "Touch VMouse as Pointer"
   )
MSG_HASH(
   MENU_ENUM_SUBLABEL_INPUT_TOUCH_VMOUSE_POINTER,
   "Enable to pass touch events from the input touchscreen."
   )
MSG_HASH(
   MENU_ENUM_LABEL_VALUE_INPUT_TOUCH_VMOUSE_MOUSE,
   "Touch VMouse as Mouse"
   )
MSG_HASH(
   MENU_ENUM_SUBLABEL_INPUT_TOUCH_VMOUSE_MOUSE,
   "Enable virtual mouse emulation using input touch events."
   )
MSG_HASH(
   MENU_ENUM_LABEL_VALUE_INPUT_TOUCH_VMOUSE_TOUCHPAD,
   "Touch VMouse Touchpad Mode"
   )
MSG_HASH(
   MENU_ENUM_SUBLABEL_INPUT_TOUCH_VMOUSE_TOUCHPAD,
   "Enable along with Mouse to utilize use the touch screen as a touchpad."
   )
MSG_HASH(
   MENU_ENUM_LABEL_VALUE_INPUT_TOUCH_VMOUSE_TRACKBALL,
   "Touch VMouse Trackball Mode"
   )
MSG_HASH(
   MENU_ENUM_SUBLABEL_INPUT_TOUCH_VMOUSE_TRACKBALL,
   "Enable along with Mouse to utilize use the touch screen as a trackball, adding inertia to the pointer."
   )
MSG_HASH(
   MENU_ENUM_LABEL_VALUE_INPUT_TOUCH_VMOUSE_GESTURE,
   "Touch VMouse Gestures"
   )
MSG_HASH(
   MENU_ENUM_SUBLABEL_INPUT_TOUCH_VMOUSE_GESTURE,
   "Enable touchscreen gestures, including tapping, tap-dragging, and finger swiping."
   )
#endif
#ifdef HAVE_ODROIDGO2
MSG_HASH(
   MENU_ENUM_LABEL_VALUE_VIDEO_RGA_SCALING,
   "RGA Scaling"
   )
MSG_HASH(
   MENU_ENUM_SUBLABEL_VIDEO_RGA_SCALING,
   "RGA scaling and bicubic filtering. May break widgets."
   )
#else
MSG_HASH(
   MENU_ENUM_LABEL_VALUE_VIDEO_CTX_SCALING,
   "Context Specific Scaling"
   )
MSG_HASH(
   MENU_ENUM_SUBLABEL_VIDEO_CTX_SCALING,
   "Hardware context scaling (if available)."
   )
#endif
#ifdef _3DS
MSG_HASH(
   MENU_ENUM_LABEL_VALUE_NEW3DS_SPEEDUP_ENABLE,
   "Enable New3DS Clock / L2 Cache"
   )
MSG_HASH(
   MENU_ENUM_SUBLABEL_NEW3DS_SPEEDUP_ENABLE,
   "Enable New3DS clock speed (804MHz) and L2 cache."
   )
MSG_HASH(
   MENU_ENUM_LABEL_VALUE_VIDEO_3DS_LCD_BOTTOM,
   "3DS Bottom Screen"
   )
MSG_HASH(
   MENU_ENUM_SUBLABEL_VIDEO_3DS_LCD_BOTTOM,
   "Enable display of status information on bottom screen. Disable to increase battery life and improve performance."
   )
MSG_HASH(
   MENU_ENUM_LABEL_VALUE_VIDEO_3DS_DISPLAY_MODE,
   "3DS Display Mode"
   )
MSG_HASH(
   MENU_ENUM_SUBLABEL_VIDEO_3DS_DISPLAY_MODE,
   "Selects between 3D and 2D display modes. In '3D' mode, pixels are square and a depth effect is applied when viewing the Quick Menu. '2D' mode provides the best performance."
   )
MSG_HASH(
   MENU_ENUM_LABEL_VALUE_CTR_VIDEO_MODE_3D,
   "3D"
   )
MSG_HASH(
   MENU_ENUM_LABEL_VALUE_CTR_VIDEO_MODE_2D,
   "2D"
   )
MSG_HASH(
   MENU_ENUM_LABEL_VALUE_CTR_VIDEO_MODE_2D_400X240,
   "2D (Pixel Grid Effect)"
   )
MSG_HASH(
   MENU_ENUM_LABEL_VALUE_CTR_VIDEO_MODE_2D_800X240,
   "2D (High Resolution)"
   )
MSG_HASH(
   MSG_3DS_BOTTOM_MENU_DEFAULT,
   "Tap the Touch Screen to go\nto the Retroarch menu"
   )
MSG_HASH(
   MSG_3DS_BOTTOM_MENU_ASSET_NOT_FOUND,
   "Asset(s) not found"
   )
MSG_HASH(
   MSG_3DS_BOTTOM_MENU_NO_STATE_DATA,
   "No\nData"
   )
MSG_HASH(
   MSG_3DS_BOTTOM_MENU_NO_STATE_THUMBNAIL,
   "No\nScreenshot"
   )
MSG_HASH(
   MSG_3DS_BOTTOM_MENU_RESUME,
   "Resume Game"
   )
MSG_HASH(
   MSG_3DS_BOTTOM_MENU_SAVE_STATE,
   "Create\nRestore Point"
   )
MSG_HASH(
   MSG_3DS_BOTTOM_MENU_LOAD_STATE,
   "Load\nRestore Point"
   )
MSG_HASH(
   MENU_ENUM_LABEL_VALUE_BOTTOM_ASSETS_DIRECTORY,
   "Bottom Screen Asset Directory"
   )
MSG_HASH(
   MENU_ENUM_SUBLABEL_BOTTOM_ASSETS_DIRECTORY,
   "Bottom screen asset directory. Directory must include \"bottom_menu.png\"."
   )
MSG_HASH(
   MENU_ENUM_LABEL_VALUE_BOTTOM_FONT_ENABLE,
   "Font Enable"
   )
MSG_HASH(
   MENU_ENUM_SUBLABEL_BOTTOM_FONT_ENABLE,
   "Display bottom menu font. Enable to display button descriptions on the bottom screen. This excludes the savestate date."
   )
MSG_HASH(
   MENU_ENUM_LABEL_VALUE_BOTTOM_FONT_COLOR_RED,
   "Font Color Red"
   )
MSG_HASH(
   MENU_ENUM_SUBLABEL_BOTTOM_FONT_COLOR_RED,
   "Adjust bottom screen font red color."
   )
MSG_HASH(
   MENU_ENUM_LABEL_VALUE_BOTTOM_FONT_COLOR_GREEN,
   "Font Color Green"
   )
MSG_HASH(
   MENU_ENUM_SUBLABEL_BOTTOM_FONT_COLOR_GREEN,
   "Adjust bottom screen font green color."
   )
MSG_HASH(
   MENU_ENUM_LABEL_VALUE_BOTTOM_FONT_COLOR_BLUE,
   "Font Color Blue"
   )
MSG_HASH(
   MENU_ENUM_SUBLABEL_BOTTOM_FONT_COLOR_BLUE,
   "Adjust bottom screen font blue color."
   )
MSG_HASH(
   MENU_ENUM_LABEL_VALUE_BOTTOM_FONT_COLOR_OPACITY,
   "Font Color Opacity"
   )
MSG_HASH(
   MENU_ENUM_SUBLABEL_BOTTOM_FONT_COLOR_OPACITY,
   "Adjust bottom screen font opacity."
   )
MSG_HASH(
   MENU_ENUM_LABEL_VALUE_BOTTOM_FONT_SCALE,
   "Font Scale"
   )
MSG_HASH(
   MENU_ENUM_SUBLABEL_BOTTOM_FONT_SCALE,
   "Adjust bottom screen font scale."
   )
#endif
#ifdef HAVE_QT
MSG_HASH(
   MENU_ENUM_LABEL_VALUE_QT_SCAN_FINISHED,
   "Scan Finished.<br><br>\nIn order for content to be correctly scanned, you must:\n<ul><li>have a compatible core already downloaded</li>\n<li>have \"Core Info Files\" updated via Online Updater</li>\n<li>have \"Databases\" updated via Online Updater</li>\n<li>restart RetroArch if any of the above was just done</li></ul>\nFinally, the content must match existing databases from <a href=\"https://docs.libretro.com/guides/roms-playlists-thumbnails/#sources\">here</a>. If it is still not working, consider <a href=\"https://www.github.com/libretro/RetroArch/issues\">submitting a bug report</a>."
   )
#endif
MSG_HASH(
   MSG_IOS_TOUCH_MOUSE_ENABLED,
   "Touch mouse is enabled"
   )
MSG_HASH(
   MSG_IOS_TOUCH_MOUSE_DISABLED,
   "Touch mouse is disabled"
   )
MSG_HASH(
   MSG_ACCESSIBILITY_STARTUP,
   "RetroArch accessibility on.  Main Menu Load Core."
   )
MSG_HASH(
   MSG_AI_SERVICE_STOPPED,
   "stopped."
   )<|MERGE_RESOLUTION|>--- conflicted
+++ resolved
@@ -4166,7 +4166,6 @@
    "Mouse Index"
    )
 MSG_HASH(
-<<<<<<< HEAD
    MENU_ENUM_LABEL_VALUE_INPUT_SENSOR_INDEX,
    "Sensor Index"
    )
@@ -4229,10 +4228,11 @@
 MSG_HASH(
    MENU_ENUM_LABEL_VALUE_INPUT_SENSOR_LIGHT_FLIP,
    "Light Flip"
-=======
+
+MSG_HASH(
    MENU_ENUM_SUBLABEL_INPUT_MOUSE_INDEX,
    "The physical mouse as recognized by RetroArch."
->>>>>>> 6de0fd43
+
    )
 MSG_HASH(
    MENU_ENUM_LABEL_VALUE_INPUT_JOYPAD_B,

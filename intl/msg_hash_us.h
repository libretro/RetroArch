--- conflicted
+++ resolved
@@ -1768,19 +1768,11 @@
    )
 MSG_HASH(
    MENU_ENUM_LABEL_VALUE_VIDEO_HDR_MAX_NITS,
-<<<<<<< HEAD
    "Peak Luminance"
    )
 MSG_HASH(
    MENU_ENUM_SUBLABEL_VIDEO_HDR_MAX_NITS,
-   "Set the peak luminance (in cd/m2) your display can reproduce - see RTings for your models peak luminance"
-=======
-   "Maximum Luminance (Nits)"
-   )
-MSG_HASH(
-   MENU_ENUM_SUBLABEL_VIDEO_HDR_MAX_NITS,
-   "The maximum intensity of your display in nits or Cd/m2, candela per square meter."
->>>>>>> 28d1788e
+   "Set the peak luminance (in cd/m2) your display can reproduce. See RTings for your display's peak luminance"
    )
 MSG_HASH(
    MENU_ENUM_LABEL_VALUE_VIDEO_HDR_PAPER_WHITE_NITS,
@@ -1788,11 +1780,7 @@
    )
 MSG_HASH(
    MENU_ENUM_SUBLABEL_VIDEO_HDR_PAPER_WHITE_NITS,
-<<<<<<< HEAD
-   "Set the luminance at which paper white should be ie readable text or luminance at the top of the SDR range"
-=======
-   "Controls the brightness (in nits) of how bright a paper white surface should be, the rest of the scene's brightness will be calculated relative to this Paper White value. This is used as a baseline for how much light your display should be outputting and controls how bright the scene should look overall. Useful for adjusting to different lighting conditions in your environment."
->>>>>>> 28d1788e
+   "Set the luminance at which paper white should be i.e. readable text or luminance at the top of the SDR (Standard Dynamic Range) range."
    )
 MSG_HASH(
    MENU_ENUM_LABEL_VALUE_VIDEO_HDR_CONTRAST,
@@ -1800,11 +1788,7 @@
    )
 MSG_HASH(
    MENU_ENUM_SUBLABEL_VIDEO_HDR_CONTRAST,
-<<<<<<< HEAD
-   "The constrast setting for HDR"
-=======
-   "Gamma control for the final image. Takes the colors and increases the overall range between the brightest parts and the darkest parts of the image. The higher HDR Contrast is, the larger this difference becomes, while the lower the contrast is, the more washed out the image becomes. Helps users tune the image to their liking and what they feel looks best on their display."
->>>>>>> 28d1788e
+   "Gamma/contrast control for HDR. Takes the colors and increases the overall range between the brightest parts and the darkest parts of the image. The higher HDR Contrast is, the larger this difference becomes, while the lower the contrast is, the more washed out the image becomes. Helps users tune the image to their liking and what they feel looks best on their display."
    )
 MSG_HASH(
    MENU_ENUM_LABEL_VALUE_VIDEO_HDR_EXPAND_GAMUT,
@@ -1812,7 +1796,7 @@
    )
 MSG_HASH(
    MENU_ENUM_SUBLABEL_VIDEO_HDR_EXPAND_GAMUT,
-   "Once converted to linear space should we use an expanded colour gamut to get to HDR10"
+   "Once the color space is converted to linear space, controls whether should we use an expanded colour gamut to get to HDR10."
    )
 
 /* Settings > Video > Synchronization */

--- conflicted
+++ resolved
@@ -1674,6 +1674,14 @@
    MENU_ENUM_LABEL_VALUE_DELETE_PLAYLIST,
    "Afspeellijst verwijderen"
    )
+MSG_HASH(
+   MENU_ENUM_LABEL_VALUE_PLAYLIST_SAVE_RELATIVE_PATHS,
+   "Save relative paths in playlists"
+   )
+MSG_HASH(
+   MENU_ENUM_SUBLABEL_PLAYLIST_SAVE_RELATIVE_PATHS,
+   "When enabled, paths stored in playlists are relative to 'File Browser' directory"
+   )
 
 /* Settings > User */
 
@@ -3454,21 +3462,6 @@
    MENU_ENUM_LABEL_VALUE_VIDEO_3DS_DISPLAY_MODE,
    "3DS weergavemodus"
    )
-<<<<<<< HEAD
-MSG_HASH(
-   MENU_ENUM_LABEL_VALUE_DELETE_PLAYLIST,
-   "Afspeellijst verwijderen"
-   )
-MSG_HASH(
-   MENU_ENUM_LABEL_VALUE_PLAYLIST_SAVE_RELATIVE_PATHS,
-   "Save relative paths in playlists"
-   )
-MSG_HASH(
-   MENU_ENUM_SUBLABEL_PLAYLIST_SAVE_RELATIVE_PATHS,
-   "When enabled, paths stored in playlists are relative to 'File Browser' directory"
-   )
-=======
 #endif
 #ifdef HAVE_QT
-#endif
->>>>>>> cff87ab1
+#endif
--- conflicted
+++ resolved
@@ -6269,7 +6269,6 @@
    MENU_ENUM_SUBLABEL_SSH_ENABLE,
    "Abilita o disabilita l'accesso alla riga di comando remota."
    )
-<<<<<<< HEAD
 MSG_HASH(
    MENU_ENUM_LABEL_VALUE_PLAYLIST_SAVE_RELATIVE_PATHS,
    "Salva percorsi relativi nelle playlist"
@@ -6279,8 +6278,6 @@
    "Se attivato, i percorsi salvati nelle playlist sono relativi alla cartella 'File Browser'"
    )
 #ifdef HAVE_LAKKA
-=======
->>>>>>> cff87ab1
 MSG_HASH(
    MENU_ENUM_LABEL_VALUE_LOCALAP_ENABLE,
    "Punto di accesso della Wi-Fi"

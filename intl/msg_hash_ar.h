#if defined(_MSC_VER) && !defined(_XBOX) && (_MSC_VER >= 1500 && _MSC_VER < 1900)
#if (_MSC_VER >= 1700)
/* https://support.microsoft.com/en-us/kb/980263 */
#pragma execution_character_set("utf-8")
#endif
#pragma warning(disable:4566)
#endif

/* Top-level Menu */

MSG_HASH(
   MENU_ENUM_LABEL_VALUE_MAIN_MENU,
   "القائمة الرئيسية"
   )
MSG_HASH(
   MENU_ENUM_LABEL_VALUE_VIDEO_TAB,
   "الفيديو"
   )

/* Main Menu */

MSG_HASH(
   MENU_ENUM_LABEL_VALUE_CONTENT_SETTINGS,
   "القائمة السريعة"
   )
MSG_HASH(
   MENU_ENUM_LABEL_VALUE_CORE_LIST,
   "تحميل الكور"
   )
MSG_HASH(
   MENU_ENUM_LABEL_VALUE_LOAD_CONTENT_LIST,
   "تحميل المحتوى"
   )
MSG_HASH(
   MENU_ENUM_LABEL_VALUE_PLAYLISTS_TAB,
   "قوائم التشغيل"
   )
MSG_HASH(
   MENU_ENUM_LABEL_VALUE_ONLINE_UPDATER,
   "التحديث عبر الانترنت"
   )
MSG_HASH(
   MENU_ENUM_LABEL_VALUE_INFORMATION_LIST,
   "معلومات"
   )
MSG_HASH(
   MENU_ENUM_LABEL_VALUE_CONFIGURATIONS_LIST,
   "ملفات التكوين"
   )
MSG_HASH(
   MENU_ENUM_LABEL_VALUE_HELP_LIST,
   "مساعدة"
   )
MSG_HASH(
   MENU_ENUM_LABEL_VALUE_QUIT_RETROARCH,
   "إنهاء البرنامج"
   )

/* Main Menu > Load Core */


/* Main Menu > Load Content */


/* Main Menu > Load Content > Playlists */

MSG_HASH(
   MENU_ENUM_LABEL_VALUE_GOTO_VIDEO,
   "الفيديو"
   )

/* Main Menu > Online Updater */


/* Main Menu > Information */


/* Main Menu > Information > Core Information */


/* Main Menu > Information > System Information */


/* Main Menu > Information > Database Manager */


/* Main Menu > Information > Database Manager > Information */


/* Main Menu > Configuration File */

MSG_HASH(
   MENU_ENUM_LABEL_VALUE_CONFIGURATIONS,
   "تحميل ملف التكوين"
   )

/* Main Menu > Help */


/* Main Menu > Help > Basic Menu Controls */


/* Settings */

MSG_HASH(
   MENU_ENUM_LABEL_VALUE_DRIVER_SETTINGS,
   "أنظمة التشغيل"
   )
MSG_HASH(
   MENU_ENUM_SUBLABEL_DRIVER_SETTINGS,
   "تغيير أنظمة التشغيل المستخدمة من قبل البرنامج."
   )
MSG_HASH(
   MENU_ENUM_LABEL_VALUE_VIDEO_SETTINGS,
   "الفيديو"
   )
MSG_HASH(
   MENU_ENUM_LABEL_VALUE_AUDIO_SETTINGS,
   "الصوت"
   )
MSG_HASH(
   MENU_ENUM_LABEL_VALUE_INPUT_SETTINGS,
   "أجهزة الادخال"
   )
MSG_HASH(
   MENU_ENUM_LABEL_VALUE_CONFIGURATION_SETTINGS,
   "ملفات التكوين"
   )
MSG_HASH(
   MENU_ENUM_LABEL_VALUE_SAVING_SETTINGS,
   "الحفظ"
   )
MSG_HASH(
   MENU_ENUM_LABEL_VALUE_ONSCREEN_DISPLAY_SETTINGS,
   "العرض على الشاشة"
   )
MSG_HASH(
   MENU_ENUM_LABEL_VALUE_USER_INTERFACE_SETTINGS,
   "واجهة المستخدم"
   )
MSG_HASH(
   MENU_ENUM_LABEL_VALUE_RETRO_ACHIEVEMENTS_SETTINGS,
   "الإنجازات"
   )
MSG_HASH(
   MENU_ENUM_LABEL_VALUE_NETWORK_SETTINGS,
   "الشبكة"
   )
MSG_HASH(
   MENU_ENUM_LABEL_VALUE_PLAYLIST_SETTINGS,
   "قوائم التشغيل"
   )
MSG_HASH(
   MENU_ENUM_LABEL_VALUE_USER_SETTINGS,
   "المستخدم"
   )
MSG_HASH(
   MENU_ENUM_LABEL_VALUE_DIRECTORY_SETTINGS,
   "الدلائل"
   )

/* Settings > Drivers */

MSG_HASH(
   MENU_ENUM_LABEL_VALUE_INPUT_DRIVER,
   "نظام تشغيل أجهزة الادخال"
   )
MSG_HASH(
   MENU_ENUM_LABEL_VALUE_JOYPAD_DRIVER,
   "نظام تشغيل الجوي باد"
   )
MSG_HASH(
   MENU_ENUM_LABEL_VALUE_VIDEO_DRIVER,
   "نظام تشغيل الفيديو"
   )
MSG_HASH(
   MENU_ENUM_LABEL_VALUE_AUDIO_DRIVER,
   "نظام تشغيل الصوت"
   )
MSG_HASH(
   MENU_ENUM_LABEL_VALUE_CAMERA_DRIVER,
   "نظام تشغيل الكاميرا"
   )
MSG_HASH(
   MENU_ENUM_LABEL_VALUE_WIFI_DRIVER,
   "نظام تشغيل الواي-فاي"
   )
MSG_HASH(
   MENU_ENUM_LABEL_VALUE_MENU_DRIVER,
   "نظام تشغيل القائمة"
   )
MSG_HASH(
   MENU_ENUM_LABEL_VALUE_RECORD_DRIVER,
   "نظام تشغيل التسجيل"
   )

/* Settings > Video */


/* Settings > Video > CRT SwitchRes */


/* Settings > Video > Output */


/* Settings > Video > Fullscreen Mode */


/* Settings > Video > Windowed Mode */


/* Settings > Video > Scaling */


/* Settings > Video > Synchronization */


/* Settings > Audio */


/* Settings > Audio > Output */


/* Settings > Audio > Resampler */


/* Settings > Audio > Synchronization */


/* Settings > Audio > MIDI */

MSG_HASH(
   MENU_ENUM_LABEL_VALUE_MIDI_INPUT,
   "أجهزة الادخال"
   )

/* Settings > Audio > Mixer Settings > Mixer Stream */


/* Settings > Audio > Menu Sounds */


/* Settings > Input */


/* Settings > Input > Haptic Feedback/Vibration */


/* Settings > Input > Menu Controls */


/* Settings > Input > Hotkey Binds */

MSG_HASH(
   MENU_ENUM_LABEL_VALUE_INPUT_META_QUIT_KEY,
   "إنهاء البرنامج"
   )

/* Settings > Input > Port # Binds */


/* Settings > Latency */


/* Settings > Core */


/* Settings > Configuration */


/* Settings > Saving */


/* Settings > Logging */


/* Settings > File Browser */


/* Settings > Frame Throttle */


/* Settings > Frame Throttle > Rewind */


/* Settings > Frame Throttle > Frame Time Counter */


/* Settings > Recording */


/* Settings > Onscreen Display */


/* Settings > Onscreen Display > Onscreen Overlay */


/* Settings > Onscreen Display > Video Layout */


/* Settings > Onscreen Display > Onscreen Notifications */


/* Settings > User Interface */


/* Settings > User Interface > Views */

MSG_HASH(
   MENU_ENUM_LABEL_VALUE_QUICK_MENU_VIEWS_SETTINGS,
   "القائمة السريعة"
   )

/* Settings > User Interface > Views > Quick Menu */


/* Settings > User Interface > Views > Settings */


/* Settings > User Interface > Appearance */


/* Settings > AI Service */


/* Settings > Accessibility */


/* Settings > Power Management */

/* Settings > Achievements */


/* Settings > Network */


/* Settings > Network > Updater */


/* Settings > Playlists */


/* Settings > Playlists > Playlist Management */

MSG_HASH(
   MENU_ENUM_LABEL_VALUE_DELETE_PLAYLIST,
   "إحذف قائمة التشغيل"
   )

/* Settings > User */

MSG_HASH(
   MENU_ENUM_LABEL_VALUE_PRIVACY_SETTINGS,
   "خصوصية"
   )

/* Settings > User > Privacy */


/* Settings > User > Accounts */


/* Settings > User > Accounts > RetroAchievements */


/* Settings > User > Accounts > YouTube */


/* Settings > User > Accounts > Twitch */


/* Settings > Directory */

MSG_HASH(
   MENU_ENUM_LABEL_VALUE_PLAYLIST_DIRECTORY,
   "قائمة التشغيل"
   )

/* Music */

/* Music > Quick Menu */


/* Netplay */


/* Netplay > Host */


/* Import content */


/* Import content > Scan File */


/* Import content > Manual Scan */


/* Playlist > Playlist Item */

MSG_HASH(
   MENU_ENUM_LABEL_VALUE_INFORMATION,
   "معلومات"
   )

/* Playlist Item > Set Core Association */


/* Playlist Item > Information */


/* Quick Menu */


/* Quick Menu > Options */


/* Quick Menu > Controls */


/* Quick Menu > Controls > Load Remap File */


/* Quick Menu > Cheats */


/* Quick Menu > Cheats > Start or Continue Cheat Search */


/* Quick Menu > Cheats > Load Cheat File (Replace) */


/* Quick Menu > Cheats > Load Cheat File (Append) */


/* Quick Menu > Cheats > Cheat Details */


/* Quick Menu > Disk Control */


/* Quick Menu > Shaders */


/* Quick Menu > Shaders > Save */


/* Quick Menu > Shaders > Remove */


/* Quick Menu > Shaders > Shader Parameters */


/* Quick Menu > Overrides */


/* Quick Menu > Achievements */


/* Quick Menu > Information */


/* Miscellaneous UI Items */


/* Settings Options */

MSG_HASH(
   MENU_ENUM_LABEL_VALUE_LANG_ARABIC,
   "عربى"
   )
MSG_HASH(
   MENU_ENUM_LABEL_CHEAT_HANDLER_TYPE_RETRO,
   "رتروارش"
   )

/* RGUI: Settings > User Interface > Appearance */


/* RGUI: Settings Options */


/* XMB: Settings > User Interface > Appearance */


/* XMB: Settings Options */


/* Ozone: Settings > User Interface > Appearance */


/* MaterialUI: Settings > User Interface > Appearance */


/* MaterialUI: Settings Options */


/* Qt (Desktop Menu) */

MSG_HASH(
   MENU_ENUM_LABEL_VALUE_QT_MENU_FILE_LOAD_CORE,
   "&تحميل الكور..."
   )
MSG_HASH(
   MENU_ENUM_LABEL_VALUE_QT_MENU_HELP,
   "&مساعدة"
   )
MSG_HASH(
   MENU_ENUM_LABEL_VALUE_QT_LOAD_CORE,
   "تحميل الكور"
   )
MSG_HASH(
   MENU_ENUM_LABEL_VALUE_QT_TAB_PLAYLISTS,
   "قوائم التشغيل"
   )
MSG_HASH(
   MENU_ENUM_LABEL_VALUE_QT_INFORMATION,
   "معلومات"
   )
MSG_HASH(
   MENU_ENUM_LABEL_VALUE_QT_DELETE_PLAYLIST,
   "إحذف قائمة التشغيل"
   )

/* Unsorted */

MSG_HASH(
   MENU_ENUM_LABEL_VALUE_USER,
   "المستخدم"
   )

/* Unused (Only Exist in Translation Files) */

MSG_HASH(
   MENU_ENUM_LABEL_VALUE_HELP,
   "مساعدة"
   )

/* Unused (Needs Confirmation) */


/* Discord Status */


/* Notifications */

MSG_HASH(
   MSG_PROGRAM,
   "رتروارش"
   )

/* Lakka */


/* Environment Specific Settings */

MSG_HASH(
<<<<<<< HEAD
   MENU_ENUM_LABEL_VALUE_DELETE_PLAYLIST,
   "إحذف قائمة التشغيل"
   )
MSG_HASH(
   MENU_ENUM_LABEL_VALUE_PLAYLIST_SAVE_RELATIVE_PATHS,
   "Save relative paths in playlists"
   )
MSG_HASH(
   MENU_ENUM_SUBLABEL_PLAYLIST_SAVE_RELATIVE_PATHS,
   "When enabled, paths stored in playlists are relative to 'File Browser' directory"
   )
=======
   MENU_ENUM_LABEL_VALUE_WIFI_SETTINGS,
   "نظام تشغيل الواي-فاي"
   )

#ifdef HAVE_LAKKA_SWITCH
#endif
#if defined(HAVE_LAKKA_SWITCH) || defined(HAVE_LIBNX)
#endif
#ifdef HAVE_LAKKA
#endif
#ifdef GEKKO
#endif
#ifdef HAVE_ODROIDGO2
#endif
#if defined(_3DS)
#endif
#ifdef HAVE_QT
#endif
>>>>>>> cff87ab1
<|MERGE_RESOLUTION|>--- conflicted
+++ resolved
@@ -555,10 +555,10 @@
 /* Environment Specific Settings */
 
 MSG_HASH(
-<<<<<<< HEAD
-   MENU_ENUM_LABEL_VALUE_DELETE_PLAYLIST,
-   "إحذف قائمة التشغيل"
-   )
+   MENU_ENUM_LABEL_VALUE_WIFI_SETTINGS,
+   "نظام تشغيل الواي-فاي"
+   )
+
 MSG_HASH(
    MENU_ENUM_LABEL_VALUE_PLAYLIST_SAVE_RELATIVE_PATHS,
    "Save relative paths in playlists"
@@ -567,10 +567,6 @@
    MENU_ENUM_SUBLABEL_PLAYLIST_SAVE_RELATIVE_PATHS,
    "When enabled, paths stored in playlists are relative to 'File Browser' directory"
    )
-=======
-   MENU_ENUM_LABEL_VALUE_WIFI_SETTINGS,
-   "نظام تشغيل الواي-فاي"
-   )
 
 #ifdef HAVE_LAKKA_SWITCH
 #endif
@@ -585,5 +581,4 @@
 #if defined(_3DS)
 #endif
 #ifdef HAVE_QT
-#endif
->>>>>>> cff87ab1
+#endif
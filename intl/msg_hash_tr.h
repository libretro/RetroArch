--- conflicted
+++ resolved
@@ -9642,25 +9642,22 @@
    "Geçmiş dosyası yükleniyor"
    )
 MSG_HASH(
+   MENU_ENUM_LABEL_VALUE_PLAYLIST_SAVE_RELATIVE_PATHS,
+   "Save relative paths in playlists"
+   )
+MSG_HASH(
+   MENU_ENUM_SUBLABEL_PLAYLIST_SAVE_RELATIVE_PATHS,
+   "When enabled, paths stored in playlists are relative to 'File Browser' directory"
+   )
+MSG_HASH(
+   MENU_ENUM_SUBLABEL_PLAYLIST_FUZZY_ARCHIVE_MATCH,
+   "Sıkıştırılmış dosyalarla ilişkili girişler için oynatma listelerini ararken, [dosya adı] + [içerik] yerine yalnızca arşiv dosya adıyla eşleştirin. Sıkıştırılmış dosyaları yüklerken yinelenen içerik geçmişi girişlerini önlemek için bunu etkinleştirin."
    MSG_LOADING_FAVORITES_FILE,
    "Sık kullanılanlar dosyası yükleniyor"
    )
 MSG_HASH(
-<<<<<<< HEAD
-   MENU_ENUM_LABEL_VALUE_PLAYLIST_SAVE_RELATIVE_PATHS,
-   "Save relative paths in playlists"
-   )
-MSG_HASH(
-   MENU_ENUM_SUBLABEL_PLAYLIST_SAVE_RELATIVE_PATHS,
-   "When enabled, paths stored in playlists are relative to 'File Browser' directory"
-   )
-MSG_HASH(
-   MENU_ENUM_SUBLABEL_PLAYLIST_FUZZY_ARCHIVE_MATCH,
-   "Sıkıştırılmış dosyalarla ilişkili girişler için oynatma listelerini ararken, [dosya adı] + [içerik] yerine yalnızca arşiv dosya adıyla eşleştirin. Sıkıştırılmış dosyaları yüklerken yinelenen içerik geçmişi girişlerini önlemek için bunu etkinleştirin."
-=======
    MSG_LOADING_STATE,
    "Durum yükleniyor"
->>>>>>> cff87ab1
    )
 MSG_HASH(
    MSG_MEMORY,

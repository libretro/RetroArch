--- conflicted
+++ resolved
@@ -14,9 +14,9 @@
  *  If not, see <http://www.gnu.org/licenses/>.
  */
 
+#include <stddef.h>
+#include <stdint.h>
 #include <stdio.h>
-#include <stdint.h>
-#include <stddef.h>
 
 #include <compat/strl.h>
 #include <string/stdstring.h>
@@ -25,1064 +25,466 @@
 #include "../verbosity.h"
 
 #ifdef RARCH_INTERNAL
+#include "../config.def.h"
 #include "../configuration.h"
-#include "../config.def.h"
-
-int msg_hash_get_help_us_enum(enum msg_hash_enums msg, char *s, size_t len)
+
+int msg_hash_get_help_us_enum(enum msg_hash_enums msg, char* s, size_t len)
 {
-    if (msg <= MENU_ENUM_LABEL_INPUT_HOTKEY_BIND_END &&
-        msg >= MENU_ENUM_LABEL_INPUT_HOTKEY_BIND_BEGIN)
-    {
-       unsigned idx = msg - MENU_ENUM_LABEL_INPUT_HOTKEY_BIND_BEGIN;
-
-       switch (idx)
-       {
-          case RARCH_ENABLE_HOTKEY:
-             strlcpy(s, msg_hash_to_str(MENU_ENUM_LABEL_HELP_ENABLE_HOTKEY), len);
-             break;
-          default:
-             if (string_is_empty(s))
+    if (msg <= MENU_ENUM_LABEL_INPUT_HOTKEY_BIND_END && msg >= MENU_ENUM_LABEL_INPUT_HOTKEY_BIND_BEGIN) {
+        unsigned idx = msg - MENU_ENUM_LABEL_INPUT_HOTKEY_BIND_BEGIN;
+
+        switch (idx) {
+        case RARCH_ENABLE_HOTKEY:
+            strlcpy(s, msg_hash_to_str(MENU_ENUM_LABEL_HELP_ENABLE_HOTKEY), len);
+            break;
+        default:
+            if (string_is_empty(s))
                 strlcpy(s, msg_hash_to_str(MENU_ENUM_LABEL_VALUE_NO_INFORMATION_AVAILABLE), len);
-             break;
-       }
-    }
-    else
-    {
-<<<<<<< HEAD
+            break;
+        }
+    } else {
+        settings_t* settings = config_get_ptr();
+
+        switch (msg) {
+        case MENU_ENUM_LABEL_INPUT_RETROPAD_BINDS:
+            strlcpy(s, msg_hash_to_str(MENU_ENUM_LABEL_HELP_INPUT_RETROPAD_BINDS), len);
+            break;
         case MENU_ENUM_LABEL_ACCOUNTS_RETRO_ACHIEVEMENTS:
-            snprintf(s, len, "Login details for your \n"
-                    "Retro Achievements account. \n"
-                    " \n"
-                    "Visit retroachievements.org and sign up \n"
-                    "for a free account. \n"
-                    " \n"
-                    "After you are done registering, you need \n"
-                    "to input the username and password into \n"
-                    "RetroArch.");
-            break;
-        case MENU_ENUM_LABEL_CHEEVOS_USERNAME:
-            snprintf(s, len, "Username for your Retro Achievements account.");
-            break;
-        case MENU_ENUM_LABEL_CHEEVOS_PASSWORD:
-            snprintf(s, len, "Password for your Retro Achievements account.");
+            strlcpy(s, msg_hash_to_str(MENU_ENUM_LABEL_HELP_ACCOUNTS_RETRO_ACHIEVEMENTS), len);
             break;
         case MENU_ENUM_LABEL_USER_LANGUAGE:
-            snprintf(s, len, "Localizes the menu and all onscreen messages \n"
-                    "according to the language you have selected \n"
-                    "here. \n"
-                    " \n"
-                    "Requires a restart for the changes \n"
-                    "to take effect. \n"
-                    " \n"
-                    "Note: not all languages might be currently \n"
-                    "implemented. \n"
-                    " \n"
-                    "In case a language is not implemented, \n"
-                    "we fallback to English.");
-            break;
-        case MENU_ENUM_LABEL_VIDEO_FONT_PATH:
-            snprintf(s, len, "Change the font that is used \n"
-                    "for the Onscreen Display text.");
-            break;
-        case MENU_ENUM_LABEL_GAME_SPECIFIC_OPTIONS:
-            snprintf(s, len, "Automatically load content-specific core options.");
-            break;
-        case MENU_ENUM_LABEL_AUTO_OVERRIDES_ENABLE:
-            snprintf(s, len, "Automatically load override configurations.");
-            break;
-        case MENU_ENUM_LABEL_AUTO_REMAPS_ENABLE:
-            snprintf(s, len, "Automatically load input remapping files.");
-            break;
-        case MENU_ENUM_LABEL_SORT_SAVESTATES_ENABLE:
-            snprintf(s, len, "Sort save states in folders \n"
-                    "named after the libretro core used.");
-            break;
-        case MENU_ENUM_LABEL_SORT_SAVEFILES_ENABLE:
-            snprintf(s, len, "Sort save files in folders \n"
-                    "named after the libretro core used.");
-            break;
-        case MENU_ENUM_LABEL_SORT_SAVESTATES_BY_CONTENT_ENABLE:
-            snprintf(s, len, "Sort save states in folders named \n"
-                   "after the folder in which the content lives.");
-            break;
-        case MENU_ENUM_LABEL_SORT_SAVEFILES_BY_CONTENT_ENABLE:
-            snprintf(s, len, "Sort save files in folders named \n"
-                  "after the folder in which the content lives.");
-            break;
-        case MENU_ENUM_LABEL_SORT_SCREENSHOTS_BY_CONTENT_ENABLE:
-            snprintf(s, len, "Sort screenshots in folders named \n"
-                  "after the folder in which the content lives.");
-            break;
-        case MENU_ENUM_LABEL_RESUME_CONTENT:
-            snprintf(s, len, "Exits from the menu and returns back \n"
-                    "to the content.");
-            break;
-        case MENU_ENUM_LABEL_RESTART_CONTENT:
-            snprintf(s, len, "Restarts the content from the beginning.");
-            break;
-        case MENU_ENUM_LABEL_CLOSE_CONTENT:
-            snprintf(s, len, "Closes the content and unloads it from \n"
-                    "memory.");
-            break;
-        case MENU_ENUM_LABEL_UNDO_LOAD_STATE:
-            snprintf(s, len, "If a state was loaded, content will \n"
-                    "go back to the state prior to loading.");
-            break;
-        case MENU_ENUM_LABEL_UNDO_SAVE_STATE:
-            snprintf(s, len, "If a state was overwritten, it will \n"
-                    "roll back to the previous save state.");
-            break;
-        case MENU_ENUM_LABEL_TAKE_SCREENSHOT:
-            snprintf(s, len, "Create a screenshot. \n"
-                    " \n"
-                    "The screenshot will be stored inside the \n"
-                    "Screenshot Directory.");
-            break;
-        case MENU_ENUM_LABEL_ADD_TO_FAVORITES:
-            snprintf(s, len, "Add the entry to your Favorites.");
-            break;
-        case MENU_ENUM_LABEL_RUN:
-            snprintf(s, len, "Start the content.");
-            break;
-        case MENU_ENUM_LABEL_INFORMATION:
-            snprintf(s, len, "Show additional metadata information \n"
-                    "about the content.");
+            strlcpy(s, msg_hash_to_str(MENU_ENUM_LABEL_HELP_USER_LANGUAGE), len);
             break;
         case MENU_ENUM_LABEL_FILE_BROWSER_CONFIG:
-            snprintf(s, len, "Configuration file.");
+            strlcpy(s, msg_hash_to_str(MENU_ENUM_LABEL_HELP_FILE_BROWSER_CONFIG), len);
             break;
         case MENU_ENUM_LABEL_FILE_BROWSER_COMPRESSED_ARCHIVE:
-            snprintf(s, len, "Compressed archive file.");
+            strlcpy(s, msg_hash_to_str(MENU_ENUM_LABEL_HELP_FILE_BROWSER_COMPRESSED_ARCHIVE), len);
             break;
         case MENU_ENUM_LABEL_FILE_BROWSER_RECORD_CONFIG:
-            snprintf(s, len, "Recording configuration file.");
+            strlcpy(s, msg_hash_to_str(MENU_ENUM_LABEL_HELP_FILE_BROWSER_RECORD_CONFIG), len);
             break;
         case MENU_ENUM_LABEL_FILE_BROWSER_CURSOR:
-            snprintf(s, len, "Database cursor file.");
+            strlcpy(s, msg_hash_to_str(MENU_ENUM_LABEL_HELP_FILE_BROWSER_CURSOR), len);
             break;
         case MENU_ENUM_LABEL_FILE_CONFIG:
-            snprintf(s, len, "Configuration file.");
+            strlcpy(s, msg_hash_to_str(MENU_ENUM_LABEL_HELP_FILE_CONFIG), len);
             break;
         case MENU_ENUM_LABEL_SCAN_THIS_DIRECTORY:
-            snprintf(s, len,
-                     "Select this to scan the current directory \n"
-                             "for content.");
+            strlcpy(s, msg_hash_to_str(MENU_ENUM_LABEL_HELP_SCAN_THIS_DIRECTORY), len);
             break;
         case MENU_ENUM_LABEL_USE_THIS_DIRECTORY:
-            snprintf(s, len,
-                     "Select this to set this as the directory.");
-            break;
-        case MENU_ENUM_LABEL_CONTENT_DATABASE_DIRECTORY:
-            snprintf(s, len,
-                     "Content Database Directory. \n"
-                             " \n"
-                             "Path to content database \n"
-                             "directory.");
-            break;
-        case MENU_ENUM_LABEL_THUMBNAILS_DIRECTORY:
-            snprintf(s, len,
-                     "Thumbnails Directory. \n"
-                             " \n"
-                             "To store thumbnail files.");
-            break;
-        case MENU_ENUM_LABEL_LIBRETRO_INFO_PATH:
-            snprintf(s, len,
-                     "Core Info Directory. \n"
-                             " \n"
-                             "A directory for where to search \n"
-                             "for libretro core information.");
-            break;
-        case MENU_ENUM_LABEL_PLAYLIST_DIRECTORY:
-            snprintf(s, len,
-                     "Playlist Directory. \n"
-                             " \n"
-                             "Save all playlist files to this \n"
-                             "directory.");
-            break;
-        case MENU_ENUM_LABEL_CONTENT_FAVORITES_DIRECTORY:
-            snprintf(s, len,
-                     "Favorites Playlist Directory. \n"
-                             " \n"
-                             "Save the favorites playlist to this \n"
-                             "directory.");
-            break;
-        case MENU_ENUM_LABEL_CONTENT_HISTORY_DIRECTORY:
-            snprintf(s, len,
-                     "History Playlist Directory. \n"
-                             " \n"
-                             "Save the history playlist to this \n"
-                             "directory.");
-            break;
-        case MENU_ENUM_LABEL_CONTENT_IMAGE_HISTORY_DIRECTORY:
-            snprintf(s, len,
-                     "Images Playlist Directory. \n"
-                             " \n"
-                             "Save the images playlist to this \n"
-                             "directory.");
-            break;
-        case MENU_ENUM_LABEL_CONTENT_MUSIC_HISTORY_DIRECTORY:
-            snprintf(s, len,
-                     "Music Playlist Directory. \n"
-                             " \n"
-                             "Save the music playlist to this \n"
-                             "directory.");
-            break;
-        case MENU_ENUM_LABEL_CONTENT_VIDEO_HISTORY_DIRECTORY:
-            snprintf(s, len,
-                     "Videos Playlist Directory. \n"
-                             " \n"
-                             "Save the videos playlist to this \n"
-                             "directory.");
+            strlcpy(s, msg_hash_to_str(MENU_ENUM_LABEL_HELP_USE_THIS_DIRECTORY), len);
             break;
         case MENU_ENUM_LABEL_DUMMY_ON_CORE_SHUTDOWN:
-            snprintf(s, len,
-                     "Some cores might have \n"
-                             "a shutdown feature. \n"
-                             " \n"
-                             "If this option is left disabled, \n"
-                             "selecting the shutdown procedure \n"
-                             "would trigger RetroArch being shut \n"
-                             "down. \n"
-                             " \n"
-                             "Enabling this option will load a \n"
-                             "dummy core instead so that we remain \n"
-                             "inside the menu and RetroArch won't \n"
-                             "shutdown.");
+            strlcpy(s, msg_hash_to_str(MENU_ENUM_LABEL_HELP_DUMMY_ON_CORE_SHUTDOWN), len);
             break;
         case MENU_ENUM_LABEL_CHECK_FOR_MISSING_FIRMWARE:
-            snprintf(s, len,
-                     "Some cores might need \n"
-                             "firmware or bios files. \n"
-                             " \n"
-                             "If this option is disabled, \n"
-                             "it will try to load even if such \n"
-                             "firmware is missing.");
+            strlcpy(s, msg_hash_to_str(MENU_ENUM_LABEL_HELP_CHECK_FOR_MISSING_FIRMWARE), len);
+            break;
+        case MENU_ENUM_LABEL_CORE_INFO_SAVESTATE_BYPASS:
+            strlcpy(s, msg_hash_to_str(MENU_ENUM_SUBLABEL_CORE_INFO_SAVESTATE_BYPASS), len);
+            break;
+        case MENU_ENUM_LABEL_SAVESTATE_MAX_DIRECT_SLOT:
+            strlcpy(s, msg_hash_to_str(MENU_ENUM_LABEL_VALUE_SAVESTATE_MAX_DIRECT_SLOT), len);
             break;
         case MENU_ENUM_LABEL_PARENT_DIRECTORY:
-            snprintf(s, len,
-                     "Go back to the parent directory.");
+            strlcpy(s, msg_hash_to_str(MENU_ENUM_LABEL_HELP_PARENT_DIRECTORY), len);
             break;
         case MENU_ENUM_LABEL_FILE_BROWSER_OPEN_UWP_PERMISSIONS:
-            snprintf(s, len,
-                     "Open Windows permission settings to enable \n"
-                     "the broadFileSystemAccess capability.");
-            break;
-        case MENU_ENUM_LABEL_FILE_BROWSER_OPEN_PICKER:
-           snprintf(s, len,
-                     "Open the system file picker to access \n"
-                     "additional directories.");
-           break;
+            strlcpy(s, msg_hash_to_str(MENU_ENUM_LABEL_HELP_FILE_BROWSER_OPEN_UWP_PERMISSIONS), len);
+            break;
         case MENU_ENUM_LABEL_FILE_BROWSER_SHADER_PRESET:
-            snprintf(s, len,
-                     "Shader preset file.");
+            strlcpy(s, msg_hash_to_str(MENU_ENUM_LABEL_HELP_FILE_BROWSER_SHADER_PRESET), len);
             break;
         case MENU_ENUM_LABEL_FILE_BROWSER_SHADER:
-            snprintf(s, len,
-                     "Shader file.");
+            strlcpy(s, msg_hash_to_str(MENU_ENUM_LABEL_HELP_FILE_BROWSER_SHADER), len);
             break;
         case MENU_ENUM_LABEL_FILE_BROWSER_REMAP:
-            snprintf(s, len,
-                     "Remap controls file.");
+            strlcpy(s, msg_hash_to_str(MENU_ENUM_LABEL_HELP_FILE_BROWSER_REMAP), len);
             break;
         case MENU_ENUM_LABEL_FILE_BROWSER_CHEAT:
-            snprintf(s, len,
-                     "Cheat file.");
+            strlcpy(s, msg_hash_to_str(MENU_ENUM_LABEL_HELP_FILE_BROWSER_CHEAT), len);
             break;
         case MENU_ENUM_LABEL_FILE_BROWSER_OVERLAY:
-            snprintf(s, len,
-                     "Overlay file.");
+            strlcpy(s, msg_hash_to_str(MENU_ENUM_LABEL_HELP_FILE_BROWSER_OVERLAY), len);
             break;
         case MENU_ENUM_LABEL_FILE_BROWSER_RDB:
-            snprintf(s, len,
-                     "Database file.");
+            strlcpy(s, msg_hash_to_str(MENU_ENUM_LABEL_HELP_FILE_BROWSER_RDB), len);
             break;
         case MENU_ENUM_LABEL_FILE_BROWSER_FONT:
-            snprintf(s, len,
-                     "TrueType font file.");
+            strlcpy(s, msg_hash_to_str(MENU_ENUM_LABEL_HELP_FILE_BROWSER_FONT), len);
             break;
         case MENU_ENUM_LABEL_FILE_BROWSER_PLAIN_FILE:
-            snprintf(s, len,
-                     "Plain file.");
+            strlcpy(s, msg_hash_to_str(MENU_ENUM_LABEL_HELP_FILE_BROWSER_PLAIN_FILE), len);
             break;
         case MENU_ENUM_LABEL_FILE_BROWSER_MOVIE_OPEN:
-            snprintf(s, len,
-                     "Video. \n"
-                             " \n"
-                             "Select it to open this file with the \n"
-                             "video player.");
+            strlcpy(s, msg_hash_to_str(MENU_ENUM_LABEL_HELP_FILE_BROWSER_MOVIE_OPEN), len);
             break;
         case MENU_ENUM_LABEL_FILE_BROWSER_MUSIC_OPEN:
-            snprintf(s, len,
-                     "Music. \n"
-                             " \n"
-                             "Select it to open this file with the \n"
-                             "music player.");
+            strlcpy(s, msg_hash_to_str(MENU_ENUM_LABEL_HELP_FILE_BROWSER_MUSIC_OPEN), len);
             break;
         case MENU_ENUM_LABEL_FILE_BROWSER_IMAGE:
-            snprintf(s, len,
-                     "Image file.");
+            strlcpy(s, msg_hash_to_str(MENU_ENUM_LABEL_HELP_FILE_BROWSER_IMAGE), len);
             break;
         case MENU_ENUM_LABEL_FILE_BROWSER_IMAGE_OPEN_WITH_VIEWER:
-            snprintf(s, len,
-                     "Image. \n"
-                             " \n"
-                             "Select it to open this file with the \n"
-                             "image viewer.");
+            strlcpy(s, msg_hash_to_str(MENU_ENUM_LABEL_HELP_FILE_BROWSER_IMAGE_OPEN_WITH_VIEWER), len);
             break;
         case MENU_ENUM_LABEL_FILE_BROWSER_CORE_SELECT_FROM_COLLECTION:
-            snprintf(s, len,
-                     "Libretro core. \n"
-                             " \n"
-                             "Selecting this will associate this core \n"
-                             "to the game.");
+            strlcpy(s, msg_hash_to_str(MENU_ENUM_LABEL_HELP_FILE_BROWSER_CORE_SELECT_FROM_COLLECTION), len);
             break;
         case MENU_ENUM_LABEL_FILE_BROWSER_CORE:
-            snprintf(s, len,
-                     "Libretro core. \n"
-                             " \n"
-                             "Select this file to have RetroArch load this core.");
+            strlcpy(s, msg_hash_to_str(MENU_ENUM_LABEL_HELP_FILE_BROWSER_CORE), len);
             break;
         case MENU_ENUM_LABEL_FILE_BROWSER_DIRECTORY:
-            snprintf(s, len,
-                     "Directory. \n"
-                             " \n"
-                             "Select it to open this directory.");
-            break;
-        case MENU_ENUM_LABEL_CACHE_DIRECTORY:
-            snprintf(s, len,
-                     "Cache Directory. \n"
-                             " \n"
-                             "Content decompressed by RetroArch will be \n"
-                             "temporarily extracted to this directory.");
-            break;
-        case MENU_ENUM_LABEL_HISTORY_LIST_ENABLE:
-            snprintf(s, len,
-                     "If enabled, every content loaded \n"
-                             "in RetroArch will be automatically \n"
-                             "added to the recent history list.");
-            break;
-        case MENU_ENUM_LABEL_RGUI_BROWSER_DIRECTORY:
-            snprintf(s, len,
-                     "File Browser Directory. \n"
-                             " \n"
-                             "Sets start directory for menu file browser.");
+            strlcpy(s, msg_hash_to_str(MENU_ENUM_LABEL_HELP_FILE_BROWSER_DIRECTORY), len);
             break;
         case MENU_ENUM_LABEL_INPUT_POLL_TYPE_BEHAVIOR:
-            snprintf(s, len,
-                     "Influence how input polling is done inside \n"
-                             "RetroArch. \n"
-                             " \n"
-                             "Early  - Input polling is performed before \n"
-                             "the frame is processed. \n"
-                             "Normal - Input polling is performed when \n"
-                             "polling is requested. \n"
-                             "Late   - Input polling is performed on \n"
-                             "first input state request per frame.\n"
-                             " \n"
-                             "Setting it to 'Early' or 'Late' can result \n"
-                             "in less latency, \n"
-                             "depending on your configuration.\n\n"
-                             "Will be ignored when using netplay.");
-            break;
-        case MENU_ENUM_LABEL_INPUT_DESCRIPTOR_HIDE_UNBOUND:
-            snprintf(s, len,
-                     "Hide input descriptors that were not set \n"
-                             "by the core.");
-            break;
-        case MENU_ENUM_LABEL_VIDEO_REFRESH_RATE:
-            snprintf(s, len,
-                     "Video refresh rate of your monitor. \n"
-                             "Used to calculate a suitable audio input rate.");
-            break;
-        case MENU_ENUM_LABEL_VIDEO_FORCE_SRGB_DISABLE:
-            snprintf(s, len,
-                     "Forcibly disable sRGB FBO support. Some Intel \n"
-                             "OpenGL drivers on Windows have video problems \n"
-                             "with sRGB FBO support enabled.");
-            break;
-        case MENU_ENUM_LABEL_AUDIO_ENABLE:
-            snprintf(s, len,
-                     "Enable audio output.");
-            break;
-        case MENU_ENUM_LABEL_AUDIO_SYNC:
-            snprintf(s, len,
-                     "Synchronize audio (recommended).");
-            break;
-        case MENU_ENUM_LABEL_AUDIO_LATENCY:
-            snprintf(s, len,
-                     "Desired audio latency in milliseconds. \n"
-                             "Might not be honored if the audio driver \n"
-                             "can't provide given latency.");
-            break;
-        case MENU_ENUM_LABEL_VIDEO_ALLOW_ROTATE:
-            snprintf(s, len,
-                     "Allow cores to set rotation. If false, \n"
-                             "rotation requests are honored, but ignored.\n\n"
-                             "Used for setups where one manually rotates \n"
-                             "the monitor.");
-            break;
-        case MENU_ENUM_LABEL_INPUT_DESCRIPTOR_LABEL_SHOW:
-            snprintf(s, len,
-                     "Show the input descriptors set by the core \n"
-                             "instead of the default ones.");
-            break;
-        case MENU_ENUM_LABEL_CONTENT_HISTORY_SIZE:
-            snprintf(s, len,
-                     "Number of entries that will be kept in \n"
-                             "content history playlist.");
-            break;
-        case MENU_ENUM_LABEL_VIDEO_WINDOWED_FULLSCREEN:
-            snprintf(s, len,
-                     "To use windowed mode or not when going \n"
-                             "fullscreen.");
-            break;
-        case MENU_ENUM_LABEL_VIDEO_FONT_SIZE:
-            snprintf(s, len,
-                     "Font size for on-screen messages.");
-            break;
-        case MENU_ENUM_LABEL_SAVESTATE_MAX_DIRECT_SLOT:
-            snprintf(s, len,
-                     "Sets the highest save state slot that \n"
-                             "can be directly saved or loaded.");
-            break;
-        case MENU_ENUM_LABEL_SAVESTATE_AUTO_INDEX:
-            snprintf(s, len,
-                     "Automatically increment slot index on each save, \n"
-                             "generating multiple savestate files. \n"
-                             "When the content is loaded, state slot will be \n"
-                             "set to the highest existing value (last savestate).");
-            break;
-        case MENU_ENUM_LABEL_FPS_SHOW:
-            snprintf(s, len,
-                     "Enables displaying the current frames \n"
-                             "per second.");
-            break;
-        case MENU_ENUM_LABEL_MEMORY_SHOW:
-            snprintf(s, len,
-                     "Includes displaying the current memory \n"
-                             "usage/total with FPS/Frames.");
-            break;
-        case MENU_ENUM_LABEL_VIDEO_FONT_ENABLE:
-            snprintf(s, len,
-                     "Show and/or hide onscreen messages.");
-            break;
-        case MENU_ENUM_LABEL_VIDEO_MESSAGE_POS_X:
-        case MENU_ENUM_LABEL_VIDEO_MESSAGE_POS_Y:
-            snprintf(s, len,
-                     "Offset for where messages will be placed \n"
-                             "onscreen. Values are in range [0.0, 1.0].");
-            break;
-        case MENU_ENUM_LABEL_INPUT_OVERLAY_ENABLE:
-            snprintf(s, len,
-                     "Enable or disable the current overlay.");
-            break;
-        case MENU_ENUM_LABEL_INPUT_OVERLAY_HIDE_IN_MENU:
-            snprintf(s, len,
-                     "Hide the current overlay from appearing \n"
-                             "inside the menu.");
-            break;
-        case MENU_ENUM_LABEL_INPUT_OVERLAY_SHOW_PHYSICAL_INPUTS:
-            snprintf(s, len,
-                      "Show keyboard/controller button presses on \n"
-                            "the onscreen overlay.");
-            break;
-        case MENU_ENUM_LABEL_INPUT_OVERLAY_SHOW_PHYSICAL_INPUTS_PORT:
-            snprintf(s, len,
-                      "Select the port to listen for controller input \n"
-                            "to display on the onscreen overlay.");
-            break;
-        case MENU_ENUM_LABEL_OVERLAY_PRESET:
-            snprintf(s, len,
-                     "Path to input overlay.");
-            break;
-        case MENU_ENUM_LABEL_OVERLAY_OPACITY:
-            snprintf(s, len,
-                     "Overlay opacity.");
-            break;
-        case MENU_ENUM_LABEL_VIDEO_LAYOUT_ENABLE:
-            snprintf(s, len,
-                     "Enable or disable the current video layout.");
-            break;
-        case MENU_ENUM_LABEL_VIDEO_LAYOUT_PATH:
-            snprintf(s, len,
-                     "Path to video layout.");
-            break;
-        case MENU_ENUM_LABEL_VIDEO_LAYOUT_SELECTED_VIEW:
-            snprintf(s, len,
-                     "Layouts can contain multiple views. \n"
-                     "Select a view.");
-            break;
-        case MENU_ENUM_LABEL_INPUT_BIND_TIMEOUT:
-            snprintf(s, len,
-                     "Input bind timer timeout (in seconds). \n"
-                             "Amount of seconds to wait until proceeding \n"
-                             "to the next bind.");
-            break;
-        case MENU_ENUM_LABEL_INPUT_BIND_HOLD:
-            snprintf(s, len,
-               "Input bind hold time (in seconds). \n"
-               "Amount of seconds to hold an input to bind it.");
-            break;
-        case MENU_ENUM_LABEL_AUDIO_OUTPUT_RATE:
-            snprintf(s, len,
-                     "Audio output samplerate.");
-            break;
-        case MENU_ENUM_LABEL_VIDEO_SHARED_CONTEXT:
-            snprintf(s, len,
-                     "Set to true if hardware-rendered cores \n"
-                             "should get their private context. \n"
-                             "Avoids having to assume hardware state changes \n"
-                             "inbetween frames.");
+            strlcpy(s, msg_hash_to_str(MENU_ENUM_LABEL_HELP_INPUT_POLL_TYPE_BEHAVIOR), len);
             break;
         case MENU_ENUM_LABEL_CORE_LIST:
-            snprintf(s, len,
-                     "Load Core. \n"
-                             " \n"
-                             "Browse for a libretro core \n"
-                             "implementation. Where the browser \n"
-                             "starts depends on your Core Directory \n"
-                             "path. If blank, it will start in root. \n"
-                             " \n"
-                             "If Core Directory is a directory, the menu \n"
-                             "will use that as top folder. If Core \n"
-                             "Directory is a full path, it will start \n"
-                             "in the folder where the file is.");
-            break;
-        case MENU_ENUM_LABEL_VALUE_MENU_ENUM_CONTROLS_PROLOG:
-            snprintf(s, len,
-                     "You can use the following controls below \n"
-                             "on either your gamepad or keyboard in order\n"
-                             "to control the menu: \n"
-                             " \n");
-            break;
-        case MENU_ENUM_LABEL_WELCOME_TO_RETROARCH:
-            snprintf(s, len,
-                     "Welcome to RetroArch\n");
-            break;
-        case MENU_ENUM_LABEL_VALUE_HELP_AUDIO_VIDEO_TROUBLESHOOTING_DESC:
-            {
-                /* Work around C89 limitations */
-                char u[501];
-                const char *t =
-                        "RetroArch relies on an unique form of\n"
-                                "audio/video synchronization where it needs to be\n"
-                                "calibrated against the refresh rate of your\n"
-                                "display for best performance results.\n"
-                                " \n"
-                                "If you experience any audio crackling or video\n"
-                                "tearing, usually it means that you need to\n"
-                                "calibrate the settings. Some choices below:\n"
-                                " \n";
-                snprintf(u, sizeof(u), /* can't inline this due to the printf arguments */
-                         "a) Go to '%s' -> '%s', and enable\n"
-                                 "'Threaded Video'. Refresh rate will not matter\n"
-                                 "in this mode, framerate will be higher,\n"
-                                 "but video might be less smooth.\n"
-                                 "b) Go to '%s' -> '%s', and look at\n"
-                                 "'%s'. Let it run for\n"
-                                 "2048 frames, then press 'OK'.",
-                         msg_hash_to_str(MENU_ENUM_LABEL_VALUE_SETTINGS),
-                         msg_hash_to_str(MENU_ENUM_LABEL_VALUE_VIDEO_SETTINGS),
-                         msg_hash_to_str(MENU_ENUM_LABEL_VALUE_SETTINGS),
-                         msg_hash_to_str(MENU_ENUM_LABEL_VALUE_VIDEO_SETTINGS),
-                         msg_hash_to_str(MENU_ENUM_LABEL_VALUE_VIDEO_REFRESH_RATE_AUTO));
-                strlcpy(s, t, len);
-                strlcat(s, u, len);
-            }
-            break;
-        case MENU_ENUM_LABEL_VALUE_HELP_SCANNING_CONTENT_DESC:
-            snprintf(s, len,
-                     "To scan for content, go to '%s' and\n"
-                             "select either '%s' or %s'.\n"
-                             "\n"
-                             "Files will be compared to database entries.\n"
-                             "If there is a match, it will add an entry\n"
-                             "to a playlist.\n"
-                             "\n"
-                             "You can then easily access this content by\n"
-                             "going to '%s' ->\n"
-                             "'%s'\n"
-                             "instead of having to go through the\n"
-                             "file browser every time.\n"
-                             "\n"
-                             "NOTE: Content for some cores might still not be\n"
-                             "scannable.",
-                     msg_hash_to_str(MENU_ENUM_LABEL_VALUE_ADD_CONTENT_LIST),
-                     msg_hash_to_str(MENU_ENUM_LABEL_VALUE_SCAN_DIRECTORY),
-                     msg_hash_to_str(MENU_ENUM_LABEL_VALUE_SCAN_FILE),
-                     msg_hash_to_str(MENU_ENUM_LABEL_VALUE_LOAD_CONTENT_LIST),
-                     msg_hash_to_str(MENU_ENUM_LABEL_VALUE_PLAYLISTS_TAB));
-            break;
-        case MENU_ENUM_LABEL_VALUE_EXTRACTING_PLEASE_WAIT:
-            snprintf(s, len,
-                     "Welcome to RetroArch\n"
-                             "\n"
-                             "Extracting assets, please wait.\n"
-                             "This might take a while...\n");
-            break;
-        case MENU_ENUM_LABEL_INPUT_DRIVER:
-            {
-               const char *lbl = settings ? settings->arrays.input_driver : NULL;
-=======
-       settings_t *settings = config_get_ptr();
->>>>>>> be92b974
-
-       switch (msg)
-       {
-          case MENU_ENUM_LABEL_INPUT_RETROPAD_BINDS:
-             strlcpy(s, msg_hash_to_str(MENU_ENUM_LABEL_HELP_INPUT_RETROPAD_BINDS), len);
-             break;
-          case MENU_ENUM_LABEL_ACCOUNTS_RETRO_ACHIEVEMENTS:
-             strlcpy(s, msg_hash_to_str(MENU_ENUM_LABEL_HELP_ACCOUNTS_RETRO_ACHIEVEMENTS), len);
-             break;
-          case MENU_ENUM_LABEL_USER_LANGUAGE:
-             strlcpy(s, msg_hash_to_str(MENU_ENUM_LABEL_HELP_USER_LANGUAGE), len);
-             break;
-          case MENU_ENUM_LABEL_FILE_BROWSER_CONFIG:
-             strlcpy(s, msg_hash_to_str(MENU_ENUM_LABEL_HELP_FILE_BROWSER_CONFIG), len);
-             break;
-          case MENU_ENUM_LABEL_FILE_BROWSER_COMPRESSED_ARCHIVE:
-             strlcpy(s, msg_hash_to_str(MENU_ENUM_LABEL_HELP_FILE_BROWSER_COMPRESSED_ARCHIVE), len);
-             break;
-          case MENU_ENUM_LABEL_FILE_BROWSER_RECORD_CONFIG:
-             strlcpy(s, msg_hash_to_str(MENU_ENUM_LABEL_HELP_FILE_BROWSER_RECORD_CONFIG), len);
-             break;
-          case MENU_ENUM_LABEL_FILE_BROWSER_CURSOR:
-             strlcpy(s, msg_hash_to_str(MENU_ENUM_LABEL_HELP_FILE_BROWSER_CURSOR), len);
-             break;
-          case MENU_ENUM_LABEL_FILE_CONFIG:
-             strlcpy(s, msg_hash_to_str(MENU_ENUM_LABEL_HELP_FILE_CONFIG), len);
-             break;
-          case MENU_ENUM_LABEL_SCAN_THIS_DIRECTORY:
-             strlcpy(s, msg_hash_to_str(MENU_ENUM_LABEL_HELP_SCAN_THIS_DIRECTORY), len);
-             break;
-          case MENU_ENUM_LABEL_USE_THIS_DIRECTORY:
-             strlcpy(s, msg_hash_to_str(MENU_ENUM_LABEL_HELP_USE_THIS_DIRECTORY), len);
-             break;
-          case MENU_ENUM_LABEL_DUMMY_ON_CORE_SHUTDOWN:
-             strlcpy(s, msg_hash_to_str(MENU_ENUM_LABEL_HELP_DUMMY_ON_CORE_SHUTDOWN), len);
-             break;
-          case MENU_ENUM_LABEL_CHECK_FOR_MISSING_FIRMWARE:
-             strlcpy(s, msg_hash_to_str(MENU_ENUM_LABEL_HELP_CHECK_FOR_MISSING_FIRMWARE), len);
-             break;
-          case MENU_ENUM_LABEL_CORE_INFO_SAVESTATE_BYPASS:
-             strlcpy(s, msg_hash_to_str(MENU_ENUM_SUBLABEL_CORE_INFO_SAVESTATE_BYPASS), len);
-             break;
-          case MENU_ENUM_LABEL_PARENT_DIRECTORY:
-             strlcpy(s, msg_hash_to_str(MENU_ENUM_LABEL_HELP_PARENT_DIRECTORY), len);
-             break;
-          case MENU_ENUM_LABEL_FILE_BROWSER_OPEN_UWP_PERMISSIONS:
-             strlcpy(s, msg_hash_to_str(MENU_ENUM_LABEL_HELP_FILE_BROWSER_OPEN_UWP_PERMISSIONS), len);
-             break;
-          case MENU_ENUM_LABEL_FILE_BROWSER_SHADER_PRESET:
-             strlcpy(s, msg_hash_to_str(MENU_ENUM_LABEL_HELP_FILE_BROWSER_SHADER_PRESET), len);
-             break;
-          case MENU_ENUM_LABEL_FILE_BROWSER_SHADER:
-             strlcpy(s, msg_hash_to_str(MENU_ENUM_LABEL_HELP_FILE_BROWSER_SHADER), len);
-             break;
-          case MENU_ENUM_LABEL_FILE_BROWSER_REMAP:
-             strlcpy(s, msg_hash_to_str(MENU_ENUM_LABEL_HELP_FILE_BROWSER_REMAP), len);
-             break;
-          case MENU_ENUM_LABEL_FILE_BROWSER_CHEAT:
-             strlcpy(s, msg_hash_to_str(MENU_ENUM_LABEL_HELP_FILE_BROWSER_CHEAT), len);
-             break;
-          case MENU_ENUM_LABEL_FILE_BROWSER_OVERLAY:
-             strlcpy(s, msg_hash_to_str(MENU_ENUM_LABEL_HELP_FILE_BROWSER_OVERLAY), len);
-             break;
-          case MENU_ENUM_LABEL_FILE_BROWSER_RDB:
-             strlcpy(s, msg_hash_to_str(MENU_ENUM_LABEL_HELP_FILE_BROWSER_RDB), len);
-             break;
-          case MENU_ENUM_LABEL_FILE_BROWSER_FONT:
-             strlcpy(s, msg_hash_to_str(MENU_ENUM_LABEL_HELP_FILE_BROWSER_FONT), len);
-             break;
-          case MENU_ENUM_LABEL_FILE_BROWSER_PLAIN_FILE:
-             strlcpy(s, msg_hash_to_str(MENU_ENUM_LABEL_HELP_FILE_BROWSER_PLAIN_FILE), len);
-             break;
-          case MENU_ENUM_LABEL_FILE_BROWSER_MOVIE_OPEN:
-             strlcpy(s, msg_hash_to_str(MENU_ENUM_LABEL_HELP_FILE_BROWSER_MOVIE_OPEN), len);
-             break;
-          case MENU_ENUM_LABEL_FILE_BROWSER_MUSIC_OPEN:
-             strlcpy(s, msg_hash_to_str(MENU_ENUM_LABEL_HELP_FILE_BROWSER_MUSIC_OPEN), len);
-             break;
-          case MENU_ENUM_LABEL_FILE_BROWSER_IMAGE:
-             strlcpy(s, msg_hash_to_str(MENU_ENUM_LABEL_HELP_FILE_BROWSER_IMAGE), len);
-             break;
-          case MENU_ENUM_LABEL_FILE_BROWSER_IMAGE_OPEN_WITH_VIEWER:
-             strlcpy(s, msg_hash_to_str(MENU_ENUM_LABEL_HELP_FILE_BROWSER_IMAGE_OPEN_WITH_VIEWER), len);
-             break;
-          case MENU_ENUM_LABEL_FILE_BROWSER_CORE_SELECT_FROM_COLLECTION:
-             strlcpy(s, msg_hash_to_str(MENU_ENUM_LABEL_HELP_FILE_BROWSER_CORE_SELECT_FROM_COLLECTION), len);
-             break;
-          case MENU_ENUM_LABEL_FILE_BROWSER_CORE:
-             strlcpy(s, msg_hash_to_str(MENU_ENUM_LABEL_HELP_FILE_BROWSER_CORE), len);
-             break;
-          case MENU_ENUM_LABEL_FILE_BROWSER_DIRECTORY:
-             strlcpy(s, msg_hash_to_str(MENU_ENUM_LABEL_HELP_FILE_BROWSER_DIRECTORY), len);
-             break;
-          case MENU_ENUM_LABEL_INPUT_POLL_TYPE_BEHAVIOR:
-             strlcpy(s, msg_hash_to_str(MENU_ENUM_LABEL_HELP_INPUT_POLL_TYPE_BEHAVIOR), len);
-             break;
-          case MENU_ENUM_LABEL_CORE_LIST:
-             strlcpy(s, msg_hash_to_str(MENU_ENUM_LABEL_HELP_CORE_LIST), len);
-             break;
-          case MENU_ENUM_LABEL_INPUT_DRIVER:
-             {
-                const char *lbl = settings ? settings->arrays.input_driver : NULL;
-
-                if (string_is_equal(lbl, msg_hash_to_str(MENU_ENUM_LABEL_INPUT_DRIVER_UDEV)))
-                   strlcpy(s, msg_hash_to_str(MENU_ENUM_LABEL_HELP_INPUT_DRIVER_UDEV), len);
-                else if (string_is_equal(lbl, msg_hash_to_str(MENU_ENUM_LABEL_INPUT_DRIVER_LINUXRAW)))
-                   strlcpy(s, msg_hash_to_str(MENU_ENUM_LABEL_HELP_INPUT_DRIVER_LINUXRAW), len);
-                else
-                   strlcpy(s, msg_hash_to_str(MENU_ENUM_LABEL_HELP_INPUT_DRIVER_NO_DETAILS), len);
-             }
-             break;
-          case MENU_ENUM_LABEL_JOYPAD_DRIVER:
-             {
-                const char *lbl = settings ? settings->arrays.input_joypad_driver : NULL;
-
-                if (string_is_equal(lbl, msg_hash_to_str(MENU_ENUM_LABEL_JOYPAD_DRIVER_UDEV)))
-                   strlcpy(s, msg_hash_to_str(MENU_ENUM_LABEL_HELP_JOYPAD_DRIVER_UDEV), len);
-                else if (string_is_equal(lbl, msg_hash_to_str(MENU_ENUM_LABEL_JOYPAD_DRIVER_LINUXRAW)))
-                   strlcpy(s, msg_hash_to_str(MENU_ENUM_LABEL_HELP_JOYPAD_DRIVER_LINUXRAW), len);
-                else if (string_is_equal(lbl, msg_hash_to_str(MENU_ENUM_LABEL_JOYPAD_DRIVER_DINPUT)))
-                   strlcpy(s, msg_hash_to_str(MENU_ENUM_LABEL_HELP_JOYPAD_DRIVER_DINPUT), len);
-                else if (string_is_equal(lbl, msg_hash_to_str(MENU_ENUM_LABEL_JOYPAD_DRIVER_XINPUT)))
-                   strlcpy(s, msg_hash_to_str(MENU_ENUM_LABEL_HELP_JOYPAD_DRIVER_XINPUT), len);
-                else if (string_is_equal(lbl, msg_hash_to_str(MENU_ENUM_LABEL_JOYPAD_DRIVER_SDL)))
-                   strlcpy(s, msg_hash_to_str(MENU_ENUM_LABEL_HELP_JOYPAD_DRIVER_SDL), len);
-                else if (string_is_equal(lbl, msg_hash_to_str(MENU_ENUM_LABEL_JOYPAD_DRIVER_PARPORT)))
-                   strlcpy(s, msg_hash_to_str(MENU_ENUM_LABEL_HELP_JOYPAD_DRIVER_PARPORT), len);
-                else if (string_is_equal(lbl, msg_hash_to_str(MENU_ENUM_LABEL_JOYPAD_DRIVER_HID)))
-                   strlcpy(s, msg_hash_to_str(MENU_ENUM_LABEL_HELP_JOYPAD_DRIVER_HID), len);
-             }
-             break;
-          case MENU_ENUM_LABEL_MENU_DRIVER:
-             {
-                const char *lbl = settings ? settings->arrays.menu_driver : NULL;
-
-                if (string_is_equal(lbl, msg_hash_to_str(MENU_ENUM_LABEL_MENU_DRIVER_XMB)))
-                   strlcpy(s, msg_hash_to_str(MENU_ENUM_LABEL_HELP_MENU_DRIVER_XMB), len);
-                else if (string_is_equal(lbl, msg_hash_to_str(MENU_ENUM_LABEL_MENU_DRIVER_OZONE)))
-                   strlcpy(s, msg_hash_to_str(MENU_ENUM_LABEL_HELP_MENU_DRIVER_OZONE), len);
-                else if (string_is_equal(lbl, msg_hash_to_str(MENU_ENUM_LABEL_MENU_DRIVER_RGUI)))
-                   strlcpy(s, msg_hash_to_str(MENU_ENUM_LABEL_HELP_MENU_DRIVER_RGUI), len);
-                else if (string_is_equal(lbl, msg_hash_to_str(MENU_ENUM_LABEL_MENU_DRIVER_MATERIALUI)))
-                   strlcpy(s, msg_hash_to_str(MENU_ENUM_LABEL_HELP_MENU_DRIVER_MATERIALUI), len);
-             }
-             break;
-
-          case MENU_ENUM_LABEL_LOAD_CONTENT_LIST:
-             strlcpy(s, msg_hash_to_str(MENU_ENUM_LABEL_HELP_LOAD_CONTENT_LIST), len);
-             break;
-          case MENU_ENUM_LABEL_LOAD_CONTENT_HISTORY:
-             strlcpy(s, msg_hash_to_str(MENU_ENUM_LABEL_HELP_LOAD_CONTENT_HISTORY), len);
-             break;
-          case MENU_ENUM_LABEL_VIDEO_DRIVER:
-             {
-                const char *lbl = settings ? settings->arrays.video_driver : NULL;
-
-                if (string_is_equal(lbl, msg_hash_to_str(MENU_ENUM_LABEL_VIDEO_DRIVER_GL1)))
-                   strlcpy(s, msg_hash_to_str(MENU_ENUM_LABEL_HELP_VIDEO_DRIVER_GL1), len);
-                else if (string_is_equal(lbl, msg_hash_to_str(MENU_ENUM_LABEL_VIDEO_DRIVER_GL)))
-                   strlcpy(s, msg_hash_to_str(MENU_ENUM_LABEL_HELP_VIDEO_DRIVER_GL), len);
-                else if (string_is_equal(lbl, msg_hash_to_str(MENU_ENUM_LABEL_VIDEO_DRIVER_GL_CORE)))
-                   strlcpy(s, msg_hash_to_str(MENU_ENUM_LABEL_HELP_VIDEO_DRIVER_GL_CORE), len);
-                else if (string_is_equal(lbl, msg_hash_to_str(MENU_ENUM_LABEL_VIDEO_DRIVER_VULKAN)))
-                   strlcpy(s, msg_hash_to_str(MENU_ENUM_LABEL_HELP_VIDEO_DRIVER_VULKAN), len);
-                else if (string_is_equal(lbl, msg_hash_to_str(MENU_ENUM_LABEL_VIDEO_DRIVER_SDL1)))
-                   strlcpy(s, msg_hash_to_str(MENU_ENUM_LABEL_HELP_VIDEO_DRIVER_SDL1), len);
-                else if (string_is_equal(lbl, msg_hash_to_str(MENU_ENUM_LABEL_VIDEO_DRIVER_SDL2)))
-                   strlcpy(s, msg_hash_to_str(MENU_ENUM_LABEL_HELP_VIDEO_DRIVER_SDL2), len);
-                else if (string_is_equal(lbl, msg_hash_to_str(MENU_ENUM_LABEL_VIDEO_DRIVER_METAL)))
-                   strlcpy(s, msg_hash_to_str(MENU_ENUM_LABEL_HELP_VIDEO_DRIVER_METAL), len);
-                else if (string_is_equal(lbl, msg_hash_to_str(MENU_ENUM_LABEL_VIDEO_DRIVER_D3D8)))
-                   strlcpy(s, msg_hash_to_str(MENU_ENUM_LABEL_HELP_VIDEO_DRIVER_D3D8), len);
-                else if (string_is_equal(lbl, msg_hash_to_str(MENU_ENUM_LABEL_VIDEO_DRIVER_D3D9_CG)))
-                   strlcpy(s, msg_hash_to_str(MENU_ENUM_LABEL_HELP_VIDEO_DRIVER_D3D9_CG), len);
-                else if (string_is_equal(lbl, msg_hash_to_str(MENU_ENUM_LABEL_VIDEO_DRIVER_D3D9_HLSL)))
-                   strlcpy(s, msg_hash_to_str(MENU_ENUM_LABEL_HELP_VIDEO_DRIVER_D3D9_HLSL), len);
-                else if (string_is_equal(lbl, msg_hash_to_str(MENU_ENUM_LABEL_VIDEO_DRIVER_D3D10)))
-                   strlcpy(s, msg_hash_to_str(MENU_ENUM_LABEL_HELP_VIDEO_DRIVER_D3D10), len);
-                else if (string_is_equal(lbl, msg_hash_to_str(MENU_ENUM_LABEL_VIDEO_DRIVER_D3D11)))
-                   strlcpy(s, msg_hash_to_str(MENU_ENUM_LABEL_HELP_VIDEO_DRIVER_D3D11), len);
-                else if (string_is_equal(lbl, msg_hash_to_str(MENU_ENUM_LABEL_VIDEO_DRIVER_D3D12)))
-                   strlcpy(s, msg_hash_to_str(MENU_ENUM_LABEL_HELP_VIDEO_DRIVER_D3D12), len);
-                else if (string_is_equal(lbl, msg_hash_to_str(MENU_ENUM_LABEL_VIDEO_DRIVER_DISPMANX)))
-                   strlcpy(s, msg_hash_to_str(MENU_ENUM_LABEL_HELP_VIDEO_DRIVER_DISPMANX), len);
-                else if (string_is_equal(lbl, msg_hash_to_str(MENU_ENUM_LABEL_VIDEO_DRIVER_CACA)))
-                   strlcpy(s, msg_hash_to_str(MENU_ENUM_LABEL_HELP_VIDEO_DRIVER_CACA), len);
-                else if (string_is_equal(lbl, msg_hash_to_str(MENU_ENUM_LABEL_VIDEO_DRIVER_EXYNOS)))
-                   strlcpy(s, msg_hash_to_str(MENU_ENUM_LABEL_HELP_VIDEO_DRIVER_EXYNOS), len);
-                else if (string_is_equal(lbl, msg_hash_to_str(MENU_ENUM_LABEL_VIDEO_DRIVER_DRM)))
-                   strlcpy(s, msg_hash_to_str(MENU_ENUM_LABEL_HELP_VIDEO_DRIVER_DRM), len);
-                else if (string_is_equal(lbl, msg_hash_to_str(MENU_ENUM_LABEL_VIDEO_DRIVER_SUNXI)))
-                   strlcpy(s, msg_hash_to_str(MENU_ENUM_LABEL_HELP_VIDEO_DRIVER_SUNXI), len);
-                else if (string_is_equal(lbl, msg_hash_to_str(MENU_ENUM_LABEL_VIDEO_DRIVER_WIIU)))
-                   strlcpy(s, msg_hash_to_str(MENU_ENUM_LABEL_HELP_VIDEO_DRIVER_WIIU), len);
-                else if (string_is_equal(lbl, msg_hash_to_str(MENU_ENUM_LABEL_VIDEO_DRIVER_SWITCH)))
-                   strlcpy(s, msg_hash_to_str(MENU_ENUM_LABEL_HELP_VIDEO_DRIVER_SWITCH), len);
-                else if (string_is_equal(lbl, msg_hash_to_str(MENU_ENUM_LABEL_VIDEO_DRIVER_VG)))
-                   strlcpy(s, msg_hash_to_str(MENU_ENUM_LABEL_HELP_VIDEO_DRIVER_VG), len);
-                else if (string_is_equal(lbl, msg_hash_to_str(MENU_ENUM_LABEL_VIDEO_DRIVER_GDI)))
-                   strlcpy(s, msg_hash_to_str(MENU_ENUM_LABEL_HELP_VIDEO_DRIVER_GDI), len);
-                else
-                   strlcpy(s, msg_hash_to_str(MENU_ENUM_LABEL_HELP_VIDEO_DRIVER_NO_DETAILS), len);
-             }
-             break;
-          case MENU_ENUM_LABEL_AUDIO_RESAMPLER_DRIVER:
-             {
-                const char *lbl = settings ? settings->arrays.audio_resampler : NULL;
-
-                if (string_is_equal(lbl, msg_hash_to_str(MENU_ENUM_LABEL_AUDIO_RESAMPLER_DRIVER_SINC)))
-                   strlcpy(s, msg_hash_to_str(MENU_ENUM_LABEL_HELP_AUDIO_RESAMPLER_DRIVER_SINC), len);
-                else if (string_is_equal(lbl, msg_hash_to_str(MENU_ENUM_LABEL_AUDIO_RESAMPLER_DRIVER_CC)))
-                   strlcpy(s, msg_hash_to_str(MENU_ENUM_LABEL_HELP_AUDIO_RESAMPLER_DRIVER_CC), len);
-                else if (string_is_equal(lbl, msg_hash_to_str(MENU_ENUM_LABEL_AUDIO_RESAMPLER_DRIVER_NEAREST)))
-                   strlcpy(s, msg_hash_to_str(MENU_ENUM_LABEL_HELP_AUDIO_RESAMPLER_DRIVER_NEAREST), len);
-                else
-                   strlcpy(s, msg_hash_to_str(MENU_ENUM_LABEL_VALUE_NO_INFORMATION_AVAILABLE), len);
-             }
-             break;
+            strlcpy(s, msg_hash_to_str(MENU_ENUM_LABEL_HELP_CORE_LIST), len);
+            break;
+        case MENU_ENUM_LABEL_INPUT_DRIVER: {
+            const char* lbl = settings ? settings->arrays.input_driver : NULL;
+
+            if (string_is_equal(lbl, msg_hash_to_str(MENU_ENUM_LABEL_INPUT_DRIVER_UDEV)))
+                strlcpy(s, msg_hash_to_str(MENU_ENUM_LABEL_HELP_INPUT_DRIVER_UDEV), len);
+            else if (string_is_equal(lbl, msg_hash_to_str(MENU_ENUM_LABEL_INPUT_DRIVER_LINUXRAW)))
+                strlcpy(s, msg_hash_to_str(MENU_ENUM_LABEL_HELP_INPUT_DRIVER_LINUXRAW), len);
+            else
+                strlcpy(s, msg_hash_to_str(MENU_ENUM_LABEL_HELP_INPUT_DRIVER_NO_DETAILS), len);
+        } break;
+        case MENU_ENUM_LABEL_JOYPAD_DRIVER: {
+            const char* lbl = settings ? settings->arrays.input_joypad_driver : NULL;
+
+            if (string_is_equal(lbl, msg_hash_to_str(MENU_ENUM_LABEL_JOYPAD_DRIVER_UDEV)))
+                strlcpy(s, msg_hash_to_str(MENU_ENUM_LABEL_HELP_JOYPAD_DRIVER_UDEV), len);
+            else if (string_is_equal(lbl, msg_hash_to_str(MENU_ENUM_LABEL_JOYPAD_DRIVER_LINUXRAW)))
+                strlcpy(s, msg_hash_to_str(MENU_ENUM_LABEL_HELP_JOYPAD_DRIVER_LINUXRAW), len);
+            else if (string_is_equal(lbl, msg_hash_to_str(MENU_ENUM_LABEL_JOYPAD_DRIVER_DINPUT)))
+                strlcpy(s, msg_hash_to_str(MENU_ENUM_LABEL_HELP_JOYPAD_DRIVER_DINPUT), len);
+            else if (string_is_equal(lbl, msg_hash_to_str(MENU_ENUM_LABEL_JOYPAD_DRIVER_XINPUT)))
+                strlcpy(s, msg_hash_to_str(MENU_ENUM_LABEL_HELP_JOYPAD_DRIVER_XINPUT), len);
+            else if (string_is_equal(lbl, msg_hash_to_str(MENU_ENUM_LABEL_JOYPAD_DRIVER_SDL)))
+                strlcpy(s, msg_hash_to_str(MENU_ENUM_LABEL_HELP_JOYPAD_DRIVER_SDL), len);
+            else if (string_is_equal(lbl, msg_hash_to_str(MENU_ENUM_LABEL_JOYPAD_DRIVER_PARPORT)))
+                strlcpy(s, msg_hash_to_str(MENU_ENUM_LABEL_HELP_JOYPAD_DRIVER_PARPORT), len);
+            else if (string_is_equal(lbl, msg_hash_to_str(MENU_ENUM_LABEL_JOYPAD_DRIVER_HID)))
+                strlcpy(s, msg_hash_to_str(MENU_ENUM_LABEL_HELP_JOYPAD_DRIVER_HID), len);
+        } break;
+        case MENU_ENUM_LABEL_MENU_DRIVER: {
+            const char* lbl = settings ? settings->arrays.menu_driver : NULL;
+
+            if (string_is_equal(lbl, msg_hash_to_str(MENU_ENUM_LABEL_MENU_DRIVER_XMB)))
+                strlcpy(s, msg_hash_to_str(MENU_ENUM_LABEL_HELP_MENU_DRIVER_XMB), len);
+            else if (string_is_equal(lbl, msg_hash_to_str(MENU_ENUM_LABEL_MENU_DRIVER_OZONE)))
+                strlcpy(s, msg_hash_to_str(MENU_ENUM_LABEL_HELP_MENU_DRIVER_OZONE), len);
+            else if (string_is_equal(lbl, msg_hash_to_str(MENU_ENUM_LABEL_MENU_DRIVER_RGUI)))
+                strlcpy(s, msg_hash_to_str(MENU_ENUM_LABEL_HELP_MENU_DRIVER_RGUI), len);
+            else if (string_is_equal(lbl, msg_hash_to_str(MENU_ENUM_LABEL_MENU_DRIVER_MATERIALUI)))
+                strlcpy(s, msg_hash_to_str(MENU_ENUM_LABEL_HELP_MENU_DRIVER_MATERIALUI), len);
+        } break;
+
+        case MENU_ENUM_LABEL_LOAD_CONTENT_LIST:
+            strlcpy(s, msg_hash_to_str(MENU_ENUM_LABEL_HELP_LOAD_CONTENT_LIST), len);
+            break;
+        case MENU_ENUM_LABEL_LOAD_CONTENT_HISTORY:
+            strlcpy(s, msg_hash_to_str(MENU_ENUM_LABEL_HELP_LOAD_CONTENT_HISTORY), len);
+            break;
+        case MENU_ENUM_LABEL_VIDEO_DRIVER: {
+            const char* lbl = settings ? settings->arrays.video_driver : NULL;
+
+            if (string_is_equal(lbl, msg_hash_to_str(MENU_ENUM_LABEL_VIDEO_DRIVER_GL1)))
+                strlcpy(s, msg_hash_to_str(MENU_ENUM_LABEL_HELP_VIDEO_DRIVER_GL1), len);
+            else if (string_is_equal(lbl, msg_hash_to_str(MENU_ENUM_LABEL_VIDEO_DRIVER_GL)))
+                strlcpy(s, msg_hash_to_str(MENU_ENUM_LABEL_HELP_VIDEO_DRIVER_GL), len);
+            else if (string_is_equal(lbl, msg_hash_to_str(MENU_ENUM_LABEL_VIDEO_DRIVER_GL_CORE)))
+                strlcpy(s, msg_hash_to_str(MENU_ENUM_LABEL_HELP_VIDEO_DRIVER_GL_CORE), len);
+            else if (string_is_equal(lbl, msg_hash_to_str(MENU_ENUM_LABEL_VIDEO_DRIVER_VULKAN)))
+                strlcpy(s, msg_hash_to_str(MENU_ENUM_LABEL_HELP_VIDEO_DRIVER_VULKAN), len);
+            else if (string_is_equal(lbl, msg_hash_to_str(MENU_ENUM_LABEL_VIDEO_DRIVER_SDL1)))
+                strlcpy(s, msg_hash_to_str(MENU_ENUM_LABEL_HELP_VIDEO_DRIVER_SDL1), len);
+            else if (string_is_equal(lbl, msg_hash_to_str(MENU_ENUM_LABEL_VIDEO_DRIVER_SDL2)))
+                strlcpy(s, msg_hash_to_str(MENU_ENUM_LABEL_HELP_VIDEO_DRIVER_SDL2), len);
+            else if (string_is_equal(lbl, msg_hash_to_str(MENU_ENUM_LABEL_VIDEO_DRIVER_METAL)))
+                strlcpy(s, msg_hash_to_str(MENU_ENUM_LABEL_HELP_VIDEO_DRIVER_METAL), len);
+            else if (string_is_equal(lbl, msg_hash_to_str(MENU_ENUM_LABEL_VIDEO_DRIVER_D3D8)))
+                strlcpy(s, msg_hash_to_str(MENU_ENUM_LABEL_HELP_VIDEO_DRIVER_D3D8), len);
+            else if (string_is_equal(lbl, msg_hash_to_str(MENU_ENUM_LABEL_VIDEO_DRIVER_D3D9_CG)))
+                strlcpy(s, msg_hash_to_str(MENU_ENUM_LABEL_HELP_VIDEO_DRIVER_D3D9_CG), len);
+            else if (string_is_equal(lbl, msg_hash_to_str(MENU_ENUM_LABEL_VIDEO_DRIVER_D3D9_HLSL)))
+                strlcpy(s, msg_hash_to_str(MENU_ENUM_LABEL_HELP_VIDEO_DRIVER_D3D9_HLSL), len);
+            else if (string_is_equal(lbl, msg_hash_to_str(MENU_ENUM_LABEL_VIDEO_DRIVER_D3D10)))
+                strlcpy(s, msg_hash_to_str(MENU_ENUM_LABEL_HELP_VIDEO_DRIVER_D3D10), len);
+            else if (string_is_equal(lbl, msg_hash_to_str(MENU_ENUM_LABEL_VIDEO_DRIVER_D3D11)))
+                strlcpy(s, msg_hash_to_str(MENU_ENUM_LABEL_HELP_VIDEO_DRIVER_D3D11), len);
+            else if (string_is_equal(lbl, msg_hash_to_str(MENU_ENUM_LABEL_VIDEO_DRIVER_D3D12)))
+                strlcpy(s, msg_hash_to_str(MENU_ENUM_LABEL_HELP_VIDEO_DRIVER_D3D12), len);
+            else if (string_is_equal(lbl, msg_hash_to_str(MENU_ENUM_LABEL_VIDEO_DRIVER_DISPMANX)))
+                strlcpy(s, msg_hash_to_str(MENU_ENUM_LABEL_HELP_VIDEO_DRIVER_DISPMANX), len);
+            else if (string_is_equal(lbl, msg_hash_to_str(MENU_ENUM_LABEL_VIDEO_DRIVER_CACA)))
+                strlcpy(s, msg_hash_to_str(MENU_ENUM_LABEL_HELP_VIDEO_DRIVER_CACA), len);
+            else if (string_is_equal(lbl, msg_hash_to_str(MENU_ENUM_LABEL_VIDEO_DRIVER_EXYNOS)))
+                strlcpy(s, msg_hash_to_str(MENU_ENUM_LABEL_HELP_VIDEO_DRIVER_EXYNOS), len);
+            else if (string_is_equal(lbl, msg_hash_to_str(MENU_ENUM_LABEL_VIDEO_DRIVER_DRM)))
+                strlcpy(s, msg_hash_to_str(MENU_ENUM_LABEL_HELP_VIDEO_DRIVER_DRM), len);
+            else if (string_is_equal(lbl, msg_hash_to_str(MENU_ENUM_LABEL_VIDEO_DRIVER_SUNXI)))
+                strlcpy(s, msg_hash_to_str(MENU_ENUM_LABEL_HELP_VIDEO_DRIVER_SUNXI), len);
+            else if (string_is_equal(lbl, msg_hash_to_str(MENU_ENUM_LABEL_VIDEO_DRIVER_WIIU)))
+                strlcpy(s, msg_hash_to_str(MENU_ENUM_LABEL_HELP_VIDEO_DRIVER_WIIU), len);
+            else if (string_is_equal(lbl, msg_hash_to_str(MENU_ENUM_LABEL_VIDEO_DRIVER_SWITCH)))
+                strlcpy(s, msg_hash_to_str(MENU_ENUM_LABEL_HELP_VIDEO_DRIVER_SWITCH), len);
+            else if (string_is_equal(lbl, msg_hash_to_str(MENU_ENUM_LABEL_VIDEO_DRIVER_VG)))
+                strlcpy(s, msg_hash_to_str(MENU_ENUM_LABEL_HELP_VIDEO_DRIVER_VG), len);
+            else if (string_is_equal(lbl, msg_hash_to_str(MENU_ENUM_LABEL_VIDEO_DRIVER_GDI)))
+                strlcpy(s, msg_hash_to_str(MENU_ENUM_LABEL_HELP_VIDEO_DRIVER_GDI), len);
+            else
+                strlcpy(s, msg_hash_to_str(MENU_ENUM_LABEL_HELP_VIDEO_DRIVER_NO_DETAILS), len);
+        } break;
+        case MENU_ENUM_LABEL_AUDIO_RESAMPLER_DRIVER: {
+            const char* lbl = settings ? settings->arrays.audio_resampler : NULL;
+
+            if (string_is_equal(lbl, msg_hash_to_str(MENU_ENUM_LABEL_AUDIO_RESAMPLER_DRIVER_SINC)))
+                strlcpy(s, msg_hash_to_str(MENU_ENUM_LABEL_HELP_AUDIO_RESAMPLER_DRIVER_SINC), len);
+            else if (string_is_equal(lbl, msg_hash_to_str(MENU_ENUM_LABEL_AUDIO_RESAMPLER_DRIVER_CC)))
+                strlcpy(s, msg_hash_to_str(MENU_ENUM_LABEL_HELP_AUDIO_RESAMPLER_DRIVER_CC), len);
+            else if (string_is_equal(lbl, msg_hash_to_str(MENU_ENUM_LABEL_AUDIO_RESAMPLER_DRIVER_NEAREST)))
+                strlcpy(s, msg_hash_to_str(MENU_ENUM_LABEL_HELP_AUDIO_RESAMPLER_DRIVER_NEAREST), len);
+            else
+                strlcpy(s, msg_hash_to_str(MENU_ENUM_LABEL_VALUE_NO_INFORMATION_AVAILABLE), len);
+        } break;
 #ifdef HAVE_MICROPHONE
-          case MENU_ENUM_LABEL_MICROPHONE_RESAMPLER_DRIVER:
-             {
-                const char *lbl = settings ? settings->arrays.microphone_resampler : NULL;
-
-                if (string_is_equal(lbl, msg_hash_to_str(MENU_ENUM_LABEL_AUDIO_RESAMPLER_DRIVER_SINC)))
-                   strlcpy(s, msg_hash_to_str(MENU_ENUM_LABEL_HELP_AUDIO_RESAMPLER_DRIVER_SINC), len);
-                else if (string_is_equal(lbl, msg_hash_to_str(MENU_ENUM_LABEL_AUDIO_RESAMPLER_DRIVER_CC)))
-                   strlcpy(s, msg_hash_to_str(MENU_ENUM_LABEL_HELP_AUDIO_RESAMPLER_DRIVER_CC), len);
-                else if (string_is_equal(lbl, msg_hash_to_str(MENU_ENUM_LABEL_AUDIO_RESAMPLER_DRIVER_NEAREST)))
-                   strlcpy(s, msg_hash_to_str(MENU_ENUM_LABEL_HELP_AUDIO_RESAMPLER_DRIVER_NEAREST), len);
-                else
-                   strlcpy(s, msg_hash_to_str(MENU_ENUM_LABEL_VALUE_NO_INFORMATION_AVAILABLE), len);
-             }
-             break;
-#endif
-          case MENU_ENUM_LABEL_VIDEO_SHADER_PRESET:
-             strlcpy(s, msg_hash_to_str(MENU_ENUM_LABEL_HELP_VIDEO_SHADER_PRESET), len);
-             break;
-          case MENU_ENUM_LABEL_VIDEO_SHADER_SCALE_PASS:
-             strlcpy(s, msg_hash_to_str(MENU_ENUM_LABEL_HELP_VIDEO_SHADER_SCALE_PASS), len);
-             break;
-          case MENU_ENUM_LABEL_VIDEO_SHADER_NUM_PASSES:
-             strlcpy(s, msg_hash_to_str(MENU_ENUM_LABEL_HELP_VIDEO_SHADER_NUM_PASSES), len);
-             break;
-          case MENU_ENUM_LABEL_VIDEO_SHADER_PASS:
-             strlcpy(s, msg_hash_to_str(MENU_ENUM_LABEL_HELP_VIDEO_SHADER_PASS), len);
-             break;
-          case MENU_ENUM_LABEL_CONFIG_SAVE_ON_EXIT:
-             strlcpy(s, msg_hash_to_str(MENU_ENUM_LABEL_HELP_CONFIG_SAVE_ON_EXIT), len);
-             break;
-          case MENU_ENUM_LABEL_QUIT_RETROARCH:
-             strlcpy(s, msg_hash_to_str(MENU_ENUM_LABEL_HELP_QUIT_RETROARCH), len);
-             break;
-          case MENU_ENUM_LABEL_VIDEO_SHADER_FILTER_PASS:
-             strlcpy(s, msg_hash_to_str(MENU_ENUM_LABEL_HELP_VIDEO_SHADER_FILTER_PASS), len);
-             break;
-          case MENU_ENUM_LABEL_AUTOSAVE_INTERVAL:
-             strlcpy(s, msg_hash_to_str(MENU_ENUM_LABEL_HELP_AUTOSAVE_INTERVAL), len);
-             break;
-          case MENU_ENUM_LABEL_REPLAY_CHECKPOINT_INTERVAL:
-             strlcpy(s, msg_hash_to_str(MENU_ENUM_LABEL_HELP_REPLAY_CHECKPOINT_INTERVAL), len);
-             break;
-          case MENU_ENUM_LABEL_VALUE_INPUT_ADC_TYPE:
-             strlcpy(s, msg_hash_to_str(MENU_ENUM_LABEL_HELP_INPUT_ADC_TYPE), len);
-             break;
-          case MENU_ENUM_LABEL_LIBRETRO_LOG_LEVEL:
-             strlcpy(s, msg_hash_to_str(MENU_ENUM_LABEL_HELP_LIBRETRO_LOG_LEVEL), len);
-             break;
-          case MENU_ENUM_LABEL_SHADER_APPLY_CHANGES:
-             strlcpy(s, msg_hash_to_str(MENU_ENUM_LABEL_HELP_SHADER_APPLY_CHANGES), len);
-             break;
-          case MENU_ENUM_LABEL_SHADER_WATCH_FOR_CHANGES:
-             strlcpy(s, msg_hash_to_str(MENU_ENUM_LABEL_HELP_SHADER_WATCH_FOR_CHANGES), len);
-             break;
-          case MENU_ENUM_LABEL_VIDEO_FILTER:
+        case MENU_ENUM_LABEL_MICROPHONE_RESAMPLER_DRIVER: {
+            const char* lbl = settings ? settings->arrays.microphone_resampler : NULL;
+
+            if (string_is_equal(lbl, msg_hash_to_str(MENU_ENUM_LABEL_AUDIO_RESAMPLER_DRIVER_SINC)))
+                strlcpy(s, msg_hash_to_str(MENU_ENUM_LABEL_HELP_AUDIO_RESAMPLER_DRIVER_SINC), len);
+            else if (string_is_equal(lbl, msg_hash_to_str(MENU_ENUM_LABEL_AUDIO_RESAMPLER_DRIVER_CC)))
+                strlcpy(s, msg_hash_to_str(MENU_ENUM_LABEL_HELP_AUDIO_RESAMPLER_DRIVER_CC), len);
+            else if (string_is_equal(lbl, msg_hash_to_str(MENU_ENUM_LABEL_AUDIO_RESAMPLER_DRIVER_NEAREST)))
+                strlcpy(s, msg_hash_to_str(MENU_ENUM_LABEL_HELP_AUDIO_RESAMPLER_DRIVER_NEAREST), len);
+            else
+                strlcpy(s, msg_hash_to_str(MENU_ENUM_LABEL_VALUE_NO_INFORMATION_AVAILABLE), len);
+        } break;
+#endif
+        case MENU_ENUM_LABEL_VIDEO_SHADER_PRESET:
+            strlcpy(s, msg_hash_to_str(MENU_ENUM_LABEL_HELP_VIDEO_SHADER_PRESET), len);
+            break;
+        case MENU_ENUM_LABEL_VIDEO_SHADER_SCALE_PASS:
+            strlcpy(s, msg_hash_to_str(MENU_ENUM_LABEL_HELP_VIDEO_SHADER_SCALE_PASS), len);
+            break;
+        case MENU_ENUM_LABEL_VIDEO_SHADER_NUM_PASSES:
+            strlcpy(s, msg_hash_to_str(MENU_ENUM_LABEL_HELP_VIDEO_SHADER_NUM_PASSES), len);
+            break;
+        case MENU_ENUM_LABEL_VIDEO_SHADER_PASS:
+            strlcpy(s, msg_hash_to_str(MENU_ENUM_LABEL_HELP_VIDEO_SHADER_PASS), len);
+            break;
+        case MENU_ENUM_LABEL_CONFIG_SAVE_ON_EXIT:
+            strlcpy(s, msg_hash_to_str(MENU_ENUM_LABEL_HELP_CONFIG_SAVE_ON_EXIT), len);
+            break;
+        case MENU_ENUM_LABEL_QUIT_RETROARCH:
+            strlcpy(s, msg_hash_to_str(MENU_ENUM_LABEL_HELP_QUIT_RETROARCH), len);
+            break;
+        case MENU_ENUM_LABEL_VIDEO_SHADER_FILTER_PASS:
+            strlcpy(s, msg_hash_to_str(MENU_ENUM_LABEL_HELP_VIDEO_SHADER_FILTER_PASS), len);
+            break;
+        case MENU_ENUM_LABEL_AUTOSAVE_INTERVAL:
+            strlcpy(s, msg_hash_to_str(MENU_ENUM_LABEL_HELP_AUTOSAVE_INTERVAL), len);
+            break;
+        case MENU_ENUM_LABEL_REPLAY_CHECKPOINT_INTERVAL:
+            strlcpy(s, msg_hash_to_str(MENU_ENUM_LABEL_HELP_REPLAY_CHECKPOINT_INTERVAL), len);
+            break;
+        case MENU_ENUM_LABEL_VALUE_INPUT_ADC_TYPE:
+            strlcpy(s, msg_hash_to_str(MENU_ENUM_LABEL_HELP_INPUT_ADC_TYPE), len);
+            break;
+        case MENU_ENUM_LABEL_LIBRETRO_LOG_LEVEL:
+            strlcpy(s, msg_hash_to_str(MENU_ENUM_LABEL_HELP_LIBRETRO_LOG_LEVEL), len);
+            break;
+        case MENU_ENUM_LABEL_SHADER_APPLY_CHANGES:
+            strlcpy(s, msg_hash_to_str(MENU_ENUM_LABEL_HELP_SHADER_APPLY_CHANGES), len);
+            break;
+        case MENU_ENUM_LABEL_SHADER_WATCH_FOR_CHANGES:
+            strlcpy(s, msg_hash_to_str(MENU_ENUM_LABEL_HELP_SHADER_WATCH_FOR_CHANGES), len);
+            break;
+        case MENU_ENUM_LABEL_VIDEO_FILTER:
 #ifdef HAVE_FILTERS_BUILTIN
-             strlcpy(s, msg_hash_to_str(MENU_ENUM_LABEL_HELP_VIDEO_FILTER_BUILTIN), len);
+            strlcpy(s, msg_hash_to_str(MENU_ENUM_LABEL_HELP_VIDEO_FILTER_BUILTIN), len);
 #else
-             strlcpy(s, msg_hash_to_str(MENU_ENUM_LABEL_HELP_VIDEO_FILTER), len);
-#endif
-             break;
-          case MENU_ENUM_LABEL_AUDIO_DRIVER:
-             {
-                const char *lbl = settings ? settings->arrays.audio_driver : NULL;
-
-                if (string_is_equal(lbl, msg_hash_to_str(MENU_ENUM_LABEL_AUDIO_DRIVER_ALSA)))
-                   strlcpy(s, msg_hash_to_str(MENU_ENUM_LABEL_HELP_AUDIO_DRIVER_ALSA), len);
-                else if (string_is_equal(lbl, msg_hash_to_str(MENU_ENUM_LABEL_AUDIO_DRIVER_ALSATHREAD)))
-                   strlcpy(s, msg_hash_to_str(MENU_ENUM_LABEL_HELP_AUDIO_DRIVER_ALSATHREAD), len);
-                else if (string_is_equal(lbl, msg_hash_to_str(MENU_ENUM_LABEL_AUDIO_DRIVER_TINYALSA)))
-                   strlcpy(s, msg_hash_to_str(MENU_ENUM_LABEL_HELP_AUDIO_DRIVER_TINYALSA), len);
-                else if (string_is_equal(lbl, msg_hash_to_str(MENU_ENUM_LABEL_AUDIO_DRIVER_RSOUND)))
-                   strlcpy(s, msg_hash_to_str(MENU_ENUM_LABEL_HELP_AUDIO_DRIVER_RSOUND), len);
-                else if (string_is_equal(lbl, msg_hash_to_str(MENU_ENUM_LABEL_AUDIO_DRIVER_OSS)))
-                   strlcpy(s, msg_hash_to_str(MENU_ENUM_LABEL_HELP_AUDIO_DRIVER_OSS), len);
-                else if (string_is_equal(lbl, msg_hash_to_str(MENU_ENUM_LABEL_AUDIO_DRIVER_ROAR)))
-                   strlcpy(s, msg_hash_to_str(MENU_ENUM_LABEL_HELP_AUDIO_DRIVER_ROAR), len);
-                else if (string_is_equal(lbl, msg_hash_to_str(MENU_ENUM_LABEL_AUDIO_DRIVER_AL)))
-                   strlcpy(s, msg_hash_to_str(MENU_ENUM_LABEL_HELP_AUDIO_DRIVER_AL), len);
-                else if (string_is_equal(lbl, msg_hash_to_str(MENU_ENUM_LABEL_AUDIO_DRIVER_SL)))
-                   strlcpy(s, msg_hash_to_str(MENU_ENUM_LABEL_HELP_AUDIO_DRIVER_SL), len);
-                else if (string_is_equal(lbl, msg_hash_to_str(MENU_ENUM_LABEL_AUDIO_DRIVER_DSOUND)))
-                   strlcpy(s, msg_hash_to_str(MENU_ENUM_LABEL_HELP_AUDIO_DRIVER_DSOUND), len);
-                else if (string_is_equal(lbl, msg_hash_to_str(MENU_ENUM_LABEL_AUDIO_DRIVER_WASAPI)))
-                   strlcpy(s, msg_hash_to_str(MENU_ENUM_LABEL_HELP_AUDIO_DRIVER_WASAPI), len);
-                else if (string_is_equal(lbl, msg_hash_to_str(MENU_ENUM_LABEL_AUDIO_DRIVER_PULSE)))
-                   strlcpy(s, msg_hash_to_str(MENU_ENUM_LABEL_HELP_AUDIO_DRIVER_PULSE), len);
-                else if (string_is_equal(lbl, msg_hash_to_str(MENU_ENUM_LABEL_AUDIO_DRIVER_JACK)))
-                   strlcpy(s, msg_hash_to_str(MENU_ENUM_LABEL_HELP_AUDIO_DRIVER_JACK), len);
-                else
-                   strlcpy(s, msg_hash_to_str(MENU_ENUM_LABEL_VALUE_NO_INFORMATION_AVAILABLE), len);
-             }
-             break;
-          case MENU_ENUM_LABEL_AUDIO_DEVICE:
-             {
-                /* Device help is audio driver dependent. */
-                const char *lbl = settings ? settings->arrays.audio_driver : NULL;
-
-                if (string_is_equal(lbl, msg_hash_to_str(MENU_ENUM_LABEL_AUDIO_DRIVER_ALSA)))
-                   strlcpy(s, msg_hash_to_str(MENU_ENUM_LABEL_HELP_AUDIO_DEVICE_ALSA), len);
-                else if (string_is_equal(lbl, msg_hash_to_str(MENU_ENUM_LABEL_AUDIO_DRIVER_ALSATHREAD)))
-                   strlcpy(s, msg_hash_to_str(MENU_ENUM_LABEL_HELP_AUDIO_DEVICE_ALSA), len);
-                else if (string_is_equal(lbl, msg_hash_to_str(MENU_ENUM_LABEL_AUDIO_DRIVER_TINYALSA)))
-                   strlcpy(s, msg_hash_to_str(MENU_ENUM_LABEL_HELP_AUDIO_DEVICE_ALSA), len);
-                else if (string_is_equal(lbl, msg_hash_to_str(MENU_ENUM_LABEL_AUDIO_DRIVER_OSS)))
-                   strlcpy(s, msg_hash_to_str(MENU_ENUM_LABEL_HELP_AUDIO_DEVICE_OSS), len);
-                else if (string_is_equal(lbl, msg_hash_to_str(MENU_ENUM_LABEL_AUDIO_DRIVER_JACK)))
-                   strlcpy(s, msg_hash_to_str(MENU_ENUM_LABEL_HELP_AUDIO_DEVICE_JACK), len);
-                else if (string_is_equal(lbl, msg_hash_to_str(MENU_ENUM_LABEL_AUDIO_DRIVER_RSOUND)))
-                   strlcpy(s, msg_hash_to_str(MENU_ENUM_LABEL_HELP_AUDIO_DEVICE_RSOUND), len);
-                else
-                   strlcpy(s, msg_hash_to_str(MENU_ENUM_LABEL_HELP_AUDIO_DEVICE), len);
-             }
-             break;
-          case MENU_ENUM_LABEL_VIDEO_REFRESH_RATE_AUTO:
-             strlcpy(s, msg_hash_to_str(MENU_ENUM_LABEL_HELP_VIDEO_REFRESH_RATE_AUTO), len);
-             break;
-          case MENU_ENUM_LABEL_FASTFORWARD_RATIO:
-             strlcpy(s, msg_hash_to_str(MENU_ENUM_LABEL_HELP_FASTFORWARD_RATIO), len);
-             break;
-          case MENU_ENUM_LABEL_VRR_RUNLOOP_ENABLE:
-             strlcpy(s, msg_hash_to_str(MENU_ENUM_LABEL_HELP_VRR_RUNLOOP_ENABLE), len);
-             break;
-          case MENU_ENUM_LABEL_VIDEO_MONITOR_INDEX:
-             strlcpy(s, msg_hash_to_str(MENU_ENUM_LABEL_HELP_VIDEO_MONITOR_INDEX), len);
-             break;
-          case MENU_ENUM_LABEL_AUDIO_VOLUME:
-             strlcpy(s, msg_hash_to_str(MENU_ENUM_LABEL_HELP_AUDIO_VOLUME), len);
-             break;
-          case MENU_ENUM_LABEL_AUDIO_RATE_CONTROL_DELTA:
-             strlcpy(s, msg_hash_to_str(MENU_ENUM_LABEL_HELP_AUDIO_RATE_CONTROL_DELTA), len);
-             break;
-          case MENU_ENUM_LABEL_AUDIO_MAX_TIMING_SKEW:
-             strlcpy(s, msg_hash_to_str(MENU_ENUM_LABEL_HELP_AUDIO_MAX_TIMING_SKEW), len);
-             break;
-          case MENU_ENUM_LABEL_VIDEO_DISABLE_COMPOSITION:
-             strlcpy(s, msg_hash_to_str(MENU_ENUM_LABEL_HELP_VIDEO_DISABLE_COMPOSITION), len);
-             break;
-          case MENU_ENUM_LABEL_VIDEO_THREADED:
-             strlcpy(s, msg_hash_to_str(MENU_ENUM_LABEL_HELP_VIDEO_THREADED), len);
-             break;
-          case MENU_ENUM_LABEL_VIDEO_FRAME_DELAY:
-             snprintf(s, len, msg_hash_to_str(MENU_ENUM_LABEL_HELP_VIDEO_FRAME_DELAY),
-                   MAXIMUM_FRAME_DELAY);
-             break;
-          case MENU_ENUM_LABEL_VIDEO_FRAME_DELAY_AUTO:
-             strlcpy(s, msg_hash_to_str(MENU_ENUM_LABEL_HELP_VIDEO_FRAME_DELAY_AUTO), len);
-             break;
-          case MENU_ENUM_LABEL_VIDEO_HARD_SYNC_FRAMES:
-             strlcpy(s, msg_hash_to_str(MENU_ENUM_LABEL_HELP_VIDEO_HARD_SYNC_FRAMES), len);
-             break;
-          case MENU_ENUM_LABEL_VIDEO_BLACK_FRAME_INSERTION:
-             strlcpy(s, msg_hash_to_str(MENU_ENUM_LABEL_HELP_VIDEO_BLACK_FRAME_INSERTION), len);
-             break;
-          case MENU_ENUM_LABEL_VIDEO_BFI_DARK_FRAMES:
-             strlcpy(s, msg_hash_to_str(MENU_ENUM_LABEL_HELP_VIDEO_BFI_DARK_FRAMES), len);
-             break;
-          case MENU_ENUM_LABEL_VIDEO_SHADER_SUBFRAMES:
-             strlcpy(s, msg_hash_to_str(MENU_ENUM_LABEL_HELP_VIDEO_SHADER_SUBFRAMES), len);
-             break;
-          case MENU_ENUM_LABEL_VIDEO_SCAN_SUBFRAMES:
-             strlcpy(s, msg_hash_to_str(MENU_ENUM_LABEL_HELP_VIDEO_SCAN_SUBFRAMES), len);
-             break;
-          case MENU_ENUM_LABEL_SAVEFILE_DIRECTORY:
-             strlcpy(s, msg_hash_to_str(MENU_ENUM_LABEL_HELP_SAVEFILE_DIRECTORY), len);
-             break;
-          case MENU_ENUM_LABEL_INPUT_PREFER_FRONT_TOUCH:
-             strlcpy(s, msg_hash_to_str(MENU_ENUM_LABEL_HELP_INPUT_PREFER_FRONT_TOUCH), len);
-             break;
-          case MENU_ENUM_LABEL_SUSPEND_SCREENSAVER_ENABLE:
-             strlcpy(s, msg_hash_to_str(MENU_ENUM_LABEL_HELP_SUSPEND_SCREENSAVER_ENABLE), len);
-             break;
-          case MENU_ENUM_LABEL_NETPLAY_START_AS_SPECTATOR:
-             strlcpy(s, msg_hash_to_str(MENU_ENUM_LABEL_HELP_NETPLAY_START_AS_SPECTATOR), len);
-             break;
-          case MENU_ENUM_LABEL_NETPLAY_CHECK_FRAMES:
-             strlcpy(s, msg_hash_to_str(MENU_ENUM_LABEL_HELP_NETPLAY_CHECK_FRAMES), len);
-             break;
-          case MENU_ENUM_LABEL_NETPLAY_INPUT_LATENCY_FRAMES_MIN:
-             strlcpy(s, msg_hash_to_str(MENU_ENUM_LABEL_HELP_NETPLAY_INPUT_LATENCY_FRAMES_MIN), len);
-             break;
-          case MENU_ENUM_LABEL_NETPLAY_INPUT_LATENCY_FRAMES_RANGE:
-             strlcpy(s, msg_hash_to_str(MENU_ENUM_LABEL_HELP_NETPLAY_INPUT_LATENCY_FRAMES_RANGE), len);
-             break;
-          case MENU_ENUM_LABEL_VIDEO_MAX_SWAPCHAIN_IMAGES:
-             strlcpy(s, msg_hash_to_str(MENU_ENUM_LABEL_HELP_VIDEO_MAX_SWAPCHAIN_IMAGES), len);
-             break;
-          case MENU_ENUM_LABEL_UI_COMPANION_START_ON_BOOT:
-             strlcpy(s, msg_hash_to_str(MENU_ENUM_LABEL_HELP_UI_COMPANION_START_ON_BOOT), len);
-             break;
-          case MENU_ENUM_LABEL_CHEAT_START_OR_CONT:
-             strlcpy(s, msg_hash_to_str(MENU_ENUM_LABEL_HELP_CHEAT_START_OR_CONT), len);
-             break;
+            strlcpy(s, msg_hash_to_str(MENU_ENUM_LABEL_HELP_VIDEO_FILTER), len);
+#endif
+            break;
+        case MENU_ENUM_LABEL_AUDIO_DRIVER: {
+            const char* lbl = settings ? settings->arrays.audio_driver : NULL;
+
+            if (string_is_equal(lbl, msg_hash_to_str(MENU_ENUM_LABEL_AUDIO_DRIVER_ALSA)))
+                strlcpy(s, msg_hash_to_str(MENU_ENUM_LABEL_HELP_AUDIO_DRIVER_ALSA), len);
+            else if (string_is_equal(lbl, msg_hash_to_str(MENU_ENUM_LABEL_AUDIO_DRIVER_ALSATHREAD)))
+                strlcpy(s, msg_hash_to_str(MENU_ENUM_LABEL_HELP_AUDIO_DRIVER_ALSATHREAD), len);
+            else if (string_is_equal(lbl, msg_hash_to_str(MENU_ENUM_LABEL_AUDIO_DRIVER_TINYALSA)))
+                strlcpy(s, msg_hash_to_str(MENU_ENUM_LABEL_HELP_AUDIO_DRIVER_TINYALSA), len);
+            else if (string_is_equal(lbl, msg_hash_to_str(MENU_ENUM_LABEL_AUDIO_DRIVER_RSOUND)))
+                strlcpy(s, msg_hash_to_str(MENU_ENUM_LABEL_HELP_AUDIO_DRIVER_RSOUND), len);
+            else if (string_is_equal(lbl, msg_hash_to_str(MENU_ENUM_LABEL_AUDIO_DRIVER_OSS)))
+                strlcpy(s, msg_hash_to_str(MENU_ENUM_LABEL_HELP_AUDIO_DRIVER_OSS), len);
+            else if (string_is_equal(lbl, msg_hash_to_str(MENU_ENUM_LABEL_AUDIO_DRIVER_ROAR)))
+                strlcpy(s, msg_hash_to_str(MENU_ENUM_LABEL_HELP_AUDIO_DRIVER_ROAR), len);
+            else if (string_is_equal(lbl, msg_hash_to_str(MENU_ENUM_LABEL_AUDIO_DRIVER_AL)))
+                strlcpy(s, msg_hash_to_str(MENU_ENUM_LABEL_HELP_AUDIO_DRIVER_AL), len);
+            else if (string_is_equal(lbl, msg_hash_to_str(MENU_ENUM_LABEL_AUDIO_DRIVER_SL)))
+                strlcpy(s, msg_hash_to_str(MENU_ENUM_LABEL_HELP_AUDIO_DRIVER_SL), len);
+            else if (string_is_equal(lbl, msg_hash_to_str(MENU_ENUM_LABEL_AUDIO_DRIVER_DSOUND)))
+                strlcpy(s, msg_hash_to_str(MENU_ENUM_LABEL_HELP_AUDIO_DRIVER_DSOUND), len);
+            else if (string_is_equal(lbl, msg_hash_to_str(MENU_ENUM_LABEL_AUDIO_DRIVER_WASAPI)))
+                strlcpy(s, msg_hash_to_str(MENU_ENUM_LABEL_HELP_AUDIO_DRIVER_WASAPI), len);
+            else if (string_is_equal(lbl, msg_hash_to_str(MENU_ENUM_LABEL_AUDIO_DRIVER_PULSE)))
+                strlcpy(s, msg_hash_to_str(MENU_ENUM_LABEL_HELP_AUDIO_DRIVER_PULSE), len);
+            else if (string_is_equal(lbl, msg_hash_to_str(MENU_ENUM_LABEL_AUDIO_DRIVER_JACK)))
+                strlcpy(s, msg_hash_to_str(MENU_ENUM_LABEL_HELP_AUDIO_DRIVER_JACK), len);
+            else
+                strlcpy(s, msg_hash_to_str(MENU_ENUM_LABEL_VALUE_NO_INFORMATION_AVAILABLE), len);
+        } break;
+        case MENU_ENUM_LABEL_AUDIO_DEVICE: {
+            /* Device help is audio driver dependent. */
+            const char* lbl = settings ? settings->arrays.audio_driver : NULL;
+
+            if (string_is_equal(lbl, msg_hash_to_str(MENU_ENUM_LABEL_AUDIO_DRIVER_ALSA)))
+                strlcpy(s, msg_hash_to_str(MENU_ENUM_LABEL_HELP_AUDIO_DEVICE_ALSA), len);
+            else if (string_is_equal(lbl, msg_hash_to_str(MENU_ENUM_LABEL_AUDIO_DRIVER_ALSATHREAD)))
+                strlcpy(s, msg_hash_to_str(MENU_ENUM_LABEL_HELP_AUDIO_DEVICE_ALSA), len);
+            else if (string_is_equal(lbl, msg_hash_to_str(MENU_ENUM_LABEL_AUDIO_DRIVER_TINYALSA)))
+                strlcpy(s, msg_hash_to_str(MENU_ENUM_LABEL_HELP_AUDIO_DEVICE_ALSA), len);
+            else if (string_is_equal(lbl, msg_hash_to_str(MENU_ENUM_LABEL_AUDIO_DRIVER_OSS)))
+                strlcpy(s, msg_hash_to_str(MENU_ENUM_LABEL_HELP_AUDIO_DEVICE_OSS), len);
+            else if (string_is_equal(lbl, msg_hash_to_str(MENU_ENUM_LABEL_AUDIO_DRIVER_JACK)))
+                strlcpy(s, msg_hash_to_str(MENU_ENUM_LABEL_HELP_AUDIO_DEVICE_JACK), len);
+            else if (string_is_equal(lbl, msg_hash_to_str(MENU_ENUM_LABEL_AUDIO_DRIVER_RSOUND)))
+                strlcpy(s, msg_hash_to_str(MENU_ENUM_LABEL_HELP_AUDIO_DEVICE_RSOUND), len);
+            else
+                strlcpy(s, msg_hash_to_str(MENU_ENUM_LABEL_HELP_AUDIO_DEVICE), len);
+        } break;
+        case MENU_ENUM_LABEL_VIDEO_REFRESH_RATE_AUTO:
+            strlcpy(s, msg_hash_to_str(MENU_ENUM_LABEL_HELP_VIDEO_REFRESH_RATE_AUTO), len);
+            break;
+        case MENU_ENUM_LABEL_FASTFORWARD_RATIO:
+            strlcpy(s, msg_hash_to_str(MENU_ENUM_LABEL_HELP_FASTFORWARD_RATIO), len);
+            break;
+        case MENU_ENUM_LABEL_VRR_RUNLOOP_ENABLE:
+            strlcpy(s, msg_hash_to_str(MENU_ENUM_LABEL_HELP_VRR_RUNLOOP_ENABLE), len);
+            break;
+        case MENU_ENUM_LABEL_VIDEO_MONITOR_INDEX:
+            strlcpy(s, msg_hash_to_str(MENU_ENUM_LABEL_HELP_VIDEO_MONITOR_INDEX), len);
+            break;
+        case MENU_ENUM_LABEL_AUDIO_VOLUME:
+            strlcpy(s, msg_hash_to_str(MENU_ENUM_LABEL_HELP_AUDIO_VOLUME), len);
+            break;
+        case MENU_ENUM_LABEL_AUDIO_RATE_CONTROL_DELTA:
+            strlcpy(s, msg_hash_to_str(MENU_ENUM_LABEL_HELP_AUDIO_RATE_CONTROL_DELTA), len);
+            break;
+        case MENU_ENUM_LABEL_AUDIO_MAX_TIMING_SKEW:
+            strlcpy(s, msg_hash_to_str(MENU_ENUM_LABEL_HELP_AUDIO_MAX_TIMING_SKEW), len);
+            break;
+        case MENU_ENUM_LABEL_VIDEO_DISABLE_COMPOSITION:
+            strlcpy(s, msg_hash_to_str(MENU_ENUM_LABEL_HELP_VIDEO_DISABLE_COMPOSITION), len);
+            break;
+        case MENU_ENUM_LABEL_VIDEO_THREADED:
+            strlcpy(s, msg_hash_to_str(MENU_ENUM_LABEL_HELP_VIDEO_THREADED), len);
+            break;
+        case MENU_ENUM_LABEL_VIDEO_FRAME_DELAY:
+            snprintf(s, len, msg_hash_to_str(MENU_ENUM_LABEL_HELP_VIDEO_FRAME_DELAY),
+                MAXIMUM_FRAME_DELAY);
+            break;
+        case MENU_ENUM_LABEL_VIDEO_FRAME_DELAY_AUTO:
+            strlcpy(s, msg_hash_to_str(MENU_ENUM_LABEL_HELP_VIDEO_FRAME_DELAY_AUTO), len);
+            break;
+        case MENU_ENUM_LABEL_VIDEO_HARD_SYNC_FRAMES:
+            strlcpy(s, msg_hash_to_str(MENU_ENUM_LABEL_HELP_VIDEO_HARD_SYNC_FRAMES), len);
+            break;
+        case MENU_ENUM_LABEL_VIDEO_BLACK_FRAME_INSERTION:
+            strlcpy(s, msg_hash_to_str(MENU_ENUM_LABEL_HELP_VIDEO_BLACK_FRAME_INSERTION), len);
+            break;
+        case MENU_ENUM_LABEL_VIDEO_BFI_DARK_FRAMES:
+            strlcpy(s, msg_hash_to_str(MENU_ENUM_LABEL_HELP_VIDEO_BFI_DARK_FRAMES), len);
+            break;
+        case MENU_ENUM_LABEL_VIDEO_SHADER_SUBFRAMES:
+            strlcpy(s, msg_hash_to_str(MENU_ENUM_LABEL_HELP_VIDEO_SHADER_SUBFRAMES), len);
+            break;
+        case MENU_ENUM_LABEL_VIDEO_SCAN_SUBFRAMES:
+            strlcpy(s, msg_hash_to_str(MENU_ENUM_LABEL_HELP_VIDEO_SCAN_SUBFRAMES), len);
+            break;
+        case MENU_ENUM_LABEL_SAVEFILE_DIRECTORY:
+            strlcpy(s, msg_hash_to_str(MENU_ENUM_LABEL_HELP_SAVEFILE_DIRECTORY), len);
+            break;
+        case MENU_ENUM_LABEL_INPUT_PREFER_FRONT_TOUCH:
+            strlcpy(s, msg_hash_to_str(MENU_ENUM_LABEL_HELP_INPUT_PREFER_FRONT_TOUCH), len);
+            break;
+        case MENU_ENUM_LABEL_SUSPEND_SCREENSAVER_ENABLE:
+            strlcpy(s, msg_hash_to_str(MENU_ENUM_LABEL_HELP_SUSPEND_SCREENSAVER_ENABLE), len);
+            break;
+        case MENU_ENUM_LABEL_NETPLAY_START_AS_SPECTATOR:
+            strlcpy(s, msg_hash_to_str(MENU_ENUM_LABEL_HELP_NETPLAY_START_AS_SPECTATOR), len);
+            break;
+        case MENU_ENUM_LABEL_NETPLAY_CHECK_FRAMES:
+            strlcpy(s, msg_hash_to_str(MENU_ENUM_LABEL_HELP_NETPLAY_CHECK_FRAMES), len);
+            break;
+        case MENU_ENUM_LABEL_NETPLAY_INPUT_LATENCY_FRAMES_MIN:
+            strlcpy(s, msg_hash_to_str(MENU_ENUM_LABEL_HELP_NETPLAY_INPUT_LATENCY_FRAMES_MIN), len);
+            break;
+        case MENU_ENUM_LABEL_NETPLAY_INPUT_LATENCY_FRAMES_RANGE:
+            strlcpy(s, msg_hash_to_str(MENU_ENUM_LABEL_HELP_NETPLAY_INPUT_LATENCY_FRAMES_RANGE), len);
+            break;
+        case MENU_ENUM_LABEL_VIDEO_MAX_SWAPCHAIN_IMAGES:
+            strlcpy(s, msg_hash_to_str(MENU_ENUM_LABEL_HELP_VIDEO_MAX_SWAPCHAIN_IMAGES), len);
+            break;
+        case MENU_ENUM_LABEL_UI_COMPANION_START_ON_BOOT:
+            strlcpy(s, msg_hash_to_str(MENU_ENUM_LABEL_HELP_UI_COMPANION_START_ON_BOOT), len);
+            break;
+        case MENU_ENUM_LABEL_CHEAT_START_OR_CONT:
+            strlcpy(s, msg_hash_to_str(MENU_ENUM_LABEL_HELP_CHEAT_START_OR_CONT), len);
+            break;
 #ifdef HAVE_LAKKA
-          case MENU_ENUM_LABEL_TIMEZONE:
-             strlcpy(s, msg_hash_to_str(MENU_ENUM_LABEL_HELP_TIMEZONE), len);
-             break;
-#endif
-          case MENU_ENUM_LABEL_MIDI_INPUT:
-             strlcpy(s, msg_hash_to_str(MENU_ENUM_LABEL_HELP_MIDI_INPUT), len);
-             break;
-          case MENU_ENUM_LABEL_MIDI_OUTPUT:
-             strlcpy(s, msg_hash_to_str(MENU_ENUM_LABEL_HELP_MIDI_OUTPUT), len);
-             break;
+        case MENU_ENUM_LABEL_TIMEZONE:
+            strlcpy(s, msg_hash_to_str(MENU_ENUM_LABEL_HELP_TIMEZONE), len);
+            break;
+#endif
+        case MENU_ENUM_LABEL_MIDI_INPUT:
+            strlcpy(s, msg_hash_to_str(MENU_ENUM_LABEL_HELP_MIDI_INPUT), len);
+            break;
+        case MENU_ENUM_LABEL_MIDI_OUTPUT:
+            strlcpy(s, msg_hash_to_str(MENU_ENUM_LABEL_HELP_MIDI_OUTPUT), len);
+            break;
 #ifdef __linux__
-          case MENU_ENUM_LABEL_GAMEMODE_ENABLE:
-             strlcpy(s, msg_hash_to_str(MENU_ENUM_LABEL_HELP_GAMEMODE_ENABLE), len);
-             break;
+        case MENU_ENUM_LABEL_GAMEMODE_ENABLE:
+            strlcpy(s, msg_hash_to_str(MENU_ENUM_LABEL_HELP_GAMEMODE_ENABLE), len);
+            break;
 #endif
 
 #ifdef ANDROID
-          case MENU_ENUM_LABEL_INPUT_SELECT_PHYSICAL_KEYBOARD:
-             strlcpy(s, msg_hash_to_str(MENU_ENUM_LABEL_INPUT_SELECT_PHYSICAL_KEYBOARD), len);
-             break;
-#endif
-          case MENU_ENUM_LABEL_INPUT_TURBO_MODE:
-             {
-                unsigned mode = settings ? settings->uints.input_turbo_mode : INPUT_TURBO_MODE_LAST;
-                if (mode == INPUT_TURBO_MODE_CLASSIC)
-                   strlcpy(s, msg_hash_to_str(MENU_ENUM_LABEL_HELP_TURBO_MODE_CLASSIC), len);
-                else if (mode == INPUT_TURBO_MODE_CLASSIC_TOGGLE)
-                   strlcpy(s, msg_hash_to_str(MENU_ENUM_LABEL_HELP_TURBO_MODE_CLASSIC_TOGGLE), len);
-                else if (mode == INPUT_TURBO_MODE_SINGLEBUTTON)
-                   strlcpy(s, msg_hash_to_str(MENU_ENUM_LABEL_HELP_TURBO_MODE_SINGLEBUTTON), len);
-                else if (mode == INPUT_TURBO_MODE_SINGLEBUTTON_HOLD)
-                   strlcpy(s, msg_hash_to_str(MENU_ENUM_LABEL_HELP_TURBO_MODE_SINGLEBUTTON_HOLD), len);
-                else
-                   strlcpy(s, msg_hash_to_str(MENU_ENUM_LABEL_VALUE_NO_INFORMATION_AVAILABLE), len);
-             }
-             break;
-          case MENU_ENUM_LABEL_INPUT_ALLOW_TURBO_DPAD:
-             strlcpy(s, msg_hash_to_str(MENU_ENUM_LABEL_INPUT_ALLOW_TURBO_DPAD), len);
-             break;
-          default:
-             if (string_is_empty(s))
+        case MENU_ENUM_LABEL_INPUT_SELECT_PHYSICAL_KEYBOARD:
+            strlcpy(s, msg_hash_to_str(MENU_ENUM_LABEL_INPUT_SELECT_PHYSICAL_KEYBOARD), len);
+            break;
+#endif
+        case MENU_ENUM_LABEL_INPUT_TURBO_MODE: {
+            unsigned mode = settings ? settings->uints.input_turbo_mode : INPUT_TURBO_MODE_LAST;
+            if (mode == INPUT_TURBO_MODE_CLASSIC)
+                strlcpy(s, msg_hash_to_str(MENU_ENUM_LABEL_HELP_TURBO_MODE_CLASSIC), len);
+            else if (mode == INPUT_TURBO_MODE_CLASSIC_TOGGLE)
+                strlcpy(s, msg_hash_to_str(MENU_ENUM_LABEL_HELP_TURBO_MODE_CLASSIC_TOGGLE), len);
+            else if (mode == INPUT_TURBO_MODE_SINGLEBUTTON)
+                strlcpy(s, msg_hash_to_str(MENU_ENUM_LABEL_HELP_TURBO_MODE_SINGLEBUTTON), len);
+            else if (mode == INPUT_TURBO_MODE_SINGLEBUTTON_HOLD)
+                strlcpy(s, msg_hash_to_str(MENU_ENUM_LABEL_HELP_TURBO_MODE_SINGLEBUTTON_HOLD), len);
+            else
                 strlcpy(s, msg_hash_to_str(MENU_ENUM_LABEL_VALUE_NO_INFORMATION_AVAILABLE), len);
-             return -1;
-       }
+        } break;
+        case MENU_ENUM_LABEL_INPUT_ALLOW_TURBO_DPAD:
+            strlcpy(s, msg_hash_to_str(MENU_ENUM_LABEL_INPUT_ALLOW_TURBO_DPAD), len);
+            break;
+        default:
+            if (string_is_empty(s))
+                strlcpy(s, msg_hash_to_str(MENU_ENUM_LABEL_VALUE_NO_INFORMATION_AVAILABLE), len);
+            return -1;
+        }
     }
 
     return 0;
@@ -1090,51 +492,48 @@
 #endif
 
 #ifdef HAVE_MENU
-static const char *menu_hash_to_str_us_label_enum(enum msg_hash_enums msg)
+static const char* menu_hash_to_str_us_label_enum(enum msg_hash_enums msg)
 {
-   if (   msg <= MENU_ENUM_LABEL_INPUT_HOTKEY_BIND_END
-       && msg >= MENU_ENUM_LABEL_INPUT_HOTKEY_BIND_BEGIN)
-   {
-      static char hotkey_lbl[128] = {0};
-      unsigned idx = msg - MENU_ENUM_LABEL_INPUT_HOTKEY_BIND_BEGIN;
-      snprintf(hotkey_lbl, sizeof(hotkey_lbl), "input_hotkey_binds_%d", idx);
-      return hotkey_lbl;
-   }
-
-   switch (msg)
-   {
+    if (msg <= MENU_ENUM_LABEL_INPUT_HOTKEY_BIND_END
+        && msg >= MENU_ENUM_LABEL_INPUT_HOTKEY_BIND_BEGIN) {
+        static char hotkey_lbl[128] = { 0 };
+        unsigned idx = msg - MENU_ENUM_LABEL_INPUT_HOTKEY_BIND_BEGIN;
+        snprintf(hotkey_lbl, sizeof(hotkey_lbl), "input_hotkey_binds_%d", idx);
+        return hotkey_lbl;
+    }
+
+    switch (msg) {
 #include "msg_hash_lbl.h"
-      default:
+    default:
 #if 0
          RARCH_LOG("Unimplemented: [%d]\n", msg);
 #endif
-         break;
-   }
-
-   return "null";
+        break;
+    }
+
+    return "null";
 }
 #endif
 
-const char *msg_hash_to_str_us(enum msg_hash_enums msg)
+const char* msg_hash_to_str_us(enum msg_hash_enums msg)
 {
 #ifdef HAVE_MENU
-    const char *ret = menu_hash_to_str_us_label_enum(msg);
+    const char* ret = menu_hash_to_str_us_label_enum(msg);
 
     if (ret && !string_is_equal(ret, "null"))
-       return ret;
-#endif
-
-    switch (msg)
-    {
+        return ret;
+#endif
+
+    switch (msg) {
 #include "msg_hash_us.h"
-        default:
+    default:
 #if 0
             RARCH_LOG("Unimplemented: [%d]\n", msg);
             {
                RARCH_LOG("[%d] : %s\n", msg - 1, msg_hash_to_str(((enum msg_hash_enums)(msg - 1))));
             }
 #endif
-            break;
+        break;
     }
 
     return "null";

--- conflicted
+++ resolved
@@ -2830,7 +2830,15 @@
    MENU_ENUM_LABEL_VALUE_DELETE_PLAYLIST,
    "Apagar a lista de reprodução"
    )
-
+MSG_HASH(
+   MENU_ENUM_LABEL_VALUE_PLAYLIST_SAVE_RELATIVE_PATHS,
+   "Save relative paths in playlists"
+   )
+MSG_HASH(
+   MENU_ENUM_SUBLABEL_PLAYLIST_SAVE_RELATIVE_PATHS,
+   "When enabled, paths stored in playlists are relative to 'File Browser' directory"
+   )
+  
 /* Settings > User */
 
 MSG_HASH(
@@ -5775,23 +5783,9 @@
 #endif
 #if defined(_3DS)
 MSG_HASH(
-<<<<<<< HEAD
-   MENU_ENUM_LABEL_VALUE_DELETE_PLAYLIST,
-   "Apagar a lista de reprodução"
-   )
-MSG_HASH(
-   MENU_ENUM_LABEL_VALUE_PLAYLIST_SAVE_RELATIVE_PATHS,
-   "Save relative paths in playlists"
-   )
-MSG_HASH(
-   MENU_ENUM_SUBLABEL_PLAYLIST_SAVE_RELATIVE_PATHS,
-   "When enabled, paths stored in playlists are relative to 'File Browser' directory"
-   )
-=======
    MENU_ENUM_LABEL_VALUE_VIDEO_3DS_LCD_BOTTOM,
    "Tela Inferior 3DS"
    )
 #endif
 #ifdef HAVE_QT
-#endif
->>>>>>> cff87ab1
+#endi
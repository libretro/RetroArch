--- conflicted
+++ resolved
@@ -202,17 +202,12 @@
    "Horizontal Centring"
    )
 MSG_HASH(
-<<<<<<< HEAD
    MENU_ENUM_SUBLABEL_CRT_SWITCH_X_AXIS_CENTERING,
    "Cycle through these options if the image is not centred properly on the display."
-=======
+   )
+MSG_HASH(
    MENU_ENUM_SUBLABEL_CRT_SWITCH_VERTICAL_ADJUST,
    "Cycle through these options if the image is not centred properly on the display."
-   )
-MSG_HASH(
-   MENU_ENUM_SUBLABEL_CRT_SWITCH_HIRES_MENU,
-   "Switch to high resolution mode-line for use with high-resolution menus when no content is loaded."
->>>>>>> d9880035
    )
 
 /* Settings > Video > Output */

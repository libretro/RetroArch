/* RetroArch - A frontend for libretro.
 * Copyright (C) 2010-2013 - Hans-Kristian Arntzen
 * Copyright (C) 2011-2013 - Daniel De Matteis
 *
 * RetroArch is free software: you can redistribute it and/or modify it under the terms
 * of the GNU General Public License as published by the Free Software Found-
 * ation, either version 3 of the License, or (at your option) any later version.
 *
 * RetroArch is distributed in the hope that it will be useful, but WITHOUT ANY WARRANTY;
 * without even the implied warranty of MERCHANTABILITY or FITNESS FOR A PARTICULAR
 * PURPOSE. See the GNU General Public License for more details.
 *
 * You should have received a copy of the GNU General Public License along with RetroArch.
 * If not, see <http://www.gnu.org/licenses/>.
 */

#include "../general.h"
#include "../conf/config_file.h"
#include "../file.h"

#include "frontend_context.h"
frontend_ctx_driver_t *frontend_ctx;

#if defined(HAVE_RGUI) || defined(HAVE_RMENU) || defined(HAVE_RMENU_XUI)
#define HAVE_MENU
#include "frontend/menu/menu_common.h"
#else
#undef HAVE_MENU
#endif

#include "../file_ext.h"

#ifdef RARCH_CONSOLE
#include "../config.def.h"

default_paths_t default_paths;

// Rename core filename executable to a more sane name.
static bool libretro_install_core(const char *path_prefix,
      const char *core_exe_path)
{
   char old_path[PATH_MAX], new_path[PATH_MAX];

   libretro_get_current_core_pathname(old_path, sizeof(old_path));

   strlcat(old_path, DEFAULT_EXE_EXT, sizeof(old_path));
   snprintf(new_path, sizeof(new_path), "%s%s", path_prefix, old_path);

   /* If core already exists, we are upgrading the core - 
    * delete existing file first. */
   if (path_file_exists(new_path))
   {
      RARCH_LOG("Removing temporary ROM file: %s.\n", new_path);
      if (remove(new_path) < 0)
         RARCH_ERR("Failed to remove file: %s.\n", new_path);
   }

   /* Now attempt the renaming of the core. */
   RARCH_LOG("Renaming core to: %s.\n", new_path);
   if (rename(core_exe_path, new_path) < 0)
   {
      RARCH_ERR("Failed to rename core.\n");
      return false;
   }

   strlcpy(g_settings.libretro, new_path,
         sizeof(g_settings.libretro));

   return true;
}

void rarch_make_dir(const char *x, const char *name)
{
   RARCH_LOG("Checking directory name %s [%s]\n", name, x);
   if (strlen(x) > 0)
   {
      if (!path_is_directory(x))
      {
         RARCH_WARN("Directory \"%s\" does not exists, creating\n", x);
         if (mkdir((x), 0777) != 0)
            RARCH_ERR("Could not create directory \"%s\"\n", x);
      }
   }
}

<<<<<<< HEAD
#ifdef RARCH_CONSOLE
static void rarch_get_environment(int argc, char *argv[])
=======
void rarch_get_environment_console(void)
>>>>>>> b8ca1323
{
   init_libretro_sym(false);
   rarch_init_system_info();

   global_init_drivers();

#ifdef HAVE_LIBRETRO_MANAGEMENT
   char path_prefix[PATH_MAX];
#if defined(_WIN32)
   char slash = '\\';
#else
   char slash = '/';
#endif

   snprintf(path_prefix, sizeof(path_prefix), "%s%c", default_paths.core_dir, slash);

   char core_exe_path[256];
   snprintf(core_exe_path, sizeof(core_exe_path), "%sCORE%s", path_prefix, DEFAULT_EXE_EXT);

   // Save new libretro core path to config file and exit
   if (path_file_exists(core_exe_path))
      if (libretro_install_core(path_prefix, core_exe_path))
#ifdef _XBOX
    g_extern.system.shutdown = g_extern.system.shutdown;
#else
	 g_extern.system.shutdown = true;
#endif
#endif

#ifdef GEKKO
   /* Per-core input config loading */
   char core_name[64];

   libretro_get_current_core_pathname(core_name, sizeof(core_name));
   snprintf(g_extern.input_config_path, sizeof(g_extern.input_config_path), "%s/%s.cfg", default_paths.input_presets_dir, core_name);
   config_read_keybinds(g_extern.input_config_path);
#endif
}
#endif

#if defined(IOS) || defined(OSX)
void* rarch_main(void* args)
{
   int argc = 0;
   char *argv = NULL;
#elif defined(HAVE_BB10)
int rarch_main(int argc, char *argv[])
{
   void* args = NULL;
#else
int main(int argc, char *argv[])
{
   void* args = NULL;
#endif
   frontend_ctx = (frontend_ctx_driver_t*)frontend_ctx_init_first();

   if (frontend_ctx && frontend_ctx->init)
      frontend_ctx->init();

#ifndef HAVE_BB10
   rarch_main_clear_state();
#endif

<<<<<<< HEAD
#ifdef RARCH_CONSOLE
   rarch_get_environment(argc, argv);
#endif
=======
   if (frontend_ctx && frontend_ctx->environment_get)
      frontend_ctx->environment_get(argc, argv, args);
>>>>>>> b8ca1323

#if !defined(RARCH_CONSOLE) && !defined(HAVE_BB10)
#if defined(__APPLE__)
   struct rarch_main_wrap* argdata = (struct rarch_main_wrap*)args;
   int init_ret = rarch_main_init_wrap(argdata);
   apple_free_main_wrap(argdata);

   if (init_ret)
   {
      rarch_main_clear_state();
      dispatch_async_f(dispatch_get_main_queue(), (void*)1, apple_rarch_exited);
      return 0;
   }
#else
   rarch_init_msg_queue();
   int init_ret;
   if ((init_ret = rarch_main_init(argc, argv))) return init_ret;
#endif
#endif

#if defined(HAVE_MENU) || defined(HAVE_BB10)
   menu_init();

#ifndef __APPLE__
   if (frontend_ctx && frontend_ctx->process_args)
      frontend_ctx->process_args(argc, argv, args);
#endif

#if defined(RARCH_CONSOLE) || defined(HAVE_BB10)
   g_extern.lifecycle_mode_state |= 1ULL << MODE_LOAD_GAME;
#else
   g_extern.lifecycle_mode_state |= 1ULL << MODE_GAME;
#endif

#if !defined(RARCH_CONSOLE) && !defined(HAVE_BB10)
   // If we started a ROM directly from command line,
   // push it to ROM history.
   if (!g_extern.libretro_dummy)
      menu_rom_history_push_current();
#endif

   for (;;)
   {
      if (g_extern.system.shutdown)
         break;
      else if (g_extern.lifecycle_mode_state & (1ULL << MODE_LOAD_GAME))
      {
         load_menu_game_prepare();

         // If ROM load fails, we exit RetroArch. On console it might make more sense to go back to menu though ...
         if (load_menu_game())
            g_extern.lifecycle_mode_state |= (1ULL << MODE_GAME);
         else
         {
#if defined(RARCH_CONSOLE) || defined(__QNX__)
            g_extern.lifecycle_mode_state |= (1ULL << MODE_MENU);
#else
            if (frontend_ctx && frontend_ctx->shutdown)
               frontend_ctx->shutdown(true);

            return 1;
#endif
         }

         g_extern.lifecycle_mode_state &= ~(1ULL << MODE_LOAD_GAME);
      }
      else if (g_extern.lifecycle_mode_state & (1ULL << MODE_GAME))
      {
#ifdef RARCH_CONSOLE
         driver.input->poll(NULL);
#endif
         if (driver.video_poke->set_aspect_ratio)
            driver.video_poke->set_aspect_ratio(driver.video_data, g_settings.video.aspect_ratio_idx);

         while ((g_extern.is_paused && !g_extern.is_oneshot) ? rarch_main_idle_iterate() : rarch_main_iterate())
         {
            if (frontend_ctx && frontend_ctx->process_events)
               frontend_ctx->process_events();

            if (!(g_extern.lifecycle_mode_state & (1ULL << MODE_GAME)))
               break;
         }
         g_extern.lifecycle_mode_state &= ~(1ULL << MODE_GAME);
      }
      else if (g_extern.lifecycle_mode_state & (1ULL << MODE_MENU))
      {
         g_extern.lifecycle_mode_state |= 1ULL << MODE_MENU_PREINIT;
         // Menu should always run with vsync on.
         video_set_nonblock_state_func(false);

         if (driver.audio_data)
            audio_stop_func();

         while (!g_extern.system.shutdown && menu_iterate())
         {
            if (frontend_ctx && frontend_ctx->process_events)
               frontend_ctx->process_events();

            if (!(g_extern.lifecycle_mode_state & (1ULL << MODE_MENU)))
               break;
         }

         driver_set_nonblock_state(driver.nonblock_state);

         if (driver.audio_data && !g_extern.audio_data.mute && !audio_start_func())
         {
            RARCH_ERR("Failed to resume audio driver. Will continue without audio.\n");
            g_extern.audio_active = false;
         }

         g_extern.lifecycle_mode_state &= ~(1ULL << MODE_MENU);
      }
      else
         break;
   }

   g_extern.system.shutdown = false;
   menu_free();

   if (g_extern.config_save_on_exit && *g_extern.config_path)
      config_save_file(g_extern.config_path);

#ifdef GEKKO
   /* Per-core input config saving */
   config_save_keybinds(g_extern.input_config_path);
#endif

#ifdef RARCH_CONSOLE
   global_uninit_drivers();
#endif
#else
   rarch_init_msg_queue();

   int init_ret;
   if ((init_ret = rarch_main_init(argc, argv))) return init_ret;

   while ((g_extern.is_paused && !g_extern.is_oneshot) ? rarch_main_idle_iterate() : rarch_main_iterate());
#endif

   rarch_main_deinit();
   rarch_deinit_msg_queue();

#ifdef PERF_TEST
   rarch_perf_log();
#endif

#if defined(HAVE_LOGGER)
   logger_shutdown();
#elif defined(HAVE_FILE_LOGGER)
   if (g_extern.log_file)
      fclose(g_extern.log_file);
   g_extern.log_file = NULL;
#endif

   if (frontend_ctx && frontend_ctx->deinit)
      frontend_ctx->deinit();

   if (g_extern.lifecycle_mode_state & (1ULL << MODE_EXITSPAWN) && frontend_ctx
         && frontend_ctx->exitspawn)
      frontend_ctx->exitspawn();

   rarch_main_clear_state();

   if (frontend_ctx && frontend_ctx->shutdown)
      frontend_ctx->shutdown(false);

   return 0;
}<|MERGE_RESOLUTION|>--- conflicted
+++ resolved
@@ -83,12 +83,7 @@
    }
 }
 
-<<<<<<< HEAD
-#ifdef RARCH_CONSOLE
-static void rarch_get_environment(int argc, char *argv[])
-=======
 void rarch_get_environment_console(void)
->>>>>>> b8ca1323
 {
    init_libretro_sym(false);
    rarch_init_system_info();
@@ -152,14 +147,8 @@
    rarch_main_clear_state();
 #endif
 
-<<<<<<< HEAD
-#ifdef RARCH_CONSOLE
-   rarch_get_environment(argc, argv);
-#endif
-=======
    if (frontend_ctx && frontend_ctx->environment_get)
       frontend_ctx->environment_get(argc, argv, args);
->>>>>>> b8ca1323
 
 #if !defined(RARCH_CONSOLE) && !defined(HAVE_BB10)
 #if defined(__APPLE__)

/* RetroArch - A frontend for libretro.
 * Copyright (C) 2010-2013 - Hans-Kristian Arntzen
 * Copyright (C) 2011-2013 - Daniel De Matteis
 *
 * RetroArch is free software: you can redistribute it and/or modify it under the terms
 * of the GNU General Public License as published by the Free Software Found-
 * ation, either version 3 of the License, or (at your option) any later version.
 *
 * RetroArch is distributed in the hope that it will be useful, but WITHOUT ANY WARRANTY;
 * without even the implied warranty of MERCHANTABILITY or FITNESS FOR A PARTICULAR
 * PURPOSE. See the GNU General Public License for more details.
 *
 * You should have received a copy of the GNU General Public License along with RetroArch.
 * If not, see <http://www.gnu.org/licenses/>.
 */

#include "../general.h"
#include "../conf/config_file.h"
#include "../file.h"

#include "frontend_context.h"
frontend_ctx_driver_t *frontend_ctx;

#if defined(HAVE_RGUI) || defined(HAVE_RMENU) || defined(HAVE_RMENU_XUI)
#define HAVE_MENU
#include "frontend/menu/menu_common.h"
#else
#undef HAVE_MENU
#endif

#include "../file_ext.h"

#ifdef RARCH_CONSOLE
#include "../config.def.h"

default_paths_t default_paths;

// Rename core filename executable to a more sane name.
static bool libretro_install_core(const char *path_prefix,
      const char *core_exe_path)
{
   char old_path[PATH_MAX], new_path[PATH_MAX];

   libretro_get_current_core_pathname(old_path, sizeof(old_path));

   strlcat(old_path, DEFAULT_EXE_EXT, sizeof(old_path));
   snprintf(new_path, sizeof(new_path), "%s%s", path_prefix, old_path);

   /* If core already exists, we are upgrading the core - 
    * delete existing file first. */
   if (path_file_exists(new_path))
   {
      RARCH_LOG("Removing temporary ROM file: %s.\n", new_path);
      if (remove(new_path) < 0)
         RARCH_ERR("Failed to remove file: %s.\n", new_path);
   }

   /* Now attempt the renaming of the core. */
   RARCH_LOG("Renaming core to: %s.\n", new_path);
   if (rename(core_exe_path, new_path) < 0)
   {
      RARCH_ERR("Failed to rename core.\n");
      return false;
   }

   strlcpy(g_settings.libretro, new_path,
         sizeof(g_settings.libretro));

   return true;
}

void rarch_make_dir(const char *x, const char *name)
{
   RARCH_LOG("Checking directory name %s [%s]\n", name, x);
   if (strlen(x) > 0)
   {
      if (!path_is_directory(x))
      {
         RARCH_WARN("Directory \"%s\" does not exists, creating\n", x);
         if (mkdir((x), 0777) != 0)
            RARCH_ERR("Could not create directory \"%s\"\n", x);
      }
   }
}

#endif

static void rarch_get_environment(int argc, char *argv[])
{
   g_extern.verbose = true;

#if defined(HAVE_LOGGER)
   logger_init();
#elif defined(HAVE_FILE_LOGGER)
   g_extern.log_file = fopen("/retroarch-log.txt", "w");
#endif

   if (frontend_ctx && frontend_ctx->environment_get)
      frontend_ctx->environment_get(argc, argv);

   config_load();

#if defined(RARCH_CONSOLE)
   init_libretro_sym(false);
   rarch_init_system_info();

   global_init_drivers();

#ifdef HAVE_LIBRETRO_MANAGEMENT
   char path_prefix[PATH_MAX];
#if defined(_WIN32)
   char slash = '\\';
#else
   char slash = '/';
#endif

   snprintf(path_prefix, sizeof(path_prefix), "%s%c", default_paths.core_dir, slash);

   char core_exe_path[256];
   snprintf(core_exe_path, sizeof(core_exe_path), "%sCORE%s", path_prefix, DEFAULT_EXE_EXT);

   // Save new libretro core path to config file and exit
   if (path_file_exists(core_exe_path))
      if (libretro_install_core(path_prefix, core_exe_path))
#ifdef _XBOX
    g_extern.system.shutdown = g_extern.system.shutdown;
#else
	 g_extern.system.shutdown = true;
#endif
#endif

#ifdef GEKKO
   /* Per-core input config loading */
   char core_name[64];

   libretro_get_current_core_pathname(core_name, sizeof(core_name));
   snprintf(g_extern.input_config_path, sizeof(g_extern.input_config_path), "%s/%s.cfg", default_paths.input_presets_dir, core_name);
   config_read_keybinds(g_extern.input_config_path);
#endif
#endif
}

#if defined(__APPLE__)
void* rarch_main(void* args)
#else
int rarch_main(int argc, char *argv[])
#endif
{
   frontend_ctx = (frontend_ctx_driver_t*)frontend_ctx_init_first();

   if (frontend_ctx && frontend_ctx->init)
      frontend_ctx->init();

   rarch_main_clear_state();
   rarch_get_environment(argc, argv);

#if !defined(RARCH_CONSOLE)
#if defined(__APPLE__)
   struct rarch_main_wrap* argdata = (struct rarch_main_wrap*)args;
   int init_ret = rarch_main_init_wrap(argdata);
   apple_free_main_wrap(argdata);

   if (init_ret)
   {
      rarch_main_clear_state();
      dispatch_async_f(dispatch_get_main_queue(), (void*)1, apple_rarch_exited);
      return 0;
   }
#else
   rarch_init_msg_queue();
   int init_ret;
   if ((init_ret = rarch_main_init(argc, argv))) return init_ret;
#endif
#endif

#ifdef HAVE_MENU
   menu_init();

   if (frontend_ctx && frontend_ctx->process_args)
      frontend_ctx->process_args(argc, argv);

#ifdef RARCH_CONSOLE
   g_extern.lifecycle_mode_state |= 1ULL << MODE_LOAD_GAME;
#else
   g_extern.lifecycle_mode_state |= 1ULL << MODE_GAME;
#endif

#ifndef RARCH_CONSOLE
   // If we started a ROM directly from command line,
   // push it to ROM history.
   if (!g_extern.libretro_dummy)
      menu_rom_history_push_current();
#endif

   for (;;)
   {
      if (g_extern.system.shutdown)
         break;
      else if (g_extern.lifecycle_mode_state & (1ULL << MODE_LOAD_GAME))
      {
         load_menu_game_prepare();

         // If ROM load fails, we exit RetroArch. On console it might make more sense to go back to menu though ...
         if (load_menu_game())
            g_extern.lifecycle_mode_state |= (1ULL << MODE_GAME);
         else
         {
#if defined(RARCH_CONSOLE) || defined(__QNX__)
            g_extern.lifecycle_mode_state |= (1ULL << MODE_MENU);
#else
            if (frontend_ctx && frontend_ctx->shutdown)
               frontend_ctx->shutdown(true);

            return 1;
#endif
         }

         g_extern.lifecycle_mode_state &= ~(1ULL << MODE_LOAD_GAME);
      }
      else if (g_extern.lifecycle_mode_state & (1ULL << MODE_GAME))
      {
#ifdef RARCH_CONSOLE
         driver.input->poll(NULL);
#endif
         if (driver.video_poke->set_aspect_ratio)
            driver.video_poke->set_aspect_ratio(driver.video_data, g_settings.video.aspect_ratio_idx);

         while ((g_extern.is_paused && !g_extern.is_oneshot) ? rarch_main_idle_iterate() : rarch_main_iterate())
         {
            if (frontend_ctx && frontend_ctx->process_events)
               frontend_ctx->process_events();

            if (!(g_extern.lifecycle_mode_state & (1ULL << MODE_GAME)))
               break;
         }
         g_extern.lifecycle_mode_state &= ~(1ULL << MODE_GAME);
      }
      else if (g_extern.lifecycle_mode_state & (1ULL << MODE_MENU))
      {
         g_extern.lifecycle_mode_state |= 1ULL << MODE_MENU_PREINIT;
         // Menu should always run with vsync on.
         video_set_nonblock_state_func(false);

         if (driver.audio_data)
            audio_stop_func();

         while (!g_extern.system.shutdown && menu_iterate())
         {
            if (frontend_ctx && frontend_ctx->process_events)
               frontend_ctx->process_events();

            if (!(g_extern.lifecycle_mode_state & (1ULL << MODE_MENU)))
               break;
         }

         driver_set_nonblock_state(driver.nonblock_state);

         if (driver.audio_data && !audio_start_func())
         {
            RARCH_ERR("Failed to resume audio driver. Will continue without audio.\n");
            g_extern.audio_active = false;
         }

         g_extern.lifecycle_mode_state &= ~(1ULL << MODE_MENU);
      }
      else
         break;
   }

   g_extern.system.shutdown = false;
   menu_free();

   if (g_extern.config_save_on_exit && *g_extern.config_path)
      config_save_file(g_extern.config_path);

#ifdef GEKKO
   /* Per-core input config saving */
   config_save_keybinds(g_extern.input_config_path);
#endif

   if (g_extern.main_is_init)
      rarch_main_deinit();

#ifdef RARCH_CONSOLE
   global_uninit_drivers();
#endif
#else
   rarch_init_msg_queue();

   int init_ret;
   if ((init_ret = rarch_main_init(argc, argv))) return init_ret;

   while ((g_extern.is_paused && !g_extern.is_oneshot) ? rarch_main_idle_iterate() : rarch_main_iterate());
   rarch_main_deinit();
#endif

   rarch_deinit_msg_queue();

#ifdef PERF_TEST
   rarch_perf_log();
#endif

#if defined(HAVE_LOGGER)
   logger_shutdown();
#elif defined(HAVE_FILE_LOGGER)
   if (g_extern.log_file)
      fclose(g_extern.log_file);
   g_extern.log_file = NULL;
#endif

   if (frontend_ctx && frontend_ctx->deinit)
      frontend_ctx->deinit();

   if (g_extern.lifecycle_mode_state & (1ULL << MODE_EXITSPAWN) && frontend_ctx
         && frontend_ctx->exitspawn)
      frontend_ctx->exitspawn();

   rarch_main_clear_state();

<<<<<<< HEAD
#ifdef __QNX__
   bps_shutdown();
#endif
   system_shutdown();
=======
   if (frontend_ctx && frontend_ctx->shutdown)
      frontend_ctx->shutdown(false);
>>>>>>> 52a160a7

   return 0;
}

#ifndef __APPLE__
int main(int argc, char *argv[])
{
   return rarch_main(argc, argv);
}
#endif<|MERGE_RESOLUTION|>--- conflicted
+++ resolved
@@ -317,15 +317,8 @@
 
    rarch_main_clear_state();
 
-<<<<<<< HEAD
-#ifdef __QNX__
-   bps_shutdown();
-#endif
-   system_shutdown();
-=======
    if (frontend_ctx && frontend_ctx->shutdown)
       frontend_ctx->shutdown(false);
->>>>>>> 52a160a7
 
    return 0;
 }

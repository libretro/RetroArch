--- conflicted
+++ resolved
@@ -3789,16 +3789,13 @@
          _len  = old_len;
          _len += snprintf(prefix + _len, sizeof(prefix) - _len, "%u", i + 1);
 
-<<<<<<< HEAD
-         strlcpy(buf + _len2, "_sensor_index", sizeof(buf) - _len2);
-         CONFIG_GET_INT_BASE(conf, settings, uints.input_sensor_index[i], buf);
-
-         strlcpy(buf + _len2, "_mouse_index", sizeof(buf) - _len2);
-         CONFIG_GET_INT_BASE(conf, settings, uints.input_mouse_index[i], buf);
-=======
+
+         strlcpy(prefix + _len, "_sensor_index", sizeof(prefix) - _len);
+         CONFIG_GET_INT_BASE(conf, settings, uints.input_sensor_index[i], prefix);
+
          strlcpy(prefix + _len, "_mouse_index", sizeof(prefix) - _len);
          CONFIG_GET_INT_BASE(conf, settings, uints.input_mouse_index[i], prefix);
->>>>>>> 8ef798ea
+
 
          strlcpy(prefix + _len, "_joypad_index", sizeof(prefix) - _len);
          CONFIG_GET_INT_BASE(conf, settings, uints.input_joypad_index[i], prefix);

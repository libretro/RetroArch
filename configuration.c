/*  RetroArch - A frontend for libretro.
 *  Copyright (C) 2010-2014 - Hans-Kristian Arntzen
 *  Copyright (C) 2011-2017 - Daniel De Matteis
 *  Copyright (C) 2014-2017 - Jean-André Santoni
 *  Copyright (C) 2015-2019 - Andrés Suárez (input remapping + other things)
 *  Copyright (C) 2016-2019 - Brad Parker
 *
 *  RetroArch is free software: you can redistribute it and/or modify it under the terms
 *  of the GNU General Public License as published by the Free Software Found-
 *  ation, either version 3 of the License, or (at your option) any later version.
 *
 *  RetroArch is distributed in the hope that it will be useful, but WITHOUT ANY WARRANTY;
 *  without even the implied warranty of MERCHANTABILITY or FITNESS FOR A PARTICULAR
 *  PURPOSE.  See the GNU General Public License for more details.
 *
 *  You should have received a copy of the GNU General Public License along with RetroArch.
 *  If not, see <http://www.gnu.org/licenses/>.
 */

#include <ctype.h>

#include <libretro.h>
#include <file/config_file.h>
#include <file/file_path.h>
#include <compat/strl.h>
#include <compat/posix_string.h>
#include <string/stdstring.h>
#include <streams/file_stream.h>
#include <array/rhmap.h>

#ifdef HAVE_CONFIG_H
#include "config.h"
#endif

#include "file_path_special.h"
#include "command.h"
#include "configuration.h"
#include "content.h"
#include "config.def.h"
#include "config.features.h"
#include "input/input_keymaps.h"
#include "input/input_remapping.h"
#include "led/led_defines.h"
#include "defaults.h"
#include "core.h"
#include "paths.h"
#include "retroarch.h"
#include "verbosity.h"

#include "audio/audio_driver.h"
#include "record/record_driver.h"
#include "gfx/gfx_animation.h"

#include "tasks/task_content.h"
#include "tasks/tasks_internal.h"

#include "list_special.h"

#if defined(__WINRT__) || defined(WINAPI_FAMILY) && WINAPI_FAMILY == WINAPI_FAMILY_PHONE_APP
#include "uwp/uwp_func.h"
#endif

#include "lakka.h"

#ifdef HAVE_LAKKA_SWITCH
#include "lakka-switch.h"
#endif

#if defined(HAVE_LIBNX)
#include "switch_performance_profiles.h"
#endif

#if __APPLE__
#include "ui/drivers/cocoa/apple_platform.h"
#endif

#ifdef HAVE_LAKKA
#include <time.h>
#endif

enum video_driver_enum
{
   VIDEO_GL                 = 0,
   VIDEO_GL1,
   VIDEO_GL_CORE,
   VIDEO_VULKAN,
   VIDEO_METAL,
   VIDEO_DRM,
   VIDEO_XVIDEO,
   VIDEO_SDL,
   VIDEO_SDL2,
   VIDEO_SDL_DINGUX,
   VIDEO_SDL_RS90,
   VIDEO_EXT,
   VIDEO_WII,
   VIDEO_WIIU,
   VIDEO_XENON360,
   VIDEO_PSP1,
   VIDEO_VITA2D,
   VIDEO_PS2,
   VIDEO_CTR,
   VIDEO_SWITCH,
   VIDEO_D3D8,
   VIDEO_D3D9_CG,
   VIDEO_D3D9_HLSL,
   VIDEO_D3D10,
   VIDEO_D3D11,
   VIDEO_D3D12,
   VIDEO_VG,
   VIDEO_OMAP,
   VIDEO_EXYNOS,
   VIDEO_SUNXI,
   VIDEO_DISPMANX,
   VIDEO_CACA,
   VIDEO_GDI,
   VIDEO_VGA,
   VIDEO_FPGA,
   VIDEO_RSX,
   VIDEO_NULL
};

enum audio_driver_enum
{
   AUDIO_RSOUND             = VIDEO_NULL + 1,
   AUDIO_AUDIOIO,
   AUDIO_OSS,
   AUDIO_ALSA,
   AUDIO_ALSATHREAD,
   AUDIO_TINYALSA,
   AUDIO_ROAR,
   AUDIO_AL,
   AUDIO_SL,
   AUDIO_JACK,
   AUDIO_SDL,
   AUDIO_SDL2,
   AUDIO_XAUDIO,
   AUDIO_PULSE,
   AUDIO_EXT,
   AUDIO_DSOUND,
   AUDIO_WASAPI,
   AUDIO_COREAUDIO,
   AUDIO_COREAUDIO3,
   AUDIO_PS3,
   AUDIO_XENON360,
   AUDIO_WII,
   AUDIO_WIIU,
   AUDIO_RWEBAUDIO,
   AUDIO_PSP,
   AUDIO_PS2,
   AUDIO_CTR,
   AUDIO_SWITCH,
   AUDIO_PIPEWIRE,
   AUDIO_NULL
};

enum microphone_driver_enum
{
   MICROPHONE_ALSA = AUDIO_NULL + 1,
   MICROPHONE_ALSATHREAD,
   MICROPHONE_SDL2,
   MICROPHONE_WASAPI,
   MICROPHONE_PIPEWIRE,
   MICROPHONE_NULL
};

enum audio_resampler_driver_enum
{
   AUDIO_RESAMPLER_CC       = MICROPHONE_NULL + 1,
   AUDIO_RESAMPLER_SINC,
   AUDIO_RESAMPLER_NEAREST,
   AUDIO_RESAMPLER_NULL
};

enum input_driver_enum
{
   INPUT_ANDROID            = AUDIO_RESAMPLER_NULL + 1,
   INPUT_SDL,
   INPUT_SDL2,
   INPUT_SDL_DINGUX,
   INPUT_X,
   INPUT_WAYLAND,
   INPUT_DINPUT,
   INPUT_PS4,
   INPUT_PS3,
   INPUT_PSP,
   INPUT_PS2,
   INPUT_CTR,
   INPUT_SWITCH,
   INPUT_XENON360,
   INPUT_WII,
   INPUT_WIIU,
   INPUT_XINPUT,
   INPUT_UWP,
   INPUT_UDEV,
   INPUT_LINUXRAW,
   INPUT_COCOA,
   INPUT_QNX,
   INPUT_RWEBINPUT,
   INPUT_DOS,
   INPUT_WINRAW,
   INPUT_NULL
};

enum joypad_driver_enum
{
   JOYPAD_PS3               = INPUT_NULL + 1,
   JOYPAD_XINPUT,
   JOYPAD_GX,
   JOYPAD_WIIU,
   JOYPAD_XDK,
   JOYPAD_PS4,
   JOYPAD_PSP,
   JOYPAD_PS2,
   JOYPAD_CTR,
   JOYPAD_SWITCH,
   JOYPAD_DINPUT,
   JOYPAD_UDEV,
   JOYPAD_LINUXRAW,
   JOYPAD_ANDROID,
   JOYPAD_SDL,
   JOYPAD_SDL_DINGUX,
   JOYPAD_DOS,
   JOYPAD_HID,
   JOYPAD_QNX,
   JOYPAD_RWEBPAD,
   JOYPAD_MFI,
   JOYPAD_NULL
};

enum camera_driver_enum
{
   CAMERA_V4L2              = JOYPAD_NULL + 1,
   CAMERA_RWEBCAM,
   CAMERA_ANDROID,
   CAMERA_AVFOUNDATION,
   CAMERA_PIPEWIRE,
   CAMERA_FFMPEG,
   CAMERA_NULL
};

enum bluetooth_driver_enum
{
   BLUETOOTH_BLUETOOTHCTL   = CAMERA_NULL + 1,
   BLUETOOTH_BLUEZ,
   BLUETOOTH_NULL
};

enum wifi_driver_enum
{
   WIFI_CONNMANCTL          = BLUETOOTH_NULL + 1,
   WIFI_NMCLI,
   WIFI_NULL
};

enum location_driver_enum
{
   LOCATION_ANDROID         = WIFI_NULL + 1,
   LOCATION_CORELOCATION,
   LOCATION_NULL
};

enum osk_driver_enum
{
   OSK_PS3                  = LOCATION_NULL + 1,
   OSK_NULL
};

enum menu_driver_enum
{
   MENU_RGUI                = OSK_NULL + 1,
   MENU_MATERIALUI,
   MENU_XMB,
   MENU_STRIPES,
   MENU_OZONE,
   MENU_NULL
};

enum record_driver_enum
{
   RECORD_FFMPEG            = MENU_NULL + 1,
   RECORD_WAV,
   RECORD_NULL
};

enum midi_driver_enum
{
   MIDI_WINMM               = RECORD_NULL + 1,
   MIDI_ALSA,
   MIDI_COREMIDI,
   MIDI_NULL
};

#define DECLARE_BIND(base, bind, desc) { #base, desc, 0, bind, true }
#define DECLARE_META_BIND(level, base, bind, desc) { #base, desc, level, bind, true }

const struct input_bind_map input_config_bind_map[RARCH_BIND_LIST_END_NULL] = {
   DECLARE_BIND(b,                             RETRO_DEVICE_ID_JOYPAD_B,     MENU_ENUM_LABEL_VALUE_INPUT_JOYPAD_B),
   DECLARE_BIND(y,                             RETRO_DEVICE_ID_JOYPAD_Y,     MENU_ENUM_LABEL_VALUE_INPUT_JOYPAD_Y),
   DECLARE_BIND(select,                        RETRO_DEVICE_ID_JOYPAD_SELECT,MENU_ENUM_LABEL_VALUE_INPUT_JOYPAD_SELECT),
   DECLARE_BIND(start,                         RETRO_DEVICE_ID_JOYPAD_START, MENU_ENUM_LABEL_VALUE_INPUT_JOYPAD_START),
   DECLARE_BIND(up,                            RETRO_DEVICE_ID_JOYPAD_UP,    MENU_ENUM_LABEL_VALUE_INPUT_JOYPAD_UP),
   DECLARE_BIND(down,                          RETRO_DEVICE_ID_JOYPAD_DOWN,  MENU_ENUM_LABEL_VALUE_INPUT_JOYPAD_DOWN),
   DECLARE_BIND(left,                          RETRO_DEVICE_ID_JOYPAD_LEFT,  MENU_ENUM_LABEL_VALUE_INPUT_JOYPAD_LEFT),
   DECLARE_BIND(right,                         RETRO_DEVICE_ID_JOYPAD_RIGHT, MENU_ENUM_LABEL_VALUE_INPUT_JOYPAD_RIGHT),
   DECLARE_BIND(a,                             RETRO_DEVICE_ID_JOYPAD_A,     MENU_ENUM_LABEL_VALUE_INPUT_JOYPAD_A),
   DECLARE_BIND(x,                             RETRO_DEVICE_ID_JOYPAD_X,     MENU_ENUM_LABEL_VALUE_INPUT_JOYPAD_X),
   DECLARE_BIND(l,                             RETRO_DEVICE_ID_JOYPAD_L,     MENU_ENUM_LABEL_VALUE_INPUT_JOYPAD_L),
   DECLARE_BIND(r,                             RETRO_DEVICE_ID_JOYPAD_R,     MENU_ENUM_LABEL_VALUE_INPUT_JOYPAD_R),
   DECLARE_BIND(l2,                            RETRO_DEVICE_ID_JOYPAD_L2,    MENU_ENUM_LABEL_VALUE_INPUT_JOYPAD_L2),
   DECLARE_BIND(r2,                            RETRO_DEVICE_ID_JOYPAD_R2,    MENU_ENUM_LABEL_VALUE_INPUT_JOYPAD_R2),
   DECLARE_BIND(l3,                            RETRO_DEVICE_ID_JOYPAD_L3,    MENU_ENUM_LABEL_VALUE_INPUT_JOYPAD_L3),
   DECLARE_BIND(r3,                            RETRO_DEVICE_ID_JOYPAD_R3,    MENU_ENUM_LABEL_VALUE_INPUT_JOYPAD_R3),
   DECLARE_BIND(l_x_plus,                      RARCH_ANALOG_LEFT_X_PLUS,     MENU_ENUM_LABEL_VALUE_INPUT_ANALOG_LEFT_X_PLUS),
   DECLARE_BIND(l_x_minus,                     RARCH_ANALOG_LEFT_X_MINUS,    MENU_ENUM_LABEL_VALUE_INPUT_ANALOG_LEFT_X_MINUS),
   DECLARE_BIND(l_y_plus,                      RARCH_ANALOG_LEFT_Y_PLUS,     MENU_ENUM_LABEL_VALUE_INPUT_ANALOG_LEFT_Y_PLUS),
   DECLARE_BIND(l_y_minus,                     RARCH_ANALOG_LEFT_Y_MINUS,    MENU_ENUM_LABEL_VALUE_INPUT_ANALOG_LEFT_Y_MINUS),
   DECLARE_BIND(r_x_plus,                      RARCH_ANALOG_RIGHT_X_PLUS,    MENU_ENUM_LABEL_VALUE_INPUT_ANALOG_RIGHT_X_PLUS),
   DECLARE_BIND(r_x_minus,                     RARCH_ANALOG_RIGHT_X_MINUS,   MENU_ENUM_LABEL_VALUE_INPUT_ANALOG_RIGHT_X_MINUS),
   DECLARE_BIND(r_y_plus,                      RARCH_ANALOG_RIGHT_Y_PLUS,    MENU_ENUM_LABEL_VALUE_INPUT_ANALOG_RIGHT_Y_PLUS),
   DECLARE_BIND(r_y_minus,                     RARCH_ANALOG_RIGHT_Y_MINUS,   MENU_ENUM_LABEL_VALUE_INPUT_ANALOG_RIGHT_Y_MINUS),

   DECLARE_BIND(gun_trigger,                   RARCH_LIGHTGUN_TRIGGER,       MENU_ENUM_LABEL_VALUE_INPUT_LIGHTGUN_TRIGGER),
   DECLARE_BIND(gun_offscreen_shot,            RARCH_LIGHTGUN_RELOAD,        MENU_ENUM_LABEL_VALUE_INPUT_LIGHTGUN_RELOAD),
   DECLARE_BIND(gun_aux_a,                     RARCH_LIGHTGUN_AUX_A,         MENU_ENUM_LABEL_VALUE_INPUT_LIGHTGUN_AUX_A),
   DECLARE_BIND(gun_aux_b,                     RARCH_LIGHTGUN_AUX_B,         MENU_ENUM_LABEL_VALUE_INPUT_LIGHTGUN_AUX_B),
   DECLARE_BIND(gun_aux_c,                     RARCH_LIGHTGUN_AUX_C,         MENU_ENUM_LABEL_VALUE_INPUT_LIGHTGUN_AUX_C),
   DECLARE_BIND(gun_start,                     RARCH_LIGHTGUN_START,         MENU_ENUM_LABEL_VALUE_INPUT_LIGHTGUN_START),
   DECLARE_BIND(gun_select,                    RARCH_LIGHTGUN_SELECT,        MENU_ENUM_LABEL_VALUE_INPUT_LIGHTGUN_SELECT),
   DECLARE_BIND(gun_dpad_up,                   RARCH_LIGHTGUN_DPAD_UP,       MENU_ENUM_LABEL_VALUE_INPUT_LIGHTGUN_DPAD_UP),
   DECLARE_BIND(gun_dpad_down,                 RARCH_LIGHTGUN_DPAD_DOWN,     MENU_ENUM_LABEL_VALUE_INPUT_LIGHTGUN_DPAD_DOWN),
   DECLARE_BIND(gun_dpad_left,                 RARCH_LIGHTGUN_DPAD_LEFT,     MENU_ENUM_LABEL_VALUE_INPUT_LIGHTGUN_DPAD_LEFT),
   DECLARE_BIND(gun_dpad_right,                RARCH_LIGHTGUN_DPAD_RIGHT,    MENU_ENUM_LABEL_VALUE_INPUT_LIGHTGUN_DPAD_RIGHT),

   DECLARE_BIND(turbo,                         RARCH_TURBO_ENABLE,           MENU_ENUM_LABEL_VALUE_INPUT_TURBO),

   DECLARE_META_BIND(2, enable_hotkey,         RARCH_ENABLE_HOTKEY,          MENU_ENUM_LABEL_VALUE_INPUT_META_ENABLE_HOTKEY),
#ifdef HAVE_MENU
   DECLARE_META_BIND(1, menu_toggle,           RARCH_MENU_TOGGLE,            MENU_ENUM_LABEL_VALUE_INPUT_META_MENU_TOGGLE),
#endif
#ifdef HAVE_LAKKA
   DECLARE_META_BIND(2, exit_emulator,         RARCH_QUIT_KEY,               MENU_ENUM_LABEL_VALUE_INPUT_META_RESTART_KEY),
#else
   DECLARE_META_BIND(2, exit_emulator,         RARCH_QUIT_KEY,               MENU_ENUM_LABEL_VALUE_INPUT_META_QUIT_KEY),
#endif
   DECLARE_META_BIND(2, close_content,         RARCH_CLOSE_CONTENT_KEY,      MENU_ENUM_LABEL_VALUE_INPUT_META_CLOSE_CONTENT_KEY),
   DECLARE_META_BIND(2, reset,                 RARCH_RESET,                  MENU_ENUM_LABEL_VALUE_INPUT_META_RESET),
   DECLARE_META_BIND(1, toggle_fast_forward,   RARCH_FAST_FORWARD_KEY,       MENU_ENUM_LABEL_VALUE_INPUT_META_FAST_FORWARD_KEY),
   DECLARE_META_BIND(2, hold_fast_forward,     RARCH_FAST_FORWARD_HOLD_KEY,  MENU_ENUM_LABEL_VALUE_INPUT_META_FAST_FORWARD_HOLD_KEY),
   DECLARE_META_BIND(1, toggle_slowmotion,     RARCH_SLOWMOTION_KEY,         MENU_ENUM_LABEL_VALUE_INPUT_META_SLOWMOTION_KEY),
   DECLARE_META_BIND(2, hold_slowmotion,       RARCH_SLOWMOTION_HOLD_KEY,    MENU_ENUM_LABEL_VALUE_INPUT_META_SLOWMOTION_HOLD_KEY),
   DECLARE_META_BIND(1, rewind,                RARCH_REWIND,                 MENU_ENUM_LABEL_VALUE_INPUT_META_REWIND),
   DECLARE_META_BIND(2, pause_toggle,          RARCH_PAUSE_TOGGLE,           MENU_ENUM_LABEL_VALUE_INPUT_META_PAUSE_TOGGLE),
   DECLARE_META_BIND(2, frame_advance,         RARCH_FRAMEADVANCE,           MENU_ENUM_LABEL_VALUE_INPUT_META_FRAMEADVANCE),

   DECLARE_META_BIND(2, audio_mute,            RARCH_MUTE,                   MENU_ENUM_LABEL_VALUE_INPUT_META_MUTE),
   DECLARE_META_BIND(2, volume_up,             RARCH_VOLUME_UP,              MENU_ENUM_LABEL_VALUE_INPUT_META_VOLUME_UP),
   DECLARE_META_BIND(2, volume_down,           RARCH_VOLUME_DOWN,            MENU_ENUM_LABEL_VALUE_INPUT_META_VOLUME_DOWN),

   DECLARE_META_BIND(1, load_state,            RARCH_LOAD_STATE_KEY,         MENU_ENUM_LABEL_VALUE_INPUT_META_LOAD_STATE_KEY),
   DECLARE_META_BIND(1, save_state,            RARCH_SAVE_STATE_KEY,         MENU_ENUM_LABEL_VALUE_INPUT_META_SAVE_STATE_KEY),
   DECLARE_META_BIND(2, state_slot_increase,   RARCH_STATE_SLOT_PLUS,        MENU_ENUM_LABEL_VALUE_INPUT_META_STATE_SLOT_PLUS),
   DECLARE_META_BIND(2, state_slot_decrease,   RARCH_STATE_SLOT_MINUS,       MENU_ENUM_LABEL_VALUE_INPUT_META_STATE_SLOT_MINUS),

   DECLARE_META_BIND(1, play_replay,           RARCH_PLAY_REPLAY_KEY,        MENU_ENUM_LABEL_VALUE_INPUT_META_PLAY_REPLAY_KEY),
   DECLARE_META_BIND(1, record_replay,         RARCH_RECORD_REPLAY_KEY,      MENU_ENUM_LABEL_VALUE_INPUT_META_RECORD_REPLAY_KEY),
   DECLARE_META_BIND(1, halt_replay,           RARCH_HALT_REPLAY_KEY,        MENU_ENUM_LABEL_VALUE_INPUT_META_HALT_REPLAY_KEY),
   DECLARE_META_BIND(2, replay_slot_increase,  RARCH_REPLAY_SLOT_PLUS,       MENU_ENUM_LABEL_VALUE_INPUT_META_REPLAY_SLOT_PLUS),
   DECLARE_META_BIND(2, replay_slot_decrease,  RARCH_REPLAY_SLOT_MINUS,      MENU_ENUM_LABEL_VALUE_INPUT_META_REPLAY_SLOT_MINUS),

   DECLARE_META_BIND(2, disk_eject_toggle,     RARCH_DISK_EJECT_TOGGLE,      MENU_ENUM_LABEL_VALUE_INPUT_META_DISK_EJECT_TOGGLE),
   DECLARE_META_BIND(2, disk_next,             RARCH_DISK_NEXT,              MENU_ENUM_LABEL_VALUE_INPUT_META_DISK_NEXT),
   DECLARE_META_BIND(2, disk_prev,             RARCH_DISK_PREV,              MENU_ENUM_LABEL_VALUE_INPUT_META_DISK_PREV),

   DECLARE_META_BIND(2, shader_toggle,         RARCH_SHADER_TOGGLE,          MENU_ENUM_LABEL_VALUE_INPUT_META_SHADER_TOGGLE),
   DECLARE_META_BIND(2, shader_next,           RARCH_SHADER_NEXT,            MENU_ENUM_LABEL_VALUE_INPUT_META_SHADER_NEXT),
   DECLARE_META_BIND(2, shader_prev,           RARCH_SHADER_PREV,            MENU_ENUM_LABEL_VALUE_INPUT_META_SHADER_PREV),

   DECLARE_META_BIND(2, cheat_toggle,          RARCH_CHEAT_TOGGLE,           MENU_ENUM_LABEL_VALUE_INPUT_META_CHEAT_TOGGLE),
   DECLARE_META_BIND(2, cheat_index_plus,      RARCH_CHEAT_INDEX_PLUS,       MENU_ENUM_LABEL_VALUE_INPUT_META_CHEAT_INDEX_PLUS),
   DECLARE_META_BIND(2, cheat_index_minus,     RARCH_CHEAT_INDEX_MINUS,      MENU_ENUM_LABEL_VALUE_INPUT_META_CHEAT_INDEX_MINUS),

   DECLARE_META_BIND(2, screenshot,            RARCH_SCREENSHOT,             MENU_ENUM_LABEL_VALUE_INPUT_META_SCREENSHOT),
   DECLARE_META_BIND(2, recording_toggle,      RARCH_RECORDING_TOGGLE,       MENU_ENUM_LABEL_VALUE_INPUT_META_RECORDING_TOGGLE),
   DECLARE_META_BIND(2, streaming_toggle,      RARCH_STREAMING_TOGGLE,       MENU_ENUM_LABEL_VALUE_INPUT_META_STREAMING_TOGGLE),

   DECLARE_META_BIND(2, turbo_fire_toggle,     RARCH_TURBO_FIRE_TOGGLE,      MENU_ENUM_LABEL_VALUE_INPUT_META_TURBO_FIRE_TOGGLE),
   DECLARE_META_BIND(2, grab_mouse_toggle,     RARCH_GRAB_MOUSE_TOGGLE,      MENU_ENUM_LABEL_VALUE_INPUT_META_GRAB_MOUSE_TOGGLE),
   DECLARE_META_BIND(2, game_focus_toggle,     RARCH_GAME_FOCUS_TOGGLE,      MENU_ENUM_LABEL_VALUE_INPUT_META_GAME_FOCUS_TOGGLE),
   DECLARE_META_BIND(2, toggle_fullscreen,     RARCH_FULLSCREEN_TOGGLE_KEY,  MENU_ENUM_LABEL_VALUE_INPUT_META_FULLSCREEN_TOGGLE_KEY),
   DECLARE_META_BIND(2, desktop_menu_toggle,   RARCH_UI_COMPANION_TOGGLE,    MENU_ENUM_LABEL_VALUE_INPUT_META_UI_COMPANION_TOGGLE),

   DECLARE_META_BIND(2, toggle_vrr_runloop,    RARCH_VRR_RUNLOOP_TOGGLE,     MENU_ENUM_LABEL_VALUE_INPUT_META_VRR_RUNLOOP_TOGGLE),
   DECLARE_META_BIND(2, runahead_toggle,       RARCH_RUNAHEAD_TOGGLE,        MENU_ENUM_LABEL_VALUE_INPUT_META_RUNAHEAD_TOGGLE),
   DECLARE_META_BIND(2, preempt_toggle,        RARCH_PREEMPT_TOGGLE,         MENU_ENUM_LABEL_VALUE_INPUT_META_PREEMPT_TOGGLE),
   DECLARE_META_BIND(2, fps_toggle,            RARCH_FPS_TOGGLE,             MENU_ENUM_LABEL_VALUE_INPUT_META_FPS_TOGGLE),
   DECLARE_META_BIND(2, toggle_statistics,     RARCH_STATISTICS_TOGGLE,      MENU_ENUM_LABEL_VALUE_INPUT_META_STATISTICS_TOGGLE),
   DECLARE_META_BIND(2, ai_service,            RARCH_AI_SERVICE,             MENU_ENUM_LABEL_VALUE_INPUT_META_AI_SERVICE),

   DECLARE_META_BIND(2, netplay_ping_toggle,   RARCH_NETPLAY_PING_TOGGLE,    MENU_ENUM_LABEL_VALUE_INPUT_META_NETPLAY_PING_TOGGLE),
   DECLARE_META_BIND(2, netplay_host_toggle,   RARCH_NETPLAY_HOST_TOGGLE,    MENU_ENUM_LABEL_VALUE_INPUT_META_NETPLAY_HOST_TOGGLE),
   DECLARE_META_BIND(2, netplay_game_watch,    RARCH_NETPLAY_GAME_WATCH,     MENU_ENUM_LABEL_VALUE_INPUT_META_NETPLAY_GAME_WATCH),
   DECLARE_META_BIND(2, netplay_player_chat,   RARCH_NETPLAY_PLAYER_CHAT,    MENU_ENUM_LABEL_VALUE_INPUT_META_NETPLAY_PLAYER_CHAT),
   DECLARE_META_BIND(2, netplay_fade_chat_toggle, RARCH_NETPLAY_FADE_CHAT_TOGGLE, MENU_ENUM_LABEL_VALUE_INPUT_META_NETPLAY_FADE_CHAT_TOGGLE),

   /* Hidden in displaylist */
   DECLARE_META_BIND(2, overlay_next,          RARCH_OVERLAY_NEXT,           MENU_ENUM_LABEL_VALUE_INPUT_META_OVERLAY_NEXT),

   DECLARE_META_BIND(2, osk_toggle,            RARCH_OSK,                    MENU_ENUM_LABEL_VALUE_INPUT_META_OSK),
#if 0
   /* Deprecated */
   DECLARE_META_BIND(2, send_debug_info,       RARCH_SEND_DEBUG_INFO,        MENU_ENUM_LABEL_VALUE_INPUT_META_SEND_DEBUG_INFO),
#endif
};

#if defined(HAVE_METAL)
#if defined(HAVE_VULKAN)
/* Default to Vulkan/MoltenVK when available */
static const enum video_driver_enum VIDEO_DEFAULT_DRIVER = VIDEO_VULKAN;
#else
/* iOS supports both the OpenGL and Metal video drivers; default to OpenGL since Metal support is preliminary */
#if defined(HAVE_COCOATOUCH) && defined(HAVE_OPENGL)
static const enum video_driver_enum VIDEO_DEFAULT_DRIVER = VIDEO_GL;
#else
static const enum video_driver_enum VIDEO_DEFAULT_DRIVER = VIDEO_METAL;
#endif
#endif
#elif defined(HAVE_D3D11) || defined(__WINRT__) || (defined(WINAPI_FAMILY) && WINAPI_FAMILY == WINAPI_FAMILY_PHONE_APP)
/* Default to D3D11 in UWP, even when its compiled with ANGLE, since ANGLE is just calling D3D anyway.*/
static const enum video_driver_enum VIDEO_DEFAULT_DRIVER = VIDEO_D3D11;
#elif defined(HAVE_OPENGL1) && defined(_MSC_VER) && (_MSC_VER <= 1600)
/* On Windows XP and earlier, use gl1 by default
 * (regular opengl has compatibility issues with
 * obsolete hardware drivers...) */
static const enum video_driver_enum VIDEO_DEFAULT_DRIVER = VIDEO_GL1;
#elif defined(HAVE_VITA2D)
static const enum video_driver_enum VIDEO_DEFAULT_DRIVER = VIDEO_VITA2D;
#elif defined(HAVE_OPENGL) || defined(HAVE_OPENGLES) || defined(HAVE_PSGL)
static const enum video_driver_enum VIDEO_DEFAULT_DRIVER = VIDEO_GL;
#elif defined(HAVE_OPENGL_CORE) && !defined(__HAIKU__)
static const enum video_driver_enum VIDEO_DEFAULT_DRIVER = VIDEO_GL_CORE;
#elif defined(HAVE_OPENGL1)
static const enum video_driver_enum VIDEO_DEFAULT_DRIVER = VIDEO_GL1;
#elif defined(HAVE_VULKAN)
static const enum video_driver_enum VIDEO_DEFAULT_DRIVER = VIDEO_VULKAN;
#elif defined(GEKKO)
static const enum video_driver_enum VIDEO_DEFAULT_DRIVER = VIDEO_WII;
#elif defined(WIIU)
static const enum video_driver_enum VIDEO_DEFAULT_DRIVER = VIDEO_WIIU;
#elif defined(XENON)
static const enum video_driver_enum VIDEO_DEFAULT_DRIVER = VIDEO_XENON360;
#elif defined(HAVE_D3D12)
/* FIXME/WARNING: DX12 performance on Xbox is horrible for
 * some reason. For now, we will default to D3D11 when possible. */
static const enum video_driver_enum VIDEO_DEFAULT_DRIVER = VIDEO_D3D12;
#elif defined(HAVE_D3D10)
static const enum video_driver_enum VIDEO_DEFAULT_DRIVER = VIDEO_D3D10;
#elif defined(HAVE_D3D9)
static const enum video_driver_enum VIDEO_DEFAULT_DRIVER = VIDEO_D3D9;
#elif defined(HAVE_D3D8)
static const enum video_driver_enum VIDEO_DEFAULT_DRIVER = VIDEO_D3D8;
#elif defined(HAVE_VG)
static const enum video_driver_enum VIDEO_DEFAULT_DRIVER = VIDEO_VG;
#elif defined(PSP)
static const enum video_driver_enum VIDEO_DEFAULT_DRIVER = VIDEO_PSP1;
#elif defined(PS2)
static const enum video_driver_enum VIDEO_DEFAULT_DRIVER = VIDEO_PS2;
#elif defined(_3DS)
static const enum video_driver_enum VIDEO_DEFAULT_DRIVER = VIDEO_CTR;
#elif defined(SWITCH)
static const enum video_driver_enum VIDEO_DEFAULT_DRIVER = VIDEO_SWITCH;
#elif defined(HAVE_XVIDEO)
static const enum video_driver_enum VIDEO_DEFAULT_DRIVER = VIDEO_XVIDEO;
#elif defined(HAVE_SDL) && !defined(HAVE_SDL_DINGUX)
static const enum video_driver_enum VIDEO_DEFAULT_DRIVER = VIDEO_SDL;
#elif defined(HAVE_SDL2)
static const enum video_driver_enum VIDEO_DEFAULT_DRIVER = VIDEO_SDL2;
#elif defined(HAVE_SDL_DINGUX)
#if defined(RS90) || defined(MIYOO)
static const enum video_driver_enum VIDEO_DEFAULT_DRIVER = VIDEO_SDL_RS90;
#else
static const enum video_driver_enum VIDEO_DEFAULT_DRIVER = VIDEO_SDL_DINGUX;
#endif
#elif defined(_WIN32) && !defined(_XBOX)
static const enum video_driver_enum VIDEO_DEFAULT_DRIVER = VIDEO_GDI;
#elif defined(DJGPP)
static const enum video_driver_enum VIDEO_DEFAULT_DRIVER = VIDEO_VGA;
#elif defined(HAVE_FPGA)
static const enum video_driver_enum VIDEO_DEFAULT_DRIVER = VIDEO_FPGA;
#elif defined(HAVE_DYLIB) && !defined(ANDROID)
static const enum video_driver_enum VIDEO_DEFAULT_DRIVER = VIDEO_EXT;
#elif defined(__PSL1GHT__)
static const enum video_driver_enum VIDEO_DEFAULT_DRIVER = VIDEO_RSX;
#else
static const enum video_driver_enum VIDEO_DEFAULT_DRIVER = VIDEO_NULL;
#endif

#if defined(XENON)
static const enum audio_driver_enum AUDIO_DEFAULT_DRIVER = AUDIO_XENON360;
#elif defined(GEKKO)
static const enum audio_driver_enum AUDIO_DEFAULT_DRIVER = AUDIO_WII;
#elif defined(WIIU)
static const enum audio_driver_enum AUDIO_DEFAULT_DRIVER = AUDIO_WIIU;
#elif defined(PSP) || defined(VITA) || defined(ORBIS)
static const enum audio_driver_enum AUDIO_DEFAULT_DRIVER = AUDIO_PSP;
#elif defined(PS2)
static const enum audio_driver_enum AUDIO_DEFAULT_DRIVER = AUDIO_PS2;
#elif defined(__PS3__)
static const enum audio_driver_enum AUDIO_DEFAULT_DRIVER = AUDIO_PS3;
#elif defined(_3DS)
static const enum audio_driver_enum AUDIO_DEFAULT_DRIVER = AUDIO_CTR;
#elif defined(SWITCH)
static const enum audio_driver_enum AUDIO_DEFAULT_DRIVER = AUDIO_SWITCH;
#elif (defined(DINGUX_BETA) || defined(MIYOO)) && defined(HAVE_ALSA)
static const enum audio_driver_enum AUDIO_DEFAULT_DRIVER = AUDIO_ALSA;
#elif defined(DINGUX) && defined(HAVE_AL)
static const enum audio_driver_enum AUDIO_DEFAULT_DRIVER = AUDIO_AL;
#elif defined(HAVE_PULSE)
static const enum audio_driver_enum AUDIO_DEFAULT_DRIVER = AUDIO_PULSE;
#elif defined(HAVE_PIPEWIRE)
static const enum audio_driver_enum AUDIO_DEFAULT_DRIVER = AUDIO_PIPEWIRE;
#elif defined(HAVE_ALSA) && defined(HAVE_THREADS)
static const enum audio_driver_enum AUDIO_DEFAULT_DRIVER = AUDIO_ALSATHREAD;
#elif defined(HAVE_ALSA)
static const enum audio_driver_enum AUDIO_DEFAULT_DRIVER = AUDIO_ALSA;
#elif defined(HAVE_TINYALSA)
static const enum audio_driver_enum AUDIO_DEFAULT_DRIVER = AUDIO_TINYALSA;
#elif defined(HAVE_AUDIOIO)
static const enum audio_driver_enum AUDIO_DEFAULT_DRIVER = AUDIO_AUDIOIO;
#elif defined(HAVE_OSS)
static const enum audio_driver_enum AUDIO_DEFAULT_DRIVER = AUDIO_OSS;
#elif defined(HAVE_JACK)
static const enum audio_driver_enum AUDIO_DEFAULT_DRIVER = AUDIO_JACK;
#elif defined(HAVE_COREAUDIO3) || defined(HAVE_COREAUDIO)
/* SDL microphone does not play well with coreaudio audio driver */
#if defined(HAVE_SDL2) && defined(HAVE_MICROPHONE)
static const enum audio_driver_enum AUDIO_DEFAULT_DRIVER = AUDIO_SDL2;
#elif defined(HAVE_COREAUDIO3)
static const enum audio_driver_enum AUDIO_DEFAULT_DRIVER = AUDIO_COREAUDIO3;
#elif defined(HAVE_COREAUDIO)
static const enum audio_driver_enum AUDIO_DEFAULT_DRIVER = AUDIO_COREAUDIO;
#endif
#elif defined(HAVE_WASAPI)
static const enum audio_driver_enum AUDIO_DEFAULT_DRIVER = AUDIO_WASAPI;
#elif defined(HAVE_XAUDIO)
static const enum audio_driver_enum AUDIO_DEFAULT_DRIVER = AUDIO_XAUDIO;
#elif defined(HAVE_DSOUND)
static const enum audio_driver_enum AUDIO_DEFAULT_DRIVER = AUDIO_DSOUND;
#elif defined(HAVE_AL)
static const enum audio_driver_enum AUDIO_DEFAULT_DRIVER = AUDIO_AL;
#elif defined(HAVE_SL)
static const enum audio_driver_enum AUDIO_DEFAULT_DRIVER = AUDIO_SL;
#elif defined(EMSCRIPTEN)
static const enum audio_driver_enum AUDIO_DEFAULT_DRIVER = AUDIO_RWEBAUDIO;
#elif defined(HAVE_SDL)
static const enum audio_driver_enum AUDIO_DEFAULT_DRIVER = AUDIO_SDL;
#elif defined(HAVE_SDL2)
static const enum audio_driver_enum AUDIO_DEFAULT_DRIVER = AUDIO_SDL2;
#elif defined(HAVE_RSOUND)
static const enum audio_driver_enum AUDIO_DEFAULT_DRIVER = AUDIO_RSOUND;
#elif defined(HAVE_ROAR)
static const enum audio_driver_enum AUDIO_DEFAULT_DRIVER = AUDIO_ROAR;
#elif defined(HAVE_DYLIB) && !defined(ANDROID)
static const enum audio_driver_enum AUDIO_DEFAULT_DRIVER = AUDIO_EXT;
#else
static const enum audio_driver_enum AUDIO_DEFAULT_DRIVER = AUDIO_NULL;
#endif

#if defined(HAVE_MICROPHONE)
#if defined(HAVE_WASAPI)
/* The default mic driver on Windows is WASAPI if it's available. */
static const enum microphone_driver_enum MICROPHONE_DEFAULT_DRIVER = MICROPHONE_WASAPI;
#elif defined(HAVE_ALSA) && defined(HAVE_THREADS)
/* The default mic driver on Linux is the threaded ALSA driver, if available. */
static const enum microphone_driver_enum MICROPHONE_DEFAULT_DRIVER = MICROPHONE_ALSATHREAD;
#elif defined(HAVE_ALSA)
static const enum microphone_driver_enum MICROPHONE_DEFAULT_DRIVER = MICROPHONE_ALSA;
#elif defined(HAVE_PIPEWIRE)
static const enum microphone_driver_enum MICROPHONE_DEFAULT_DRIVER = MICROPHONE_PIPEWIRE;
#elif defined(HAVE_SDL2)
/* The default fallback driver is SDL2, if available. */
static const enum microphone_driver_enum MICROPHONE_DEFAULT_DRIVER = MICROPHONE_SDL2;
#else
static const enum microphone_driver_enum MICROPHONE_DEFAULT_DRIVER = MICROPHONE_NULL;
#endif
#endif

#if defined(RS90) || defined(MIYOO)
static const enum audio_resampler_driver_enum AUDIO_DEFAULT_RESAMPLER_DRIVER = AUDIO_RESAMPLER_NEAREST;
#elif defined(PSP) || defined(EMSCRIPTEN)
static const enum audio_resampler_driver_enum AUDIO_DEFAULT_RESAMPLER_DRIVER = AUDIO_RESAMPLER_CC;
#else
static const enum audio_resampler_driver_enum AUDIO_DEFAULT_RESAMPLER_DRIVER = AUDIO_RESAMPLER_SINC;
#endif

#if defined(HAVE_FFMPEG)
static const enum record_driver_enum RECORD_DEFAULT_DRIVER = RECORD_FFMPEG;
#else
static const enum record_driver_enum RECORD_DEFAULT_DRIVER = RECORD_WAV;
#endif

#ifdef HAVE_WINMM
static const enum midi_driver_enum MIDI_DEFAULT_DRIVER = MIDI_WINMM;
#elif defined(HAVE_COREMIDI)
static const enum midi_driver_enum MIDI_DEFAULT_DRIVER = MIDI_COREMIDI;
#elif defined(HAVE_ALSA) && !defined(HAVE_HAKCHI) && !defined(HAVE_SEGAM) && !defined(DINGUX)
static const enum midi_driver_enum MIDI_DEFAULT_DRIVER = MIDI_ALSA;
#else
static const enum midi_driver_enum MIDI_DEFAULT_DRIVER = MIDI_NULL;
#endif

#if defined(HAVE_STEAM) && defined(__linux__) && defined(HAVE_SDL2)
static const enum input_driver_enum INPUT_DEFAULT_DRIVER = INPUT_SDL2;
#elif defined(__WINRT__) || defined(WINAPI_FAMILY) && WINAPI_FAMILY == WINAPI_FAMILY_PHONE_APP
static const enum input_driver_enum INPUT_DEFAULT_DRIVER = INPUT_UWP;
#elif defined(XENON)
static const enum input_driver_enum INPUT_DEFAULT_DRIVER = INPUT_XENON360;
#elif defined(_XBOX360) || defined(_XBOX) || defined(HAVE_XINPUT2) || defined(HAVE_XINPUT_XBOX1)
static const enum input_driver_enum INPUT_DEFAULT_DRIVER = INPUT_XINPUT;
#elif defined(ANDROID)
static const enum input_driver_enum INPUT_DEFAULT_DRIVER = INPUT_ANDROID;
#elif defined(EMSCRIPTEN) && defined(HAVE_SDL2)
static const enum input_driver_enum INPUT_DEFAULT_DRIVER = INPUT_SDL2;
#elif defined(WEBOS) && defined(HAVE_SDL2)
static const enum input_driver_enum INPUT_DEFAULT_DRIVER = INPUT_SDL2;
#elif defined(EMSCRIPTEN)
static const enum input_driver_enum INPUT_DEFAULT_DRIVER = INPUT_RWEBINPUT;
#elif defined(_WIN32) && defined(HAVE_DINPUT)
static const enum input_driver_enum INPUT_DEFAULT_DRIVER = INPUT_DINPUT;
#elif defined(_WIN32) && !defined(HAVE_DINPUT) && _WIN32_WINNT >= 0x0501
static const enum input_driver_enum INPUT_DEFAULT_DRIVER = INPUT_WINRAW;
#elif defined(PS2)
static const enum input_driver_enum INPUT_DEFAULT_DRIVER = INPUT_PS2;
#elif defined(__PS3__)
static const enum input_driver_enum INPUT_DEFAULT_DRIVER = INPUT_PS3;
#elif defined(ORBIS)
static const enum input_driver_enum INPUT_DEFAULT_DRIVER = INPUT_PS4;
#elif defined(PSP) || defined(VITA)
static const enum input_driver_enum INPUT_DEFAULT_DRIVER = INPUT_PSP;
#elif defined(_3DS)
static const enum input_driver_enum INPUT_DEFAULT_DRIVER = INPUT_CTR;
#elif defined(SWITCH)
static const enum input_driver_enum INPUT_DEFAULT_DRIVER = INPUT_SWITCH;
#elif defined(GEKKO)
static const enum input_driver_enum INPUT_DEFAULT_DRIVER = INPUT_WII;
#elif defined(WIIU)
static const enum input_driver_enum INPUT_DEFAULT_DRIVER = INPUT_WIIU;
#elif defined(DINGUX) && defined(HAVE_SDL_DINGUX)
static const enum input_driver_enum INPUT_DEFAULT_DRIVER = INPUT_SDL_DINGUX;
#elif defined(HAVE_X11)
static const enum input_driver_enum INPUT_DEFAULT_DRIVER = INPUT_X;
#elif defined(HAVE_UDEV)
static const enum input_driver_enum INPUT_DEFAULT_DRIVER = INPUT_UDEV;
#elif defined(__linux__) && !defined(ANDROID)
static const enum input_driver_enum INPUT_DEFAULT_DRIVER = INPUT_LINUXRAW;
#elif defined(HAVE_WAYLAND)
static const enum input_driver_enum INPUT_DEFAULT_DRIVER = INPUT_WAYLAND;
#elif defined(HAVE_COCOA) || defined(HAVE_COCOATOUCH) || defined(HAVE_COCOA_METAL)
static const enum input_driver_enum INPUT_DEFAULT_DRIVER = INPUT_COCOA;
#elif defined(__QNX__)
static const enum input_driver_enum INPUT_DEFAULT_DRIVER = INPUT_QNX;
#elif defined(HAVE_SDL)
static const enum input_driver_enum INPUT_DEFAULT_DRIVER = INPUT_SDL;
#elif defined(HAVE_SDL2)
static const enum input_driver_enum INPUT_DEFAULT_DRIVER = INPUT_SDL2;
#elif defined(DJGPP)
static const enum input_driver_enum INPUT_DEFAULT_DRIVER = INPUT_DOS;
#else
static const enum input_driver_enum INPUT_DEFAULT_DRIVER = INPUT_NULL;
#endif

#if defined(HAVE_STEAM) && defined(__linux__) && defined(HAVE_SDL2)
static const enum joypad_driver_enum JOYPAD_DEFAULT_DRIVER = JOYPAD_SDL;
#elif defined(HAVE_XINPUT)
static const enum joypad_driver_enum JOYPAD_DEFAULT_DRIVER = JOYPAD_XINPUT;
#elif defined(GEKKO)
static const enum joypad_driver_enum JOYPAD_DEFAULT_DRIVER = JOYPAD_GX;
#elif defined(WIIU)
static const enum joypad_driver_enum JOYPAD_DEFAULT_DRIVER = JOYPAD_WIIU;
#elif defined(WEBOS)
static const enum joypad_driver_enum JOYPAD_DEFAULT_DRIVER = JOYPAD_SDL;
#elif defined(_XBOX)
static const enum joypad_driver_enum JOYPAD_DEFAULT_DRIVER = JOYPAD_XDK;
#elif defined(PS2)
static const enum joypad_driver_enum JOYPAD_DEFAULT_DRIVER = JOYPAD_PS2;
#elif defined(__PS3__) || defined(__PSL1GHT__)
static const enum joypad_driver_enum JOYPAD_DEFAULT_DRIVER = JOYPAD_PS3;
#elif defined(ORBIS)
static const enum joypad_driver_enum JOYPAD_DEFAULT_DRIVER = JOYPAD_PS4;
#elif defined(PSP) || defined(VITA)
static const enum joypad_driver_enum JOYPAD_DEFAULT_DRIVER = JOYPAD_PSP;
#elif defined(_3DS)
static const enum joypad_driver_enum JOYPAD_DEFAULT_DRIVER = JOYPAD_CTR;
#elif defined(SWITCH)
static const enum joypad_driver_enum JOYPAD_DEFAULT_DRIVER = JOYPAD_SWITCH;
#elif defined(DINGUX) && defined(HAVE_SDL_DINGUX)
static const enum joypad_driver_enum JOYPAD_DEFAULT_DRIVER = JOYPAD_SDL_DINGUX;
#elif defined(HAVE_DINPUT)
static const enum joypad_driver_enum JOYPAD_DEFAULT_DRIVER = JOYPAD_DINPUT;
#elif defined(HAVE_UDEV)
static const enum joypad_driver_enum JOYPAD_DEFAULT_DRIVER = JOYPAD_UDEV;
#elif defined(__linux) && !defined(ANDROID)
static const enum joypad_driver_enum JOYPAD_DEFAULT_DRIVER = JOYPAD_LINUXRAW;
#elif defined(ANDROID)
static const enum joypad_driver_enum JOYPAD_DEFAULT_DRIVER = JOYPAD_ANDROID;
#elif defined(HAVE_MFI)
static const enum joypad_driver_enum JOYPAD_DEFAULT_DRIVER = JOYPAD_MFI;
#elif defined(HAVE_SDL) || defined(HAVE_SDL2)
static const enum joypad_driver_enum JOYPAD_DEFAULT_DRIVER = JOYPAD_SDL;
#elif defined(DJGPP)
static const enum joypad_driver_enum JOYPAD_DEFAULT_DRIVER = JOYPAD_DOS;
#elif defined(HAVE_HID)
static const enum joypad_driver_enum JOYPAD_DEFAULT_DRIVER = JOYPAD_HID;
#elif defined(__QNX__)
static const enum joypad_driver_enum JOYPAD_DEFAULT_DRIVER = JOYPAD_QNX;
#elif defined(EMSCRIPTEN)
static const enum joypad_driver_enum JOYPAD_DEFAULT_DRIVER = JOYPAD_RWEBPAD;
#else
static const enum joypad_driver_enum JOYPAD_DEFAULT_DRIVER = JOYPAD_NULL;
#endif

#if defined(HAVE_V4L2)
static const enum camera_driver_enum CAMERA_DEFAULT_DRIVER = CAMERA_V4L2;
#elif defined(EMSCRIPTEN)
static const enum camera_driver_enum CAMERA_DEFAULT_DRIVER = CAMERA_RWEBCAM;
#elif defined(ANDROID)
static const enum camera_driver_enum CAMERA_DEFAULT_DRIVER = CAMERA_ANDROID;
#elif defined(HAVE_PIPEWIRE)
static const enum camera_driver_enum CAMERA_DEFAULT_DRIVER = CAMERA_PIPEWIRE;
#elif defined(HAVE_FFMPEG)
static const enum camera_driver_enum CAMERA_DEFAULT_DRIVER = CAMERA_FFMPEG;
#else
static const enum camera_driver_enum CAMERA_DEFAULT_DRIVER = CAMERA_NULL;
#endif

#if defined(HAVE_BLUETOOTH)
# if defined(HAVE_DBUS)
static const enum bluetooth_driver_enum BLUETOOTH_DEFAULT_DRIVER = BLUETOOTH_BLUEZ;
# else
static const enum bluetooth_driver_enum BLUETOOTH_DEFAULT_DRIVER = BLUETOOTH_BLUETOOTHCTL;
# endif
#else
static const enum bluetooth_driver_enum BLUETOOTH_DEFAULT_DRIVER = BLUETOOTH_NULL;
#endif

#if defined(HAVE_LAKKA)
static const enum wifi_driver_enum WIFI_DEFAULT_DRIVER = WIFI_CONNMANCTL;
#else
static const enum wifi_driver_enum WIFI_DEFAULT_DRIVER = WIFI_NULL;
#endif

#if defined(ANDROID)
static const enum location_driver_enum LOCATION_DEFAULT_DRIVER = LOCATION_ANDROID;
#elif defined(HAVE_CORELOCATION)
static const enum location_driver_enum LOCATION_DEFAULT_DRIVER = LOCATION_CORELOCATION;
#else
static const enum location_driver_enum LOCATION_DEFAULT_DRIVER = LOCATION_NULL;
#endif

#if (defined(_3DS) || defined(DINGUX)) && defined(HAVE_RGUI)
static const enum menu_driver_enum MENU_DEFAULT_DRIVER = MENU_RGUI;
#elif defined(IOS) && !TARGET_OS_TV
#define MENU_DEFAULT_DRIVER (ios_running_on_ipad() ? MENU_OZONE : MENU_MATERIALUI)
#elif defined(HAVE_MATERIALUI) && defined(RARCH_MOBILE)
static const enum menu_driver_enum MENU_DEFAULT_DRIVER = MENU_MATERIALUI;
#elif defined(HAVE_OZONE)
static const enum menu_driver_enum MENU_DEFAULT_DRIVER = MENU_OZONE;
#elif defined(HAVE_XMB) && !defined(_XBOX)
static const enum menu_driver_enum MENU_DEFAULT_DRIVER = MENU_XMB;
#elif defined(HAVE_RGUI)
static const enum menu_driver_enum MENU_DEFAULT_DRIVER = MENU_RGUI;
#else
static const enum menu_driver_enum MENU_DEFAULT_DRIVER = MENU_NULL;
#endif

/* All config related settings go here. */
enum config_bool_flags
{
   CFG_BOOL_FLG_DEF_ENABLE = (1 << 0),
   CFG_BOOL_FLG_HANDLE     = (1 << 1)
};

struct config_bool_setting
{
   const char *ident;
   bool *ptr;
   enum rarch_override_setting override;
   uint8_t flags;
   bool def;
};

struct config_int_setting
{
   const char *ident;
   int *ptr;
   int def;
   enum rarch_override_setting override;
   uint8_t flags;
};

struct config_uint_setting
{
   const char *ident;
   unsigned *ptr;
   unsigned def;
   enum rarch_override_setting override;
   uint8_t flags;
};

struct config_size_setting
{
   const char *ident;
   size_t *ptr;
   size_t def;
   enum rarch_override_setting override;
   uint8_t flags;
};

struct config_float_setting
{
   const char *ident;
   float *ptr;
   float def;
   enum rarch_override_setting override;
   uint8_t flags;
};

struct config_array_setting
{
   const char *ident;
   const char *def;
   char *ptr;
   enum rarch_override_setting override;
   uint8_t flags;
};

struct config_path_setting
{
   const char *ident;
   char *ptr;
   char *def;
   uint8_t flags;
};

#define GENERAL_SETTING(key, configval, default_enable, default_setting, type, handle_setting) \
{ \
   tmp[count].ident      = key; \
   tmp[count].ptr        = configval; \
   if (default_enable) \
   { \
      tmp[count].flags |= CFG_BOOL_FLG_DEF_ENABLE; \
      tmp[count].def    = default_setting; \
   } \
   if (handle_setting) \
      tmp[count].flags |= CFG_BOOL_FLG_HANDLE; \
   count++; \
}

#define SETTING_BOOL(key, configval, default_enable, default_setting, handle_setting) \
   GENERAL_SETTING(key, configval, default_enable, default_setting, struct config_bool_setting, handle_setting)

#define SETTING_FLOAT(key, configval, default_enable, default_setting, handle_setting) \
   GENERAL_SETTING(key, configval, default_enable, default_setting, struct config_float_setting, handle_setting)

#define SETTING_INT(key, configval, default_enable, default_setting, handle_setting) \
   GENERAL_SETTING(key, configval, default_enable, default_setting, struct config_int_setting, handle_setting)

#define SETTING_UINT(key, configval, default_enable, default_setting, handle_setting) \
   GENERAL_SETTING(key, configval, default_enable, default_setting, struct config_uint_setting, handle_setting)

#define SETTING_SIZE(key, configval, default_enable, default_setting, handle_setting) \
   GENERAL_SETTING(key, configval, default_enable, default_setting, struct config_size_setting, handle_setting)

#define SETTING_PATH(key, configval, default_enable, default_setting, handle_setting) \
   GENERAL_SETTING(key, configval, default_enable, default_setting, struct config_path_setting, handle_setting)

#define SETTING_ARRAY(key, configval, default_enable, default_setting, handle_setting) \
   GENERAL_SETTING(key, configval, default_enable, default_setting, struct config_array_setting, handle_setting)

#define SETTING_OVERRIDE(override_setting) \
   tmp[count-1].override = override_setting

/* Forward declarations */
#ifdef HAVE_CONFIGFILE
static void config_parse_file(global_t *global);
#endif

struct defaults g_defaults;

static settings_t *config_st = NULL;

settings_t *config_get_ptr(void)
{
   return config_st;
}

/**
 * config_get_default_audio:
 *
 * Gets default audio driver.
 *
 * Returns: Default audio driver.
 **/
const char *config_get_default_audio(void)
{
   enum audio_driver_enum default_driver = AUDIO_DEFAULT_DRIVER;

   switch (default_driver)
   {
      case AUDIO_RSOUND:
         return "rsound";
      case AUDIO_AUDIOIO:
         return "audioio";
      case AUDIO_OSS:
         return "oss";
      case AUDIO_ALSA:
         return "alsa";
      case AUDIO_ALSATHREAD:
         return "alsathread";
      case AUDIO_TINYALSA:
         return "tinyalsa";
      case AUDIO_ROAR:
         return "roar";
      case AUDIO_COREAUDIO:
         return "coreaudio";
      case AUDIO_COREAUDIO3:
         return "coreaudio3";
      case AUDIO_AL:
         return "openal";
      case AUDIO_SL:
         return "opensl";
      case AUDIO_SDL:
         return "sdl";
      case AUDIO_SDL2:
         return "sdl2";
      case AUDIO_DSOUND:
         return "dsound";
      case AUDIO_WASAPI:
         return "wasapi";
      case AUDIO_XAUDIO:
         return "xaudio";
      case AUDIO_PULSE:
         return "pulse";
      case AUDIO_PIPEWIRE:
         return "pipewire";
      case AUDIO_EXT:
         return "ext";
      case AUDIO_XENON360:
         return "xenon360";
      case AUDIO_PS3:
         return "ps3";
      case AUDIO_WII:
         return "gx";
      case AUDIO_WIIU:
         return "AX";
      case AUDIO_PSP:
#if defined(VITA)
         return "vita";
#elif defined(ORBIS)
         return "orbis";
#else
         return "psp";
#endif
      case AUDIO_PS2:
         return "ps2";
      case AUDIO_CTR:
         return "dsp";
      case AUDIO_SWITCH:
#if defined(HAVE_LIBNX)
         return "switch_audren_thread";
#else
         return "switch";
#endif
      case AUDIO_RWEBAUDIO:
         return "rwebaudio";
      case AUDIO_JACK:
         return "jack";
      case AUDIO_NULL:
         break;
   }

   return "null";
}

#if defined(HAVE_MICROPHONE)
/**
 * config_get_default_microphone:
 *
 * Gets default microphone driver.
 *
 * Returns: Default microphone driver.
 **/
const char *config_get_default_microphone(void)
{
   enum microphone_driver_enum default_driver = MICROPHONE_DEFAULT_DRIVER;

   switch (default_driver)
   {
      case MICROPHONE_ALSA:
         return "alsa";
      case MICROPHONE_ALSATHREAD:
         return "alsathread";
      case MICROPHONE_PIPEWIRE:
         return "pipewire";
      case MICROPHONE_WASAPI:
         return "wasapi";
      case MICROPHONE_SDL2:
         return "sdl2";
      case MICROPHONE_NULL:
         break;
   }

   return "null";
}
#endif


const char *config_get_default_record(void)
{
   enum record_driver_enum default_driver = RECORD_DEFAULT_DRIVER;

   switch (default_driver)
   {
      case RECORD_FFMPEG:
         return "ffmpeg";
      case RECORD_WAV:
         return "wav";
      case RECORD_NULL:
         break;
   }

   return "null";
}

/**
 * config_get_default_audio_resampler:
 *
 * Gets default audio resampler driver.
 *
 * Returns: Default audio resampler driver.
 **/
const char *config_get_default_audio_resampler(void)
{
   enum audio_resampler_driver_enum default_driver = AUDIO_DEFAULT_RESAMPLER_DRIVER;

   switch (default_driver)
   {
      case AUDIO_RESAMPLER_CC:
         return "cc";
      case AUDIO_RESAMPLER_SINC:
         return "sinc";
      case AUDIO_RESAMPLER_NEAREST:
         return "nearest";
      case AUDIO_RESAMPLER_NULL:
         break;
   }

   return "null";
}

/**
 * config_get_default_video:
 *
 * Gets default video driver.
 *
 * Returns: Default video driver.
 **/
const char *config_get_default_video(void)
{
   enum video_driver_enum default_driver = VIDEO_DEFAULT_DRIVER;

   switch (default_driver)
   {
      case VIDEO_GL:
         return "gl";
      case VIDEO_GL1:
         return "gl1";
      case VIDEO_GL_CORE:
         return "glcore";
      case VIDEO_VULKAN:
         return "vulkan";
      case VIDEO_METAL:
         return "metal";
      case VIDEO_DRM:
         return "drm";
      case VIDEO_WII:
         return "gx";
      case VIDEO_WIIU:
         return "gx2";
      case VIDEO_XENON360:
         return "xenon360";
      case VIDEO_D3D8:
         return "d3d8";
      case VIDEO_D3D9_CG:
         return "d3d9_cg";
      case VIDEO_D3D9_HLSL:
         return "d3d9_hlsl";
      case VIDEO_D3D10:
         return "d3d10";
      case VIDEO_D3D11:
         return "d3d11";
      case VIDEO_D3D12:
         return "d3d12";
      case VIDEO_PSP1:
         return "psp1";
      case VIDEO_PS2:
         return "ps2";
      case VIDEO_VITA2D:
         return "vita2d";
      case VIDEO_CTR:
         return "ctr";
      case VIDEO_SWITCH:
         return "switch";
      case VIDEO_XVIDEO:
         return "xvideo";
      case VIDEO_SDL_DINGUX:
         return "sdl_dingux";
      case VIDEO_SDL_RS90:
         return "sdl_rs90";
      case VIDEO_SDL:
         return "sdl";
      case VIDEO_SDL2:
         return "sdl2";
      case VIDEO_EXT:
         return "ext";
      case VIDEO_VG:
         return "vg";
      case VIDEO_OMAP:
         return "omap";
      case VIDEO_EXYNOS:
         return "exynos";
      case VIDEO_DISPMANX:
         return "dispmanx";
      case VIDEO_SUNXI:
         return "sunxi";
      case VIDEO_CACA:
         return "caca";
      case VIDEO_GDI:
         return "gdi";
      case VIDEO_VGA:
         return "vga";
      case VIDEO_FPGA:
         return "fpga";
      case VIDEO_RSX:
         return "rsx";
      case VIDEO_NULL:
         break;
   }

   return "null";
}

/**
 * config_get_default_input:
 *
 * Gets default input driver.
 *
 * Returns: Default input driver.
 **/
const char *config_get_default_input(void)
{
   enum input_driver_enum default_driver = INPUT_DEFAULT_DRIVER;

   switch (default_driver)
   {
      case INPUT_ANDROID:
         return "android";
      case INPUT_PS4:
         return "ps4";
      case INPUT_PS3:
         return "ps3";
      case INPUT_PSP:
#ifdef VITA
         return "vita";
#else
         return "psp";
#endif
      case INPUT_PS2:
         return "ps2";
      case INPUT_CTR:
         return "ctr";
      case INPUT_SWITCH:
         return "switch";
      case INPUT_SDL:
         return "sdl";
      case INPUT_SDL2:
         return "sdl2";
      case INPUT_SDL_DINGUX:
         return "sdl_dingux";
      case INPUT_DINPUT:
         return "dinput";
      case INPUT_WINRAW:
         return "raw";
      case INPUT_X:
         return "x";
      case INPUT_WAYLAND:
         return "wayland";
      case INPUT_XENON360:
         return "xenon360";
      case INPUT_XINPUT:
         return "xinput";
      case INPUT_UWP:
         return "uwp";
      case INPUT_WII:
         return "gx";
      case INPUT_WIIU:
         return "wiiu";
      case INPUT_LINUXRAW:
         return "linuxraw";
      case INPUT_UDEV:
         return "udev";
      case INPUT_COCOA:
         return "cocoa";
      case INPUT_QNX:
          return "qnx_input";
      case INPUT_RWEBINPUT:
          return "rwebinput";
      case INPUT_DOS:
         return "dos";
      case INPUT_NULL:
          break;
   }

   return "null";
}

/**
 * config_get_default_joypad:
 *
 * Gets default input joypad driver.
 *
 * Returns: Default input joypad driver.
 **/
const char *config_get_default_joypad(void)
{
   enum joypad_driver_enum default_driver = JOYPAD_DEFAULT_DRIVER;

   switch (default_driver)
   {
      case JOYPAD_PS4:
         return "ps4";
      case JOYPAD_PS3:
         return "ps3";
      case JOYPAD_XINPUT:
         return "xinput";
      case JOYPAD_GX:
         return "gx";
      case JOYPAD_WIIU:
         return "wiiu";
      case JOYPAD_XDK:
         return "xdk";
      case JOYPAD_PSP:
#ifdef VITA
         return "vita";
#else
         return "psp";
#endif
      case JOYPAD_PS2:
         return "ps2";
      case JOYPAD_CTR:
         return "ctr";
      case JOYPAD_SWITCH:
         return "switch";
      case JOYPAD_DINPUT:
         return "dinput";
      case JOYPAD_UDEV:
         return "udev";
      case JOYPAD_LINUXRAW:
         return "linuxraw";
      case JOYPAD_ANDROID:
         return "android";
      case JOYPAD_SDL:
#ifdef HAVE_SDL2
         return "sdl2";
#else
         return "sdl";
#endif
      case JOYPAD_SDL_DINGUX:
         return "sdl_dingux";
      case JOYPAD_HID:
         return "hid";
      case JOYPAD_QNX:
         return "qnx";
      case JOYPAD_RWEBPAD:
         return "rwebpad";
      case JOYPAD_DOS:
         return "dos";
      case JOYPAD_MFI:
         return "mfi";
      case JOYPAD_NULL:
         break;
   }

   return "null";
}

/**
 * config_get_default_camera:
 *
 * Gets default camera driver.
 *
 * Returns: Default camera driver.
 **/
const char *config_get_default_camera(void)
{
   enum camera_driver_enum default_driver = CAMERA_DEFAULT_DRIVER;

   switch (default_driver)
   {
      case CAMERA_V4L2:
         return "video4linux2";
      case CAMERA_RWEBCAM:
         return "rwebcam";
      case CAMERA_ANDROID:
         return "android";
      case CAMERA_AVFOUNDATION:
         return "avfoundation";
      case CAMERA_PIPEWIRE:
         return "pipewire";
      case CAMERA_FFMPEG:
         return "ffmpeg";
      case CAMERA_NULL:
         break;
   }

   return "null";
}

/**
 * config_get_default_bluetooth:
 *
 * Gets default bluetooth driver.
 *
 * Returns: Default bluetooth driver.
 **/
const char *config_get_default_bluetooth(void)
{
   enum bluetooth_driver_enum default_driver = BLUETOOTH_DEFAULT_DRIVER;

   switch (default_driver)
   {
      case BLUETOOTH_BLUETOOTHCTL:
         return "bluetoothctl";
      case BLUETOOTH_BLUEZ:
         return "bluez";
      case BLUETOOTH_NULL:
         break;
   }

   return "null";
}

/**
 * config_get_default_wifi:
 *
 * Gets default wifi driver.
 *
 * Returns: Default wifi driver.
 **/
const char *config_get_default_wifi(void)
{
   enum wifi_driver_enum default_driver = WIFI_DEFAULT_DRIVER;

   switch (default_driver)
   {
      case WIFI_CONNMANCTL:
         return "connmanctl";
      case WIFI_NMCLI:
         return "nmcli";
      case WIFI_NULL:
         break;
   }

   return "null";
}

/**
 * config_get_default_led:
 *
 * Gets default led driver.
 *
 * Returns: Default led driver.
 **/
const char *config_get_default_led(void)
{
   return "null";
}

/**
 * config_get_default_cloudsync:
 *
 * Gets default cloud sync driver.
 *
 * Returns: Default cloud sync driver.
 **/
const char *config_get_default_cloudsync(void)
{
   return "null";
}

/**
 * config_get_default_location:
 *
 * Gets default location driver.
 *
 * Returns: Default location driver.
 **/
const char *config_get_default_location(void)
{
   enum location_driver_enum default_driver = LOCATION_DEFAULT_DRIVER;

   switch (default_driver)
   {
      case LOCATION_ANDROID:
         return "android";
      case LOCATION_CORELOCATION:
         return "corelocation";
      case LOCATION_NULL:
         break;
   }

   return "null";
}

/**
 * config_get_default_menu:
 *
 * Gets default menu driver.
 *
 * Returns: Default menu driver.
 **/
const char *config_get_default_menu(void)
{
#ifdef HAVE_MENU
   enum menu_driver_enum default_driver = MENU_DEFAULT_DRIVER;

   if (!string_is_empty(g_defaults.settings_menu))
      return g_defaults.settings_menu;

   switch (default_driver)
   {
      case MENU_RGUI:
         return "rgui";
      case MENU_OZONE:
         return "ozone";
      case MENU_MATERIALUI:
         return "glui";
      case MENU_XMB:
         return "xmb";
      case MENU_STRIPES:
         return "stripes";
      case MENU_NULL:
         break;
   }
#endif

   return "null";
}

const char *config_get_default_midi(void)
{
   enum midi_driver_enum default_driver = MIDI_DEFAULT_DRIVER;

   switch (default_driver)
   {
      case MIDI_WINMM:
         return "winmm";
      case MIDI_ALSA:
         return "alsa";
      case MIDI_COREMIDI:
         return "coremidi";
      case MIDI_NULL:
         break;
   }

   return "null";
}

const char *config_get_midi_driver_options(void)
{
   return char_list_new_special(STRING_LIST_MIDI_DRIVERS, NULL);
}

#ifdef HAVE_LAKKA
void config_set_timezone(char *timezone)
{
   setenv("TZ", timezone, 1);
   tzset();
}

const char *config_get_all_timezones(void)
{
   return char_list_new_special(STRING_LIST_TIMEZONES, NULL);
}

static void load_timezone(char *s, size_t len)
{
   char haystack[TIMEZONE_LENGTH+32];
   RFILE *tzfp             = filestream_open(LAKKA_TIMEZONE_PATH,
                       RETRO_VFS_FILE_ACCESS_READ,
                       RETRO_VFS_FILE_ACCESS_HINT_NONE);
   if (tzfp)
   {
      static char *needle = "TIMEZONE=";
      char *start = NULL;

      filestream_gets(tzfp, haystack, sizeof(haystack)-1);
      filestream_close(tzfp);

      if ((start = strstr(haystack, needle)))
         strlcpy(s, start + STRLEN_CONST("TIMEZONE="), len);
      else
         strlcpy(s, DEFAULT_TIMEZONE, len);
   }
   else
      strlcpy(s, DEFAULT_TIMEZONE, len);
   config_set_timezone(s);
}
#endif

bool config_overlay_enable_default(void)
{
   if (g_defaults.overlay_set)
      return g_defaults.overlay_enable;
#if defined(RARCH_MOBILE) && !TARGET_OS_TV
   return true;
#else
   return false;
#endif
}

static struct config_array_setting *populate_settings_array(
      settings_t *settings, int *size)
{
   unsigned i                           = 0;
   unsigned count                       = 0;
   struct config_array_setting  *tmp    = (struct config_array_setting*)calloc(1, (*size + 1) * sizeof(struct config_array_setting));

   if (!tmp)
      return NULL;

   /* Arrays */
   SETTING_ARRAY("audio_driver",                 settings->arrays.audio_driver, false, NULL, true);
   SETTING_ARRAY("audio_device",                 settings->arrays.audio_device, false, NULL, true);
   SETTING_ARRAY("audio_resampler",              settings->arrays.audio_resampler, false, NULL, true);
#ifdef HAVE_MICROPHONE
   SETTING_ARRAY("microphone_device",            settings->arrays.microphone_device, false, NULL, true);
   SETTING_ARRAY("microphone_driver",            settings->arrays.microphone_driver, false, NULL, true);
   SETTING_ARRAY("microphone_resampler",         settings->arrays.microphone_resampler, false, NULL, true);
#endif
   SETTING_ARRAY("midi_driver",                  settings->arrays.midi_driver, false, NULL, true);
   SETTING_ARRAY("midi_input",                   settings->arrays.midi_input, true, DEFAULT_MIDI_INPUT, true);
   SETTING_ARRAY("midi_output",                  settings->arrays.midi_output, true, DEFAULT_MIDI_OUTPUT, true);

   SETTING_ARRAY("video_driver",                 settings->arrays.video_driver, false, NULL, true);
   SETTING_ARRAY("video_context_driver",         settings->arrays.video_context_driver, false, NULL, true);
   SETTING_ARRAY("crt_switch_timings",           settings->arrays.crt_switch_timings, false, NULL, true);

   SETTING_ARRAY("input_driver",                 settings->arrays.input_driver, false, NULL, true);
   SETTING_ARRAY("input_joypad_driver",          settings->arrays.input_joypad_driver, false, NULL, true);
   SETTING_ARRAY("input_keyboard_layout",        settings->arrays.input_keyboard_layout, false, NULL, true);
#ifdef ANDROID
   SETTING_ARRAY("input_android_physical_keyboard", settings->arrays.input_android_physical_keyboard, false, NULL, true);
#endif

   for (i = 0; i < MAX_USERS; i++)
   {
      char key[32];
      size_t _len  = strlcpy(key, "input_player", sizeof(key));
      _len += snprintf(key + _len, sizeof(key) - _len, "%u", i + 1);
      strlcpy(key + _len, "_reserved_device", sizeof(key) - _len);
      SETTING_ARRAY(strdup(key), settings->arrays.input_reserved_devices[i], false, NULL, true);
   }

#ifdef HAVE_MENU
   SETTING_ARRAY("menu_driver",                  settings->arrays.menu_driver, false, NULL, true);
#endif

   SETTING_ARRAY("record_driver",                settings->arrays.record_driver, false, NULL, true);
   SETTING_ARRAY("camera_driver",                settings->arrays.camera_driver, false, NULL, true);
   SETTING_ARRAY("camera_device",                settings->arrays.camera_device, false, NULL, true);
   SETTING_ARRAY("bluetooth_driver",             settings->arrays.bluetooth_driver, false, NULL, true);
   SETTING_ARRAY("wifi_driver",                  settings->arrays.wifi_driver, false, NULL, true);
   SETTING_ARRAY("led_driver",                   settings->arrays.led_driver, false, NULL, true);
   SETTING_ARRAY("location_driver",              settings->arrays.location_driver, false, NULL, true);
   SETTING_ARRAY("cloud_sync_driver",            settings->arrays.cloud_sync_driver, false, NULL, true);

#ifdef HAVE_CHEEVOS
   SETTING_ARRAY("cheevos_custom_host",          settings->arrays.cheevos_custom_host, false, NULL, true);
   SETTING_ARRAY("cheevos_username",             settings->arrays.cheevos_username, false, NULL, true);
   SETTING_ARRAY("cheevos_password",             settings->arrays.cheevos_password, false, NULL, true);
   SETTING_ARRAY("cheevos_token",                settings->arrays.cheevos_token, false, NULL, true);
   SETTING_ARRAY("cheevos_leaderboards_enable",  settings->arrays.cheevos_leaderboards_enable, true, "", true); /* deprecated */
#endif

#ifdef HAVE_NETWORKING
   SETTING_ARRAY("netplay_mitm_server",          settings->arrays.netplay_mitm_server, false, NULL, true);
   SETTING_ARRAY("webdav_url",                   settings->arrays.webdav_url, false, NULL, true);
   SETTING_ARRAY("webdav_username",              settings->arrays.webdav_username, false, NULL, true);
   SETTING_ARRAY("webdav_password",              settings->arrays.webdav_password, false, NULL, true);
   SETTING_ARRAY("youtube_stream_key",           settings->arrays.youtube_stream_key, true, NULL, true);
   SETTING_ARRAY("twitch_stream_key",            settings->arrays.twitch_stream_key, true, NULL, true);
   SETTING_ARRAY("facebook_stream_key",          settings->arrays.facebook_stream_key, true, NULL, true);
   SETTING_ARRAY("discord_app_id",               settings->arrays.discord_app_id, true, DEFAULT_DISCORD_APP_ID, true);
   SETTING_ARRAY("ai_service_url",               settings->arrays.ai_service_url, true, DEFAULT_AI_SERVICE_URL, true);
#endif

#ifdef HAVE_LAKKA
   SETTING_ARRAY("cpu_main_gov",                 settings->arrays.cpu_main_gov, false, NULL, true);
   SETTING_ARRAY("cpu_menu_gov",                 settings->arrays.cpu_menu_gov, false, NULL, true);
#endif

   *size = count;

   return tmp;
}

static struct config_path_setting *populate_settings_path(
      settings_t *settings, int *size)
{
   unsigned count = 0;
   recording_state_t *recording_st     = recording_state_get_ptr();
   struct config_path_setting  *tmp    = (struct config_path_setting*)calloc(1, (*size + 1) * sizeof(struct config_path_setting));

   if (!tmp)
      return NULL;

   /* Paths */
   SETTING_PATH("bundle_assets_src_path",        settings->paths.bundle_assets_src, false, NULL, true);
   SETTING_PATH("bundle_assets_dst_path",        settings->paths.bundle_assets_dst, false, NULL, true);
   SETTING_PATH("bundle_assets_dst_path_subdir", settings->paths.bundle_assets_dst_subdir, false, NULL, true);
   SETTING_PATH("core_updater_buildbot_cores_url",  settings->paths.network_buildbot_url, false, NULL, true);
   SETTING_PATH("core_updater_buildbot_assets_url", settings->paths.network_buildbot_assets_url, false, NULL, true);
   SETTING_PATH("libretro_directory",            settings->paths.directory_libretro, false, NULL, false);
   SETTING_PATH("core_options_path",             settings->paths.path_core_options, false, NULL, true);
   SETTING_PATH("libretro_info_path",            settings->paths.path_libretro_info, false, NULL, true);
   SETTING_PATH("playlist_directory",            settings->paths.directory_playlist, true, NULL, true);
   SETTING_PATH("cheat_database_path",           settings->paths.path_cheat_database, false, NULL, true);
   SETTING_PATH("system_directory",              settings->paths.directory_system, true, NULL, true);
   SETTING_PATH("cache_directory",               settings->paths.directory_cache, false, NULL, true);
   SETTING_PATH("audio_dsp_plugin",              settings->paths.path_audio_dsp_plugin, false, NULL, true);
   SETTING_PATH("audio_filter_dir",              settings->paths.directory_audio_filter, true, NULL, true);
   SETTING_PATH("video_shader_dir",              settings->paths.directory_video_shader, true, NULL, true);
   SETTING_PATH("video_filter_dir",              settings->paths.directory_video_filter, true, NULL, true);
   SETTING_PATH("video_filter",                  settings->paths.path_softfilter_plugin, false, NULL, true);
   SETTING_PATH("video_font_path",               settings->paths.path_font, false, NULL, true);
   SETTING_PATH("video_record_config",           settings->paths.path_record_config, false, NULL, true);
   SETTING_PATH("video_stream_config",           settings->paths.path_stream_config, false, NULL, true);
   SETTING_PATH("video_stream_url",              settings->paths.path_stream_url, false, NULL, true);
   SETTING_PATH("input_remapping_directory",     settings->paths.directory_input_remapping, false, NULL, true);
   SETTING_PATH("core_assets_directory",         settings->paths.directory_core_assets, true, NULL, true);
   SETTING_PATH("assets_directory",              settings->paths.directory_assets, true, NULL, true);
   SETTING_PATH("dynamic_wallpapers_directory",  settings->paths.directory_dynamic_wallpapers, true, NULL, true);
   SETTING_PATH("thumbnails_directory",          settings->paths.directory_thumbnails, true, NULL, true);
   SETTING_PATH("runtime_log_directory",         settings->paths.directory_runtime_log, true, NULL, true);
   SETTING_PATH("joypad_autoconfig_dir",         settings->paths.directory_autoconfig, false, NULL, true);
   SETTING_PATH("savefile_directory",            dir_get_ptr(RARCH_DIR_SAVEFILE), true, NULL, false);
   SETTING_PATH("savestate_directory",           dir_get_ptr(RARCH_DIR_SAVESTATE), true, NULL, false);
   SETTING_PATH("screenshot_directory",          settings->paths.directory_screenshot, true, NULL, true);
   SETTING_PATH("recording_output_directory",    recording_st->output_dir, false, NULL, true);
   SETTING_PATH("recording_config_directory",    recording_st->config_dir, false, NULL, true);

   SETTING_PATH("content_database_path",           settings->paths.path_content_database, false, NULL, true);
   SETTING_PATH("content_favorites_path",          settings->paths.path_content_favorites, false, NULL, true);
   SETTING_PATH("content_history_path",            settings->paths.path_content_history, false, NULL, true);
   SETTING_PATH("content_image_history_path",      settings->paths.path_content_image_history, false, NULL, true);
   SETTING_PATH("content_music_history_path",      settings->paths.path_content_music_history, false, NULL, true);
   SETTING_PATH("content_video_history_path",      settings->paths.path_content_video_history, false, NULL, true);
   SETTING_PATH("content_favorites_directory",     settings->paths.directory_content_favorites, true, NULL, true);
   SETTING_PATH("content_history_directory",       settings->paths.directory_content_history, true, NULL, true);
   SETTING_PATH("content_image_history_directory", settings->paths.directory_content_image_history, true, NULL, true);
   SETTING_PATH("content_music_history_directory", settings->paths.directory_content_music_history, true, NULL, true);
   SETTING_PATH("content_video_directory",         settings->paths.directory_content_video_history, true, NULL, true);

#ifdef HAVE_MENU
   SETTING_PATH("content_show_settings_password", settings->paths.menu_content_show_settings_password, false, NULL, true);
   SETTING_PATH("kiosk_mode_password",           settings->paths.kiosk_mode_password, false, NULL, true);
   SETTING_PATH("menu_wallpaper",                settings->paths.path_menu_wallpaper, false, NULL, true);
#ifdef HAVE_RGUI
   SETTING_PATH("rgui_menu_theme_preset",        settings->paths.path_rgui_theme_preset, false, NULL, true);
#endif
   /* Browser and config directories are not RGUI dependent, but name is kept to avoid config file change */
   SETTING_PATH("rgui_browser_directory",        settings->paths.directory_menu_content, true, NULL, true);
   SETTING_PATH("rgui_config_directory",         settings->paths.directory_menu_config, true, NULL, true);
#ifdef HAVE_XMB
   SETTING_PATH("xmb_font",                      settings->paths.path_menu_xmb_font, false, NULL, true);
#endif
#endif /* HAVE_MENU */

#ifdef HAVE_OVERLAY
   SETTING_PATH("input_overlay",                 settings->paths.path_overlay, false, NULL, true);
   SETTING_PATH("input_osk_overlay",             settings->paths.path_osk_overlay, false, NULL, true);
   SETTING_PATH("overlay_directory",             settings->paths.directory_overlay, true, NULL, true);
   SETTING_PATH("osk_overlay_directory",         settings->paths.directory_osk_overlay, true, NULL, true);
#endif

#ifdef HAVE_NETWORKING
   SETTING_PATH("netplay_ip_address",            settings->paths.netplay_server, false, NULL, true);
   SETTING_PATH("netplay_custom_mitm_server",    settings->paths.netplay_custom_mitm_server, false, NULL, true);
   SETTING_PATH("netplay_nickname",              settings->paths.username, false, NULL, true);
   SETTING_PATH("netplay_password",              settings->paths.netplay_password, false, NULL, true);
   SETTING_PATH("netplay_spectate_password",     settings->paths.netplay_spectate_password, false, NULL, true);
#endif

#ifdef _3DS
   SETTING_PATH("bottom_assets_directory",       settings->paths.directory_bottom_assets, true, NULL, true);
#endif

#ifdef HAVE_TEST_DRIVERS
   SETTING_PATH("test_input_file_joypad",        settings->paths.test_input_file_joypad,  false, NULL, true);
   SETTING_PATH("test_input_file_general",       settings->paths.test_input_file_general, false, NULL, true);
#endif

   SETTING_ARRAY("log_dir",                      settings->paths.log_dir, true, NULL, true);
   SETTING_ARRAY("app_icon",                     settings->paths.app_icon, true, NULL, true);

   *size = count;

   return tmp;
}

static struct config_bool_setting *populate_settings_bool(
      settings_t *settings, int *size)
{
   struct config_bool_setting  *tmp    = (struct config_bool_setting*)calloc(1, (*size + 1) * sizeof(struct config_bool_setting));
   unsigned count                      = 0;

   SETTING_BOOL("accessibility_enable",          &settings->bools.accessibility_enable, true, DEFAULT_ACCESSIBILITY_ENABLE, false);
   SETTING_BOOL("driver_switch_enable",          &settings->bools.driver_switch_enable, true, DEFAULT_DRIVER_SWITCH_ENABLE, false);
   SETTING_BOOL("ui_companion_start_on_boot",    &settings->bools.ui_companion_start_on_boot, true, DEFAULT_UI_COMPANION_START_ON_BOOT, false);
   SETTING_BOOL("ui_companion_enable",           &settings->bools.ui_companion_enable, true, DEFAULT_UI_COMPANION_ENABLE, false);
   SETTING_BOOL("ui_companion_toggle",           &settings->bools.ui_companion_toggle, false, DEFAULT_UI_COMPANION_TOGGLE, false);
   SETTING_BOOL("desktop_menu_enable",           &settings->bools.desktop_menu_enable, true, DEFAULT_DESKTOP_MENU_ENABLE, false);
   SETTING_BOOL("video_gpu_record",              &settings->bools.video_gpu_record, true, DEFAULT_GPU_RECORD, false);
   SETTING_BOOL("input_descriptor_label_show",   &settings->bools.input_descriptor_label_show, true, DEFAULT_INPUT_DESCRIPTOR_LABEL_SHOW, false);
   SETTING_BOOL("input_descriptor_hide_unbound", &settings->bools.input_descriptor_hide_unbound, true, DEFAULT_INPUT_DESCRIPTOR_HIDE_UNBOUND, false);
   SETTING_BOOL("load_dummy_on_core_shutdown",   &settings->bools.load_dummy_on_core_shutdown, true, DEFAULT_LOAD_DUMMY_ON_CORE_SHUTDOWN, false);
   SETTING_BOOL("check_firmware_before_loading", &settings->bools.check_firmware_before_loading, true, DEFAULT_CHECK_FIRMWARE_BEFORE_LOADING, false);
   SETTING_BOOL("core_option_category_enable",   &settings->bools.core_option_category_enable, true, DEFAULT_CORE_OPTION_CATEGORY_ENABLE, false);
   SETTING_BOOL("core_info_savestate_bypass",    &settings->bools.core_info_savestate_bypass, true, DEFAULT_CORE_INFO_SAVESTATE_BYPASS, false);
#if defined(__WINRT__) || defined(WINAPI_FAMILY) && WINAPI_FAMILY == WINAPI_FAMILY_PHONE_APP
   SETTING_BOOL("core_info_cache_enable",        &settings->bools.core_info_cache_enable, false, DEFAULT_CORE_INFO_CACHE_ENABLE, false);
#else
   SETTING_BOOL("core_info_cache_enable",        &settings->bools.core_info_cache_enable, true, DEFAULT_CORE_INFO_CACHE_ENABLE, false);
#endif
   SETTING_BOOL("core_set_supports_no_game_enable", &settings->bools.set_supports_no_game_enable, true, true, false);
   SETTING_BOOL("core_updater_auto_extract_archive", &settings->bools.network_buildbot_auto_extract_archive, true, DEFAULT_NETWORK_BUILDBOT_AUTO_EXTRACT_ARCHIVE, false);
   SETTING_BOOL("core_updater_show_experimental_cores", &settings->bools.network_buildbot_show_experimental_cores, true, DEFAULT_NETWORK_BUILDBOT_SHOW_EXPERIMENTAL_CORES, false);
   SETTING_BOOL("core_updater_auto_backup",      &settings->bools.core_updater_auto_backup, true, DEFAULT_CORE_UPDATER_AUTO_BACKUP, false);
#ifndef HAVE_DYNAMIC
   SETTING_BOOL("always_reload_core_on_run_content", &settings->bools.always_reload_core_on_run_content, true, DEFAULT_ALWAYS_RELOAD_CORE_ON_RUN_CONTENT, false);
#endif
   SETTING_BOOL("builtin_mediaplayer_enable",    &settings->bools.multimedia_builtin_mediaplayer_enable, true, DEFAULT_BUILTIN_MEDIAPLAYER_ENABLE, false);
   SETTING_BOOL("builtin_imageviewer_enable",    &settings->bools.multimedia_builtin_imageviewer_enable, true, DEFAULT_BUILTIN_IMAGEVIEWER_ENABLE, false);
   SETTING_BOOL("bundle_assets_extract_enable",  &settings->bools.bundle_assets_extract_enable, true, DEFAULT_BUNDLE_ASSETS_EXTRACT_ENABLE, false);
   SETTING_BOOL("fps_show",                      &settings->bools.video_fps_show, true, DEFAULT_FPS_SHOW, false);
   SETTING_BOOL("statistics_show",               &settings->bools.video_statistics_show, true, DEFAULT_STATISTICS_SHOW, false);
   SETTING_BOOL("framecount_show",               &settings->bools.video_framecount_show, true, DEFAULT_FRAMECOUNT_SHOW, false);
   SETTING_BOOL("memory_show",                   &settings->bools.video_memory_show, true, DEFAULT_MEMORY_SHOW, false);
   SETTING_BOOL("ui_menubar_enable",             &settings->bools.ui_menubar_enable, true, DEFAULT_UI_MENUBAR_ENABLE, false);
   SETTING_BOOL("pause_nonactive",               &settings->bools.pause_nonactive, true, DEFAULT_PAUSE_NONACTIVE, false);
   SETTING_BOOL("pause_on_disconnect",           &settings->bools.pause_on_disconnect, true, DEFAULT_PAUSE_ON_DISCONNECT, false);
   SETTING_BOOL("auto_screenshot_filename",      &settings->bools.auto_screenshot_filename, true, DEFAULT_AUTO_SCREENSHOT_FILENAME, false);
   SETTING_BOOL("suspend_screensaver_enable",    &settings->bools.ui_suspend_screensaver_enable, true, true, false);
   SETTING_BOOL("apply_cheats_after_toggle",     &settings->bools.apply_cheats_after_toggle, true, DEFAULT_APPLY_CHEATS_AFTER_TOGGLE, false);
   SETTING_BOOL("apply_cheats_after_load",       &settings->bools.apply_cheats_after_load, true, DEFAULT_APPLY_CHEATS_AFTER_LOAD, false);
   SETTING_BOOL("rewind_enable",                 &settings->bools.rewind_enable, true, DEFAULT_REWIND_ENABLE, false);
   SETTING_BOOL("fastforward_frameskip",         &settings->bools.fastforward_frameskip, true, DEFAULT_FASTFORWARD_FRAMESKIP, false);
   SETTING_BOOL("vrr_runloop_enable",            &settings->bools.vrr_runloop_enable, true, DEFAULT_VRR_RUNLOOP_ENABLE, false);
   SETTING_BOOL("menu_throttle_framerate",       &settings->bools.menu_throttle_framerate, true, true, false);
   SETTING_BOOL("run_ahead_enabled",             &settings->bools.run_ahead_enabled, true, false, false);
   SETTING_BOOL("run_ahead_secondary_instance",  &settings->bools.run_ahead_secondary_instance, true, DEFAULT_RUN_AHEAD_SECONDARY_INSTANCE, false);
   SETTING_BOOL("run_ahead_hide_warnings",       &settings->bools.run_ahead_hide_warnings, true, DEFAULT_RUN_AHEAD_HIDE_WARNINGS, false);
   SETTING_BOOL("preemptive_frames_enable",      &settings->bools.preemptive_frames_enable, true, false, false);
#if HAVE_MENU
   SETTING_BOOL("kiosk_mode_enable",             &settings->bools.kiosk_mode_enable, true, DEFAULT_KIOSK_MODE_ENABLE, false);
#endif
   SETTING_BOOL("block_sram_overwrite",          &settings->bools.block_sram_overwrite, true, DEFAULT_BLOCK_SRAM_OVERWRITE, false);
   SETTING_BOOL("replay_auto_index",             &settings->bools.replay_auto_index, true, DEFAULT_REPLAY_AUTO_INDEX, false);
   SETTING_BOOL("savestate_auto_index",          &settings->bools.savestate_auto_index, true, DEFAULT_SAVESTATE_AUTO_INDEX, false);
   SETTING_BOOL("savestate_auto_save",           &settings->bools.savestate_auto_save, true, DEFAULT_SAVESTATE_AUTO_SAVE, false);
   SETTING_BOOL("savestate_auto_load",           &settings->bools.savestate_auto_load, true, DEFAULT_SAVESTATE_AUTO_LOAD, false);
   SETTING_BOOL("savestate_thumbnail_enable",    &settings->bools.savestate_thumbnail_enable, true, DEFAULT_SAVESTATE_THUMBNAIL_ENABLE, false);
   SETTING_BOOL("save_file_compression",         &settings->bools.save_file_compression, true, DEFAULT_SAVE_FILE_COMPRESSION, false);
   SETTING_BOOL("savestate_file_compression",    &settings->bools.savestate_file_compression, true, DEFAULT_SAVESTATE_FILE_COMPRESSION, false);
   SETTING_BOOL("game_specific_options",         &settings->bools.game_specific_options, true, DEFAULT_GAME_SPECIFIC_OPTIONS, false);
   SETTING_BOOL("auto_overrides_enable",         &settings->bools.auto_overrides_enable, true, DEFAULT_AUTO_OVERRIDES_ENABLE, false);
   SETTING_BOOL("auto_remaps_enable",            &settings->bools.auto_remaps_enable, true, DEFAULT_AUTO_REMAPS_ENABLE, false);
   SETTING_BOOL("initial_disk_change_enable",    &settings->bools.initial_disk_change_enable, true, DEFAULT_INITIAL_DISK_CHANGE_ENABLE, false);
   SETTING_BOOL("global_core_options",           &settings->bools.global_core_options, true, DEFAULT_GLOBAL_CORE_OPTIONS, false);
   SETTING_BOOL("auto_shaders_enable",           &settings->bools.auto_shaders_enable, true, DEFAULT_AUTO_SHADERS_ENABLE, false);
   SETTING_BOOL("scan_without_core_match",       &settings->bools.scan_without_core_match, true, DEFAULT_SCAN_WITHOUT_CORE_MATCH, false);
   SETTING_BOOL("scan_serial_and_crc",           &settings->bools.scan_serial_and_crc, true, DEFAULT_SCAN_SERIAL_AND_CRC, false);
   SETTING_BOOL("sort_savefiles_enable",              &settings->bools.sort_savefiles_enable, true, DEFAULT_SORT_SAVEFILES_ENABLE, false);
   SETTING_BOOL("sort_savestates_enable",             &settings->bools.sort_savestates_enable, true, DEFAULT_SORT_SAVESTATES_ENABLE, false);
   SETTING_BOOL("sort_savefiles_by_content_enable",   &settings->bools.sort_savefiles_by_content_enable, true, DEFAULT_SORT_SAVEFILES_BY_CONTENT_ENABLE, false);
   SETTING_BOOL("sort_savestates_by_content_enable",  &settings->bools.sort_savestates_by_content_enable, true, DEFAULT_SORT_SAVESTATES_BY_CONTENT_ENABLE, false);
   SETTING_BOOL("sort_screenshots_by_content_enable", &settings->bools.sort_screenshots_by_content_enable, true, DEFAULT_SORT_SCREENSHOTS_BY_CONTENT_ENABLE, false);
   SETTING_BOOL("savestates_in_content_dir",     &settings->bools.savestates_in_content_dir, true, DEFAULT_SAVESTATES_IN_CONTENT_DIR, false);
   SETTING_BOOL("savefiles_in_content_dir",      &settings->bools.savefiles_in_content_dir, true, DEFAULT_SAVEFILES_IN_CONTENT_DIR, false);
   SETTING_BOOL("systemfiles_in_content_dir",    &settings->bools.systemfiles_in_content_dir, true, DEFAULT_SYSTEMFILES_IN_CONTENT_DIR, false);
   SETTING_BOOL("screenshots_in_content_dir",    &settings->bools.screenshots_in_content_dir, true, DEFAULT_SCREENSHOTS_IN_CONTENT_DIR, false);
   SETTING_BOOL("quit_press_twice",              &settings->bools.quit_press_twice, true, DEFAULT_QUIT_PRESS_TWICE, false);
   SETTING_BOOL("config_save_on_exit",           &settings->bools.config_save_on_exit, true, DEFAULT_CONFIG_SAVE_ON_EXIT, false);
   SETTING_BOOL("remap_save_on_exit",            &settings->bools.remap_save_on_exit, true, DEFAULT_REMAP_SAVE_ON_EXIT, false);
   SETTING_BOOL("show_hidden_files",             &settings->bools.show_hidden_files, true, DEFAULT_SHOW_HIDDEN_FILES, false);
   SETTING_BOOL("use_last_start_directory",      &settings->bools.use_last_start_directory, true, DEFAULT_USE_LAST_START_DIRECTORY, false);
   SETTING_BOOL("camera_allow",                  &settings->bools.camera_allow, true, false, false);
   SETTING_BOOL("location_allow",                &settings->bools.location_allow, true, false, false);
   SETTING_BOOL("cloud_sync_enable",             &settings->bools.cloud_sync_enable, true, false, false);
   SETTING_BOOL("cloud_sync_destructive",        &settings->bools.cloud_sync_destructive, true, false, false);
   SETTING_BOOL("cloud_sync_sync_saves",         &settings->bools.cloud_sync_sync_saves, true, true, false);
   SETTING_BOOL("cloud_sync_sync_configs",       &settings->bools.cloud_sync_sync_configs, true, true, false);
   SETTING_BOOL("cloud_sync_sync_thumbs",        &settings->bools.cloud_sync_sync_thumbs, true, false, false);
   SETTING_BOOL("cloud_sync_sync_system",        &settings->bools.cloud_sync_sync_system, true, false, false);
   SETTING_BOOL("discord_allow",                 &settings->bools.discord_enable, true, false, false);
#ifdef HAVE_MIST
   SETTING_BOOL("steam_rich_presence_enable",    &settings->bools.steam_rich_presence_enable, true, false, false);
#endif
#ifdef HAVE_THREADS
   SETTING_BOOL("threaded_data_runloop_enable",  &settings->bools.threaded_data_runloop_enable, true, DEFAULT_THREADED_DATA_RUNLOOP_ENABLE, false);
#endif
   SETTING_BOOL("log_to_file",                   &settings->bools.log_to_file, true, DEFAULT_LOG_TO_FILE, false);
   SETTING_OVERRIDE(RARCH_OVERRIDE_SETTING_LOG_TO_FILE);
   SETTING_BOOL("log_to_file_timestamp",         &settings->bools.log_to_file_timestamp, true, DEFAULT_LOG_TO_FILE_TIMESTAMP, false);
   SETTING_BOOL("ai_service_enable",             &settings->bools.ai_service_enable, true, DEFAULT_AI_SERVICE_ENABLE, false);
   SETTING_BOOL("ai_service_pause",              &settings->bools.ai_service_pause, true, DEFAULT_AI_SERVICE_PAUSE, false);
   SETTING_BOOL("wifi_enabled",                  &settings->bools.wifi_enabled, true, DEFAULT_WIFI_ENABLE, false);
#ifndef HAVE_LAKKA
   SETTING_BOOL("gamemode_enable",               &settings->bools.gamemode_enable, true, DEFAULT_GAMEMODE_ENABLE, false);
#endif
#ifdef HAVE_LAKKA_SWITCH
   SETTING_BOOL("switch_oc",                     &settings->bools.switch_oc, true, DEFAULT_SWITCH_OC, false);
   SETTING_BOOL("switch_cec",                    &settings->bools.switch_cec, true, DEFAULT_SWITCH_CEC, false);
   SETTING_BOOL("bluetooth_ertm_disable",        &settings->bools.bluetooth_ertm_disable, true, DEFAULT_BLUETOOTH_ERTM, false);
#endif
   SETTING_BOOL("audio_enable",                  &settings->bools.audio_enable, true, DEFAULT_AUDIO_ENABLE, false);
   SETTING_BOOL("audio_sync",                    &settings->bools.audio_sync, true, DEFAULT_AUDIO_SYNC, false);
   SETTING_BOOL("audio_rate_control",            &settings->bools.audio_rate_control, true, DEFAULT_RATE_CONTROL, false);
   SETTING_BOOL("audio_enable_menu",             &settings->bools.audio_enable_menu, true, DEFAULT_AUDIO_ENABLE_MENU, false);
   SETTING_BOOL("audio_enable_menu_ok",          &settings->bools.audio_enable_menu_ok, true, DEFAULT_AUDIO_ENABLE_MENU_OK, false);
   SETTING_BOOL("audio_enable_menu_cancel",      &settings->bools.audio_enable_menu_cancel, true, DEFAULT_AUDIO_ENABLE_MENU_CANCEL, false);
   SETTING_BOOL("audio_enable_menu_notice",      &settings->bools.audio_enable_menu_notice, true, DEFAULT_AUDIO_ENABLE_MENU_NOTICE, false);
   SETTING_BOOL("audio_enable_menu_bgm",         &settings->bools.audio_enable_menu_bgm, true, DEFAULT_AUDIO_ENABLE_MENU_BGM, false);
   SETTING_BOOL("audio_enable_menu_scroll",      &settings->bools.audio_enable_menu_scroll, true, DEFAULT_AUDIO_ENABLE_MENU_SCROLL, false);
   SETTING_BOOL("audio_mute_enable",             audio_get_bool_ptr(AUDIO_ACTION_MUTE_ENABLE), true, false, false);
#ifdef HAVE_AUDIOMIXER
   SETTING_BOOL("audio_mixer_mute_enable",       audio_get_bool_ptr(AUDIO_ACTION_MIXER_MUTE_ENABLE), true, false, false);
#endif
#if TARGET_OS_IOS
   SETTING_BOOL("audio_respect_silent_mode",     &settings->bools.audio_respect_silent_mode, true, DEFAULT_AUDIO_RESPECT_SILENT_MODE, false);
#endif
   SETTING_BOOL("audio_fastforward_mute",        &settings->bools.audio_fastforward_mute, true, DEFAULT_AUDIO_FASTFORWARD_MUTE, false);
   SETTING_BOOL("audio_fastforward_speedup",     &settings->bools.audio_fastforward_speedup, true, DEFAULT_AUDIO_FASTFORWARD_SPEEDUP, false);
   SETTING_BOOL("audio_rewind_mute",             &settings->bools.audio_rewind_mute, true, DEFAULT_AUDIO_REWIND_MUTE, false);

#ifdef HAVE_WASAPI
   SETTING_BOOL("audio_wasapi_exclusive_mode",   &settings->bools.audio_wasapi_exclusive_mode, true, DEFAULT_WASAPI_EXCLUSIVE_MODE, false);
   SETTING_BOOL("audio_wasapi_float_format",     &settings->bools.audio_wasapi_float_format, true, DEFAULT_WASAPI_FLOAT_FORMAT, false);
#endif

#ifdef HAVE_MICROPHONE
   SETTING_BOOL("microphone_enable",             &settings->bools.microphone_enable, true, DEFAULT_MICROPHONE_ENABLE, false);
#ifdef HAVE_WASAPI
   SETTING_BOOL("microphone_wasapi_exclusive_mode", &settings->bools.microphone_wasapi_exclusive_mode, true, DEFAULT_WASAPI_EXCLUSIVE_MODE, false);
   SETTING_BOOL("microphone_wasapi_float_format",   &settings->bools.microphone_wasapi_float_format, true, DEFAULT_WASAPI_FLOAT_FORMAT, false);
#endif
#endif

   SETTING_BOOL("crt_switch_resolution_use_custom_refresh_rate", &settings->bools.crt_switch_custom_refresh_enable, true, false, false);
   SETTING_BOOL("crt_switch_hires_menu",         &settings->bools.crt_switch_hires_menu, true, false, true);
   SETTING_BOOL("video_shader_enable",           &settings->bools.video_shader_enable, true, DEFAULT_SHADER_ENABLE, false);
   SETTING_BOOL("video_shader_watch_files",      &settings->bools.video_shader_watch_files, true, DEFAULT_VIDEO_SHADER_WATCH_FILES, false);
   SETTING_BOOL("video_shader_remember_last_dir", &settings->bools.video_shader_remember_last_dir, true, DEFAULT_VIDEO_SHADER_REMEMBER_LAST_DIR, false);
   SETTING_BOOL("video_shader_preset_save_reference_enable", &settings->bools.video_shader_preset_save_reference_enable, true, DEFAULT_VIDEO_SHADER_PRESET_SAVE_REFERENCE_ENABLE, false);

   /* Let implementation decide if automatic, or 1:1 PAR. */
   SETTING_BOOL("video_aspect_ratio_auto",       &settings->bools.video_aspect_ratio_auto, true, DEFAULT_ASPECT_RATIO_AUTO, false);

   SETTING_BOOL("video_scan_subframes",          &settings->bools.video_scan_subframes, true, DEFAULT_SCAN_SUBFRAMES, false);

   SETTING_BOOL("video_allow_rotate",            &settings->bools.video_allow_rotate, true, DEFAULT_ALLOW_ROTATE, false);
   SETTING_BOOL("video_windowed_fullscreen",     &settings->bools.video_windowed_fullscreen, true, DEFAULT_WINDOWED_FULLSCREEN, false);
   SETTING_BOOL("video_crop_overscan",           &settings->bools.video_crop_overscan, true, DEFAULT_CROP_OVERSCAN, false);
   SETTING_BOOL("video_scale_integer",           &settings->bools.video_scale_integer, true, DEFAULT_SCALE_INTEGER, false);
   SETTING_BOOL("video_smooth",                  &settings->bools.video_smooth, true, DEFAULT_VIDEO_SMOOTH, false);
   SETTING_BOOL("video_ctx_scaling",             &settings->bools.video_ctx_scaling, true, DEFAULT_VIDEO_CTX_SCALING, false);
   SETTING_BOOL("video_force_aspect",            &settings->bools.video_force_aspect, true, DEFAULT_FORCE_ASPECT, false);
   SETTING_BOOL("video_frame_delay_auto",        &settings->bools.video_frame_delay_auto, true, DEFAULT_FRAME_DELAY_AUTO, false);
#if defined(DINGUX)
   SETTING_BOOL("video_dingux_ipu_keep_aspect",  &settings->bools.video_dingux_ipu_keep_aspect, true, DEFAULT_DINGUX_IPU_KEEP_ASPECT, false);
#endif
   SETTING_BOOL("video_threaded",                video_driver_get_threaded(), true, DEFAULT_VIDEO_THREADED, false);
   SETTING_BOOL("video_shared_context",          &settings->bools.video_shared_context, true, DEFAULT_VIDEO_SHARED_CONTEXT, false);
#ifdef GEKKO
   SETTING_BOOL("video_vfilter",                 &settings->bools.video_vfilter, true, DEFAULT_VIDEO_VFILTER, false);
#endif
   SETTING_BOOL("video_font_enable",             &settings->bools.video_font_enable, true, DEFAULT_FONT_ENABLE, false);
   SETTING_BOOL("video_force_srgb_disable",      &settings->bools.video_force_srgb_disable, true, false, false);
   SETTING_BOOL("video_fullscreen",              &settings->bools.video_fullscreen, true, DEFAULT_FULLSCREEN, false);
   SETTING_BOOL("video_hdr_enable",              &settings->bools.video_hdr_enable, true, DEFAULT_VIDEO_HDR_ENABLE, false);
   SETTING_BOOL("video_hdr_expand_gamut",        &settings->bools.video_hdr_expand_gamut, true, DEFAULT_VIDEO_HDR_EXPAND_GAMUT, false);
   SETTING_BOOL("video_vsync",                   &settings->bools.video_vsync, true, DEFAULT_VSYNC, false);
   SETTING_BOOL("video_adaptive_vsync",          &settings->bools.video_adaptive_vsync, true, DEFAULT_ADAPTIVE_VSYNC, false);
   SETTING_BOOL("video_hard_sync",               &settings->bools.video_hard_sync, true, DEFAULT_HARD_SYNC, false);
   SETTING_BOOL("video_waitable_swapchains",     &settings->bools.video_waitable_swapchains, true, DEFAULT_WAITABLE_SWAPCHAINS, false);
   SETTING_BOOL("video_disable_composition",     &settings->bools.video_disable_composition, true, DEFAULT_DISABLE_COMPOSITION, false);
   SETTING_BOOL("video_gpu_screenshot",          &settings->bools.video_gpu_screenshot, true, DEFAULT_GPU_SCREENSHOT, false);
   SETTING_BOOL("video_post_filter_record",      &settings->bools.video_post_filter_record, true, DEFAULT_POST_FILTER_RECORD, false);
   SETTING_BOOL("video_notch_write_over_enable", &settings->bools.video_notch_write_over_enable, true, DEFAULT_NOTCH_WRITE_OVER_ENABLE, false);
   SETTING_BOOL("video_msg_bgcolor_enable",      &settings->bools.video_msg_bgcolor_enable, true, DEFAULT_MESSAGE_BGCOLOR_ENABLE, false);
   SETTING_BOOL("video_window_show_decorations", &settings->bools.video_window_show_decorations, true, DEFAULT_WINDOW_DECORATIONS, false);
   SETTING_BOOL("video_window_save_positions",   &settings->bools.video_window_save_positions, true, DEFAULT_WINDOW_SAVE_POSITIONS, false);
   SETTING_BOOL("video_window_custom_size_enable", &settings->bools.video_window_custom_size_enable, true, DEFAULT_WINDOW_CUSTOM_SIZE_ENABLE, false);

   SETTING_BOOL("menu_enable_widgets",           &settings->bools.menu_enable_widgets, true, DEFAULT_MENU_ENABLE_WIDGETS, false);
   SETTING_BOOL("menu_widget_scale_auto",        &settings->bools.menu_widget_scale_auto, true, DEFAULT_MENU_WIDGET_SCALE_AUTO, false);
   SETTING_BOOL("menu_show_load_content_animation", &settings->bools.menu_show_load_content_animation, true, DEFAULT_MENU_SHOW_LOAD_CONTENT_ANIMATION, false);
   SETTING_BOOL("notification_show_autoconfig",  &settings->bools.notification_show_autoconfig, true, DEFAULT_NOTIFICATION_SHOW_AUTOCONFIG, false);
   SETTING_BOOL("notification_show_autoconfig_fails", &settings->bools.notification_show_autoconfig_fails, true, DEFAULT_NOTIFICATION_SHOW_AUTOCONFIG_FAILS, false);
   SETTING_BOOL("notification_show_cheats_applied", &settings->bools.notification_show_cheats_applied, true, DEFAULT_NOTIFICATION_SHOW_CHEATS_APPLIED, false);
   SETTING_BOOL("notification_show_patch_applied", &settings->bools.notification_show_patch_applied, true, DEFAULT_NOTIFICATION_SHOW_PATCH_APPLIED, false);
   SETTING_BOOL("notification_show_remap_load",  &settings->bools.notification_show_remap_load, true, DEFAULT_NOTIFICATION_SHOW_REMAP_LOAD, false);
   SETTING_BOOL("notification_show_config_override_load", &settings->bools.notification_show_config_override_load, true, DEFAULT_NOTIFICATION_SHOW_CONFIG_OVERRIDE_LOAD, false);
   SETTING_BOOL("notification_show_set_initial_disk", &settings->bools.notification_show_set_initial_disk, true, DEFAULT_NOTIFICATION_SHOW_SET_INITIAL_DISK, false);
   SETTING_BOOL("notification_show_disk_control", &settings->bools.notification_show_disk_control, true, DEFAULT_NOTIFICATION_SHOW_DISK_CONTROL, false);
   SETTING_BOOL("notification_show_save_state",  &settings->bools.notification_show_save_state, true, DEFAULT_NOTIFICATION_SHOW_SAVE_STATE, false);
   SETTING_BOOL("notification_show_fast_forward", &settings->bools.notification_show_fast_forward, true, DEFAULT_NOTIFICATION_SHOW_FAST_FORWARD, false);
#ifdef HAVE_SCREENSHOTS
   SETTING_BOOL("notification_show_screenshot",  &settings->bools.notification_show_screenshot, true, DEFAULT_NOTIFICATION_SHOW_SCREENSHOT, false);
#endif
   SETTING_BOOL("notification_show_refresh_rate", &settings->bools.notification_show_refresh_rate, true, DEFAULT_NOTIFICATION_SHOW_REFRESH_RATE, false);
#ifdef HAVE_NETWORKING
   SETTING_BOOL("notification_show_netplay_extra", &settings->bools.notification_show_netplay_extra, true, DEFAULT_NOTIFICATION_SHOW_NETPLAY_EXTRA, false);
#endif
#ifdef HAVE_MENU
   SETTING_BOOL("notification_show_when_menu_is_alive", &settings->bools.notification_show_when_menu_is_alive, true, DEFAULT_NOTIFICATION_SHOW_WHEN_MENU_IS_ALIVE, false);
#endif

#ifdef HAVE_MENU
   SETTING_BOOL("menu_unified_controls",         &settings->bools.menu_unified_controls, true, false, false);
   SETTING_BOOL("menu_disable_info_button",      &settings->bools.menu_disable_info_button, true, false, false);
   SETTING_BOOL("menu_disable_search_button",    &settings->bools.menu_disable_search_button, true, false, false);
   SETTING_BOOL("menu_disable_left_analog",      &settings->bools.menu_disable_left_analog, true, false, false);
   SETTING_BOOL("menu_disable_right_analog",     &settings->bools.menu_disable_right_analog, true, false, false);
   SETTING_BOOL("menu_linear_filter",            &settings->bools.menu_linear_filter, true, DEFAULT_VIDEO_SMOOTH, false);
   SETTING_BOOL("menu_horizontal_animation",     &settings->bools.menu_horizontal_animation, true, DEFAULT_MENU_HORIZONTAL_ANIMATION, false);
   SETTING_BOOL("menu_pause_libretro",           &settings->bools.menu_pause_libretro, true, true, false);
   SETTING_BOOL("menu_savestate_resume",         &settings->bools.menu_savestate_resume, true, DEFAULT_MENU_SAVESTATE_RESUME, false);
   SETTING_BOOL("menu_insert_disk_resume",       &settings->bools.menu_insert_disk_resume, true, DEFAULT_MENU_INSERT_DISK_RESUME, false);
   SETTING_BOOL("menu_mouse_enable",             &settings->bools.menu_mouse_enable, true, DEFAULT_MOUSE_ENABLE, false);
   SETTING_BOOL("menu_pointer_enable",           &settings->bools.menu_pointer_enable, true, DEFAULT_POINTER_ENABLE, false);
   SETTING_BOOL("menu_timedate_enable",          &settings->bools.menu_timedate_enable, true, DEFAULT_MENU_TIMEDATE_ENABLE, false);
   SETTING_BOOL("menu_battery_level_enable",     &settings->bools.menu_battery_level_enable, true, true, false);
   SETTING_BOOL("menu_core_enable",              &settings->bools.menu_core_enable, true, true, false);
   SETTING_BOOL("menu_show_sublabels",           &settings->bools.menu_show_sublabels, true, DEFAULT_MENU_SHOW_SUBLABELS, false);
   SETTING_BOOL("menu_dynamic_wallpaper_enable", &settings->bools.menu_dynamic_wallpaper_enable, true, DEFAULT_MENU_DYNAMIC_WALLPAPER_ENABLE, false);
   SETTING_BOOL("menu_ticker_smooth",            &settings->bools.menu_ticker_smooth, true, DEFAULT_MENU_TICKER_SMOOTH, false);
   SETTING_BOOL("menu_scroll_fast",              &settings->bools.menu_scroll_fast, true, DEFAULT_MENU_SCROLL_FAST, false);
   SETTING_BOOL("menu_ignore_missing_assets",    &settings->bools.menu_ignore_missing_assets, true, DEFAULT_MENU_IGNORE_MISSING_ASSETS, false);

   SETTING_BOOL("settings_show_drivers",         &settings->bools.settings_show_drivers, true, DEFAULT_SETTINGS_SHOW_DRIVERS, false);
   SETTING_BOOL("settings_show_video",           &settings->bools.settings_show_video, true, DEFAULT_SETTINGS_SHOW_VIDEO, false);
   SETTING_BOOL("settings_show_audio",           &settings->bools.settings_show_audio, true, DEFAULT_SETTINGS_SHOW_AUDIO, false);
   SETTING_BOOL("settings_show_input",           &settings->bools.settings_show_input, true, DEFAULT_SETTINGS_SHOW_INPUT, false);
   SETTING_BOOL("settings_show_latency",         &settings->bools.settings_show_latency, true, DEFAULT_SETTINGS_SHOW_LATENCY, false);
   SETTING_BOOL("settings_show_core",            &settings->bools.settings_show_core, true, DEFAULT_SETTINGS_SHOW_CORE, false);
   SETTING_BOOL("settings_show_configuration",   &settings->bools.settings_show_configuration, true, DEFAULT_SETTINGS_SHOW_CONFIGURATION, false);
   SETTING_BOOL("settings_show_saving",          &settings->bools.settings_show_saving, true, DEFAULT_SETTINGS_SHOW_SAVING, false);
   SETTING_BOOL("settings_show_logging",         &settings->bools.settings_show_logging, true, DEFAULT_SETTINGS_SHOW_LOGGING, false);
   SETTING_BOOL("settings_show_file_browser",    &settings->bools.settings_show_file_browser, true, DEFAULT_SETTINGS_SHOW_FILE_BROWSER, false);
   SETTING_BOOL("settings_show_frame_throttle",  &settings->bools.settings_show_frame_throttle, true, DEFAULT_SETTINGS_SHOW_FRAME_THROTTLE, false);
   SETTING_BOOL("settings_show_recording",       &settings->bools.settings_show_recording, true, DEFAULT_SETTINGS_SHOW_RECORDING, false);
   SETTING_BOOL("settings_show_onscreen_display",&settings->bools.settings_show_onscreen_display, true, DEFAULT_SETTINGS_SHOW_ONSCREEN_DISPLAY, false);
   SETTING_BOOL("settings_show_user_interface",  &settings->bools.settings_show_user_interface, true, DEFAULT_SETTINGS_SHOW_USER_INTERFACE, false);
   SETTING_BOOL("settings_show_ai_service",      &settings->bools.settings_show_ai_service, true, DEFAULT_SETTINGS_SHOW_AI_SERVICE, false);
   SETTING_BOOL("settings_show_accessibility",   &settings->bools.settings_show_accessibility, true, DEFAULT_SETTINGS_SHOW_ACCESSIBILITY, false);
   SETTING_BOOL("settings_show_power_management",&settings->bools.settings_show_power_management, true, DEFAULT_SETTINGS_SHOW_POWER_MANAGEMENT, false);
   SETTING_BOOL("settings_show_achievements",    &settings->bools.settings_show_achievements, true, DEFAULT_SETTINGS_SHOW_ACHIEVEMENTS, false);
   SETTING_BOOL("settings_show_network",         &settings->bools.settings_show_network, true, DEFAULT_SETTINGS_SHOW_NETWORK, false);
   SETTING_BOOL("settings_show_playlists",       &settings->bools.settings_show_playlists, true, DEFAULT_SETTINGS_SHOW_PLAYLISTS, false);
   SETTING_BOOL("settings_show_user",            &settings->bools.settings_show_user, true, DEFAULT_SETTINGS_SHOW_USER, false);
   SETTING_BOOL("settings_show_directory",       &settings->bools.settings_show_directory, true, DEFAULT_SETTINGS_SHOW_DIRECTORY, false);
#ifdef HAVE_MIST
   SETTING_BOOL("settings_show_steam",           &settings->bools.settings_show_steam, true, DEFAULT_SETTINGS_SHOW_STEAM, false);
#endif

   SETTING_BOOL("quick_menu_show_resume_content",             &settings->bools.quick_menu_show_resume_content, true, DEFAULT_QUICK_MENU_SHOW_RESUME_CONTENT, false);
   SETTING_BOOL("quick_menu_show_restart_content",            &settings->bools.quick_menu_show_restart_content, true, DEFAULT_QUICK_MENU_SHOW_RESTART_CONTENT, false);
   SETTING_BOOL("quick_menu_show_close_content",              &settings->bools.quick_menu_show_close_content, true, DEFAULT_QUICK_MENU_SHOW_CLOSE_CONTENT, false);
   SETTING_BOOL("quick_menu_show_savestate_submenu",          &settings->bools.quick_menu_show_savestate_submenu, true, DEFAULT_QUICK_MENU_SHOW_SAVESTATE_SUBMENU, false);
   SETTING_BOOL("quick_menu_show_save_load_state",            &settings->bools.quick_menu_show_save_load_state, true, DEFAULT_QUICK_MENU_SHOW_SAVE_LOAD_STATE, false);
   SETTING_BOOL("quick_menu_show_replay",                     &settings->bools.quick_menu_show_replay, true, DEFAULT_QUICK_MENU_SHOW_REPLAY, false);
   SETTING_BOOL("quick_menu_show_take_screenshot",            &settings->bools.quick_menu_show_take_screenshot, true, DEFAULT_QUICK_MENU_SHOW_TAKE_SCREENSHOT, false);
   SETTING_BOOL("quick_menu_show_undo_save_load_state",       &settings->bools.quick_menu_show_undo_save_load_state, true, DEFAULT_QUICK_MENU_SHOW_UNDO_SAVE_LOAD_STATE, false);
   SETTING_BOOL("quick_menu_show_add_to_favorites",           &settings->bools.quick_menu_show_add_to_favorites, true, DEFAULT_QUICK_MENU_SHOW_ADD_TO_FAVORITES, false);
   SETTING_BOOL("quick_menu_show_add_to_playlist",            &settings->bools.quick_menu_show_add_to_playlist, true, DEFAULT_QUICK_MENU_SHOW_ADD_TO_PLAYLIST, false);
   SETTING_BOOL("quick_menu_show_start_recording",            &settings->bools.quick_menu_show_start_recording, true, DEFAULT_QUICK_MENU_SHOW_START_RECORDING, false);
   SETTING_BOOL("quick_menu_show_start_streaming",            &settings->bools.quick_menu_show_start_streaming, true, DEFAULT_QUICK_MENU_SHOW_START_STREAMING, false);
   SETTING_BOOL("quick_menu_show_set_core_association",       &settings->bools.quick_menu_show_set_core_association, true, DEFAULT_QUICK_MENU_SHOW_SET_CORE_ASSOCIATION, false);
   SETTING_BOOL("quick_menu_show_reset_core_association",     &settings->bools.quick_menu_show_reset_core_association, true, DEFAULT_QUICK_MENU_SHOW_RESET_CORE_ASSOCIATION, false);
   SETTING_BOOL("quick_menu_show_options",                    &settings->bools.quick_menu_show_options, true, DEFAULT_QUICK_MENU_SHOW_CORE_OPTIONS, false);
   SETTING_BOOL("quick_menu_show_core_options_flush",         &settings->bools.quick_menu_show_core_options_flush, true, DEFAULT_QUICK_MENU_SHOW_CORE_OPTIONS_FLUSH, false);
   SETTING_BOOL("quick_menu_show_controls",                   &settings->bools.quick_menu_show_controls, true, DEFAULT_QUICK_MENU_SHOW_CONTROLS, false);
   SETTING_BOOL("quick_menu_show_cheats",                     &settings->bools.quick_menu_show_cheats, true, DEFAULT_QUICK_MENU_SHOW_CHEATS, false);
   SETTING_BOOL("quick_menu_show_shaders",                    &settings->bools.quick_menu_show_shaders, true, DEFAULT_QUICK_MENU_SHOW_SHADERS, false);
   SETTING_BOOL("quick_menu_show_save_core_overrides",        &settings->bools.quick_menu_show_save_core_overrides, true, DEFAULT_QUICK_MENU_SHOW_SAVE_CORE_OVERRIDES, false);
   SETTING_BOOL("quick_menu_show_save_content_dir_overrides", &settings->bools.quick_menu_show_save_content_dir_overrides, true, DEFAULT_QUICK_MENU_SHOW_SAVE_CONTENT_DIR_OVERRIDES, false);
   SETTING_BOOL("quick_menu_show_save_game_overrides",        &settings->bools.quick_menu_show_save_game_overrides, true, DEFAULT_QUICK_MENU_SHOW_SAVE_GAME_OVERRIDES, false);
   SETTING_BOOL("quick_menu_show_information",                &settings->bools.quick_menu_show_information, true, DEFAULT_QUICK_MENU_SHOW_INFORMATION, false);
#ifdef HAVE_NETWORKING
   SETTING_BOOL("quick_menu_show_download_thumbnails",        &settings->bools.quick_menu_show_download_thumbnails, true, DEFAULT_QUICK_MENU_SHOW_DOWNLOAD_THUMBNAILS, false);
#endif

   SETTING_BOOL("content_show_settings",         &settings->bools.menu_content_show_settings, true, DEFAULT_CONTENT_SHOW_SETTINGS, false);
   SETTING_BOOL("content_show_favorites",        &settings->bools.menu_content_show_favorites, true, DEFAULT_CONTENT_SHOW_FAVORITES, false);
#ifdef HAVE_IMAGEVIEWER
   SETTING_BOOL("content_show_images",           &settings->bools.menu_content_show_images, true, DEFAULT_CONTENT_SHOW_IMAGES, false);
#endif
   SETTING_BOOL("content_show_music",            &settings->bools.menu_content_show_music, true, DEFAULT_CONTENT_SHOW_MUSIC, false);
#if defined(HAVE_FFMPEG) || defined(HAVE_MPV)
   SETTING_BOOL("content_show_video",            &settings->bools.menu_content_show_video, true, DEFAULT_CONTENT_SHOW_VIDEO, false);
#endif
#ifdef HAVE_NETWORKING
   SETTING_BOOL("content_show_netplay",          &settings->bools.menu_content_show_netplay, true, DEFAULT_CONTENT_SHOW_NETPLAY, false);
#endif
   SETTING_BOOL("content_show_history",          &settings->bools.menu_content_show_history, true, DEFAULT_CONTENT_SHOW_HISTORY, false);
   SETTING_BOOL("content_show_playlists",        &settings->bools.menu_content_show_playlists, true, DEFAULT_CONTENT_SHOW_PLAYLISTS, false);
   SETTING_BOOL("content_show_playlist_tabs",    &settings->bools.menu_content_show_playlist_tabs, true, DEFAULT_CONTENT_SHOW_PLAYLIST_TABS, false);
#if defined(HAVE_LIBRETRODB)
   SETTING_BOOL("content_show_explore",          &settings->bools.menu_content_show_explore, true, DEFAULT_MENU_CONTENT_SHOW_EXPLORE, false);
#endif
   SETTING_BOOL("menu_show_load_core",           &settings->bools.menu_show_load_core, true, DEFAULT_MENU_SHOW_LOAD_CORE, false);
   SETTING_BOOL("menu_show_load_content",        &settings->bools.menu_show_load_content, true, DEFAULT_MENU_SHOW_LOAD_CONTENT, false);
#ifdef HAVE_CDROM
   SETTING_BOOL("menu_show_load_disc",           &settings->bools.menu_show_load_disc, true, DEFAULT_MENU_SHOW_LOAD_DISC, false);
   SETTING_BOOL("menu_show_dump_disc",           &settings->bools.menu_show_dump_disc, true, DEFAULT_MENU_SHOW_DUMP_DISC, false);
#ifdef HAVE_LAKKA
   SETTING_BOOL("menu_show_eject_disc",          &settings->bools.menu_show_eject_disc, true, DEFAULT_MENU_SHOW_EJECT_DISC, false);
#endif
#endif /* HAVE_CDROM */
   SETTING_BOOL("menu_show_information",         &settings->bools.menu_show_information, true, DEFAULT_MENU_SHOW_INFORMATION, false);
   SETTING_BOOL("menu_show_configurations",      &settings->bools.menu_show_configurations, true, DEFAULT_MENU_SHOW_CONFIGURATIONS, false);

   /* Actually Quick Menu items, but too late to change without breaking old confs */
   SETTING_BOOL("menu_show_latency",             &settings->bools.menu_show_latency, true, DEFAULT_QUICK_MENU_SHOW_LATENCY, false);
   SETTING_BOOL("menu_show_rewind",              &settings->bools.menu_show_rewind, true, DEFAULT_QUICK_MENU_SHOW_REWIND, false);
   SETTING_BOOL("menu_show_overlays",            &settings->bools.menu_show_overlays, true, DEFAULT_QUICK_MENU_SHOW_OVERLAYS, false);

   SETTING_BOOL("menu_show_help",                &settings->bools.menu_show_help, true, DEFAULT_MENU_SHOW_HELP, false);
   SETTING_BOOL("menu_show_quit_retroarch",      &settings->bools.menu_show_quit_retroarch, true, DEFAULT_MENU_SHOW_QUIT, false);
   SETTING_BOOL("menu_show_restart_retroarch",   &settings->bools.menu_show_restart_retroarch, true, DEFAULT_MENU_SHOW_RESTART, false);
   SETTING_BOOL("menu_show_reboot",              &settings->bools.menu_show_reboot, true, DEFAULT_MENU_SHOW_REBOOT, false);
   SETTING_BOOL("menu_show_shutdown",            &settings->bools.menu_show_shutdown, true, DEFAULT_MENU_SHOW_SHUTDOWN, false);
   SETTING_BOOL("menu_show_online_updater",      &settings->bools.menu_show_online_updater, true, DEFAULT_MENU_SHOW_ONLINE_UPDATER, false);
   SETTING_BOOL("menu_show_core_updater",        &settings->bools.menu_show_core_updater, true, DEFAULT_MENU_SHOW_CORE_UPDATER, false);
#if 0
/* Thumbnailpack removal */
   SETTING_BOOL("menu_show_legacy_thumbnail_updater", &settings->bools.menu_show_legacy_thumbnail_updater, true, DEFAULT_MENU_SHOW_LEGACY_THUMBNAIL_UPDATER, false);
#endif
#ifdef HAVE_MIST
   SETTING_BOOL("menu_show_core_manager_steam",  &settings->bools.menu_show_core_manager_steam, true, DEFAULT_MENU_SHOW_CORE_MANAGER_STEAM, false);
#endif
   SETTING_BOOL("filter_by_current_core",        &settings->bools.filter_by_current_core, true, DEFAULT_FILTER_BY_CURRENT_CORE, false);
   SETTING_BOOL("menu_use_preferred_system_color_theme", &settings->bools.menu_use_preferred_system_color_theme, true, DEFAULT_MENU_USE_PREFERRED_SYSTEM_COLOR_THEME, false);
   SETTING_BOOL("menu_navigation_wraparound_enable", &settings->bools.menu_navigation_wraparound_enable, true, true, false);
   SETTING_BOOL("menu_navigation_browser_filter_supported_extensions_enable", &settings->bools.menu_navigation_browser_filter_supported_extensions_enable, true, true, false);
   SETTING_BOOL("menu_show_advanced_settings",   &settings->bools.menu_show_advanced_settings, true, DEFAULT_SHOW_ADVANCED_SETTINGS, false);
#ifdef HAVE_MATERIALUI
   SETTING_BOOL("materialui_icons_enable",                    &settings->bools.menu_materialui_icons_enable, true, DEFAULT_MATERIALUI_ICONS_ENABLE, false);
   SETTING_BOOL("materialui_switch_icons",                    &settings->bools.menu_materialui_switch_icons, true, DEFAULT_MATERIALUI_SWITCH_ICONS, false);
   SETTING_BOOL("materialui_playlist_icons_enable",           &settings->bools.menu_materialui_playlist_icons_enable, true, DEFAULT_MATERIALUI_PLAYLIST_ICONS_ENABLE, false);
   SETTING_BOOL("materialui_show_nav_bar",                    &settings->bools.menu_materialui_show_nav_bar, true, DEFAULT_MATERIALUI_SHOW_NAV_BAR, false);
   SETTING_BOOL("materialui_auto_rotate_nav_bar",             &settings->bools.menu_materialui_auto_rotate_nav_bar, true, DEFAULT_MATERIALUI_AUTO_ROTATE_NAV_BAR, false);
   SETTING_BOOL("materialui_dual_thumbnail_list_view_enable", &settings->bools.menu_materialui_dual_thumbnail_list_view_enable, true, DEFAULT_MATERIALUI_DUAL_THUMBNAIL_LIST_VIEW_ENABLE, false);
   SETTING_BOOL("materialui_thumbnail_background_enable",     &settings->bools.menu_materialui_thumbnail_background_enable, true, DEFAULT_MATERIALUI_THUMBNAIL_BACKGROUND_ENABLE, false);
#endif
#ifdef HAVE_RGUI
   SETTING_BOOL("rgui_show_start_screen",                  &settings->bools.menu_show_start_screen, false, false /* TODO */, false);
   SETTING_BOOL("rgui_background_filler_thickness_enable", &settings->bools.menu_rgui_background_filler_thickness_enable, true, true, false);
   SETTING_BOOL("rgui_border_filler_thickness_enable",     &settings->bools.menu_rgui_border_filler_thickness_enable, true, true, false);
   SETTING_BOOL("rgui_border_filler_enable",               &settings->bools.menu_rgui_border_filler_enable, true, true, false);
   SETTING_BOOL("menu_rgui_transparency",                  &settings->bools.menu_rgui_transparency, true, DEFAULT_RGUI_TRANSPARENCY, false);
   SETTING_BOOL("menu_rgui_shadows",                       &settings->bools.menu_rgui_shadows, true, DEFAULT_RGUI_SHADOWS, false);
   SETTING_BOOL("menu_rgui_full_width_layout",             &settings->bools.menu_rgui_full_width_layout, true, DEFAULT_RGUI_FULL_WIDTH_LAYOUT, false);
   SETTING_BOOL("rgui_inline_thumbnails",                  &settings->bools.menu_rgui_inline_thumbnails, true, DEFAULT_RGUI_INLINE_THUMBNAILS, false);
   SETTING_BOOL("rgui_swap_thumbnails",                    &settings->bools.menu_rgui_swap_thumbnails, true, DEFAULT_RGUI_SWAP_THUMBNAILS, false);
   SETTING_BOOL("rgui_extended_ascii",                     &settings->bools.menu_rgui_extended_ascii, true, DEFAULT_RGUI_EXTENDED_ASCII, false);
   SETTING_BOOL("rgui_switch_icons",                       &settings->bools.menu_rgui_switch_icons, true, DEFAULT_RGUI_SWITCH_ICONS, false);
   SETTING_BOOL("rgui_particle_effect_screensaver",        &settings->bools.menu_rgui_particle_effect_screensaver, true, DEFAULT_RGUI_PARTICLE_EFFECT_SCREENSAVER, false);
#endif
#ifdef HAVE_XMB
   SETTING_BOOL("xmb_shadows_enable",            &settings->bools.menu_xmb_shadows_enable, true, DEFAULT_XMB_SHADOWS_ENABLE, false);
   SETTING_BOOL("xmb_switch_icons",              &settings->bools.menu_xmb_switch_icons, true, DEFAULT_XMB_SWITCH_ICONS, false);
   SETTING_BOOL("xmb_vertical_thumbnails",       &settings->bools.menu_xmb_vertical_thumbnails, true, DEFAULT_XMB_VERTICAL_THUMBNAILS, false);
   SETTING_BOOL("menu_xmb_show_title_header",    &settings->bools.menu_xmb_show_title_header, true, DEFAULT_XMB_SHOW_TITLE_HEADER, false);
#endif
#ifdef HAVE_OZONE
   SETTING_BOOL("ozone_collapse_sidebar",        &settings->bools.ozone_collapse_sidebar, true, DEFAULT_OZONE_COLLAPSE_SIDEBAR, false);
   SETTING_BOOL("ozone_scroll_content_metadata", &settings->bools.ozone_scroll_content_metadata, true, DEFAULT_OZONE_SCROLL_CONTENT_METADATA, false);
#endif
#if defined(HAVE_OZONE) || defined(HAVE_XMB)
   SETTING_BOOL("ozone_truncate_playlist_name",            &settings->bools.ozone_truncate_playlist_name, true, DEFAULT_OZONE_TRUNCATE_PLAYLIST_NAME, false);
   SETTING_BOOL("ozone_sort_after_truncate_playlist_name", &settings->bools.ozone_sort_after_truncate_playlist_name, true, DEFAULT_OZONE_SORT_AFTER_TRUNCATE_PLAYLIST_NAME, false);
#endif
#endif /* HAVE_MENU */

#ifdef HAVE_CHEEVOS
   SETTING_BOOL("cheevos_enable",                &settings->bools.cheevos_enable, true, DEFAULT_CHEEVOS_ENABLE, false);
   SETTING_BOOL("cheevos_test_unofficial",       &settings->bools.cheevos_test_unofficial, true, false, false);
   SETTING_BOOL("cheevos_hardcore_mode_enable",  &settings->bools.cheevos_hardcore_mode_enable, true, true, false);
   SETTING_BOOL("cheevos_challenge_indicators",  &settings->bools.cheevos_challenge_indicators, true, true, false);
   SETTING_BOOL("cheevos_richpresence_enable",   &settings->bools.cheevos_richpresence_enable, true, true, false);
   SETTING_BOOL("cheevos_unlock_sound_enable",   &settings->bools.cheevos_unlock_sound_enable, true, false, false);
   SETTING_BOOL("cheevos_verbose_enable",        &settings->bools.cheevos_verbose_enable, true, true, false);
   SETTING_BOOL("cheevos_auto_screenshot",       &settings->bools.cheevos_auto_screenshot, true, false, false);
   SETTING_BOOL("cheevos_badges_enable",         &settings->bools.cheevos_badges_enable, true, false, false);
   SETTING_BOOL("cheevos_start_active",          &settings->bools.cheevos_start_active, true, false, false);
   SETTING_BOOL("cheevos_appearance_padding_auto", &settings->bools.cheevos_appearance_padding_auto, true, DEFAULT_CHEEVOS_APPEARANCE_PADDING_AUTO, false);
   SETTING_BOOL("cheevos_visibility_unlock",     &settings->bools.cheevos_visibility_unlock, true, DEFAULT_CHEEVOS_VISIBILITY_UNLOCK, false);
   SETTING_BOOL("cheevos_visibility_mastery",    &settings->bools.cheevos_visibility_mastery, true, DEFAULT_CHEEVOS_VISIBILITY_MASTERY, false);
   SETTING_BOOL("cheevos_visibility_account",    &settings->bools.cheevos_visibility_account, true, DEFAULT_CHEEVOS_VISIBILITY_ACCOUNT, false);
   SETTING_BOOL("cheevos_visibility_lboard_start", &settings->bools.cheevos_visibility_lboard_start, true, DEFAULT_CHEEVOS_VISIBILITY_LBOARD_START, false);
   SETTING_BOOL("cheevos_visibility_lboard_submit", &settings->bools.cheevos_visibility_lboard_submit, true, DEFAULT_CHEEVOS_VISIBILITY_LBOARD_SUBMIT, false);
   SETTING_BOOL("cheevos_visibility_lboard_cancel", &settings->bools.cheevos_visibility_lboard_cancel, true, DEFAULT_CHEEVOS_VISIBILITY_LBOARD_CANCEL, false);
   SETTING_BOOL("cheevos_visibility_lboard_trackers", &settings->bools.cheevos_visibility_lboard_trackers, true, DEFAULT_CHEEVOS_VISIBILITY_LBOARD_TRACKERS, false);
   SETTING_BOOL("cheevos_visibility_progress_tracker", &settings->bools.cheevos_visibility_progress_tracker, true, DEFAULT_CHEEVOS_VISIBILITY_PROGRESS_TRACKER, false);
#endif
#ifdef HAVE_OVERLAY
   SETTING_BOOL("input_overlay_enable",          &settings->bools.input_overlay_enable, true, config_overlay_enable_default(), false);
   SETTING_BOOL("input_overlay_enable_autopreferred", &settings->bools.input_overlay_enable_autopreferred, true, DEFAULT_OVERLAY_ENABLE_AUTOPREFERRED, false);
   SETTING_BOOL("input_overlay_behind_menu",     &settings->bools.input_overlay_behind_menu, true, DEFAULT_OVERLAY_BEHIND_MENU, false);
   SETTING_BOOL("input_overlay_hide_in_menu",    &settings->bools.input_overlay_hide_in_menu, true, DEFAULT_OVERLAY_HIDE_IN_MENU, false);
   SETTING_BOOL("input_overlay_hide_when_gamepad_connected", &settings->bools.input_overlay_hide_when_gamepad_connected, true, DEFAULT_OVERLAY_HIDE_WHEN_GAMEPAD_CONNECTED, false);
   SETTING_BOOL("input_overlay_show_mouse_cursor", &settings->bools.input_overlay_show_mouse_cursor, true, DEFAULT_OVERLAY_SHOW_MOUSE_CURSOR, false);
   SETTING_BOOL("input_overlay_auto_rotate",     &settings->bools.input_overlay_auto_rotate, true, DEFAULT_OVERLAY_AUTO_ROTATE, false);
   SETTING_BOOL("input_overlay_auto_scale",      &settings->bools.input_overlay_auto_scale, true, DEFAULT_INPUT_OVERLAY_AUTO_SCALE, false);
   SETTING_BOOL("input_osk_overlay_auto_scale",  &settings->bools.input_osk_overlay_auto_scale, true, DEFAULT_INPUT_OVERLAY_AUTO_SCALE, false);
   SETTING_BOOL("input_overlay_pointer_enable",  &settings->bools.input_overlay_pointer_enable, true, DEFAULT_INPUT_OVERLAY_POINTER_ENABLE, false);
   SETTING_BOOL("input_overlay_lightgun_trigger_on_touch", &settings->bools.input_overlay_lightgun_trigger_on_touch, true, DEFAULT_INPUT_OVERLAY_LIGHTGUN_TRIGGER_ON_TOUCH, false);
   SETTING_BOOL("input_overlay_lightgun_allow_offscreen",  &settings->bools.input_overlay_lightgun_allow_offscreen, true, DEFAULT_INPUT_OVERLAY_LIGHTGUN_ALLOW_OFFSCREEN, false);
   SETTING_BOOL("input_overlay_mouse_hold_to_drag", &settings->bools.input_overlay_mouse_hold_to_drag, true, DEFAULT_INPUT_OVERLAY_MOUSE_HOLD_TO_DRAG, false);
   SETTING_BOOL("input_overlay_mouse_dtap_to_drag", &settings->bools.input_overlay_mouse_dtap_to_drag, true, DEFAULT_INPUT_OVERLAY_MOUSE_DTAP_TO_DRAG, false);
#endif
#ifdef UDEV_TOUCH_SUPPORT
   SETTING_BOOL("input_touch_vmouse_pointer",    &settings->bools.input_touch_vmouse_pointer, true, DEFAULT_INPUT_TOUCH_VMOUSE_POINTER, false);
   SETTING_BOOL("input_touch_vmouse_mouse",      &settings->bools.input_touch_vmouse_mouse, true, DEFAULT_INPUT_TOUCH_VMOUSE_MOUSE, false);
   SETTING_BOOL("input_touch_vmouse_touchpad",   &settings->bools.input_touch_vmouse_touchpad, true, DEFAULT_INPUT_TOUCH_VMOUSE_TOUCHPAD, false);
   SETTING_BOOL("input_touch_vmouse_trackball",  &settings->bools.input_touch_vmouse_trackball, true, DEFAULT_INPUT_TOUCH_VMOUSE_TRACKBALL, false);
   SETTING_BOOL("input_touch_vmouse_gesture",    &settings->bools.input_touch_vmouse_gesture, true, DEFAULT_INPUT_TOUCH_VMOUSE_GESTURE, false);
#endif
#if defined(VITA)
   SETTING_BOOL("input_backtouch_enable",        &settings->bools.input_backtouch_enable, false, DEFAULT_INPUT_BACKTOUCH_ENABLE, false);
   SETTING_BOOL("input_backtouch_toggle",        &settings->bools.input_backtouch_toggle, false, DEFAULT_INPUT_BACKTOUCH_TOGGLE, false);
#endif
#if TARGET_OS_IPHONE
   SETTING_BOOL("small_keyboard_enable",         &settings->bools.input_small_keyboard_enable, true, false, false);
#endif
   SETTING_BOOL("keyboard_gamepad_enable",       &settings->bools.input_keyboard_gamepad_enable, true, DEFAULT_INPUT_KEYBOARD_GAMEPAD_ENABLE, false);
   SETTING_BOOL("input_autodetect_enable",       &settings->bools.input_autodetect_enable, true, DEFAULT_INPUT_AUTODETECT_ENABLE, false);
   SETTING_BOOL("input_turbo_enable",            &settings->bools.input_turbo_enable, true, DEFAULT_TURBO_ENABLE, false);
   SETTING_BOOL("input_turbo_allow_dpad",        &settings->bools.input_turbo_allow_dpad, true, DEFAULT_TURBO_ALLOW_DPAD, false);
   SETTING_BOOL("input_auto_mouse_grab",         &settings->bools.input_auto_mouse_grab, true, DEFAULT_INPUT_AUTO_MOUSE_GRAB, false);
   SETTING_BOOL("input_remap_binds_enable",      &settings->bools.input_remap_binds_enable, true, true, false);
   SETTING_BOOL("input_remap_sort_by_controller_enable",      &settings->bools.input_remap_sort_by_controller_enable, true, false, false);
   SETTING_BOOL("input_hotkey_device_merge",     &settings->bools.input_hotkey_device_merge, true, DEFAULT_INPUT_HOTKEY_DEVICE_MERGE, false);
   SETTING_BOOL("all_users_control_menu",        &settings->bools.input_all_users_control_menu, true, DEFAULT_ALL_USERS_CONTROL_MENU, false);
#ifdef HAVE_MENU
   SETTING_BOOL("menu_swap_ok_cancel_buttons",   &settings->bools.input_menu_swap_ok_cancel_buttons, true, DEFAULT_MENU_SWAP_OK_CANCEL_BUTTONS, false);
   SETTING_BOOL("menu_swap_scroll_buttons",      &settings->bools.input_menu_swap_scroll_buttons, true, DEFAULT_MENU_SWAP_SCROLL_BUTTONS, false);
#endif
#if defined(HAVE_DINPUT) || defined(HAVE_WINRAWINPUT)
   SETTING_BOOL("input_nowinkey_enable",         &settings->bools.input_nowinkey_enable, true, false, false);
#endif
   SETTING_BOOL("input_sensors_enable",          &settings->bools.input_sensors_enable, true, DEFAULT_INPUT_SENSORS_ENABLE, false);
   SETTING_BOOL("vibrate_on_keypress",           &settings->bools.vibrate_on_keypress, true, DEFAULT_VIBRATE_ON_KEYPRESS, false);
   SETTING_BOOL("enable_device_vibration",       &settings->bools.enable_device_vibration, true, DEFAULT_ENABLE_DEVICE_VIBRATION, false);
   SETTING_BOOL("sustained_performance_mode",    &settings->bools.sustained_performance_mode, true, DEFAULT_SUSTAINED_PERFORMANCE_MODE, false);

   SETTING_BOOL("content_runtime_log",           &settings->bools.content_runtime_log, true, DEFAULT_CONTENT_RUNTIME_LOG, false);
   SETTING_BOOL("content_runtime_log_aggregate", &settings->bools.content_runtime_log_aggregate, true, DEFAULT_CONTENT_RUNTIME_LOG_AGGREGATE, false);
   SETTING_BOOL("history_list_enable",           &settings->bools.history_list_enable, true, DEFAULT_HISTORY_LIST_ENABLE, false);
   SETTING_BOOL("playlist_entry_rename",         &settings->bools.playlist_entry_rename, true, DEFAULT_PLAYLIST_ENTRY_RENAME, false);
   SETTING_BOOL("playlist_use_old_format",       &settings->bools.playlist_use_old_format, true, DEFAULT_PLAYLIST_USE_OLD_FORMAT, false);
   SETTING_BOOL("playlist_compression",          &settings->bools.playlist_compression, true, DEFAULT_PLAYLIST_COMPRESSION, false);
   SETTING_BOOL("playlist_show_sublabels",       &settings->bools.playlist_show_sublabels, true, DEFAULT_PLAYLIST_SHOW_SUBLABELS, false);
   SETTING_BOOL("playlist_show_entry_idx",       &settings->bools.playlist_show_entry_idx, true, DEFAULT_PLAYLIST_SHOW_ENTRY_IDX, false);
   SETTING_BOOL("playlist_sort_alphabetical",    &settings->bools.playlist_sort_alphabetical, true, DEFAULT_PLAYLIST_SORT_ALPHABETICAL, false);
   SETTING_BOOL("playlist_fuzzy_archive_match",  &settings->bools.playlist_fuzzy_archive_match, true, DEFAULT_PLAYLIST_FUZZY_ARCHIVE_MATCH, false);
   SETTING_BOOL("playlist_portable_paths",       &settings->bools.playlist_portable_paths, true, DEFAULT_PLAYLIST_PORTABLE_PATHS, false);
   SETTING_BOOL("playlist_use_filename",         &settings->bools.playlist_use_filename, true, DEFAULT_PLAYLIST_USE_FILENAME, false);
   SETTING_BOOL("playlist_allow_non_png",        &settings->bools.playlist_allow_non_png, true, DEFAULT_PLAYLIST_ALLOW_NON_PNG, false);

   SETTING_BOOL("frame_time_counter_reset_after_fastforwarding", &settings->bools.frame_time_counter_reset_after_fastforwarding, true, false, false);
   SETTING_BOOL("frame_time_counter_reset_after_load_state",     &settings->bools.frame_time_counter_reset_after_load_state, true, false, false);
   SETTING_BOOL("frame_time_counter_reset_after_save_state",     &settings->bools.frame_time_counter_reset_after_save_state, true, false, false);

#ifdef HAVE_COMMAND
   SETTING_BOOL("network_cmd_enable",            &settings->bools.network_cmd_enable, true, DEFAULT_NETWORK_CMD_ENABLE, false);
   SETTING_BOOL("stdin_cmd_enable",              &settings->bools.stdin_cmd_enable, true, DEFAULT_STDIN_CMD_ENABLE, false);
#endif

#ifdef HAVE_NETWORKING
   SETTING_BOOL("netplay_show_only_connectable", &settings->bools.netplay_show_only_connectable, true, DEFAULT_NETPLAY_SHOW_ONLY_CONNECTABLE, false);
   SETTING_BOOL("netplay_show_only_installed_cores", &settings->bools.netplay_show_only_installed_cores, true, DEFAULT_NETPLAY_SHOW_ONLY_INSTALLED_CORES, false);
   SETTING_BOOL("netplay_show_passworded",       &settings->bools.netplay_show_passworded, true, DEFAULT_NETPLAY_SHOW_PASSWORDED, false);
   SETTING_BOOL("netplay_public_announce",       &settings->bools.netplay_public_announce, true, DEFAULT_NETPLAY_PUBLIC_ANNOUNCE, false);
   SETTING_BOOL("netplay_start_as_spectator",    &settings->bools.netplay_start_as_spectator, false, DEFAULT_NETPLAY_START_AS_SPECTATOR, false);
   SETTING_BOOL("netplay_nat_traversal",         &settings->bools.netplay_nat_traversal, true, true, false);
   SETTING_BOOL("netplay_fade_chat",             &settings->bools.netplay_fade_chat, true, DEFAULT_NETPLAY_FADE_CHAT, false);
   SETTING_BOOL("netplay_allow_pausing",         &settings->bools.netplay_allow_pausing, true, DEFAULT_NETPLAY_ALLOW_PAUSING, false);
   SETTING_BOOL("netplay_allow_slaves",          &settings->bools.netplay_allow_slaves, true, DEFAULT_NETPLAY_ALLOW_SLAVES, false);
   SETTING_BOOL("netplay_require_slaves",        &settings->bools.netplay_require_slaves, true, DEFAULT_NETPLAY_REQUIRE_SLAVES, false);
   SETTING_BOOL("netplay_use_mitm_server",       &settings->bools.netplay_use_mitm_server, true, DEFAULT_NETPLAY_USE_MITM_SERVER, false);
   SETTING_BOOL("netplay_request_device_p1",     &settings->bools.netplay_request_devices[0], true, false, false);
   SETTING_BOOL("netplay_request_device_p2",     &settings->bools.netplay_request_devices[1], true, false, false);
   SETTING_BOOL("netplay_request_device_p3",     &settings->bools.netplay_request_devices[2], true, false, false);
   SETTING_BOOL("netplay_request_device_p4",     &settings->bools.netplay_request_devices[3], true, false, false);
   SETTING_BOOL("netplay_request_device_p5",     &settings->bools.netplay_request_devices[4], true, false, false);
   SETTING_BOOL("netplay_request_device_p6",     &settings->bools.netplay_request_devices[5], true, false, false);
   SETTING_BOOL("netplay_request_device_p7",     &settings->bools.netplay_request_devices[6], true, false, false);
   SETTING_BOOL("netplay_request_device_p8",     &settings->bools.netplay_request_devices[7], true, false, false);
   SETTING_BOOL("netplay_request_device_p9",     &settings->bools.netplay_request_devices[8], true, false, false);
   SETTING_BOOL("netplay_request_device_p10",    &settings->bools.netplay_request_devices[9], true, false, false);
   SETTING_BOOL("netplay_request_device_p11",    &settings->bools.netplay_request_devices[10], true, false, false);
   SETTING_BOOL("netplay_request_device_p12",    &settings->bools.netplay_request_devices[11], true, false, false);
   SETTING_BOOL("netplay_request_device_p13",    &settings->bools.netplay_request_devices[12], true, false, false);
   SETTING_BOOL("netplay_request_device_p14",    &settings->bools.netplay_request_devices[13], true, false, false);
   SETTING_BOOL("netplay_request_device_p15",    &settings->bools.netplay_request_devices[14], true, false, false);
   SETTING_BOOL("netplay_request_device_p16",    &settings->bools.netplay_request_devices[15], true, false, false);
   SETTING_BOOL("netplay_ping_show",             &settings->bools.netplay_ping_show, true, DEFAULT_NETPLAY_PING_SHOW, false);
   SETTING_BOOL("network_on_demand_thumbnails",  &settings->bools.network_on_demand_thumbnails, true, DEFAULT_NETWORK_ON_DEMAND_THUMBNAILS, false);
#ifdef HAVE_NETWORKGAMEPAD
   SETTING_BOOL("network_remote_enable",         &settings->bools.network_remote_enable, false, false /* TODO */, false);
#endif
#endif

#ifdef ANDROID
   SETTING_BOOL("android_input_disconnect_workaround", &settings->bools.android_input_disconnect_workaround, true, false, false);
#endif

#ifdef _3DS
   SETTING_BOOL("new3ds_speedup_enable",         &settings->bools.new3ds_speedup_enable, true, DEFAULT_NEW_3DS_SPEEDUP_ENABLE,      false);
   SETTING_BOOL("video_3ds_lcd_bottom",          &settings->bools.video_3ds_lcd_bottom,  true, DEFAULT_VIDEO_3DS_LCD_BOTTOM, false);
   SETTING_BOOL("bottom_font_enable",            &settings->bools.bottom_font_enable,    true, DEFAULT_BOTTOM_FONT_ENABLE, false);
#endif

#ifdef WIIU
   SETTING_BOOL("video_wiiu_prefer_drc",         &settings->bools.video_wiiu_prefer_drc, true, DEFAULT_WIIU_PREFER_DRC, false);
#endif

#if defined(HAVE_COCOATOUCH) && defined(TARGET_OS_TV)
   SETTING_BOOL("gcdwebserver_alert",            &settings->bools.gcdwebserver_alert, true, true, false);
#endif

#ifdef HAVE_GAME_AI
   SETTING_BOOL("quick_menu_show_game_ai",  &settings->bools.quick_menu_show_game_ai, true, 1, false);
#endif

   *size = count;

   return tmp;
}

static struct config_float_setting *populate_settings_float(
      settings_t *settings, int *size)
{
   unsigned count = 0;
   struct config_float_setting  *tmp      = (struct config_float_setting*)calloc(1, (*size + 1) * sizeof(struct config_float_setting));

   if (!tmp)
      return NULL;

#ifdef HAVE_MENU
   SETTING_FLOAT("menu_scale_factor",            &settings->floats.menu_scale_factor, true, DEFAULT_MENU_SCALE_FACTOR, false);
   SETTING_FLOAT("menu_widget_scale_factor",     &settings->floats.menu_widget_scale_factor, true, DEFAULT_MENU_WIDGET_SCALE_FACTOR, false);
#if !(defined(RARCH_CONSOLE) || defined(RARCH_MOBILE))
   SETTING_FLOAT("menu_widget_scale_factor_windowed", &settings->floats.menu_widget_scale_factor_windowed, true, DEFAULT_MENU_WIDGET_SCALE_FACTOR_WINDOWED, false);
#endif
   SETTING_FLOAT("menu_wallpaper_opacity",       &settings->floats.menu_wallpaper_opacity,   true, DEFAULT_MENU_WALLPAPER_OPACITY, false);
   SETTING_FLOAT("menu_framebuffer_opacity",     &settings->floats.menu_framebuffer_opacity, true, DEFAULT_MENU_FRAMEBUFFER_OPACITY, false);
   SETTING_FLOAT("menu_footer_opacity",          &settings->floats.menu_footer_opacity,      true, DEFAULT_MENU_FOOTER_OPACITY, false);
   SETTING_FLOAT("menu_header_opacity",          &settings->floats.menu_header_opacity,      true, DEFAULT_MENU_HEADER_OPACITY, false);
   SETTING_FLOAT("menu_ticker_speed",            &settings->floats.menu_ticker_speed,        true, DEFAULT_MENU_TICKER_SPEED,   false);
#ifdef HAVE_RGUI
   SETTING_FLOAT("rgui_particle_effect_speed",   &settings->floats.menu_rgui_particle_effect_speed, true, DEFAULT_RGUI_PARTICLE_EFFECT_SPEED, false);
#endif
#if defined(HAVE_MATERIALUI) || defined(HAVE_XMB) || defined(HAVE_OZONE)
   SETTING_FLOAT("menu_screensaver_animation_speed", &settings->floats.menu_screensaver_animation_speed, true, DEFAULT_MENU_SCREENSAVER_ANIMATION_SPEED, false);
#endif
#ifdef HAVE_OZONE
   SETTING_FLOAT("ozone_thumbnail_scale_factor", &settings->floats.ozone_thumbnail_scale_factor, true, DEFAULT_OZONE_THUMBNAIL_SCALE_FACTOR, false);
#endif
#endif /* HAVE_MENU */

#ifdef HAVE_CHEEVOS
   SETTING_FLOAT("cheevos_appearance_padding_h", &settings->floats.cheevos_appearance_padding_h, true, DEFAULT_CHEEVOS_APPEARANCE_PADDING_H, false);
   SETTING_FLOAT("cheevos_appearance_padding_v", &settings->floats.cheevos_appearance_padding_v, true, DEFAULT_CHEEVOS_APPEARANCE_PADDING_V, false);
#endif

   SETTING_FLOAT("fastforward_ratio",            &settings->floats.fastforward_ratio, true, DEFAULT_FASTFORWARD_RATIO, false);
   SETTING_FLOAT("slowmotion_ratio",             &settings->floats.slowmotion_ratio,  true, DEFAULT_SLOWMOTION_RATIO, false);

   SETTING_FLOAT("audio_rate_control_delta",     audio_get_float_ptr(AUDIO_ACTION_RATE_CONTROL_DELTA), true, DEFAULT_RATE_CONTROL_DELTA, false);
   SETTING_FLOAT("audio_max_timing_skew",        &settings->floats.audio_max_timing_skew, true, DEFAULT_MAX_TIMING_SKEW, false);
   SETTING_FLOAT("audio_volume",                 &settings->floats.audio_volume, true, DEFAULT_AUDIO_VOLUME, false);
#ifdef HAVE_AUDIOMIXER
   SETTING_FLOAT("audio_mixer_volume",           &settings->floats.audio_mixer_volume, true, DEFAULT_AUDIO_MIXER_VOLUME, false);
#endif

   SETTING_FLOAT("video_aspect_ratio",           &settings->floats.video_aspect_ratio, true, DEFAULT_ASPECT_RATIO, false);
   SETTING_FLOAT("video_viewport_bias_x",        &settings->floats.video_vp_bias_x, true, DEFAULT_VIEWPORT_BIAS_X, false);
   SETTING_FLOAT("video_viewport_bias_y",        &settings->floats.video_vp_bias_y, true, DEFAULT_VIEWPORT_BIAS_Y, false);
#if defined(RARCH_MOBILE)
   SETTING_FLOAT("video_viewport_bias_portrait_x", &settings->floats.video_vp_bias_portrait_x, true, DEFAULT_VIEWPORT_BIAS_PORTRAIT_X, false);
   SETTING_FLOAT("video_viewport_bias_portrait_y", &settings->floats.video_vp_bias_portrait_y, true, DEFAULT_VIEWPORT_BIAS_PORTRAIT_Y, false);
#endif
   SETTING_FLOAT("video_refresh_rate",           &settings->floats.video_refresh_rate, true, DEFAULT_REFRESH_RATE, false);
   SETTING_FLOAT("video_autoswitch_pal_threshold", &settings->floats.video_autoswitch_pal_threshold, true, DEFAULT_AUTOSWITCH_PAL_THRESHOLD, false);
   SETTING_FLOAT("crt_video_refresh_rate",       &settings->floats.crt_video_refresh_rate, true, DEFAULT_CRT_REFRESH_RATE, false);
   SETTING_FLOAT("video_message_pos_x",          &settings->floats.video_msg_pos_x, true, DEFAULT_MESSAGE_POS_OFFSET_X, false);
   SETTING_FLOAT("video_message_pos_y",          &settings->floats.video_msg_pos_y, true, DEFAULT_MESSAGE_POS_OFFSET_Y, false);
   SETTING_FLOAT("video_font_size",              &settings->floats.video_font_size, true, DEFAULT_FONT_SIZE, false);
   SETTING_FLOAT("video_msg_bgcolor_opacity",    &settings->floats.video_msg_bgcolor_opacity, true, DEFAULT_MESSAGE_BGCOLOR_OPACITY, false);
   SETTING_FLOAT("video_hdr_max_nits",           &settings->floats.video_hdr_max_nits, true, DEFAULT_VIDEO_HDR_MAX_NITS, false);
   SETTING_FLOAT("video_hdr_paper_white_nits",   &settings->floats.video_hdr_paper_white_nits, true, DEFAULT_VIDEO_HDR_PAPER_WHITE_NITS, false);
   SETTING_FLOAT("video_hdr_display_contrast",   &settings->floats.video_hdr_display_contrast, true, DEFAULT_VIDEO_HDR_CONTRAST, false);

   SETTING_FLOAT("input_axis_threshold",         &settings->floats.input_axis_threshold,     true, DEFAULT_AXIS_THRESHOLD, false);
   SETTING_FLOAT("input_analog_deadzone",        &settings->floats.input_analog_deadzone,    true, DEFAULT_ANALOG_DEADZONE, false);
   SETTING_FLOAT("input_analog_sensitivity",     &settings->floats.input_analog_sensitivity, true, DEFAULT_ANALOG_SENSITIVITY, false);
   SETTING_FLOAT("input_sensor_accelerometer_sensitivity",&settings->floats.input_sensor_accelerometer_sensitivity, true, DEFAULT_SENSOR_ACCELEROMETER_SENSITIVITY, false);
   SETTING_FLOAT("input_sensor_gyroscope_sensitivity",         &settings->floats.input_sensor_gyroscope_sensitivity, true, DEFAULT_SENSOR_GYROSCOPE_SENSITIVITY, false);
#ifdef HAVE_OVERLAY
   SETTING_FLOAT("input_overlay_opacity",                 &settings->floats.input_overlay_opacity, true, DEFAULT_INPUT_OVERLAY_OPACITY, false);
   SETTING_FLOAT("input_osk_overlay_opacity",             &settings->floats.input_osk_overlay_opacity, true, DEFAULT_INPUT_OVERLAY_OPACITY, false);
   SETTING_FLOAT("input_overlay_scale_landscape",         &settings->floats.input_overlay_scale_landscape, true, DEFAULT_INPUT_OVERLAY_SCALE_LANDSCAPE, false);
   SETTING_FLOAT("input_overlay_aspect_adjust_landscape", &settings->floats.input_overlay_aspect_adjust_landscape, true, DEFAULT_INPUT_OVERLAY_ASPECT_ADJUST_LANDSCAPE, false);
   SETTING_FLOAT("input_overlay_x_separation_landscape",  &settings->floats.input_overlay_x_separation_landscape, true, DEFAULT_INPUT_OVERLAY_X_SEPARATION_LANDSCAPE, false);
   SETTING_FLOAT("input_overlay_y_separation_landscape",  &settings->floats.input_overlay_y_separation_landscape, true, DEFAULT_INPUT_OVERLAY_Y_SEPARATION_LANDSCAPE, false);
   SETTING_FLOAT("input_overlay_x_offset_landscape",      &settings->floats.input_overlay_x_offset_landscape, true, DEFAULT_INPUT_OVERLAY_X_OFFSET_LANDSCAPE, false);
   SETTING_FLOAT("input_overlay_y_offset_landscape",      &settings->floats.input_overlay_y_offset_landscape, true, DEFAULT_INPUT_OVERLAY_Y_OFFSET_LANDSCAPE, false);
   SETTING_FLOAT("input_overlay_scale_portrait",          &settings->floats.input_overlay_scale_portrait, true, DEFAULT_INPUT_OVERLAY_SCALE_PORTRAIT, false);
   SETTING_FLOAT("input_overlay_aspect_adjust_portrait",  &settings->floats.input_overlay_aspect_adjust_portrait, true, DEFAULT_INPUT_OVERLAY_ASPECT_ADJUST_PORTRAIT, false);
   SETTING_FLOAT("input_overlay_x_separation_portrait",   &settings->floats.input_overlay_x_separation_portrait, true, DEFAULT_INPUT_OVERLAY_X_SEPARATION_PORTRAIT, false);
   SETTING_FLOAT("input_overlay_y_separation_portrait",   &settings->floats.input_overlay_y_separation_portrait, true, DEFAULT_INPUT_OVERLAY_Y_SEPARATION_PORTRAIT, false);
   SETTING_FLOAT("input_overlay_x_offset_portrait",       &settings->floats.input_overlay_x_offset_portrait, true, DEFAULT_INPUT_OVERLAY_X_OFFSET_PORTRAIT, false);
   SETTING_FLOAT("input_overlay_y_offset_portrait",       &settings->floats.input_overlay_y_offset_portrait, true, DEFAULT_INPUT_OVERLAY_Y_OFFSET_PORTRAIT, false);
   SETTING_FLOAT("input_overlay_mouse_speed",             &settings->floats.input_overlay_mouse_speed, true, DEFAULT_INPUT_OVERLAY_MOUSE_SPEED, false);
   SETTING_FLOAT("input_overlay_mouse_swipe_threshold",   &settings->floats.input_overlay_mouse_swipe_threshold, true, DEFAULT_INPUT_OVERLAY_MOUSE_SWIPE_THRESHOLD, false);
#endif

#ifdef _3DS
   SETTING_FLOAT("bottom_font_scale",            &settings->floats.bottom_font_scale, true, DEFAULT_BOTTOM_FONT_SCALE, false);
#endif

   *size = count;

   return tmp;
}

static struct config_uint_setting *populate_settings_uint(
      settings_t *settings, int *size)
{
   unsigned count                     = 0;
   struct config_uint_setting  *tmp   = (struct config_uint_setting*)calloc(1, (*size + 1) * sizeof(struct config_uint_setting));

   if (!tmp)
      return NULL;

   SETTING_UINT("frontend_log_level",            &settings->uints.frontend_log_level, true, DEFAULT_FRONTEND_LOG_LEVEL, false);
   SETTING_UINT("libretro_log_level",            &settings->uints.libretro_log_level, true, DEFAULT_LIBRETRO_LOG_LEVEL, false);
   SETTING_UINT("fps_update_interval",           &settings->uints.fps_update_interval, true, DEFAULT_FPS_UPDATE_INTERVAL, false);
   SETTING_UINT("memory_update_interval",        &settings->uints.memory_update_interval, true, DEFAULT_MEMORY_UPDATE_INTERVAL, false);
   SETTING_UINT("core_updater_auto_backup_history_size", &settings->uints.core_updater_auto_backup_history_size, true, DEFAULT_CORE_UPDATER_AUTO_BACKUP_HISTORY_SIZE, false);
   SETTING_UINT("autosave_interval",             &settings->uints.autosave_interval,  true, DEFAULT_AUTOSAVE_INTERVAL, false);
   SETTING_UINT("rewind_granularity",            &settings->uints.rewind_granularity, true, DEFAULT_REWIND_GRANULARITY, false);
   SETTING_UINT("rewind_buffer_size_step",       &settings->uints.rewind_buffer_size_step, true, DEFAULT_REWIND_BUFFER_SIZE_STEP, false);
   SETTING_UINT("run_ahead_frames",              &settings->uints.run_ahead_frames, true, 1,  false);
   SETTING_UINT("replay_max_keep",               &settings->uints.replay_max_keep, true, DEFAULT_REPLAY_MAX_KEEP, false);
   SETTING_UINT("replay_checkpoint_interval",    &settings->uints.replay_checkpoint_interval,  true, DEFAULT_REPLAY_CHECKPOINT_INTERVAL, false);
   SETTING_UINT("savestate_max_keep",            &settings->uints.savestate_max_keep, true, DEFAULT_SAVESTATE_MAX_KEEP, false);
#ifdef HAVE_MENU
   SETTING_UINT("content_show_add_entry",        &settings->uints.menu_content_show_add_entry, true, DEFAULT_MENU_CONTENT_SHOW_ADD_ENTRY, false);
   SETTING_UINT("content_show_contentless_cores",&settings->uints.menu_content_show_contentless_cores, true, DEFAULT_MENU_CONTENT_SHOW_CONTENTLESS_CORES, false);
   SETTING_UINT("content_history_size",          &settings->uints.content_history_size, true, DEFAULT_CONTENT_HISTORY_SIZE, false);
   SETTING_UINT("playlist_entry_remove_enable",        &settings->uints.playlist_entry_remove_enable, true, DEFAULT_PLAYLIST_ENTRY_REMOVE_ENABLE, false);
   SETTING_UINT("playlist_show_inline_core_name",      &settings->uints.playlist_show_inline_core_name, true, DEFAULT_PLAYLIST_SHOW_INLINE_CORE_NAME, false);
   SETTING_UINT("playlist_show_history_icons",         &settings->uints.playlist_show_history_icons, true, DEFAULT_PLAYLIST_SHOW_HISTORY_ICONS, false);
   SETTING_UINT("playlist_sublabel_runtime_type",      &settings->uints.playlist_sublabel_runtime_type, true, DEFAULT_PLAYLIST_SUBLABEL_RUNTIME_TYPE, false);
   SETTING_UINT("playlist_sublabel_last_played_style", &settings->uints.playlist_sublabel_last_played_style, true, DEFAULT_PLAYLIST_SUBLABEL_LAST_PLAYED_STYLE, false);
   SETTING_UINT("quit_on_close_content",         &settings->uints.quit_on_close_content, true, DEFAULT_QUIT_ON_CLOSE_CONTENT, false);
   SETTING_UINT("menu_thumbnails",               &settings->uints.gfx_thumbnails, true, DEFAULT_GFX_THUMBNAILS_DEFAULT, false);
   SETTING_UINT("menu_left_thumbnails",          &settings->uints.menu_left_thumbnails, true, DEFAULT_MENU_LEFT_THUMBNAILS_DEFAULT, false);
   SETTING_UINT("menu_icon_thumbnails",          &settings->uints.menu_icon_thumbnails, true, DEFAULT_MENU_ICON_THUMBNAILS_DEFAULT, false);
   SETTING_UINT("menu_thumbnail_upscale_threshold", &settings->uints.gfx_thumbnail_upscale_threshold, true, DEFAULT_GFX_THUMBNAIL_UPSCALE_THRESHOLD, false);
   SETTING_UINT("menu_timedate_style",           &settings->uints.menu_timedate_style, true, DEFAULT_MENU_TIMEDATE_STYLE, false);
   SETTING_UINT("menu_timedate_date_separator",  &settings->uints.menu_timedate_date_separator, true, DEFAULT_MENU_TIMEDATE_DATE_SEPARATOR, false);
   SETTING_UINT("menu_ticker_type",              &settings->uints.menu_ticker_type, true, DEFAULT_MENU_TICKER_TYPE, false);
   SETTING_UINT("menu_scroll_delay",             &settings->uints.menu_scroll_delay, true, DEFAULT_MENU_SCROLL_DELAY, false);
   SETTING_UINT("menu_screensaver_timeout",      &settings->uints.menu_screensaver_timeout, true, DEFAULT_MENU_SCREENSAVER_TIMEOUT, false);
#if defined(HAVE_MATERIALUI) || defined(HAVE_XMB) || defined(HAVE_OZONE)
   SETTING_UINT("menu_screensaver_animation",    &settings->uints.menu_screensaver_animation, true, DEFAULT_MENU_SCREENSAVER_ANIMATION, false);
#endif
#if defined(HAVE_XMB) || defined(HAVE_OZONE)
   SETTING_UINT("menu_remember_selection",       &settings->uints.menu_remember_selection, true, DEFAULT_MENU_REMEMBER_SELECTION, false);
#endif
#ifdef HAVE_RGUI
   SETTING_UINT("rgui_menu_color_theme",         &settings->uints.menu_rgui_color_theme, true, DEFAULT_RGUI_COLOR_THEME, false);
   SETTING_UINT("rgui_thumbnail_downscaler",     &settings->uints.menu_rgui_thumbnail_downscaler, true, DEFAULT_RGUI_THUMBNAIL_DOWNSCALER, false);
   SETTING_UINT("rgui_thumbnail_delay",          &settings->uints.menu_rgui_thumbnail_delay, true, DEFAULT_RGUI_THUMBNAIL_DELAY, false);
   SETTING_UINT("rgui_internal_upscale_level",   &settings->uints.menu_rgui_internal_upscale_level, true, DEFAULT_RGUI_INTERNAL_UPSCALE_LEVEL, false);
   SETTING_UINT("rgui_aspect_ratio",             &settings->uints.menu_rgui_aspect_ratio, true, DEFAULT_RGUI_ASPECT, false);
   SETTING_UINT("rgui_aspect_ratio_lock",        &settings->uints.menu_rgui_aspect_ratio_lock, true, DEFAULT_RGUI_ASPECT_LOCK, false);
   SETTING_UINT("rgui_particle_effect",          &settings->uints.menu_rgui_particle_effect, true, DEFAULT_RGUI_PARTICLE_EFFECT, false);
#endif
#ifdef HAVE_XMB
   SETTING_UINT("menu_xmb_animation_opening_main_menu",    &settings->uints.menu_xmb_animation_opening_main_menu, true, DEFAULT_XMB_ANIMATION, false);
   SETTING_UINT("menu_xmb_animation_horizontal_highlight", &settings->uints.menu_xmb_animation_horizontal_highlight, true, DEFAULT_XMB_ANIMATION, false);
   SETTING_UINT("menu_xmb_animation_move_up_down",         &settings->uints.menu_xmb_animation_move_up_down, true, DEFAULT_XMB_ANIMATION, false);
   SETTING_UINT("menu_xmb_thumbnail_scale_factor",         &settings->uints.menu_xmb_thumbnail_scale_factor, true, DEFAULT_XMB_THUMBNAIL_SCALE_FACTOR, false);
   SETTING_UINT("menu_xmb_vertical_fade_factor",           &settings->uints.menu_xmb_vertical_fade_factor, true, DEFAULT_XMB_VERTICAL_FADE_FACTOR, false);
   SETTING_UINT("xmb_alpha_factor",              &settings->uints.menu_xmb_alpha_factor, true, DEFAULT_XMB_ALPHA_FACTOR, false);
   SETTING_UINT("xmb_layout",                    &settings->uints.menu_xmb_layout, true, DEFAULT_XMB_MENU_LAYOUT, false);
   SETTING_UINT("xmb_theme",                     &settings->uints.menu_xmb_theme, true, DEFAULT_XMB_ICON_THEME, false);
   SETTING_UINT("xmb_menu_color_theme",          &settings->uints.menu_xmb_color_theme, true, DEFAULT_XMB_THEME, false);
   SETTING_UINT("menu_shader_pipeline",          &settings->uints.menu_xmb_shader_pipeline, true, DEFAULT_MENU_SHADER_PIPELINE, false);
   SETTING_UINT("menu_font_color_red",           &settings->uints.menu_font_color_red, true, DEFAULT_MENU_FONT_COLOR_RED, false);
   SETTING_UINT("menu_font_color_green",         &settings->uints.menu_font_color_green, true, DEFAULT_MENU_FONT_COLOR_GREEN, false);
   SETTING_UINT("menu_font_color_blue",          &settings->uints.menu_font_color_blue, true, DEFAULT_MENU_FONT_COLOR_BLUE, false);
#endif
#ifdef HAVE_MATERIALUI
   SETTING_UINT("materialui_menu_color_theme",              &settings->uints.menu_materialui_color_theme, true, DEFAULT_MATERIALUI_THEME, false);
   SETTING_UINT("materialui_menu_transition_animation",     &settings->uints.menu_materialui_transition_animation, true, DEFAULT_MATERIALUI_TRANSITION_ANIM, false);
   SETTING_UINT("materialui_thumbnail_view_portrait",       &settings->uints.menu_materialui_thumbnail_view_portrait, true, DEFAULT_MATERIALUI_THUMBNAIL_VIEW_PORTRAIT, false);
   SETTING_UINT("materialui_thumbnail_view_landscape",      &settings->uints.menu_materialui_thumbnail_view_landscape, true, DEFAULT_MATERIALUI_THUMBNAIL_VIEW_LANDSCAPE, false);
   SETTING_UINT("materialui_landscape_layout_optimization", &settings->uints.menu_materialui_landscape_layout_optimization, true, DEFAULT_MATERIALUI_LANDSCAPE_LAYOUT_OPTIMIZATION, false);
#endif
#ifdef HAVE_OZONE
   SETTING_UINT("ozone_menu_color_theme",        &settings->uints.menu_ozone_color_theme, true, DEFAULT_OZONE_COLOR_THEME, false);
#endif
#endif /* HAVE_MENU */

   SETTING_UINT("audio_out_rate",                &settings->uints.audio_output_sample_rate, true, DEFAULT_OUTPUT_RATE, false);
   SETTING_UINT("audio_latency",                 &settings->uints.audio_latency, false, 0 /* TODO */, false);
   SETTING_UINT("audio_resampler_quality",       &settings->uints.audio_resampler_quality, true, DEFAULT_AUDIO_RESAMPLER_QUALITY_LEVEL, false);
   SETTING_UINT("audio_block_frames",            &settings->uints.audio_block_frames, true, 0, false);
   SETTING_UINT("midi_volume",                   &settings->uints.midi_volume, true, DEFAULT_MIDI_VOLUME, false);

#ifdef HAVE_WASAPI
   SETTING_UINT("audio_wasapi_sh_buffer_length",  &settings->uints.audio_wasapi_sh_buffer_length, true, DEFAULT_WASAPI_SH_BUFFER_LENGTH, false);
#endif

#ifdef HAVE_MICROPHONE
   SETTING_UINT("microphone_latency",            &settings->uints.microphone_latency, false, 0 /* TODO */, false);
   SETTING_UINT("microphone_resampler_quality",  &settings->uints.microphone_resampler_quality, true, DEFAULT_AUDIO_RESAMPLER_QUALITY_LEVEL, false);
   SETTING_UINT("microphone_block_frames",       &settings->uints.microphone_block_frames, true, 0, false);
   SETTING_UINT("microphone_rate",               &settings->uints.microphone_sample_rate, true, DEFAULT_INPUT_RATE, false);
#ifdef HAVE_WASAPI
   SETTING_UINT("microphone_wasapi_sh_buffer_length", &settings->uints.microphone_wasapi_sh_buffer_length, true, DEFAULT_WASAPI_MICROPHONE_SH_BUFFER_LENGTH, false);
#endif
#endif

   SETTING_UINT("crt_switch_resolution",         &settings->uints.crt_switch_resolution, true, DEFAULT_CRT_SWITCH_RESOLUTION, false);
   SETTING_UINT("crt_switch_resolution_super",   &settings->uints.crt_switch_resolution_super, true, DEFAULT_CRT_SWITCH_RESOLUTION_SUPER, false);
   SETTING_UINT("custom_viewport_width",         &settings->video_vp_custom.width, false, 0 /* TODO */, false);
   SETTING_UINT("custom_viewport_height",        &settings->video_vp_custom.height, false, 0 /* TODO */, false);
   SETTING_UINT("custom_viewport_x",             (unsigned*)&settings->video_vp_custom.x, false, 0 /* TODO */, false);
   SETTING_UINT("custom_viewport_y",             (unsigned*)&settings->video_vp_custom.y, false, 0 /* TODO */, false);
   SETTING_UINT("aspect_ratio_index",            &settings->uints.video_aspect_ratio_idx, true, DEFAULT_ASPECT_RATIO_IDX, false);
   SETTING_UINT("video_autoswitch_refresh_rate", &settings->uints.video_autoswitch_refresh_rate, true, DEFAULT_AUTOSWITCH_REFRESH_RATE, false);
   SETTING_UINT("video_monitor_index",           &settings->uints.video_monitor_index, true, DEFAULT_MONITOR_INDEX, false);
   SETTING_UINT("video_windowed_position_x",     &settings->uints.window_position_x,    true, 0, false);
   SETTING_UINT("video_windowed_position_y",     &settings->uints.window_position_y,    true, 0, false);
   SETTING_UINT("video_windowed_position_width", &settings->uints.window_position_width,    true, DEFAULT_WINDOW_WIDTH, false);
   SETTING_UINT("video_windowed_position_height",&settings->uints.window_position_height,    true, DEFAULT_WINDOW_HEIGHT, false);
   SETTING_UINT("video_window_auto_width_max",   &settings->uints.window_auto_width_max,    true, DEFAULT_WINDOW_AUTO_WIDTH_MAX, false);
   SETTING_UINT("video_window_auto_height_max",  &settings->uints.window_auto_height_max,    true, DEFAULT_WINDOW_AUTO_HEIGHT_MAX, false);
#ifdef __WINRT__
   SETTING_UINT("video_fullscreen_x",            &settings->uints.video_fullscreen_x, true, uwp_get_width(), false);
   SETTING_UINT("video_fullscreen_y",            &settings->uints.video_fullscreen_y, true, uwp_get_height(), false);
#else
   SETTING_UINT("video_fullscreen_x",            &settings->uints.video_fullscreen_x, true, DEFAULT_FULLSCREEN_X, false);
   SETTING_UINT("video_fullscreen_y",            &settings->uints.video_fullscreen_y, true, DEFAULT_FULLSCREEN_Y, false);
#endif
   SETTING_UINT("video_scale",                   &settings->uints.video_scale, true, DEFAULT_SCALE, false);
   SETTING_UINT("video_scale_integer_axis",      &settings->uints.video_scale_integer_axis, true, DEFAULT_SCALE_INTEGER_AXIS, false);
   SETTING_UINT("video_scale_integer_scaling",   &settings->uints.video_scale_integer_scaling, true, DEFAULT_SCALE_INTEGER_SCALING, false);
   SETTING_UINT("video_window_opacity",          &settings->uints.video_window_opacity, true, DEFAULT_WINDOW_OPACITY, false);
   SETTING_UINT("video_shader_delay",            &settings->uints.video_shader_delay, true, DEFAULT_SHADER_DELAY, false);
#ifdef GEKKO
   SETTING_UINT("video_viwidth",                    &settings->uints.video_viwidth, true, DEFAULT_VIDEO_VI_WIDTH, false);
   SETTING_UINT("video_overscan_correction_top",    &settings->uints.video_overscan_correction_top, true, DEFAULT_VIDEO_OVERSCAN_CORRECTION_TOP, false);
   SETTING_UINT("video_overscan_correction_bottom", &settings->uints.video_overscan_correction_bottom, true, DEFAULT_VIDEO_OVERSCAN_CORRECTION_BOTTOM, false);
#endif
   SETTING_UINT("video_hard_sync_frames",        &settings->uints.video_hard_sync_frames, true, DEFAULT_HARD_SYNC_FRAMES, false);
   SETTING_UINT("video_frame_delay",             &settings->uints.video_frame_delay,      true, DEFAULT_FRAME_DELAY, false);
   SETTING_UINT("video_max_swapchain_images",    &settings->uints.video_max_swapchain_images, true, DEFAULT_MAX_SWAPCHAIN_IMAGES, false);
   SETTING_UINT("video_max_frame_latency",       &settings->uints.video_max_frame_latency, true, DEFAULT_MAX_FRAME_LATENCY, false);
   SETTING_UINT("video_black_frame_insertion",   &settings->uints.video_black_frame_insertion, true, DEFAULT_BLACK_FRAME_INSERTION, false);
   SETTING_UINT("video_bfi_dark_frames",         &settings->uints.video_bfi_dark_frames, true, DEFAULT_BFI_DARK_FRAMES, false);
   SETTING_UINT("video_shader_subframes",        &settings->uints.video_shader_subframes, true, DEFAULT_SHADER_SUBFRAMES, false);
   SETTING_UINT("video_swap_interval",           &settings->uints.video_swap_interval, true, DEFAULT_SWAP_INTERVAL, false);
   SETTING_UINT("video_rotation",                &settings->uints.video_rotation, true, ORIENTATION_NORMAL, false);
   SETTING_UINT("screen_orientation",            &settings->uints.screen_orientation, true, ORIENTATION_NORMAL, false);
   SETTING_UINT("video_msg_bgcolor_red",         &settings->uints.video_msg_bgcolor_red, true, DEFAULT_MESSAGE_BGCOLOR_RED, false);
   SETTING_UINT("video_msg_bgcolor_green",       &settings->uints.video_msg_bgcolor_green, true, DEFAULT_MESSAGE_BGCOLOR_GREEN, false);
   SETTING_UINT("video_msg_bgcolor_blue",        &settings->uints.video_msg_bgcolor_blue, true, DEFAULT_MESSAGE_BGCOLOR_BLUE, false);

   SETTING_UINT("video_stream_port",             &settings->uints.video_stream_port, true, RARCH_STREAM_DEFAULT_PORT, false);
   SETTING_UINT("video_record_threads",          &settings->uints.video_record_threads, true, DEFAULT_VIDEO_RECORD_THREADS, false);
   SETTING_UINT("video_record_quality",          &settings->uints.video_record_quality, true, RECORD_CONFIG_TYPE_RECORDING_MED_QUALITY, false);
   SETTING_UINT("video_stream_quality",          &settings->uints.video_stream_quality, true, RECORD_CONFIG_TYPE_STREAMING_MED_QUALITY, false);
   SETTING_UINT("video_record_scale_factor",     &settings->uints.video_record_scale_factor, true, 1, false);
   SETTING_UINT("video_stream_scale_factor",     &settings->uints.video_stream_scale_factor, true, 1, false);

#ifdef HAVE_NETWORKING
   SETTING_UINT("streaming_mode",                &settings->uints.streaming_mode, true, STREAMING_MODE_TWITCH, false);
#endif
   SETTING_UINT("screen_brightness",             &settings->uints.screen_brightness, true, DEFAULT_SCREEN_BRIGHTNESS, false);

   SETTING_UINT("input_bind_timeout",            &settings->uints.input_bind_timeout,     true, DEFAULT_INPUT_BIND_TIMEOUT, false);
   SETTING_UINT("input_bind_hold",               &settings->uints.input_bind_hold,        true, DEFAULT_INPUT_BIND_HOLD, false);
   SETTING_UINT("input_turbo_period",            &settings->uints.input_turbo_period,     true, DEFAULT_TURBO_PERIOD, false);
   SETTING_UINT("input_turbo_duty_cycle",        &settings->uints.input_turbo_duty_cycle, true, DEFAULT_TURBO_DUTY_CYCLE, false);
   SETTING_UINT("input_turbo_mode",              &settings->uints.input_turbo_mode,       true, DEFAULT_TURBO_MODE, false);
   SETTING_UINT("input_turbo_button",            &settings->uints.input_turbo_button,     true, DEFAULT_TURBO_BUTTON, false);
   SETTING_UINT("input_max_users",               &settings->uints.input_max_users,          true, DEFAULT_INPUT_MAX_USERS, false);
   SETTING_UINT("input_menu_toggle_gamepad_combo", &settings->uints.input_menu_toggle_gamepad_combo, true, DEFAULT_MENU_TOGGLE_GAMEPAD_COMBO, false);
   SETTING_UINT("input_poll_type_behavior",      &settings->uints.input_poll_type_behavior, true, DEFAULT_INPUT_POLL_TYPE_BEHAVIOR, false);
   SETTING_UINT("input_quit_gamepad_combo",      &settings->uints.input_quit_gamepad_combo, true, DEFAULT_QUIT_GAMEPAD_COMBO, false);
   SETTING_UINT("input_hotkey_block_delay",      &settings->uints.input_hotkey_block_delay, true, DEFAULT_INPUT_HOTKEY_BLOCK_DELAY, false);
#ifdef GEKKO
   SETTING_UINT("input_mouse_scale",             &settings->uints.input_mouse_scale, true, DEFAULT_MOUSE_SCALE, false);
#endif
   SETTING_UINT("input_touch_scale",             &settings->uints.input_touch_scale, true, DEFAULT_TOUCH_SCALE, false);
   SETTING_UINT("input_rumble_gain",             &settings->uints.input_rumble_gain, true, DEFAULT_RUMBLE_GAIN, false);
   SETTING_UINT("input_auto_game_focus",         &settings->uints.input_auto_game_focus, true, DEFAULT_INPUT_AUTO_GAME_FOCUS, false);
#ifdef ANDROID
   SETTING_UINT("input_block_timeout",           &settings->uints.input_block_timeout, true, 0, false);
#endif
   SETTING_UINT("keyboard_gamepad_mapping_type", &settings->uints.input_keyboard_gamepad_mapping_type, true, 1, false);

#if defined(HAVE_OVERLAY)
   SETTING_UINT("input_overlay_show_inputs",               &settings->uints.input_overlay_show_inputs, true, DEFAULT_OVERLAY_SHOW_INPUTS, false);
   SETTING_UINT("input_overlay_show_inputs_port",          &settings->uints.input_overlay_show_inputs_port, true, DEFAULT_OVERLAY_SHOW_INPUTS_PORT, false);
   SETTING_UINT("input_overlay_dpad_diagonal_sensitivity", &settings->uints.input_overlay_dpad_diagonal_sensitivity, true, DEFAULT_OVERLAY_DPAD_DIAGONAL_SENSITIVITY, false);
   SETTING_UINT("input_overlay_abxy_diagonal_sensitivity", &settings->uints.input_overlay_abxy_diagonal_sensitivity, true, DEFAULT_OVERLAY_ABXY_DIAGONAL_SENSITIVITY, false);
   SETTING_UINT("input_overlay_analog_recenter_zone",      &settings->uints.input_overlay_analog_recenter_zone, true, DEFAULT_INPUT_OVERLAY_ANALOG_RECENTER_ZONE, false);
#endif

#ifdef HAVE_LIBNX
   SETTING_UINT("split_joycon_p1",               &settings->uints.input_split_joycon[0], true, 0, false);
   SETTING_UINT("split_joycon_p2",               &settings->uints.input_split_joycon[1], true, 0, false);
   SETTING_UINT("split_joycon_p3",               &settings->uints.input_split_joycon[2], true, 0, false);
   SETTING_UINT("split_joycon_p4",               &settings->uints.input_split_joycon[3], true, 0, false);
   SETTING_UINT("split_joycon_p5",               &settings->uints.input_split_joycon[4], true, 0, false);
   SETTING_UINT("split_joycon_p6",               &settings->uints.input_split_joycon[5], true, 0, false);
   SETTING_UINT("split_joycon_p7",               &settings->uints.input_split_joycon[6], true, 0, false);
   SETTING_UINT("split_joycon_p8",               &settings->uints.input_split_joycon[7], true, 0, false);
#endif

#ifdef HAVE_SCREENSHOTS
   SETTING_UINT("notification_show_screenshot_duration", &settings->uints.notification_show_screenshot_duration, true, DEFAULT_NOTIFICATION_SHOW_SCREENSHOT_DURATION, false);
   SETTING_UINT("notification_show_screenshot_flash",    &settings->uints.notification_show_screenshot_flash, true, DEFAULT_NOTIFICATION_SHOW_SCREENSHOT_FLASH, false);
#endif

#ifdef HAVE_NETWORKING
   SETTING_UINT("netplay_ip_port",                    &settings->uints.netplay_port, true, RARCH_DEFAULT_PORT, false);
   SETTING_OVERRIDE(RARCH_OVERRIDE_SETTING_NETPLAY_IP_PORT);
   SETTING_UINT("netplay_max_connections",            &settings->uints.netplay_max_connections, true, DEFAULT_NETPLAY_MAX_CONNECTIONS, false);
   SETTING_UINT("netplay_max_ping",                   &settings->uints.netplay_max_ping, true, DEFAULT_NETPLAY_MAX_PING, false);
   SETTING_UINT("netplay_chat_color_name",            &settings->uints.netplay_chat_color_name, true, DEFAULT_NETPLAY_CHAT_COLOR_NAME, false);
   SETTING_UINT("netplay_chat_color_msg",             &settings->uints.netplay_chat_color_msg, true, DEFAULT_NETPLAY_CHAT_COLOR_MSG, false);
   SETTING_UINT("netplay_input_latency_frames_min",   &settings->uints.netplay_input_latency_frames_min, true, 0, false);
   SETTING_UINT("netplay_input_latency_frames_range", &settings->uints.netplay_input_latency_frames_range, true, 0, false);
   SETTING_UINT("netplay_share_digital",              &settings->uints.netplay_share_digital, true, DEFAULT_NETPLAY_SHARE_DIGITAL, false);
   SETTING_UINT("netplay_share_analog",               &settings->uints.netplay_share_analog,  true, DEFAULT_NETPLAY_SHARE_ANALOG, false);
#endif
#ifdef HAVE_COMMAND
   SETTING_UINT("network_cmd_port",              &settings->uints.network_cmd_port,    true, DEFAULT_NETWORK_CMD_PORT, false);
#endif
#ifdef HAVE_NETWORKGAMEPAD
   SETTING_UINT("network_remote_base_port",      &settings->uints.network_remote_base_port, true, DEFAULT_NETWORK_REMOTE_BASE_PORT, false);
#endif

#ifdef HAVE_LANGEXTRA
   SETTING_UINT("user_language",                 msg_hash_get_uint(MSG_HASH_USER_LANGUAGE), true, frontend_driver_get_user_language(), false);
#endif
#ifndef __APPLE__
   SETTING_UINT("bundle_assets_extract_version_current", &settings->uints.bundle_assets_extract_version_current, true, 0, false);
#endif
   SETTING_UINT("bundle_assets_extract_last_version",    &settings->uints.bundle_assets_extract_last_version, true, 0, false);


#ifdef HAVE_CHEEVOS
   SETTING_UINT("cheevos_appearance_anchor",     &settings->uints.cheevos_appearance_anchor, true, DEFAULT_CHEEVOS_APPEARANCE_ANCHOR, false);
   SETTING_UINT("cheevos_visibility_summary",    &settings->uints.cheevos_visibility_summary, true, DEFAULT_CHEEVOS_VISIBILITY_SUMMARY, false);
#endif
   SETTING_UINT("accessibility_narrator_speech_speed", &settings->uints.accessibility_narrator_speech_speed, true, DEFAULT_ACCESSIBILITY_NARRATOR_SPEECH_SPEED, false);
   SETTING_UINT("ai_service_mode",              &settings->uints.ai_service_mode,            true, DEFAULT_AI_SERVICE_MODE, false);
   SETTING_UINT("ai_service_target_lang",       &settings->uints.ai_service_target_lang,     true, 0, false);
   SETTING_UINT("ai_service_source_lang",       &settings->uints.ai_service_source_lang,     true, 0, false);

#ifdef HAVE_LIBNX
   SETTING_UINT("libnx_overclock",               &settings->uints.libnx_overclock, true, SWITCH_DEFAULT_CPU_PROFILE, false);
#endif
#ifdef _3DS
   SETTING_UINT("video_3ds_display_mode",        &settings->uints.video_3ds_display_mode, true, DEFAULT_VIDEO_3DS_DISPLAY_MODE, false);
#endif
#if defined(DINGUX)
   SETTING_UINT("video_dingux_ipu_filter_type",  &settings->uints.video_dingux_ipu_filter_type, true, DEFAULT_DINGUX_IPU_FILTER_TYPE, false);
#if defined(DINGUX_BETA)
   SETTING_UINT("video_dingux_refresh_rate",     &settings->uints.video_dingux_refresh_rate, true, DEFAULT_DINGUX_REFRESH_RATE, false);
#endif
#if defined(RS90) || defined(MIYOO)
   SETTING_UINT("video_dingux_rs90_softfilter_type", &settings->uints.video_dingux_rs90_softfilter_type, true, DEFAULT_DINGUX_RS90_SOFTFILTER_TYPE, false);
#endif
#endif

#ifdef HAVE_LAKKA
   SETTING_UINT("cpu_scaling_mode",              &settings->uints.cpu_scaling_mode,    true,   0, false);
   SETTING_UINT("cpu_min_freq",                  &settings->uints.cpu_min_freq,        true,   1, false);
   SETTING_UINT("cpu_max_freq",                  &settings->uints.cpu_max_freq,        true, ~0U, false);
#endif

#ifdef HAVE_MIST
   SETTING_UINT("steam_rich_presence_format",    &settings->uints.steam_rich_presence_format, true, DEFAULT_STEAM_RICH_PRESENCE_FORMAT, false);
#endif

#ifdef HAVE_OVERLAY
   SETTING_UINT("input_overlay_lightgun_trigger_delay",     &settings->uints.input_overlay_lightgun_trigger_delay, true, DEFAULT_INPUT_OVERLAY_LIGHTGUN_TRIGGER_DELAY, false);
   SETTING_UINT("input_overlay_lightgun_two_touch_input",   &settings->uints.input_overlay_lightgun_two_touch_input, true, DEFAULT_INPUT_OVERLAY_LIGHTGUN_MULTI_TOUCH_INPUT, false);
   SETTING_UINT("input_overlay_lightgun_three_touch_input", &settings->uints.input_overlay_lightgun_three_touch_input, true, DEFAULT_INPUT_OVERLAY_LIGHTGUN_MULTI_TOUCH_INPUT, false);
   SETTING_UINT("input_overlay_lightgun_four_touch_input",  &settings->uints.input_overlay_lightgun_four_touch_input, true, DEFAULT_INPUT_OVERLAY_LIGHTGUN_MULTI_TOUCH_INPUT, false);
   SETTING_UINT("input_overlay_mouse_hold_msec",            &settings->uints.input_overlay_mouse_hold_msec, true, DEFAULT_INPUT_OVERLAY_MOUSE_HOLD_MSEC, false);
   SETTING_UINT("input_overlay_mouse_dtap_msec",            &settings->uints.input_overlay_mouse_dtap_msec, true, DEFAULT_INPUT_OVERLAY_MOUSE_DTAP_MSEC, false);
#endif

   *size = count;

   return tmp;
}

static struct config_size_setting *populate_settings_size(
      settings_t *settings, int *size)
{
   unsigned count                     = 0;
   struct config_size_setting  *tmp   = (struct config_size_setting*)calloc((*size + 1), sizeof(struct config_size_setting));

   if (!tmp)
      return NULL;

   SETTING_SIZE("rewind_buffer_size",            &settings->sizes.rewind_buffer_size, true, DEFAULT_REWIND_BUFFER_SIZE, false);

   *size = count;

   return tmp;
}

static struct config_int_setting *populate_settings_int(
      settings_t *settings, int *size)
{
   unsigned count                     = 0;
   struct config_int_setting  *tmp    = (struct config_int_setting*)calloc((*size + 1), sizeof(struct config_int_setting));

   if (!tmp)
      return NULL;

   SETTING_INT("content_favorites_size",         &settings->ints.content_favorites_size, true, DEFAULT_CONTENT_FAVORITES_SIZE, false);
   SETTING_INT("state_slot",                     &settings->ints.state_slot, false, 0, false);
   SETTING_INT("replay_slot",                    &settings->ints.replay_slot, false, 0, false);

#ifdef HAVE_XMB
   SETTING_INT("menu_xmb_title_margin",                   &settings->ints.menu_xmb_title_margin, true, DEFAULT_XMB_TITLE_MARGIN, false);
   SETTING_INT("menu_xmb_title_margin_horizontal_offset", &settings->ints.menu_xmb_title_margin_horizontal_offset, true, DEFAULT_XMB_TITLE_MARGIN_HORIZONTAL_OFFSET, false);
#endif

   SETTING_INT("crt_switch_center_adjust",       &settings->ints.crt_switch_center_adjust, false, DEFAULT_CRT_SWITCH_CENTER_ADJUST, false);
   SETTING_INT("crt_switch_porch_adjust",        &settings->ints.crt_switch_porch_adjust, false, DEFAULT_CRT_SWITCH_PORCH_ADJUST, false);
#ifdef HAVE_WINDOW_OFFSET
   SETTING_INT("video_window_offset_x",          &settings->ints.video_window_offset_x, true, DEFAULT_WINDOW_OFFSET_X, false);
   SETTING_INT("video_window_offset_y",          &settings->ints.video_window_offset_y, true, DEFAULT_WINDOW_OFFSET_Y, false);
#endif

#ifdef HAVE_D3D10
   SETTING_INT("d3d10_gpu_index",                &settings->ints.d3d10_gpu_index, true, DEFAULT_D3D10_GPU_INDEX, false);
#endif
#ifdef HAVE_D3D11
   SETTING_INT("d3d11_gpu_index",                &settings->ints.d3d11_gpu_index, true, DEFAULT_D3D11_GPU_INDEX, false);
#endif
#ifdef HAVE_D3D12
   SETTING_INT("d3d12_gpu_index",                &settings->ints.d3d12_gpu_index, true, DEFAULT_D3D12_GPU_INDEX, false);
#endif
#ifdef HAVE_VULKAN
   SETTING_INT("vulkan_gpu_index",               &settings->ints.vulkan_gpu_index, true, DEFAULT_VULKAN_GPU_INDEX, false);
#endif

#ifdef HAVE_NETWORKING
   SETTING_INT("netplay_check_frames",           &settings->ints.netplay_check_frames, true, DEFAULT_NETPLAY_CHECK_FRAMES, false);
   SETTING_OVERRIDE(RARCH_OVERRIDE_SETTING_NETPLAY_CHECK_FRAMES);
#endif

#ifdef _3DS
   SETTING_INT("bottom_font_color_red",          &settings->ints.bottom_font_color_red,     true, DEFAULT_BOTTOM_FONT_COLOR, false);
   SETTING_INT("bottom_font_color_green",        &settings->ints.bottom_font_color_green,   true, DEFAULT_BOTTOM_FONT_COLOR, false);
   SETTING_INT("bottom_font_color_blue",         &settings->ints.bottom_font_color_blue,    true, DEFAULT_BOTTOM_FONT_COLOR, false);
   SETTING_INT("bottom_font_color_opacity",      &settings->ints.bottom_font_color_opacity, true, DEFAULT_BOTTOM_FONT_COLOR, false);
#endif

#ifdef HAVE_OVERLAY
   SETTING_INT("input_overlay_lightgun_port",    &settings->ints.input_overlay_lightgun_port, true, DEFAULT_INPUT_OVERLAY_LIGHTGUN_PORT, false);
#endif
   SETTING_INT("input_turbo_bind",               &settings->ints.input_turbo_bind, true, DEFAULT_TURBO_BIND, false);

   *size = count;

   return tmp;
}

static void video_driver_default_settings(global_t *global)
{
   if (!global)
      return;

   global->console.screen.gamma_correction       = DEFAULT_GAMMA;
   global->console.flickerfilter_enable          = false;
   global->console.softfilter_enable             = false;

   global->console.screen.resolutions.current.id = 0;
}

/**
 * config_set_defaults:
 *
 * Set 'default' configuration values.
 **/
void config_set_defaults(void *data)
{
   size_t i;
#ifdef HAVE_MENU
   static bool first_initialized   = true;
#endif
   global_t *global                 = (global_t*)data;
   settings_t *settings             = config_st;
   recording_state_t *recording_st  = recording_state_get_ptr();
   int bool_settings_size           = sizeof(settings->bools)   / sizeof(settings->bools.placeholder);
   int float_settings_size          = sizeof(settings->floats)  / sizeof(settings->floats.placeholder);
   int int_settings_size            = sizeof(settings->ints)    / sizeof(settings->ints.placeholder);
   int uint_settings_size           = sizeof(settings->uints)   / sizeof(settings->uints.placeholder);
   int size_settings_size           = sizeof(settings->sizes)   / sizeof(settings->sizes.placeholder);
   const char *def_video            = config_get_default_video();
   const char *def_audio            = config_get_default_audio();
#ifdef HAVE_MICROPHONE
   const char *def_microphone       = config_get_default_microphone();
#endif
   const char *def_audio_resampler  = config_get_default_audio_resampler();
   const char *def_input            = config_get_default_input();
   const char *def_joypad           = config_get_default_joypad();
#ifdef HAVE_MENU
   const char *def_menu             = config_get_default_menu();
#endif
   const char *def_camera           = config_get_default_camera();
   const char *def_bluetooth        = config_get_default_bluetooth();
   const char *def_wifi             = config_get_default_wifi();
   const char *def_led              = config_get_default_led();
   const char *def_cloudsync        = config_get_default_cloudsync();
   const char *def_location         = config_get_default_location();
   const char *def_record           = config_get_default_record();
   const char *def_midi             = config_get_default_midi();
   const char *def_mitm             = DEFAULT_NETPLAY_MITM_SERVER;
   struct video_viewport *custom_vp = &settings->video_vp_custom;
   struct config_float_setting      *float_settings = populate_settings_float (settings, &float_settings_size);
   struct config_bool_setting       *bool_settings  = populate_settings_bool  (settings, &bool_settings_size);
   struct config_int_setting        *int_settings   = populate_settings_int   (settings, &int_settings_size);
   struct config_uint_setting       *uint_settings  = populate_settings_uint  (settings, &uint_settings_size);
   struct config_size_setting       *size_settings  = populate_settings_size  (settings, &size_settings_size);

   if (bool_settings && (bool_settings_size > 0))
   {
      for (i = 0; i < (unsigned)bool_settings_size; i++)
      {
         if (bool_settings[i].flags & CFG_BOOL_FLG_DEF_ENABLE)
            *bool_settings[i].ptr = bool_settings[i].def;
      }

      free(bool_settings);
   }

   if (int_settings && (int_settings_size > 0))
   {
      for (i = 0; i < (unsigned)int_settings_size; i++)
      {
         if (int_settings[i].flags & CFG_BOOL_FLG_DEF_ENABLE)
            *int_settings[i].ptr = int_settings[i].def;
      }

      free(int_settings);
   }

   if (uint_settings && (uint_settings_size > 0))
   {
      for (i = 0; i < (unsigned)uint_settings_size; i++)
      {
         if (uint_settings[i].flags & CFG_BOOL_FLG_DEF_ENABLE)
            *uint_settings[i].ptr = uint_settings[i].def;
      }

      free(uint_settings);
   }

   if (size_settings && (size_settings_size > 0))
   {
      for (i = 0; i < (unsigned)size_settings_size; i++)
      {
         if (size_settings[i].flags & CFG_BOOL_FLG_DEF_ENABLE)
            *size_settings[i].ptr = size_settings[i].def;
      }

      free(size_settings);
   }

   if (float_settings && (float_settings_size > 0))
   {
      for (i = 0; i < (unsigned)float_settings_size; i++)
      {
         if (float_settings[i].flags & CFG_BOOL_FLG_DEF_ENABLE)
            *float_settings[i].ptr = float_settings[i].def;
      }

      free(float_settings);
   }

   if (def_camera)
      configuration_set_string(settings,
            settings->arrays.camera_driver,
            def_camera);
   if (def_bluetooth)
      configuration_set_string(settings,
            settings->arrays.bluetooth_driver,
            def_bluetooth);
   if (def_wifi)
      configuration_set_string(settings,
            settings->arrays.wifi_driver,
            def_wifi);
   if (def_led)
      configuration_set_string(settings,
            settings->arrays.led_driver,
            def_led);
   if (def_cloudsync)
      configuration_set_string(settings,
            settings->arrays.cloud_sync_driver,
            def_cloudsync);
   if (def_location)
      configuration_set_string(settings,
            settings->arrays.location_driver,
            def_location);
   if (def_video)
      configuration_set_string(settings,
            settings->arrays.video_driver,
            def_video);
   if (def_audio)
      configuration_set_string(settings,
            settings->arrays.audio_driver,
            def_audio);
#ifdef HAVE_MICROPHONE
   if (def_microphone)
      configuration_set_string(settings,
            settings->arrays.microphone_driver,
            def_microphone);
   if (def_audio_resampler)  /* not a typo, microphone's default sampler is the same as audio's */
      configuration_set_string(settings,
            settings->arrays.microphone_resampler,
            def_audio_resampler);
#endif
   if (def_audio_resampler)
      configuration_set_string(settings,
            settings->arrays.audio_resampler,
            def_audio_resampler);
   if (def_input)
      configuration_set_string(settings,
            settings->arrays.input_driver,
            def_input);
   if (def_joypad)
      configuration_set_string(settings,
            settings->arrays.input_joypad_driver,
            def_joypad);
   if (def_record)
      configuration_set_string(settings,
            settings->arrays.record_driver,
            def_record);
   if (def_midi)
      configuration_set_string(settings,
            settings->arrays.midi_driver,
            def_midi);
   if (def_mitm)
      configuration_set_string(settings,
            settings->arrays.netplay_mitm_server,
            def_mitm);
#ifdef HAVE_MENU
   if (def_menu)
      configuration_set_string(settings,
            settings->arrays.menu_driver,
            def_menu);
#ifdef HAVE_XMB
   *settings->paths.path_menu_xmb_font            = '\0';
#endif

   configuration_set_string(settings,
         settings->arrays.discord_app_id,
         DEFAULT_DISCORD_APP_ID);

   configuration_set_string(settings,
         settings->arrays.ai_service_url,
         DEFAULT_AI_SERVICE_URL);

#ifdef HAVE_MATERIALUI
   if (g_defaults.menu_materialui_menu_color_theme_enable)
      settings->uints.menu_materialui_color_theme = g_defaults.menu_materialui_menu_color_theme;
#endif
#endif

   settings->uints.video_scale                 = DEFAULT_SCALE;

   video_driver_set_threaded(DEFAULT_VIDEO_THREADED);

   settings->floats.video_msg_color_r          = ((DEFAULT_MESSAGE_COLOR >> 16) & 0xff) / 255.0f;
   settings->floats.video_msg_color_g          = ((DEFAULT_MESSAGE_COLOR >>  8) & 0xff) / 255.0f;
   settings->floats.video_msg_color_b          = ((DEFAULT_MESSAGE_COLOR >>  0) & 0xff) / 255.0f;

   if (g_defaults.settings_video_refresh_rate > 0.0 &&
         g_defaults.settings_video_refresh_rate != DEFAULT_REFRESH_RATE)
      settings->floats.video_refresh_rate      = g_defaults.settings_video_refresh_rate;

   if (DEFAULT_AUDIO_DEVICE)
      configuration_set_string(settings,
            settings->arrays.audio_device,
            DEFAULT_AUDIO_DEVICE);

   if (!g_defaults.settings_out_latency)
      g_defaults.settings_out_latency          = DEFAULT_OUT_LATENCY;

   settings->uints.audio_latency               = g_defaults.settings_out_latency;

   if (!g_defaults.settings_in_latency)
      g_defaults.settings_in_latency          = DEFAULT_IN_LATENCY;


   audio_set_float(AUDIO_ACTION_VOLUME_GAIN, settings->floats.audio_volume);
#ifdef HAVE_AUDIOMIXER
   audio_set_float(AUDIO_ACTION_MIXER_VOLUME_GAIN, settings->floats.audio_mixer_volume);
#endif

#ifdef HAVE_MICROPHONE
   if (DEFAULT_MICROPHONE_DEVICE)
      configuration_set_string(settings,
            settings->arrays.microphone_device,
            DEFAULT_MICROPHONE_DEVICE);

   settings->uints.microphone_latency         = g_defaults.settings_in_latency;
#endif

#ifdef HAVE_LAKKA
   configuration_set_bool(settings,
         settings->bools.ssh_enable, filestream_exists(LAKKA_SSH_PATH));
   configuration_set_bool(settings,
         settings->bools.samba_enable, filestream_exists(LAKKA_SAMBA_PATH));
   configuration_set_bool(settings,
         settings->bools.bluetooth_enable, filestream_exists(LAKKA_BLUETOOTH_PATH));
   configuration_set_bool(settings, settings->bools.localap_enable, false);
   load_timezone(settings->arrays.timezone, TIMEZONE_LENGTH);
#endif

#if __APPLE__
   configuration_set_bool(settings,
         settings->bools.accessibility_enable, RAIsVoiceOverRunning());
#endif

#ifdef ANDROID
   configuration_set_bool(settings,
         settings->bools.accessibility_enable, is_screen_reader_enabled());
#endif

#ifdef HAVE_MENU
   if (first_initialized)
      configuration_set_bool(settings,
            settings->bools.menu_show_start_screen,
            DEFAULT_MENU_SHOW_START_SCREEN);
#endif

#ifdef HAVE_CHEEVOS
   *settings->arrays.cheevos_username                 = '\0';
   *settings->arrays.cheevos_password                 = '\0';
   *settings->arrays.cheevos_token                    = '\0';
#endif

   input_config_reset();
   input_remapping_deinit(false);
   input_remapping_set_defaults(false);

   configuration_set_string(settings,
         settings->paths.network_buildbot_url, DEFAULT_BUILDBOT_SERVER_URL);
   configuration_set_string(settings,
         settings->paths.network_buildbot_assets_url,
         DEFAULT_BUILDBOT_ASSETS_SERVER_URL);

   *settings->arrays.input_keyboard_layout                = '\0';

   for (i = 0; i < MAX_USERS; i++)
   {
      settings->uints.input_joypad_index[i] = (unsigned)i;
#ifdef SWITCH /* Switch preferred default dpad mode */
      settings->uints.input_analog_dpad_mode[i] = ANALOG_DPAD_LSTICK;
#else
      settings->uints.input_analog_dpad_mode[i] = ANALOG_DPAD_NONE;
#endif
      input_config_set_device((unsigned)i, RETRO_DEVICE_JOYPAD);
      settings->uints.input_mouse_index[i] = (unsigned)i;
      settings->uints.input_sensor_index[i] = (unsigned)i;
   }

   custom_vp->width  = 0;
   custom_vp->height = 0;
   custom_vp->x      = 0;
   custom_vp->y      = 0;

   /* Make sure settings from other configs carry over into defaults
    * for another config. */
   if (!retroarch_override_setting_is_set(RARCH_OVERRIDE_SETTING_SAVE_PATH, NULL))
      dir_clear(RARCH_DIR_SAVEFILE);
   if (!retroarch_override_setting_is_set(RARCH_OVERRIDE_SETTING_STATE_PATH, NULL))
      dir_clear(RARCH_DIR_SAVESTATE);

   *settings->paths.path_libretro_info = '\0';
   *settings->paths.directory_libretro = '\0';
   *settings->paths.directory_screenshot = '\0';
   *settings->paths.directory_system = '\0';
   *settings->paths.directory_cache = '\0';
   *settings->paths.directory_input_remapping = '\0';
   *settings->paths.directory_core_assets = '\0';
   *settings->paths.directory_assets = '\0';
   *settings->paths.directory_dynamic_wallpapers = '\0';
   *settings->paths.directory_thumbnails = '\0';
   *settings->paths.directory_playlist = '\0';
   *settings->paths.directory_content_favorites = '\0';
   *settings->paths.directory_content_history = '\0';
   *settings->paths.directory_content_image_history = '\0';
   *settings->paths.directory_content_music_history = '\0';
   *settings->paths.directory_content_video_history = '\0';
   *settings->paths.directory_runtime_log = '\0';
   *settings->paths.directory_autoconfig = '\0';
#ifdef HAVE_MENU
   *settings->paths.directory_menu_content = '\0';
   *settings->paths.directory_menu_config = '\0';
#endif
   *settings->paths.directory_video_shader = '\0';
   *settings->paths.directory_video_filter = '\0';
   *settings->paths.directory_audio_filter = '\0';

   retroarch_ctl(RARCH_CTL_UNSET_UPS_PREF, NULL);
   retroarch_ctl(RARCH_CTL_UNSET_BPS_PREF, NULL);
   retroarch_ctl(RARCH_CTL_UNSET_IPS_PREF, NULL);
   retroarch_ctl(RARCH_CTL_UNSET_XDELTA_PREF, NULL);

   *recording_st->output_dir                     = '\0';
   *recording_st->config_dir                     = '\0';

   *settings->paths.path_core_options            = '\0';
   *settings->paths.path_content_favorites       = '\0';
   *settings->paths.path_content_history         = '\0';
   *settings->paths.path_content_image_history   = '\0';
   *settings->paths.path_content_music_history   = '\0';
   *settings->paths.path_content_video_history   = '\0';
   *settings->paths.path_cheat_settings          = '\0';
#if !defined(__APPLE__)
   *settings->paths.bundle_assets_src            = '\0';
   *settings->paths.bundle_assets_dst            = '\0';
   *settings->paths.bundle_assets_dst_subdir     = '\0';
#endif
   *settings->paths.path_cheat_database    = '\0';
   *settings->paths.path_menu_wallpaper    = '\0';
   *settings->paths.path_rgui_theme_preset = '\0';
   *settings->paths.path_content_database  = '\0';
   *settings->paths.path_overlay           = '\0';
   *settings->paths.path_osk_overlay       = '\0';
   *settings->paths.path_record_config     = '\0';
   *settings->paths.path_stream_config     = '\0';
   *settings->paths.path_stream_url        = '\0';
   *settings->paths.path_softfilter_plugin = '\0';

   *settings->paths.path_audio_dsp_plugin = '\0';

   *settings->paths.log_dir = '\0';

   video_driver_default_settings(global);

   if (!string_is_empty(g_defaults.dirs[DEFAULT_DIR_WALLPAPERS]))
      configuration_set_string(settings,
            settings->paths.directory_dynamic_wallpapers,
            g_defaults.dirs[DEFAULT_DIR_WALLPAPERS]);
   if (!string_is_empty(g_defaults.dirs[DEFAULT_DIR_THUMBNAILS]))
      configuration_set_string(settings,
            settings->paths.directory_thumbnails,
            g_defaults.dirs[DEFAULT_DIR_THUMBNAILS]);
   if (!string_is_empty(g_defaults.dirs[DEFAULT_DIR_REMAP]))
      configuration_set_string(settings,
            settings->paths.directory_input_remapping,
            g_defaults.dirs[DEFAULT_DIR_REMAP]);
   if (!string_is_empty(g_defaults.dirs[DEFAULT_DIR_CACHE]))
      configuration_set_string(settings,
            settings->paths.directory_cache,
            g_defaults.dirs[DEFAULT_DIR_CACHE]);
   if (!string_is_empty(g_defaults.dirs[DEFAULT_DIR_ASSETS]))
      configuration_set_string(settings,
            settings->paths.directory_assets,
            g_defaults.dirs[DEFAULT_DIR_ASSETS]);
   if (!string_is_empty(g_defaults.dirs[DEFAULT_DIR_CORE_ASSETS]))
      configuration_set_string(settings,
            settings->paths.directory_core_assets,
            g_defaults.dirs[DEFAULT_DIR_CORE_ASSETS]);
   if (!string_is_empty(g_defaults.dirs[DEFAULT_DIR_PLAYLIST]))
      configuration_set_string(settings,
            settings->paths.directory_playlist,
            g_defaults.dirs[DEFAULT_DIR_PLAYLIST]);
   if (!string_is_empty(g_defaults.dirs[DEFAULT_DIR_CONTENT_FAVORITES]))
      configuration_set_string(settings,
            settings->paths.directory_content_favorites,
            g_defaults.dirs[DEFAULT_DIR_CONTENT_FAVORITES]);
   if (!string_is_empty(g_defaults.dirs[DEFAULT_DIR_CONTENT_HISTORY]))
      configuration_set_string(settings,
            settings->paths.directory_content_history,
            g_defaults.dirs[DEFAULT_DIR_CONTENT_HISTORY]);
   if (!string_is_empty(g_defaults.dirs[DEFAULT_DIR_CONTENT_IMAGE_HISTORY]))
      configuration_set_string(settings,
            settings->paths.directory_content_image_history,
            g_defaults.dirs[DEFAULT_DIR_CONTENT_IMAGE_HISTORY]);
   if (!string_is_empty(g_defaults.dirs[DEFAULT_DIR_CONTENT_MUSIC_HISTORY]))
      configuration_set_string(settings,
            settings->paths.directory_content_music_history,
            g_defaults.dirs[DEFAULT_DIR_CONTENT_MUSIC_HISTORY]);
   if (!string_is_empty(g_defaults.dirs[DEFAULT_DIR_CONTENT_VIDEO_HISTORY]))
      configuration_set_string(settings,
            settings->paths.directory_content_video_history,
            g_defaults.dirs[DEFAULT_DIR_CONTENT_VIDEO_HISTORY]);
   if (!string_is_empty(g_defaults.dirs[DEFAULT_DIR_CORE]))
      fill_pathname_expand_special(settings->paths.directory_libretro,
            g_defaults.dirs[DEFAULT_DIR_CORE],
            sizeof(settings->paths.directory_libretro));
   if (!string_is_empty(g_defaults.dirs[DEFAULT_DIR_AUDIO_FILTER]))
      configuration_set_string(settings,
            settings->paths.directory_audio_filter,
            g_defaults.dirs[DEFAULT_DIR_AUDIO_FILTER]);
   if (!string_is_empty(g_defaults.dirs[DEFAULT_DIR_VIDEO_FILTER]))
      configuration_set_string(settings,
            settings->paths.directory_video_filter,
            g_defaults.dirs[DEFAULT_DIR_VIDEO_FILTER]);
   if (!string_is_empty(g_defaults.dirs[DEFAULT_DIR_SHADER]))
      fill_pathname_expand_special(settings->paths.directory_video_shader,
            g_defaults.dirs[DEFAULT_DIR_SHADER],
            sizeof(settings->paths.directory_video_shader));

   if (!string_is_empty(g_defaults.path_buildbot_server_url))
      configuration_set_string(settings,
            settings->paths.network_buildbot_url,
            g_defaults.path_buildbot_server_url);
   if (!string_is_empty(g_defaults.dirs[DEFAULT_DIR_DATABASE]))
      configuration_set_string(settings,
            settings->paths.path_content_database,
            g_defaults.dirs[DEFAULT_DIR_DATABASE]);
   if (!string_is_empty(g_defaults.dirs[DEFAULT_DIR_CHEATS]))
      configuration_set_string(settings,
            settings->paths.path_cheat_database,
            g_defaults.dirs[DEFAULT_DIR_CHEATS]);
   if (!string_is_empty(g_defaults.dirs[DEFAULT_DIR_CORE_INFO]))
      fill_pathname_expand_special(settings->paths.path_libretro_info,
            g_defaults.dirs[DEFAULT_DIR_CORE_INFO],
            sizeof(settings->paths.path_libretro_info));
#ifdef HAVE_OVERLAY
   if (!string_is_empty(g_defaults.dirs[DEFAULT_DIR_OVERLAY]))
   {
      fill_pathname_expand_special(settings->paths.directory_overlay,
            g_defaults.dirs[DEFAULT_DIR_OVERLAY],
            sizeof(settings->paths.directory_overlay));
#ifdef RARCH_MOBILE
      if (string_is_empty(settings->paths.path_overlay))
         fill_pathname_join_special(settings->paths.path_overlay,
               settings->paths.directory_overlay,
               FILE_PATH_DEFAULT_OVERLAY,
               sizeof(settings->paths.path_overlay));
#endif
   }
   if (!string_is_empty(g_defaults.dirs[DEFAULT_DIR_OSK_OVERLAY]))
      fill_pathname_expand_special(settings->paths.directory_osk_overlay,
            g_defaults.dirs[DEFAULT_DIR_OSK_OVERLAY],
            sizeof(settings->paths.directory_osk_overlay));
#endif

#ifdef HAVE_MENU
   if (!string_is_empty(g_defaults.dirs[DEFAULT_DIR_MENU_CONFIG]))
   {
      configuration_set_string(settings,
            settings->paths.directory_menu_config,
            g_defaults.dirs[DEFAULT_DIR_MENU_CONFIG]);
#if TARGET_OS_IPHONE
      {
         char config_file_path[PATH_MAX_LENGTH];
         fill_pathname_join_special(config_file_path,
               settings->paths.directory_menu_config,
               FILE_PATH_MAIN_CONFIG,
               sizeof(config_file_path));
         path_set(RARCH_PATH_CONFIG,
               config_file_path);
      }
#endif
   }

   if (!string_is_empty(g_defaults.dirs[DEFAULT_DIR_MENU_CONTENT]))
      configuration_set_string(settings,
            settings->paths.directory_menu_content,
            g_defaults.dirs[DEFAULT_DIR_MENU_CONTENT]);
#endif
   if (!string_is_empty(g_defaults.dirs[DEFAULT_DIR_AUTOCONFIG]))
      configuration_set_string(settings,
            settings->paths.directory_autoconfig,
            g_defaults.dirs[DEFAULT_DIR_AUTOCONFIG]);

   if (!string_is_empty(g_defaults.dirs[DEFAULT_DIR_SAVESTATE]))
      dir_set(RARCH_DIR_SAVESTATE, g_defaults.dirs[DEFAULT_DIR_SAVESTATE]);

   if (!string_is_empty(g_defaults.dirs[DEFAULT_DIR_SRAM]))
      dir_set(RARCH_DIR_SAVEFILE, g_defaults.dirs[DEFAULT_DIR_SRAM]);

   if (!string_is_empty(g_defaults.dirs[DEFAULT_DIR_SYSTEM]))
      configuration_set_string(settings,
            settings->paths.directory_system,
            g_defaults.dirs[DEFAULT_DIR_SYSTEM]);
   if (!string_is_empty(g_defaults.dirs[DEFAULT_DIR_SCREENSHOT]))
      configuration_set_string(settings,
            settings->paths.directory_screenshot,
            g_defaults.dirs[DEFAULT_DIR_SCREENSHOT]);
   if (!string_is_empty(g_defaults.dirs[DEFAULT_DIR_LOGS]))
      configuration_set_string(settings,
            settings->paths.log_dir,
            g_defaults.dirs[DEFAULT_DIR_LOGS]);

   if (!string_is_empty(g_defaults.dirs[DEFAULT_DIR_RECORD_OUTPUT]))
      fill_pathname_expand_special(recording_st->output_dir,
            g_defaults.dirs[DEFAULT_DIR_RECORD_OUTPUT],
            sizeof(recording_st->output_dir));
   if (!string_is_empty(g_defaults.dirs[DEFAULT_DIR_RECORD_CONFIG]))
      fill_pathname_expand_special(recording_st->config_dir,
            g_defaults.dirs[DEFAULT_DIR_RECORD_CONFIG],
            sizeof(recording_st->config_dir));

   if (!string_is_empty(g_defaults.path_config))
   {
      char temp_str[PATH_MAX_LENGTH];

      temp_str[0] = '\0';

      fill_pathname_expand_special(temp_str,
            g_defaults.path_config,
            sizeof(temp_str));
      path_set(RARCH_PATH_CONFIG, temp_str);
   }

   configuration_set_string(settings,
         settings->arrays.midi_input,
         DEFAULT_MIDI_INPUT);
   configuration_set_string(settings,
         settings->arrays.midi_output,
         DEFAULT_MIDI_OUTPUT);

#ifdef HAVE_CONFIGFILE
   /* Avoid reloading config on every content load */
   if (DEFAULT_BLOCK_CONFIG_READ)
      retroarch_ctl(RARCH_CTL_SET_BLOCK_CONFIG_READ, NULL);
   else
      retroarch_ctl(RARCH_CTL_UNSET_BLOCK_CONFIG_READ, NULL);
#endif

#ifdef HAVE_MENU
   first_initialized = false;
#endif
}

/**
 * config_load:
 *
 * Loads a config file and reads all the values into memory.
 *
 */
void config_load(void *data)
{
   global_t *global = (global_t*)data;
   config_set_defaults(global);
#ifdef HAVE_CONFIGFILE
   config_parse_file(global);
#endif
}

#ifdef HAVE_CONFIGFILE
#if defined(HAVE_MENU) && defined(HAVE_RGUI)
static bool check_menu_driver_compatibility(settings_t *settings)
{
   char *video_driver   = settings->arrays.video_driver;
   char *menu_driver    = settings->arrays.menu_driver;

   if (     string_is_equal(menu_driver,  "rgui")
         || string_is_equal(menu_driver,  "null")
         || string_is_equal(video_driver, "null"))
      return true;

   /* TODO/FIXME - maintenance hazard */
   if (string_starts_with_size(video_driver, "d3d", STRLEN_CONST("d3d")))
      if (
               string_is_equal(video_driver, "d3d9_hlsl")
            || string_is_equal(video_driver, "d3d9_cg")
            || string_is_equal(video_driver, "d3d10")
            || string_is_equal(video_driver, "d3d11")
            || string_is_equal(video_driver, "d3d12")
         )
      return true;
   if (string_starts_with_size(video_driver, "gl", STRLEN_CONST("gl")))
      if (
               string_is_equal(video_driver, "gl")
            || string_is_equal(video_driver, "gl1")
            || string_is_equal(video_driver, "glcore")
         )
         return true;
   if (
            string_is_equal(video_driver, "caca")
         || string_is_equal(video_driver, "gdi")
         || string_is_equal(video_driver, "gx2")
         || string_is_equal(video_driver, "vulkan")
         || string_is_equal(video_driver, "metal")
         || string_is_equal(video_driver, "ctr")
         || string_is_equal(video_driver, "vita2d")
         || string_is_equal(video_driver, "rsx")
      )
      return true;

   return false;
}
#endif

/**
 * open_default_config_file
 *
 * Open a default config file. Platform-specific.
 *
 * Returns: handle to config file if found, otherwise NULL.
 **/
static config_file_t *open_default_config_file(void)
{
   char conf_path[PATH_MAX_LENGTH];
   config_file_t *conf                    = NULL;
#ifndef RARCH_CONSOLE
   char application_data[PATH_MAX_LENGTH] = {0};
#endif
#if defined(_WIN32) && !defined(_XBOX)
   char app_path[PATH_MAX_LENGTH]         = {0};
#if defined(__WINRT__) || defined(WINAPI_FAMILY) && WINAPI_FAMILY == WINAPI_FAMILY_PHONE_APP
   /* On UWP, the app install directory is not writable so use the writable LocalState dir instead */
   fill_pathname_home_dir(app_path, sizeof(app_path));
#else
   fill_pathname_application_dir(app_path, sizeof(app_path));
#endif
   fill_pathname_resolve_relative(conf_path, app_path,
         FILE_PATH_MAIN_CONFIG, sizeof(conf_path));

   conf = config_file_new_from_path_to_string(conf_path);

   if (!conf)
   {
      if (fill_pathname_application_data(application_data,
            sizeof(application_data)))
      {
         fill_pathname_join_special(conf_path, application_data,
               FILE_PATH_MAIN_CONFIG, sizeof(conf_path));
         conf = config_file_new_from_path_to_string(conf_path);
      }
   }

   if (!conf)
   {
      bool saved = false;

      /* Try to create a new config file. */
      conf = config_file_new_alloc();

      if (conf)
      {
         /* Since this is a clean config file, we can
          * safely use config_save_on_exit. */
         fill_pathname_resolve_relative(conf_path, app_path,
               FILE_PATH_MAIN_CONFIG, sizeof(conf_path));
         config_set_string(conf, "config_save_on_exit", "true");
         saved = config_file_write(conf, conf_path, true);
      }

      if (!saved)
      {
         /* WARN here to make sure user has a good chance of seeing it. */
         RARCH_ERR("[Config]: Failed to create new config file in: \"%s\".\n",
               conf_path);
         goto error;
      }

      RARCH_WARN("[Config]: Created new config file in: \"%s\".\n", conf_path);
   }
#elif defined(OSX)
   if (!fill_pathname_application_data(application_data,
            sizeof(application_data)))
      goto error;

   /* Group config file with menu configs, remaps, etc: */
   strlcat(application_data, "/config", sizeof(application_data));

   path_mkdir(application_data);

   fill_pathname_join_special(conf_path, application_data,
         FILE_PATH_MAIN_CONFIG, sizeof(conf_path));

   if (!(conf = config_file_new_from_path_to_string(conf_path)))
   {
      bool saved = false;

      if ((conf = config_file_new_alloc()))
      {
         config_set_string(conf, "config_save_on_exit", "true");
         saved = config_file_write(conf, conf_path, true);
      }

      if (!saved)
      {
         /* WARN here to make sure user has a good chance of seeing it. */
         RARCH_ERR("Failed to create new config file in: \"%s\".\n",
               conf_path);
         goto error;
      }

      RARCH_WARN("Created new config file in: \"%s\".\n", conf_path);
   }
#elif !defined(RARCH_CONSOLE)
   bool has_application_data =
      fill_pathname_application_data(application_data,
            sizeof(application_data));

   if (has_application_data)
   {
      fill_pathname_join_special(conf_path, application_data,
            FILE_PATH_MAIN_CONFIG, sizeof(conf_path));
      RARCH_LOG("[Config]: Looking for config in: \"%s\".\n", conf_path);
      conf = config_file_new_from_path_to_string(conf_path);
   }

   /* Fallback to $HOME/.retroarch.cfg. */
   if (!conf && getenv("HOME"))
   {
      fill_pathname_join_special(conf_path, getenv("HOME"),
            "." FILE_PATH_MAIN_CONFIG, sizeof(conf_path));
      RARCH_LOG("[Config]: Looking for config in: \"%s\".\n", conf_path);
      conf = config_file_new_from_path_to_string(conf_path);
   }

   if (!conf && has_application_data)
   {
      char basedir[DIR_MAX_LENGTH];
      /* Try to create a new config file. */
      fill_pathname_basedir(basedir, application_data, sizeof(basedir));
      fill_pathname_join_special(conf_path, application_data,
            FILE_PATH_MAIN_CONFIG, sizeof(conf_path));

      if ((path_mkdir(basedir)))
      {
         char skeleton_conf[PATH_MAX_LENGTH];
         bool saved          = false;
         /* Build a retroarch.cfg path from the
          * global config directory (/etc). */
         fill_pathname_join_special(skeleton_conf, GLOBAL_CONFIG_DIR,
            FILE_PATH_MAIN_CONFIG, sizeof(skeleton_conf));
         if ((conf = config_file_new_from_path_to_string(skeleton_conf)))
            RARCH_WARN("[Config]: Using skeleton config \"%s\" as base for a new config file.\n", skeleton_conf);
         else
            conf = config_file_new_alloc();

         if (conf)
         {
            /* Since this is a clean config file, we can
             * safely use config_save_on_exit. */
            config_set_string(conf, "config_save_on_exit", "true");
            saved = config_file_write(conf, conf_path, true);
         }

         if (!saved)
         {
            /* WARN here to make sure user has a good chance of seeing it. */
            RARCH_ERR("[Config]: Failed to create new config file in: \"%s\".\n",
                  conf_path);
            goto error;
         }

         RARCH_WARN("[Config]: Created new config file in: \"%s\".\n",
               conf_path);
      }
   }
#endif

   if (!conf)
      goto error;

   path_set(RARCH_PATH_CONFIG, conf_path);

   return conf;

error:
   if (conf)
      config_file_free(conf);
   return NULL;
}

#ifdef RARCH_CONSOLE
static void video_driver_load_settings(global_t *global,
      config_file_t *conf)
{
   bool               tmp_bool = false;

   CONFIG_GET_INT_BASE(conf, global,
         console.screen.gamma_correction, "gamma_correction");

   if (config_get_bool(conf, "flicker_filter_enable",
         &tmp_bool))
      global->console.flickerfilter_enable = tmp_bool;

   if (config_get_bool(conf, "soft_filter_enable",
         &tmp_bool))
      global->console.softfilter_enable = tmp_bool;

   CONFIG_GET_INT_BASE(conf, global,
         console.screen.soft_filter_index,
         "soft_filter_index");
   CONFIG_GET_INT_BASE(conf, global,
         console.screen.resolutions.current.id,
         "current_resolution_id");
   CONFIG_GET_INT_BASE(conf, global,
         console.screen.flicker_filter_index,
         "flicker_filter_index");
}
#endif

static void check_verbosity_settings(config_file_t *conf,
      settings_t *settings)
{
   unsigned tmp_uint                               = 0;
   bool tmp_bool                                   = false;

   /* Make sure log_to_file is true if 'log-file' command line argument was used. */
   if (retroarch_override_setting_is_set(RARCH_OVERRIDE_SETTING_LOG_TO_FILE, NULL))
   {
      configuration_set_bool(settings, settings->bools.log_to_file, true);
   }
   else
   {
      /* Make sure current 'log_to_file' is effective */
      if (config_get_bool(conf, "log_to_file", &tmp_bool))
         configuration_set_bool(settings, settings->bools.log_to_file, tmp_bool);
   }

   /* Set frontend log level */
   if (config_get_uint(conf, "frontend_log_level", &tmp_uint))
      verbosity_set_log_level(tmp_uint);

   /* Set verbosity according to config only if command line argument was not used. */
   if (retroarch_override_setting_is_set(RARCH_OVERRIDE_SETTING_VERBOSITY, NULL))
   {
      verbosity_enable();
   }
   else
   {
      if (config_get_bool(conf, "log_verbosity", &tmp_bool))
      {
         if (tmp_bool)
            verbosity_enable();
         else
            verbosity_disable();
      }
   }
}

/**
 * config_load:
 * @path                : path to be read from.
 * @set_defaults        : set default values first before
 *                        reading the values from the config file
 *
 * Loads a config file and reads all the values into memory.
 *
 */
static bool config_load_file(global_t *global,
      const char *path, settings_t *settings)
{
   unsigned i;
   char tmp_str[PATH_MAX_LENGTH];
   char* libretro_directory                        = NULL;
   char* libretro_assets_directory                 = NULL;
   char* libretro_autoconfig_directory             = NULL;
   char* libretro_cheats_directory                 = NULL;
   char* libretro_database_directory               = NULL;
   char* libretro_system_directory                 = NULL;
   char* libretro_video_filter_directory           = NULL;
   char* libretro_video_shader_directory           = NULL;
   static bool first_load                          = true;
   bool without_overrides                          = false;
   unsigned msg_color                              = 0;
   char *save                                      = NULL;
   char *override_username                         = NULL;
   const char *path_config                         = NULL;
   runloop_state_t *runloop_st                     = runloop_state_get_ptr();
   int bool_settings_size                          = sizeof(settings->bools)  / sizeof(settings->bools.placeholder);
   int float_settings_size                         = sizeof(settings->floats) / sizeof(settings->floats.placeholder);
   int int_settings_size                           = sizeof(settings->ints)   / sizeof(settings->ints.placeholder);
   int uint_settings_size                          = sizeof(settings->uints)  / sizeof(settings->uints.placeholder);
   int size_settings_size                          = sizeof(settings->sizes)  / sizeof(settings->sizes.placeholder);
   int array_settings_size                         = sizeof(settings->arrays) / sizeof(settings->arrays.placeholder);
   int path_settings_size                          = sizeof(settings->paths)  / sizeof(settings->paths.placeholder);
   struct config_bool_setting *bool_settings       = NULL;
   struct config_float_setting *float_settings     = NULL;
   struct config_int_setting *int_settings         = NULL;
   struct config_uint_setting *uint_settings       = NULL;
   struct config_size_setting *size_settings       = NULL;
   struct config_array_setting *array_settings     = NULL;
   struct config_path_setting *path_settings       = NULL;
   config_file_t *conf                             = NULL;
   uint16_t rarch_flags                            = retroarch_get_flags();

   tmp_str[0]                                      = '\0';

   /* Override config comparison must be compared to config before overrides */
   if (string_is_equal(path, "without-overrides"))
   {
      path              = path_get(RARCH_PATH_CONFIG);
      without_overrides = true;
   }

   conf = (path) ? config_file_new_from_path_to_string(path) : open_default_config_file();

#if TARGET_OS_TV
   if (!conf && path && string_is_equal(path, path_get(RARCH_PATH_CONFIG)))
   {
      /* Sometimes the OS decides it needs to reclaim disk space
       * by emptying the cache, which is the only disk space we
       * have access to, other than NSUserDefaults. */
      conf = open_userdefaults_config_file();
   }
#endif

   if (!conf)
   {
      first_load = false;
      if (!path)
         return true;
      return false;
   }

   bool_settings    = populate_settings_bool  (settings, &bool_settings_size);
   float_settings   = populate_settings_float (settings, &float_settings_size);
   int_settings     = populate_settings_int   (settings, &int_settings_size);
   uint_settings    = populate_settings_uint  (settings, &uint_settings_size);
   size_settings    = populate_settings_size  (settings, &size_settings_size);
   array_settings   = populate_settings_array (settings, &array_settings_size);
   path_settings    = populate_settings_path  (settings, &path_settings_size);

   /* Initialize verbosity settings */
   check_verbosity_settings(conf, settings);

   if (!first_load)
   {
      if (!path)
         RARCH_LOG("[Config]: Loading default config.\n");
      else
         RARCH_LOG("[Config]: Loading config: \"%s\".\n", path);
   }

   if (!path_is_empty(RARCH_PATH_CONFIG_APPEND))
   {
      /* Don't destroy append_config_path, store in temporary
       * variable. */
      char tmp_append_path[PATH_MAX_LENGTH];
      const char *extra_path = NULL;
      strlcpy(tmp_append_path, path_get(RARCH_PATH_CONFIG_APPEND),
            sizeof(tmp_append_path));
      extra_path = strtok_r(tmp_append_path, "|", &save);

      while (extra_path)
      {
         bool result = config_append_file(conf, extra_path);

         if (!first_load)
         {
            RARCH_LOG("[Config]: Appending config: \"%s\".\n", extra_path);

            if (!result)
               RARCH_ERR("[Config]: Failed to append config: \"%s\".\n", extra_path);
         }
         extra_path = strtok_r(NULL, "|", &save);
      }

      /* Re-check verbosity settings */
      check_verbosity_settings(conf, settings);
   }

   if (!path_is_empty(RARCH_PATH_CONFIG_OVERRIDE) && !without_overrides)
   {
      /* Don't destroy append_config_path, store in temporary
       * variable. */
      char tmp_append_path[PATH_MAX_LENGTH];
      const char *extra_path = NULL;
#ifdef HAVE_OVERLAY
      char old_overlay_path[PATH_MAX_LENGTH], new_overlay_path[PATH_MAX_LENGTH];
      config_get_path(conf, "input_overlay", old_overlay_path, sizeof(old_overlay_path));
#endif
      strlcpy(tmp_append_path, path_get(RARCH_PATH_CONFIG_OVERRIDE),
            sizeof(tmp_append_path));
      extra_path = strtok_r(tmp_append_path, "|", &save);

      while (extra_path)
      {
         bool result = config_append_file(conf, extra_path);

         if (!first_load)
         {
            RARCH_LOG("[Config]: Appending override config: \"%s\".\n", extra_path);

            if (!result)
               RARCH_ERR("[Config]: Failed to append override config: \"%s\".\n", extra_path);
         }
         extra_path = strtok_r(NULL, "|", &save);
      }

      /* Re-check verbosity settings */
      check_verbosity_settings(conf, settings);
#ifdef HAVE_OVERLAY
      config_get_path(conf, "input_overlay", new_overlay_path, sizeof(new_overlay_path));
      if (!string_is_equal(old_overlay_path, new_overlay_path))
         retroarch_override_setting_set(RARCH_OVERRIDE_SETTING_OVERLAY_PRESET, NULL);
#endif
   }

#if 0
   if (verbosity_is_enabled())
   {
      RARCH_LOG_OUTPUT("=== Config ===\n");
      config_file_dump_all(conf);
      RARCH_LOG_OUTPUT("=== Config end ===\n");
   }
#endif

   /* Special case for perfcnt_enable */
   {
      bool tmp = false;
      config_get_bool(conf, "perfcnt_enable", &tmp);
      if (tmp)
         retroarch_ctl(RARCH_CTL_SET_PERFCNT_ENABLE, NULL);
   }

   /* Overrides */

   if (rarch_flags & RARCH_FLAGS_HAS_SET_USERNAME)
      override_username = strdup(settings->paths.username);

   /* Boolean settings */

   for (i = 0; i < (unsigned)bool_settings_size; i++)
   {
      bool tmp = false;
      if (config_get_bool(conf, bool_settings[i].ident, &tmp))
         *bool_settings[i].ptr = tmp;
   }

#ifdef HAVE_NETWORKGAMEPAD
   {
      char tmp[64];
      size_t _len = strlcpy(tmp, "network_remote_enable_user_p", sizeof(tmp));
      for (i = 0; i < MAX_USERS; i++)
      {
         bool tmp_bool = false;
         snprintf(tmp + _len, sizeof(tmp) - _len, "%u", i + 1);
         if (config_get_bool(conf, tmp, &tmp_bool))
            configuration_set_bool(settings,
                  settings->bools.network_remote_enable_user[i], tmp_bool);
      }
   }
#endif

   /* Integer settings */

   for (i = 0; i < (unsigned)int_settings_size; i++)
   {
      int tmp = 0;
      if (config_get_int(conf, int_settings[i].ident, &tmp))
         *int_settings[i].ptr = tmp;
   }

   for (i = 0; i < (unsigned)uint_settings_size; i++)
   {
      int tmp = 0;
      if (config_get_int(conf, uint_settings[i].ident, &tmp))
         *uint_settings[i].ptr = tmp;
   }

   for (i = 0; i < (unsigned)size_settings_size; i++)
   {
      size_t tmp = 0;
      if (config_get_size_t(conf, size_settings[i].ident, &tmp))
         *size_settings[i].ptr = tmp;
      /* Special case for rewind_buffer_size - need to convert
       * low values to what they were
       * intended to be based on the default value in config.def.h
       * If the value is less than 10000 then multiple by 1MB because if
       * the retroarch.cfg
       * file contains rewind_buffer_size = "100",
       * then that ultimately gets interpreted as
       * 100MB, so ensure the internal values represent that.*/
      if (string_is_equal(size_settings[i].ident, "rewind_buffer_size"))
         if (*size_settings[i].ptr < 10000)
            *size_settings[i].ptr  = *size_settings[i].ptr * 1024 * 1024;
   }

   {
      char prefix[64];
      size_t _len    = strlcpy(prefix, "input_player", sizeof(prefix));
      size_t old_len = _len;
      for (i = 0; i < MAX_USERS; i++)
      {
         _len  = old_len;
         _len += snprintf(prefix + _len, sizeof(prefix) - _len, "%u", i + 1);

         strlcpy(prefix + _len, "_sensor_index", sizeof(prefix) - _len);
         CONFIG_GET_INT_BASE(conf, settings, uints.input_sensor_index[i], prefix);

         strlcpy(prefix + _len, "_mouse_index", sizeof(prefix) - _len);
         CONFIG_GET_INT_BASE(conf, settings, uints.input_mouse_index[i], prefix);


         strlcpy(prefix + _len, "_joypad_index", sizeof(prefix) - _len);
         CONFIG_GET_INT_BASE(conf, settings, uints.input_joypad_index[i], prefix);

         strlcpy(prefix + _len, "_analog_dpad_mode", sizeof(prefix) - _len);
         CONFIG_GET_INT_BASE(conf, settings, uints.input_analog_dpad_mode[i], prefix);

         strlcpy(prefix + _len, "_device_reservation_type", sizeof(prefix) - _len);
         CONFIG_GET_INT_BASE(conf, settings, uints.input_device_reservation_type[i], prefix);
      }
   }

   /* LED map for use by the led driver */
   for (i = 0; i < MAX_LEDS; i++)
   {
      char buf[64];

      buf[0] = '\0';

      snprintf(buf, sizeof(buf), "led%u_map", i + 1);

      /* TODO/FIXME - change of sign - led_map is unsigned */
      settings->uints.led_map[i] = -1;

      CONFIG_GET_INT_BASE(conf, settings, uints.led_map[i], buf);
   }

   /* Hexadecimal settings  */

   if (config_get_hex(conf, "video_message_color", &msg_color))
   {
      settings->floats.video_msg_color_r = ((msg_color >> 16) & 0xff) / 255.0f;
      settings->floats.video_msg_color_g = ((msg_color >>  8) & 0xff) / 255.0f;
      settings->floats.video_msg_color_b = ((msg_color >>  0) & 0xff) / 255.0f;
   }

   /* Float settings */
   for (i = 0; i < (unsigned)float_settings_size; i++)
   {
      float tmp = 0.0f;
      if (config_get_float(conf, float_settings[i].ident, &tmp))
         *float_settings[i].ptr = tmp;
   }

   /* Array settings  */
   for (i = 0; i < (unsigned)array_settings_size; i++)
   {
      if (array_settings[i].flags & CFG_BOOL_FLG_HANDLE)
         config_get_array(conf, array_settings[i].ident,
               array_settings[i].ptr, PATH_MAX_LENGTH);
   }

   /* Path settings  */
   for (i = 0; i < (unsigned)path_settings_size; i++)
   {
      if (!(path_settings[i].flags & CFG_BOOL_FLG_HANDLE))
         continue;
      if (config_get_path(conf, path_settings[i].ident, tmp_str, sizeof(tmp_str)))
         strlcpy(path_settings[i].ptr, tmp_str, PATH_MAX_LENGTH);
   }

#if !IOS
   if (config_get_path(conf, "libretro_directory", tmp_str, sizeof(tmp_str)))
      configuration_set_string(settings,
            settings->paths.directory_libretro, tmp_str);
#endif

#ifdef RARCH_CONSOLE
   if (conf)
      video_driver_load_settings(global, conf);
#endif

   /* Post-settings load */

   libretro_directory = getenv("LIBRETRO_DIRECTORY");
   if (libretro_directory) {
      configuration_set_string(settings,
            settings->paths.directory_libretro, libretro_directory);
      configuration_set_string(settings,
            settings->paths.path_libretro_info, libretro_directory);
   }

   libretro_autoconfig_directory = getenv("LIBRETRO_AUTOCONFIG_DIRECTORY");
   if (libretro_autoconfig_directory) /* override configuration value */
       configuration_set_string(settings,
				settings->paths.directory_autoconfig,
				libretro_autoconfig_directory);

   libretro_cheats_directory = getenv("LIBRETRO_CHEATS_DIRECTORY");
   if (libretro_cheats_directory) /* override configuration value */
       configuration_set_string(settings,
				settings->paths.path_cheat_database,
				libretro_cheats_directory);

   libretro_database_directory = getenv("LIBRETRO_DATABASE_DIRECTORY");
   if (libretro_database_directory) /* override configuration value */
       configuration_set_string(settings,
				settings->paths.path_content_database,
				libretro_database_directory);

   libretro_system_directory = getenv("LIBRETRO_SYSTEM_DIRECTORY");
   if (libretro_system_directory) /* override configuration value */
       configuration_set_string(settings,
				settings->paths.directory_system,
				libretro_system_directory);

   if (     (rarch_flags & RARCH_FLAGS_HAS_SET_USERNAME)
         && (override_username))
   {
      configuration_set_string(settings,
            settings->paths.username,
            override_username);
      free(override_username);
   }

   if (settings->uints.video_hard_sync_frames > MAXIMUM_HARD_SYNC_FRAMES)
      settings->uints.video_hard_sync_frames = MAXIMUM_HARD_SYNC_FRAMES;

   if (settings->uints.video_max_swapchain_images < MINIMUM_MAX_SWAPCHAIN_IMAGES)
      settings->uints.video_max_swapchain_images = MINIMUM_MAX_SWAPCHAIN_IMAGES;
   if (settings->uints.video_max_swapchain_images > MAXIMUM_MAX_SWAPCHAIN_IMAGES)
      settings->uints.video_max_swapchain_images = MAXIMUM_MAX_SWAPCHAIN_IMAGES;

   if (settings->uints.video_frame_delay > MAXIMUM_FRAME_DELAY)
      settings->uints.video_frame_delay = MAXIMUM_FRAME_DELAY;

   settings->uints.video_swap_interval = MAX(settings->uints.video_swap_interval, 0);
   settings->uints.video_swap_interval = MIN(settings->uints.video_swap_interval, 4);

   audio_set_float(AUDIO_ACTION_VOLUME_GAIN, settings->floats.audio_volume);
#ifdef HAVE_AUDIOMIXER
   audio_set_float(AUDIO_ACTION_MIXER_VOLUME_GAIN, settings->floats.audio_mixer_volume);
#endif

#ifdef HAVE_WASAPI
   {
      /* Migrate from old deprecated negative value */
      int wasapi_sh_buffer_length = settings->uints.audio_wasapi_sh_buffer_length;
      if (wasapi_sh_buffer_length < 0)
         settings->uints.audio_wasapi_sh_buffer_length = 0;
   }
#endif

   /* MIDI fallback for old OFF-string */
   if (string_is_equal(settings->arrays.midi_input, "Off"))
      configuration_set_string(settings,
            settings->arrays.midi_input,
            DEFAULT_MIDI_INPUT);
   if (string_is_equal(settings->arrays.midi_output, "Off"))
      configuration_set_string(settings,
            settings->arrays.midi_output,
            DEFAULT_MIDI_OUTPUT);

   path_config = path_get(RARCH_PATH_CONFIG);

   if (string_is_empty(settings->paths.path_content_favorites))
      strlcpy(settings->paths.directory_content_favorites, "default",
            sizeof(settings->paths.directory_content_favorites));

   if (     string_is_empty(settings->paths.directory_content_favorites)
         || string_is_equal(settings->paths.directory_content_favorites, "default"))
      fill_pathname_resolve_relative(
            settings->paths.path_content_favorites,
            path_config,
            FILE_PATH_CONTENT_FAVORITES,
            sizeof(settings->paths.path_content_favorites));
   else
      fill_pathname_join_special(
            settings->paths.path_content_favorites,
            settings->paths.directory_content_favorites,
            FILE_PATH_CONTENT_FAVORITES,
            sizeof(settings->paths.path_content_favorites));

   if (string_is_empty(settings->paths.path_content_history))
      strlcpy(settings->paths.directory_content_history, "default",
            sizeof(settings->paths.directory_content_history));

   if (     string_is_empty(settings->paths.directory_content_history)
         || string_is_equal(settings->paths.directory_content_history, "default"))
      fill_pathname_resolve_relative(
            settings->paths.path_content_history,
            path_config,
            FILE_PATH_CONTENT_HISTORY,
            sizeof(settings->paths.path_content_history));
   else
      fill_pathname_join_special(
            settings->paths.path_content_history,
            settings->paths.directory_content_history,
            FILE_PATH_CONTENT_HISTORY,
            sizeof(settings->paths.path_content_history));

   if (string_is_empty(settings->paths.path_content_image_history))
      strlcpy(settings->paths.directory_content_image_history, "default",
            sizeof(settings->paths.directory_content_image_history));

   if (     string_is_empty(settings->paths.directory_content_image_history)
         || string_is_equal(settings->paths.directory_content_image_history, "default"))
      fill_pathname_resolve_relative(
            settings->paths.path_content_image_history,
            path_config,
            FILE_PATH_CONTENT_IMAGE_HISTORY,
            sizeof(settings->paths.path_content_image_history));
   else
      fill_pathname_join_special(
            settings->paths.path_content_image_history,
            settings->paths.directory_content_image_history,
            FILE_PATH_CONTENT_IMAGE_HISTORY,
            sizeof(settings->paths.path_content_image_history));

   if (string_is_empty(settings->paths.path_content_music_history))
      strlcpy(settings->paths.directory_content_music_history, "default",
            sizeof(settings->paths.directory_content_music_history));

   if (     string_is_empty(settings->paths.directory_content_music_history)
         || string_is_equal(settings->paths.directory_content_music_history, "default"))
      fill_pathname_resolve_relative(
            settings->paths.path_content_music_history,
            path_config,
            FILE_PATH_CONTENT_MUSIC_HISTORY,
            sizeof(settings->paths.path_content_music_history));
   else
      fill_pathname_join_special(
            settings->paths.path_content_music_history,
            settings->paths.directory_content_music_history,
            FILE_PATH_CONTENT_MUSIC_HISTORY,
            sizeof(settings->paths.path_content_music_history));

   if (string_is_empty(settings->paths.path_content_video_history))
      strlcpy(settings->paths.directory_content_video_history, "default",
            sizeof(settings->paths.directory_content_video_history));

   if (     string_is_empty(settings->paths.directory_content_video_history)
         || string_is_equal(settings->paths.directory_content_video_history, "default"))
      fill_pathname_resolve_relative(
            settings->paths.path_content_video_history,
            path_config,
            FILE_PATH_CONTENT_VIDEO_HISTORY,
            sizeof(settings->paths.path_content_video_history));
   else
      fill_pathname_join_special(
            settings->paths.path_content_video_history,
            settings->paths.directory_content_video_history,
            FILE_PATH_CONTENT_VIDEO_HISTORY,
            sizeof(settings->paths.path_content_video_history));

   if (!string_is_empty(settings->paths.directory_screenshot))
   {
      if (string_is_equal(settings->paths.directory_screenshot, "default"))
         *settings->paths.directory_screenshot = '\0';
      else if (!path_is_directory(settings->paths.directory_screenshot))
      {
         RARCH_WARN("[Config]: 'screenshot_directory' is not an existing directory, ignoring..\n");
         *settings->paths.directory_screenshot = '\0';
      }
   }

#if defined(__APPLE__) && defined(OSX)
   if (     ((frontend_driver_get_cpu_architecture() == FRONTEND_ARCH_X86_64) &&
            string_ends_with(settings->paths.network_buildbot_url, "/arm64/latest/"))
         || ((frontend_driver_get_cpu_architecture() == FRONTEND_ARCH_ARMV8) &&
            string_ends_with(settings->paths.network_buildbot_url, "/x86_64/latest/")))
      /* Wrong architecture, set it back */
      configuration_set_string(settings,
            settings->paths.network_buildbot_url, DEFAULT_BUILDBOT_SERVER_URL);
#endif

   if (string_is_equal(settings->paths.path_menu_wallpaper, "default"))
      *settings->paths.path_menu_wallpaper = '\0';
   if (string_is_equal(settings->paths.path_rgui_theme_preset, "default"))
      *settings->paths.path_rgui_theme_preset = '\0';
   libretro_video_shader_directory = getenv("LIBRETRO_VIDEO_SHADER_DIRECTORY");
   if (libretro_video_shader_directory) { /* override configuration value */
      configuration_set_string(settings, settings->paths.directory_video_shader,
			       libretro_video_shader_directory);
   } else if (string_is_equal(settings->paths.directory_video_shader, "default"))
      *settings->paths.directory_video_shader = '\0';
   libretro_video_filter_directory = getenv("LIBRETRO_VIDEO_FILTER_DIRECTORY");
   if (libretro_video_filter_directory) { /* override configuration value */
       configuration_set_string(settings, settings->paths.directory_video_filter,
				libretro_video_filter_directory);
   } else if (string_is_equal(settings->paths.directory_video_filter, "default"))
      *settings->paths.directory_video_filter = '\0';
   if (string_is_equal(settings->paths.directory_audio_filter, "default"))
      *settings->paths.directory_audio_filter = '\0';
   if (string_is_equal(settings->paths.directory_core_assets, "default"))
      *settings->paths.directory_core_assets = '\0';
   libretro_assets_directory = getenv("LIBRETRO_ASSETS_DIRECTORY");
   if (libretro_assets_directory) { /* override configuration value */
      configuration_set_string(settings,
           settings->paths.directory_assets, libretro_assets_directory);
   } else if (string_is_equal(settings->paths.directory_assets, "default"))
      *settings->paths.directory_assets = '\0';
#ifdef _3DS
   if (string_is_equal(settings->paths.directory_bottom_assets, "default"))
      configuration_set_string(settings,
            settings->paths.directory_bottom_assets,
            g_defaults.dirs[DEFAULT_DIR_BOTTOM_ASSETS]);
#endif
   if (string_is_equal(settings->paths.directory_dynamic_wallpapers, "default"))
      *settings->paths.directory_dynamic_wallpapers = '\0';
   if (string_is_equal(settings->paths.directory_thumbnails, "default"))
      *settings->paths.directory_thumbnails = '\0';
   if (string_is_equal(settings->paths.directory_playlist, "default"))
      *settings->paths.directory_playlist = '\0';
   if (string_is_equal(settings->paths.directory_content_favorites, "default"))
      *settings->paths.directory_content_favorites = '\0';
   if (string_is_equal(settings->paths.directory_content_history, "default"))
      *settings->paths.directory_content_history = '\0';
   if (string_is_equal(settings->paths.directory_content_image_history, "default"))
      *settings->paths.directory_content_image_history = '\0';
   if (string_is_equal(settings->paths.directory_content_music_history, "default"))
      *settings->paths.directory_content_music_history = '\0';
   if (string_is_equal(settings->paths.directory_content_video_history, "default"))
      *settings->paths.directory_content_video_history = '\0';
   if (string_is_equal(settings->paths.directory_runtime_log, "default"))
      *settings->paths.directory_runtime_log = '\0';
#ifdef HAVE_MENU
   if (string_is_equal(settings->paths.directory_menu_content, "default"))
      *settings->paths.directory_menu_content = '\0';
   if (string_is_equal(settings->paths.directory_menu_config, "default"))
      *settings->paths.directory_menu_config = '\0';
#endif
#ifdef HAVE_OVERLAY
   if (string_is_equal(settings->paths.directory_overlay, "default"))
      *settings->paths.directory_overlay = '\0';
   if (string_is_equal(settings->paths.directory_osk_overlay, "default"))
      *settings->paths.directory_osk_overlay = '\0';
#endif
   if (string_is_equal(settings->paths.directory_system, "default"))
      *settings->paths.directory_system = '\0';

   /* Log directory is a special case, since it must contain
    * a valid path as soon as possible - if config file
    * value is 'default' must copy g_defaults.dirs[DEFAULT_DIR_LOGS]
    * directly... */
   if (string_is_equal(settings->paths.log_dir, "default"))
   {
      if (!string_is_empty(g_defaults.dirs[DEFAULT_DIR_LOGS]))
      {
         configuration_set_string(settings,
               settings->paths.log_dir,
               g_defaults.dirs[DEFAULT_DIR_LOGS]);
      }
      else
         *settings->paths.log_dir = '\0';
   }

   if (settings->floats.slowmotion_ratio < 1.0f)
      configuration_set_float(settings, settings->floats.slowmotion_ratio, 1.0f);

   /* Sanitize fastforward_ratio value - previously range was -1
    * and up (with 0 being skipped) */
   if (settings->floats.fastforward_ratio < 0.0f)
      configuration_set_float(settings, settings->floats.fastforward_ratio, 0.0f);

#ifdef HAVE_CHEEVOS
   if (!string_is_empty(settings->arrays.cheevos_leaderboards_enable))
   {
      if (string_is_equal(settings->arrays.cheevos_leaderboards_enable, "true"))
      {
         settings->bools.cheevos_visibility_lboard_start    = true;
         settings->bools.cheevos_visibility_lboard_submit   = true;
         settings->bools.cheevos_visibility_lboard_cancel   = true;
         settings->bools.cheevos_visibility_lboard_trackers = true;
      }
      else if (string_is_equal(settings->arrays.cheevos_leaderboards_enable, "trackers"))
      {
         settings->bools.cheevos_visibility_lboard_start    = false;
         settings->bools.cheevos_visibility_lboard_submit   = true;
         settings->bools.cheevos_visibility_lboard_cancel   = false;
         settings->bools.cheevos_visibility_lboard_trackers = true;
      }
      else if (string_is_equal(settings->arrays.cheevos_leaderboards_enable, "notifications"))
      {
         settings->bools.cheevos_visibility_lboard_start    = true;
         settings->bools.cheevos_visibility_lboard_submit   = true;
         settings->bools.cheevos_visibility_lboard_cancel   = true;
         settings->bools.cheevos_visibility_lboard_trackers = false;
      }
      else
      {
         settings->bools.cheevos_visibility_lboard_start    = false;
         settings->bools.cheevos_visibility_lboard_submit   = false;
         settings->bools.cheevos_visibility_lboard_cancel   = false;
         settings->bools.cheevos_visibility_lboard_trackers = false;
      }
      settings->arrays.cheevos_leaderboards_enable[0]       = '\0';
   }
#endif

#ifdef HAVE_LAKKA
   configuration_set_bool(settings,
         settings->bools.ssh_enable, filestream_exists(LAKKA_SSH_PATH));
   configuration_set_bool(settings,
         settings->bools.samba_enable, filestream_exists(LAKKA_SAMBA_PATH));
   configuration_set_bool(settings,
         settings->bools.bluetooth_enable, filestream_exists(LAKKA_BLUETOOTH_PATH));
#endif

   if (    !retroarch_override_setting_is_set(RARCH_OVERRIDE_SETTING_SAVE_PATH, NULL)
         && config_get_path(conf, "savefile_directory", tmp_str, sizeof(tmp_str)))
   {
      if (string_is_equal(tmp_str, "default"))
         dir_set(RARCH_DIR_SAVEFILE, g_defaults.dirs[DEFAULT_DIR_SRAM]);
      else if (path_is_directory(tmp_str))
      {
         dir_set(RARCH_DIR_SAVEFILE, tmp_str);

         strlcpy(runloop_st->name.savefile, tmp_str,
               sizeof(runloop_st->name.savefile));
         fill_pathname_dir(runloop_st->name.savefile,
               path_get(RARCH_PATH_BASENAME),
               FILE_PATH_SRM_EXTENSION,
               sizeof(runloop_st->name.savefile));
      }
      else
         RARCH_WARN("[Config]: 'savefile_directory' is not a directory, ignoring..\n");
   }

   if (    !retroarch_override_setting_is_set(RARCH_OVERRIDE_SETTING_STATE_PATH, NULL)
         && config_get_path(conf, "savestate_directory", tmp_str, sizeof(tmp_str)))
   {
      if (string_is_equal(tmp_str, "default"))
         dir_set(RARCH_DIR_SAVESTATE, g_defaults.dirs[DEFAULT_DIR_SAVESTATE]);
      else if (path_is_directory(tmp_str))
      {
         dir_set(RARCH_DIR_SAVESTATE, tmp_str);

         strlcpy(runloop_st->name.savestate, tmp_str,
               sizeof(runloop_st->name.savestate));
         fill_pathname_dir(runloop_st->name.savestate,
               path_get(RARCH_PATH_BASENAME),
               ".state",
               sizeof(runloop_st->name.savestate));
         strlcpy(runloop_st->name.replay, tmp_str,
               sizeof(runloop_st->name.replay));
         fill_pathname_dir(runloop_st->name.replay,
               path_get(RARCH_PATH_BASENAME),
               ".replay",
               sizeof(runloop_st->name.replay));
      }
      else
         RARCH_WARN("[Config]: 'savestate_directory' is not a directory, ignoring..\n");
   }

   config_read_keybinds_conf(conf);

#if defined(HAVE_MENU) && defined(HAVE_RGUI)
   if (!check_menu_driver_compatibility(settings))
      configuration_set_string(settings,
            settings->arrays.menu_driver, "rgui");
#endif

#ifdef HAVE_LIBNX
   /* Apply initial clocks */
   extern void libnx_apply_overclock();
   libnx_apply_overclock();
#endif

#ifdef HAVE_LAKKA_SWITCH
   FILE* f = fopen(SWITCH_OC_TOGGLE_PATH, "w");
   if (settings->bools.switch_oc)
      fprintf(f, "1\n");
   else
      fprintf(f, "0\n");
   fclose(f);

   if (settings->bools.switch_cec)
   {
      FILE* f = fopen(SWITCH_CEC_TOGGLE_PATH, "w");
      fprintf(f, "\n");
      fclose(f);
   }
   else
      filestream_delete(SWITCH_CEC_TOGGLE_PATH);

   if (settings->bools.bluetooth_ertm_disable)
   {
      FILE* f = fopen(BLUETOOTH_ERTM_TOGGLE_PATH, "w");
      fprintf(f, "1\n");
      fclose(f);
   }
   else
   {
      FILE* f = fopen(BLUETOOTH_ERTM_TOGGLE_PATH, "w");
      fprintf(f, "0\n");
      fclose(f);
   }
#endif

   frontend_driver_set_sustained_performance_mode(settings->bools.sustained_performance_mode);
   recording_driver_update_streaming_url();

   if (!(bool)RHMAP_HAS_STR(conf->entries_map, "user_language"))
      msg_hash_set_uint(MSG_HASH_USER_LANGUAGE, frontend_driver_get_user_language());

   if (frontend_driver_has_gamemode() &&
         !frontend_driver_set_gamemode(settings->bools.gamemode_enable) &&
         settings->bools.gamemode_enable)
   {
      RARCH_WARN("[Config]: GameMode unsupported - disabling..\n");
      configuration_set_bool(settings,
            settings->bools.gamemode_enable, false);
   }

   /* If this is the first run of an existing installation
    * after the independent favourites playlist size limit was
    * added, set the favourites limit according to the current
    * history playlist size limit. (Have to do this, otherwise
    * users with large custom history size limits may lose
    * favourites entries when updating RetroArch...) */
   if (    (bool)RHMAP_HAS_STR(conf->entries_map, "content_history_size")
         && !(bool)RHMAP_HAS_STR(conf->entries_map, "content_favorites_size"))
   {
      if (settings->uints.content_history_size > 999)
         settings->ints.content_favorites_size = -1;
      else
         settings->ints.content_favorites_size = (int)settings->uints.content_history_size;
   }

   if (conf)
      config_file_free(conf);
   if (bool_settings)
      free(bool_settings);
   if (int_settings)
      free(int_settings);
   if (uint_settings)
      free(uint_settings);
   if (float_settings)
      free(float_settings);
   if (array_settings)
      free(array_settings);
   if (path_settings)
      free(path_settings);
   if (size_settings)
      free(size_settings);
   first_load = false;
   return true;
}

/**
 * config_load_override:
 *
 * Tries to append game-specific and core-specific configuration.
 * These settings will always have precedence, thus this feature
 * can be used to enforce overrides.
 *
 * This function only has an effect if a game-specific or core-specific
 * configuration file exists at respective locations.
 *
 * core-specific: $CONFIG_DIR/$CORE_NAME/$CORE_NAME.cfg
 * fallback:      $CURRENT_CFG_LOCATION/$CORE_NAME/$CORE_NAME.cfg
 *
 * game-specific: $CONFIG_DIR/$CORE_NAME/$ROM_NAME.cfg
 * fallback:      $CURRENT_CFG_LOCATION/$CORE_NAME/$GAME_NAME.cfg
 *
 * Returns: false if there was an error or no action was performed.
 *
 */
bool config_load_override(void *data)
{
   char core_path[PATH_MAX_LENGTH];
   char game_path[PATH_MAX_LENGTH];
   char content_path[PATH_MAX_LENGTH];
   char config_directory[DIR_MAX_LENGTH];
   bool should_append                     = false;
   bool show_notification                 = true;
   rarch_system_info_t *sys_info          = (rarch_system_info_t*)data;
   const char *core_name                  = sys_info
      ? sys_info->info.library_name : NULL;
   const char *rarch_path_basename        = path_get(RARCH_PATH_BASENAME);
   const char *game_name                  = NULL;
   settings_t *settings                   = config_st;
   bool has_content                       = !string_is_empty(rarch_path_basename);

   core_path[0]        = '\0';
   game_path[0]        = '\0';
   content_path[0]     = '\0';
   config_directory[0] = '\0';

   path_clear(RARCH_PATH_CONFIG_OVERRIDE);

   /* Cannot load an override if we have no core */
   if (string_is_empty(core_name))
      return false;

   /* Get base config directory */
   fill_pathname_application_special(config_directory,
         sizeof(config_directory),
         APPLICATION_SPECIAL_DIRECTORY_CONFIG);

   /* Concatenate strings into full paths for core_path,
    * game_path, content_path */
   if (has_content)
   {
      char content_dir_name[DIR_MAX_LENGTH];
      fill_pathname_parent_dir_name(content_dir_name,
            rarch_path_basename, sizeof(content_dir_name));
      game_name = path_basename_nocompression(rarch_path_basename);

      fill_pathname_join_special_ext(game_path,
            config_directory, core_name,
            game_name,
            ".cfg",
            sizeof(game_path));

      fill_pathname_join_special_ext(content_path,
         config_directory, core_name,
         content_dir_name,
         ".cfg",
         sizeof(content_path));
   }

   fill_pathname_join_special_ext(core_path,
         config_directory, core_name,
         core_name,
         ".cfg",
         sizeof(core_path));

   /* Prevent "--appendconfig" from being ignored */
   if (!path_is_empty(RARCH_PATH_CONFIG_APPEND))
   {
      should_append     = true;
      show_notification = false;
   }

   /* per-core overrides */
   /* Create a new config file from core_path */
   if (path_is_valid(core_path))
   {

      RARCH_LOG("[Overrides]: Core-specific overrides found at \"%s\".\n",
            core_path);

      if (should_append && !string_is_empty(path_get(RARCH_PATH_CONFIG_OVERRIDE)))
      {
         char tmp_path[PATH_MAX_LENGTH];
         size_t _len      = strlcpy(tmp_path,
               path_get(RARCH_PATH_CONFIG_OVERRIDE),
               sizeof(tmp_path));
         tmp_path[  _len] = '|';
         tmp_path[++_len] = '\0';
         strlcpy(tmp_path + _len, core_path, sizeof(tmp_path) - _len);
         path_set(RARCH_PATH_CONFIG_OVERRIDE, tmp_path);
         RARCH_LOG("[Overrides]: Core-specific overrides stacking on top of previous overrides.\n");
      }
      else
         path_set(RARCH_PATH_CONFIG_OVERRIDE, core_path);

      should_append     = true;
      show_notification = true;
   }

   if (has_content)
   {
      /* per-content-dir overrides */
      /* Create a new config file from content_path */
      if (path_is_valid(content_path))
      {
         RARCH_LOG("[Overrides]: Content dir-specific overrides found at \"%s\".\n",
               content_path);

         if (should_append && !string_is_empty(path_get(RARCH_PATH_CONFIG_OVERRIDE)))
         {
            char tmp_path[PATH_MAX_LENGTH];
            size_t _len      = strlcpy(tmp_path,
                  path_get(RARCH_PATH_CONFIG_OVERRIDE),
                  sizeof(tmp_path));
            tmp_path[  _len] = '|';
            tmp_path[++_len] = '\0';
            strlcpy(tmp_path + _len, content_path, sizeof(tmp_path) - _len);
            path_set(RARCH_PATH_CONFIG_OVERRIDE, tmp_path);
            RARCH_LOG("[Overrides]: Content dir-specific overrides stacking on top of previous overrides.\n");
         }
         else
            path_set(RARCH_PATH_CONFIG_OVERRIDE, content_path);

         should_append     = true;
         show_notification = true;
      }

      /* per-game overrides */
      /* Create a new config file from game_path */
      if (path_is_valid(game_path))
      {
         RARCH_LOG("[Overrides]: Game-specific overrides found at \"%s\".\n",
               game_path);

         if (should_append && !string_is_empty(path_get(RARCH_PATH_CONFIG_OVERRIDE)))
         {
            char tmp_path[PATH_MAX_LENGTH];
            size_t _len      = strlcpy(tmp_path,
                  path_get(RARCH_PATH_CONFIG_OVERRIDE),
                  sizeof(tmp_path));
            tmp_path[  _len] = '|';
            tmp_path[++_len] = '\0';
            strlcpy(tmp_path + _len, game_path, sizeof(tmp_path) - _len);
            path_set(RARCH_PATH_CONFIG_OVERRIDE, tmp_path);
            RARCH_LOG("[Overrides]: Game-specific overrides stacking on top of previous overrides.\n");
         }
         else
            path_set(RARCH_PATH_CONFIG_OVERRIDE, game_path);

         should_append     = true;
         show_notification = true;
      }
   }

   if (!should_append)
      return false;

   /* Re-load the configuration with any overrides
    * that might have been found */

   /* Toggle has_save_path to false so it resets */
   retroarch_override_setting_unset(RARCH_OVERRIDE_SETTING_STATE_PATH, NULL);
   retroarch_override_setting_unset(RARCH_OVERRIDE_SETTING_SAVE_PATH, NULL);

   if (!config_load_file(global_get_ptr(),
            path_get(RARCH_PATH_CONFIG), settings))
      return false;

   if (settings->bools.notification_show_config_override_load
         && show_notification)
   {
      char msg[128];
      size_t _len = strlcpy(msg, msg_hash_to_str(MSG_CONFIG_OVERRIDE_LOADED), sizeof(msg));
      runloop_msg_queue_push(msg, _len, 1, 100, false, NULL,
            MESSAGE_QUEUE_ICON_DEFAULT, MESSAGE_QUEUE_CATEGORY_INFO);
   }

   /* Reset save paths. */
   retroarch_override_setting_set(RARCH_OVERRIDE_SETTING_STATE_PATH, NULL);
   retroarch_override_setting_set(RARCH_OVERRIDE_SETTING_SAVE_PATH, NULL);

   if (!string_is_empty(path_get(RARCH_PATH_CONFIG_OVERRIDE)))
      runloop_state_get_ptr()->flags |=  RUNLOOP_FLAG_OVERRIDES_ACTIVE;
   else
      runloop_state_get_ptr()->flags &= ~RUNLOOP_FLAG_OVERRIDES_ACTIVE;

   return true;
}

bool config_load_override_file(const char *config_path)
{
   settings_t *settings   = config_st;

   path_clear(RARCH_PATH_CONFIG_OVERRIDE);

   if (!path_is_valid(config_path))
      return false;

   path_set(RARCH_PATH_CONFIG_OVERRIDE, config_path);

   /* Re-load the configuration with any overrides
    * that might have been found */

   /* Toggle has_save_path to false so it resets */
   retroarch_override_setting_unset(RARCH_OVERRIDE_SETTING_STATE_PATH, NULL);
   retroarch_override_setting_unset(RARCH_OVERRIDE_SETTING_SAVE_PATH, NULL);

   if (!config_load_file(global_get_ptr(),
            path_get(RARCH_PATH_CONFIG), settings))
      return false;

   if (settings->bools.notification_show_config_override_load)
   {
      char msg[128];
      size_t _len = strlcpy(msg, msg_hash_to_str(MSG_CONFIG_OVERRIDE_LOADED), sizeof(msg));
      runloop_msg_queue_push(msg, _len, 1, 100, false, NULL,
            MESSAGE_QUEUE_ICON_DEFAULT, MESSAGE_QUEUE_CATEGORY_INFO);
   }

   /* Reset save paths. */
   retroarch_override_setting_set(RARCH_OVERRIDE_SETTING_STATE_PATH, NULL);
   retroarch_override_setting_set(RARCH_OVERRIDE_SETTING_SAVE_PATH, NULL);

   if (!string_is_empty(path_get(RARCH_PATH_CONFIG_OVERRIDE)))
      runloop_state_get_ptr()->flags |=  RUNLOOP_FLAG_OVERRIDES_ACTIVE;
   else
      runloop_state_get_ptr()->flags &= ~RUNLOOP_FLAG_OVERRIDES_ACTIVE;

   return true;
}

/**
 * config_unload_override:
 *
 * Unloads configuration overrides if overrides are active.
 *
 *
 * Returns: false if there was an error.
 */
bool config_unload_override(void)
{
   settings_t *settings = config_st;
   bool fullscreen_prev = settings->bools.video_fullscreen;
   uint32_t flags       = runloop_get_flags();

   runloop_state_get_ptr()->flags &= ~RUNLOOP_FLAG_OVERRIDES_ACTIVE;
   path_clear(RARCH_PATH_CONFIG_OVERRIDE);

   /* Toggle has_save_path to false so it resets */
   retroarch_override_setting_unset(RARCH_OVERRIDE_SETTING_STATE_PATH, NULL);
   retroarch_override_setting_unset(RARCH_OVERRIDE_SETTING_SAVE_PATH, NULL);

   if (!config_load_file(global_get_ptr(),
            path_get(RARCH_PATH_CONFIG), config_st))
      return false;

   if (settings->bools.video_fullscreen != fullscreen_prev)
   {
      /* This is for 'win32_common.c', so we don't save
       * fullscreen size and position if we're switching
       * back to windowed mode.
       * Might be useful for other devices as well? */
      if (      settings->bools.video_window_save_positions
            && !settings->bools.video_fullscreen)
         settings->flags |= SETTINGS_FLG_SKIP_WINDOW_POSITIONS;

      if (flags & RUNLOOP_FLAG_CORE_RUNNING)
         command_event(CMD_EVENT_REINIT, NULL);
   }

   RARCH_LOG("[Overrides]: Configuration overrides unloaded, original configuration restored.\n");

   /* Reset save paths */
   retroarch_override_setting_set(RARCH_OVERRIDE_SETTING_STATE_PATH, NULL);
   retroarch_override_setting_set(RARCH_OVERRIDE_SETTING_SAVE_PATH, NULL);

   return true;
}

/**
 * config_load_remap:
 *
 * Tries to append game-specific and core-specific remap files.
 *
 * This function only has an effect if a game-specific or core-specific
 * configuration file exists at respective locations.
 *
 * core-specific: $REMAP_DIR/$CORE_NAME/$CORE_NAME.cfg
 * game-specific: $REMAP_DIR/$CORE_NAME/$GAME_NAME.cfg
 *
 * Returns: false if there was an error or no action was performed.
 */
bool config_load_remap(const char *directory_input_remapping,
      void *data)
{
   /* final path for core-specific configuration (prefix+suffix) */
   char core_path[PATH_MAX_LENGTH];
   /* final path for game-specific configuration (prefix+suffix) */
   char game_path[PATH_MAX_LENGTH];
   /* final path for content-dir-specific configuration (prefix+suffix) */
   char content_path[PATH_MAX_LENGTH];
   char remap_path[PATH_MAX_LENGTH];

   config_file_t *new_conf                = NULL;
   rarch_system_info_t *sys_info          = (rarch_system_info_t*)data;
   const char *core_name                  = sys_info ? sys_info->info.library_name : NULL;
   const char *rarch_path_basename        = path_get(RARCH_PATH_BASENAME);
   enum msg_hash_enums msg_remap_loaded   = MSG_GAME_REMAP_FILE_LOADED;
   settings_t *settings                   = config_st;
   bool notification_show_remap_load      = settings->bools.notification_show_remap_load;
   unsigned joypad_port                   = settings->uints.input_joypad_index[0];
   const char *inp_dev_name               = input_config_get_device_display_name(joypad_port);
   bool sort_remaps_by_controller         = settings->bools.input_remap_sort_by_controller_enable;

   /* > Cannot load remaps if we have no core
    * > Cannot load remaps if remap directory is unset */
   if (   string_is_empty(core_name)
       || string_is_empty(directory_input_remapping))
      return false;

   game_path[0]        = '\0';
   content_path[0]     = '\0';

   if (   sort_remaps_by_controller
       && !string_is_empty(inp_dev_name)
       )
   {
      /* Ensure directory does not contain special chars */
      const char *inp_dev_dir = sanitize_path_part(
            inp_dev_name, strlen(inp_dev_name));
      /*  Build the new path with the controller name */
      size_t _len = strlcpy(remap_path, core_name, sizeof(remap_path));
      _len += strlcpy(remap_path + _len, PATH_DEFAULT_SLASH(),
            sizeof(remap_path) - _len);
      _len += strlcpy(remap_path + _len, inp_dev_dir,
            sizeof(remap_path) - _len);
      /* Deallocate as we no longer this */
      free((char*)inp_dev_dir);
      inp_dev_dir = NULL;
   }
   else /* We're not using controller path, just use core name */
      strlcpy(remap_path, core_name, sizeof(remap_path));

   if (!string_is_empty(rarch_path_basename))
   {
      char content_dir_name[DIR_MAX_LENGTH];

      fill_pathname_join_special_ext(game_path,
            directory_input_remapping, remap_path,
            path_basename_nocompression(rarch_path_basename),
            FILE_PATH_REMAP_EXTENSION,
            sizeof(game_path));

      /* If a game remap file exists, load it. */
      if ((new_conf = config_file_new_from_path_to_string(game_path)))
      {
         bool ret = input_remapping_load_file(new_conf, game_path);
         config_file_free(new_conf);
         new_conf = NULL;
         RARCH_LOG("[Remaps]: Game-specific remap found at \"%s\".\n", game_path);
         if (ret)
         {
            retroarch_ctl(RARCH_CTL_SET_REMAPS_GAME_ACTIVE, NULL);
            /* msg_remap_loaded is set to MSG_GAME_REMAP_FILE_LOADED
             * by default - no need to change it here */
            goto success;
         }
      }

      fill_pathname_parent_dir_name(content_dir_name,
            rarch_path_basename, sizeof(content_dir_name));

      fill_pathname_join_special_ext(content_path,
            directory_input_remapping, remap_path,
            content_dir_name,
            FILE_PATH_REMAP_EXTENSION,
            sizeof(content_path));

      /* If a content-dir remap file exists, load it. */
      if ((new_conf = config_file_new_from_path_to_string(content_path)))
      {
         bool ret = input_remapping_load_file(new_conf, content_path);
         config_file_free(new_conf);
         new_conf = NULL;
         RARCH_LOG("[Remaps]: Content-dir-specific remap found at \"%s\".\n", content_path);
         if (ret)
         {
            retroarch_ctl(RARCH_CTL_SET_REMAPS_CONTENT_DIR_ACTIVE, NULL);
            msg_remap_loaded = MSG_DIRECTORY_REMAP_FILE_LOADED;
            goto success;
         }
      }
   }

   fill_pathname_join_special_ext(core_path,
         directory_input_remapping, remap_path,
         core_name,
         FILE_PATH_REMAP_EXTENSION,
         sizeof(core_path));

   /* If a core remap file exists, load it. */
   if ((new_conf = config_file_new_from_path_to_string(core_path)))
   {
      bool ret = input_remapping_load_file(new_conf, core_path);
      config_file_free(new_conf);
      new_conf = NULL;
      RARCH_LOG("[Remaps]: Core-specific remap found at \"%s\".\n", core_path);
      if (ret)
      {
         retroarch_ctl(RARCH_CTL_SET_REMAPS_CORE_ACTIVE, NULL);
         msg_remap_loaded = MSG_CORE_REMAP_FILE_LOADED;
         goto success;
      }
   }

   if (new_conf)
      config_file_free(new_conf);
   new_conf = NULL;

   return false;

success:
   if (notification_show_remap_load)
   {
      char _msg[128];
      size_t _len = strlcpy(_msg, msg_hash_to_str(msg_remap_loaded), sizeof(_msg));
      runloop_msg_queue_push(_msg, _len, 1, 100, false, NULL,
            MESSAGE_QUEUE_ICON_DEFAULT, MESSAGE_QUEUE_CATEGORY_INFO);
   }
   return true;
}

/**
 * config_parse_file:
 *
 * Loads a config file and reads all the values into memory.
 *
 */
static void config_parse_file(global_t *global)
{
   const char *config_path = path_get(RARCH_PATH_CONFIG);

   if (!config_load_file(global, config_path, config_st))
   {
      RARCH_ERR("[Config]: Config not found at: \"%s\".\n",
            config_path);
   }
}

static void video_driver_save_settings(global_t *global, config_file_t *conf)
{
   config_set_int(conf, "gamma_correction",
         global->console.screen.gamma_correction);
   config_set_string(conf, "flicker_filter_enable",
           global->console.flickerfilter_enable
         ? "true"
         : "false");
   config_set_string(conf, "soft_filter_enable",
           global->console.softfilter_enable
         ? "true"
         : "false");

   config_set_int(conf, "soft_filter_index",
         global->console.screen.soft_filter_index);
   config_set_int(conf, "current_resolution_id",
         global->console.screen.resolutions.current.id);
   config_set_int(conf, "flicker_filter_index",
         global->console.screen.flicker_filter_index);
}

static void save_keybind_hat(config_file_t *conf, const char *key,
      const struct retro_keybind *bind)
{
   size_t _len;
   char s[16];
   s[0]      = '\0';
   _len      = snprintf(s, sizeof(s), "h%u", GET_HAT(bind->joykey));

   switch (GET_HAT_DIR(bind->joykey))
   {
      case HAT_UP_MASK:
         strlcpy(s + _len, "up", sizeof(s) - _len);
         break;
      case HAT_DOWN_MASK:
         strlcpy(s + _len, "down", sizeof(s) - _len);
         break;
      case HAT_LEFT_MASK:
         strlcpy(s + _len, "left", sizeof(s) - _len);
         break;
      case HAT_RIGHT_MASK:
         strlcpy(s + _len, "right", sizeof(s) - _len);
         break;
      default:
         break;
   }

   config_set_string(conf, key, s);
}

static void save_keybind_joykey(config_file_t *conf,
      const char *prefix,
      const char *base,
      const struct retro_keybind *bind, bool save_empty)
{
   char key[64];
   size_t _len = fill_pathname_join_delim(key, prefix,
         base, '_', sizeof(key));
   strlcpy(key + _len, "_btn", sizeof(key) - _len);

   if (bind->joykey == NO_BTN)
   {
       if (save_empty)
         config_set_string(conf, key, "nul");
   }
   else if (GET_HAT_DIR(bind->joykey))
      save_keybind_hat(conf, key, bind);
   else
      config_set_uint64(conf, key, bind->joykey);
}

static void save_keybind_axis(config_file_t *conf,
      const char *prefix,
      const char *base,
      const struct retro_keybind *bind, bool save_empty)
{
   char key[64];
   size_t _len = fill_pathname_join_delim(key, prefix, base, '_', sizeof(key));
   strlcpy(key + _len, "_axis", sizeof(key) - _len);

   if (bind->joyaxis == AXIS_NONE)
   {
      if (save_empty)
         config_set_string(conf, key, "nul");
   }
   else if (AXIS_NEG_GET(bind->joyaxis) != AXIS_DIR_NONE)
   {
      char config[16];
      config[0] = '-';
      config[1] = '\0';
      snprintf(config + 1, sizeof(config) - 1, "%u",
            AXIS_NEG_GET(bind->joyaxis));
      config_set_string(conf, key, config);
   }
   else if (AXIS_POS_GET(bind->joyaxis) != AXIS_DIR_NONE)
   {
      char config[16];
      config[0] = '+';
      config[1] = '\0';
      snprintf(config + 1, sizeof(config) - 1, "%u",
            AXIS_POS_GET(bind->joyaxis));
      config_set_string(conf, key, config);
   }
}
static void save_keybind_mbutton(config_file_t *conf,
      const char *prefix,
      const char *base,
      const struct retro_keybind *bind, bool save_empty)
{
   char key[64];
   size_t _len = fill_pathname_join_delim(key, prefix,
      base, '_', sizeof(key));
   strlcpy(key + _len, "_mbtn", sizeof(key) - _len);

   switch (bind->mbutton)
   {
      case RETRO_DEVICE_ID_MOUSE_LEFT:
         config_set_uint64(conf, key, 1);
         break;
      case RETRO_DEVICE_ID_MOUSE_RIGHT:
         config_set_uint64(conf, key, 2);
         break;
      case RETRO_DEVICE_ID_MOUSE_MIDDLE:
         config_set_uint64(conf, key, 3);
         break;
      case RETRO_DEVICE_ID_MOUSE_BUTTON_4:
         config_set_uint64(conf, key, 4);
         break;
      case RETRO_DEVICE_ID_MOUSE_BUTTON_5:
         config_set_uint64(conf, key, 5);
         break;
      case RETRO_DEVICE_ID_MOUSE_WHEELUP:
         config_set_string(conf, key, "wu");
         break;
      case RETRO_DEVICE_ID_MOUSE_WHEELDOWN:
         config_set_string(conf, key, "wd");
         break;
      case RETRO_DEVICE_ID_MOUSE_HORIZ_WHEELUP:
         config_set_string(conf, key, "whu");
         break;
      case RETRO_DEVICE_ID_MOUSE_HORIZ_WHEELDOWN:
         config_set_string(conf, key, "whd");
         break;
      default:
         if (save_empty)
            config_set_string(conf, key, "nul");
         break;
   }
}

const char *input_config_get_prefix(unsigned user, bool meta)
{
   static const char *bind_user_prefix[MAX_USERS] = {
      "input_player1",
      "input_player2",
      "input_player3",
      "input_player4",
      "input_player5",
      "input_player6",
      "input_player7",
      "input_player8",
      "input_player9",
      "input_player10",
      "input_player11",
      "input_player12",
      "input_player13",
      "input_player14",
      "input_player15",
      "input_player16",
   };
   if (meta)
   {
      if (user == 0)
         return "input";
      /* Don't bother with meta bind for anyone else than first user. */
      return NULL;
   }
   return bind_user_prefix[user];
}
static bool get_config_name_for_sensor(char * buf,size_t buf_len, unsigned sensor){
   const char * sensor_str;
   char direction;

   if (sensor >= 6) return false;
   sensor_str=sensor>=3?"gyroscope":"accelerometer";
   direction="xyzxyz"[sensor];
   snprintf(buf, buf_len,"input_sensor_%s_%c",
      sensor_str, direction
   );
   return true;
}
/**
 * input_config_save_keybinds_user:
 * @conf               : pointer to config file object
 * @user               : user number
 *
 * Save the current keybinds of a user (@user) to the config file (@conf).
 */
static void input_config_save_keybinds_user(config_file_t *conf, unsigned user)
{
   unsigned i = 0;

   for (i = 0; input_config_bind_map_get_valid(i); i++)
   {
      char key[64];
      char btn[64];
      const struct input_bind_map *keybind =
         (const struct input_bind_map*)INPUT_CONFIG_BIND_MAP_GET(i);
      bool meta                            = keybind ? keybind->meta : false;
      const char *prefix                   = input_config_get_prefix(user, meta);
      const struct retro_keybind *bind     = &input_config_binds[user][i];
      const char                 *base     = NULL;

      if (!prefix || !bind->valid || !keybind)
         continue;

      base                                 = keybind->base;
      btn[0]                               = '\0';

      fill_pathname_join_delim(key, prefix, base, '_', sizeof(key));

      input_keymaps_translate_rk_to_str(bind->key, btn, sizeof(btn));

      config_set_string(conf, key, btn);
      save_keybind_joykey (conf, prefix, base, bind, true);
      save_keybind_axis   (conf, prefix, base, bind, true);
      save_keybind_mbutton(conf, prefix, base, bind, true);
   }
}

/**
 * input_config_save_keybinds_user_override:
 * @conf               : pointer to config file object
 * @user               : user number
 * @bind_id            : bind number
 * @override_bind      : override retro_keybind for comparison and saving
 *
 * Save the current bind (@override_bind) override of a user (@user) to the
 * config file (@conf), and skip binds that are not modified.
 */
static void input_config_save_keybinds_user_override(config_file_t *conf,
      unsigned user, unsigned bind_id,
      const struct retro_keybind *override_bind)
{
   unsigned i = bind_id;

   if (input_config_bind_map_get_valid(i))
   {
      char key[64];
      char btn[64];
      const struct input_bind_map *keybind =
         (const struct input_bind_map*)INPUT_CONFIG_BIND_MAP_GET(i);
      bool meta                            = keybind ? keybind->meta : false;
      const char *prefix                   = input_config_get_prefix(user, meta);
      const struct retro_keybind *bind     = &input_config_binds[user][i];
      const char                 *base     = NULL;

      if (!prefix || !bind->valid || !keybind)
         return;

      base                                 = keybind->base;
      btn[0]                               = '\0';

      fill_pathname_join_delim(key, prefix, base, '_', sizeof(key));

      input_keymaps_translate_rk_to_str(override_bind->key, btn, sizeof(btn));

      config_set_string(conf, key, btn);

      if (bind->joykey  != override_bind->joykey)
         save_keybind_joykey (conf, prefix, base, override_bind, true);
      if (bind->joyaxis != override_bind->joyaxis)
         save_keybind_axis   (conf, prefix, base, override_bind, true);
      if (bind->mbutton != override_bind->mbutton)
         save_keybind_mbutton(conf, prefix, base, override_bind, true);
      RARCH_DBG("[Overrides]: %s = \"%s\"\n", key, btn);
   }
}

void config_get_autoconf_profile_filename(
      const char *device_name, unsigned user,
      char *s, size_t len)
{
   static const char* invalid_filename_chars[] = {
      /* https://support.microsoft.com/en-us/help/905231/information-about-the-characters-that-you-cannot-use-in-site-names--fo */
      "~", "#", "%", "&", "*", "{", "}", "\\", ":", "[", "]", "?", "/", "|", "\'", "\"",
      NULL
   };
   size_t _len;
   unsigned i;

   settings_t *settings                 = config_st;
   const char *autoconf_dir             = settings->paths.directory_autoconfig;
   const char *joypad_driver_fallback   = settings->arrays.input_joypad_driver;
   const char *joypad_driver            = NULL;
   char *sanitised_name                 = NULL;

   if (string_is_empty(device_name))
      goto end;

   /* Get currently set joypad driver */
   joypad_driver = input_config_get_device_joypad_driver(user);
   if (string_is_empty(joypad_driver))
   {
      /* This cannot happen, but if we reach this
       * point without a driver being set for the
       * current input device then use the value
       * from the settings struct as a fallback */
      joypad_driver = joypad_driver_fallback;

      if (string_is_empty(joypad_driver))
         goto end;
   }

   sanitised_name = strdup(device_name);

   /* Remove invalid filename characters from
    * input device name */
   for (i = 0; invalid_filename_chars[i]; i++)
   {
      for (;;)
      {
         char *tmp = strstr(sanitised_name,
               invalid_filename_chars[i]);

         if (tmp)
            *tmp = '_';
         else
            break;
      }
   }

   /* Generate autoconfig file path */
   fill_pathname_join_special(s, autoconf_dir, joypad_driver, len);

   /* Driver specific autoconf dir may not exist, if autoconfs are not downloaded. */
   if (!path_is_directory(s))
      _len = strlcpy(s, sanitised_name, len);
   else
      _len = fill_pathname_join_special(s, joypad_driver, sanitised_name, len);
   strlcpy(s + _len, ".cfg", len - _len);

end:
   if (sanitised_name)
      free(sanitised_name);
}

/**
 * config_save_autoconf_profile:
 * @device_name       : Input device name
 * @user              : Controller number to save
 * Writes a controller autoconf file to disk.
 **/
bool config_save_autoconf_profile(const char *device_name, unsigned user)
{
   unsigned i;
   char buf[PATH_MAX_LENGTH];
   char autoconf_file[PATH_MAX_LENGTH];
   config_file_t *conf                  = NULL;
   int32_t pid_user                     = 0;
   int32_t vid_user                     = 0;
   bool ret                             = false;
   settings_t *settings                 = config_st;
   const char *autoconf_dir             = settings->paths.directory_autoconfig;
   const char *joypad_driver_fallback   = settings->arrays.input_joypad_driver;
   const char *joypad_driver            = NULL;

   if (string_is_empty(device_name))
      goto end;

   /* Get currently set joypad driver */
   joypad_driver = input_config_get_device_joypad_driver(user);
   if (string_is_empty(joypad_driver))
   {
      /* This cannot happen, but if we reach this
       * point without a driver being set for the
       * current input device then use the value
       * from the settings struct as a fallback */
      joypad_driver = joypad_driver_fallback;

      if (string_is_empty(joypad_driver))
         goto end;
   }

   /* Generate autoconfig file path */
   config_get_autoconf_profile_filename(device_name, user, buf, sizeof(buf));
   fill_pathname_join_special(autoconf_file, autoconf_dir, buf, sizeof(autoconf_file));

   /* Open config file */
   if (     !(conf = config_file_new_from_path_to_string(autoconf_file))
         && !(conf = config_file_new_alloc())
      )
      goto end;

   /* Update config file */
   config_set_string(conf, "input_driver",
         joypad_driver);
   config_set_string(conf, "input_device",
         input_config_get_device_name(settings->uints.input_joypad_index[user]));

   pid_user = input_config_get_device_pid(settings->uints.input_joypad_index[user]);
   vid_user = input_config_get_device_vid(settings->uints.input_joypad_index[user]);

   if (pid_user && vid_user)
   {
      config_set_int(conf, "input_vendor_id",
            vid_user);
      config_set_int(conf, "input_product_id",
            pid_user);
   }

   for (i = 0; i < RARCH_FIRST_META_KEY; i++)
   {
      const struct retro_keybind *bind = &input_config_binds[user][i];
      if (bind->valid)
      {
         save_keybind_joykey(
               conf, "input", input_config_bind_map_get_base(i),
               bind, false);
         save_keybind_axis(
               conf, "input", input_config_bind_map_get_base(i),
               bind, false);
      }
   }
   for (i = 0; i<RETROPAD_RETRO_SENSOR_LAST; i++){
      char new_bind_str[16];
      char sensor_str[256];
      unsigned new_bind;

      new_bind=config_get_ptr()->uints.input_sensor_ids[user][i];
      snprintf(new_bind_str,16,
         "%u%s",
         new_bind/2,
         (new_bind%2)?"inv":""
         );
      get_config_name_for_sensor(sensor_str, sizeof(sensor_str),i);
      config_set_string(conf,
         sensor_str,
         new_bind_str
      );
   }
   RARCH_LOG("[Autoconf]: Writing autoconf file for device \"%s\" to \"%s\".\n", device_name, autoconf_file);
   ret = config_file_write(conf, autoconf_file, false);

end:
   if (conf)
      config_file_free(conf);

   return ret;
}

/**
 * config_save_file:
 * @path            : Path that shall be written to.
 *
 * Writes a config file to disk.
 *
 * Returns: true (1) on success, otherwise returns false (0).
 **/
bool config_save_file(const char *path)
{
   float msg_color;
   unsigned i                                        = 0;
   bool ret                                          = false;
   struct config_bool_setting     *bool_settings     = NULL;
   struct config_int_setting     *int_settings       = NULL;
   struct config_uint_setting     *uint_settings     = NULL;
   struct config_size_setting     *size_settings     = NULL;
   struct config_float_setting     *float_settings   = NULL;
   struct config_array_setting     *array_settings   = NULL;
   struct config_path_setting     *path_settings     = NULL;
   uint32_t flags                                    = runloop_get_flags();
   config_file_t                              *conf  = config_file_new_from_path_to_string(path);
   settings_t                              *settings = config_st;
   global_t *global                                  = global_get_ptr();
   int bool_settings_size                            = sizeof(settings->bools) / sizeof(settings->bools.placeholder);
   int float_settings_size                           = sizeof(settings->floats)/ sizeof(settings->floats.placeholder);
   int int_settings_size                             = sizeof(settings->ints)  / sizeof(settings->ints.placeholder);
   int uint_settings_size                            = sizeof(settings->uints) / sizeof(settings->uints.placeholder);
   int size_settings_size                            = sizeof(settings->sizes) / sizeof(settings->sizes.placeholder);
   int array_settings_size                           = sizeof(settings->arrays)/ sizeof(settings->arrays.placeholder);
   int path_settings_size                            = sizeof(settings->paths) / sizeof(settings->paths.placeholder);

   if (!conf)
      conf = config_file_new_alloc();

   if (!conf || (flags & RUNLOOP_FLAG_OVERRIDES_ACTIVE))
   {
      if (conf)
         config_file_free(conf);
      return false;
   }

   bool_settings   = populate_settings_bool  (settings, &bool_settings_size);
   int_settings    = populate_settings_int   (settings, &int_settings_size);
   uint_settings   = populate_settings_uint  (settings, &uint_settings_size);
   size_settings   = populate_settings_size  (settings, &size_settings_size);
   float_settings  = populate_settings_float (settings, &float_settings_size);
   array_settings  = populate_settings_array (settings, &array_settings_size);
   path_settings   = populate_settings_path  (settings, &path_settings_size);

   /* Path settings */
   if (path_settings && (path_settings_size > 0))
   {
      for (i = 0; i < (unsigned)path_settings_size; i++)
      {
         const char *value = path_settings[i].ptr;

         if (path_settings[i].flags & CFG_BOOL_FLG_DEF_ENABLE)
            if (string_is_empty(path_settings[i].ptr))
               value = "default";

         config_set_path(conf, path_settings[i].ident, value);
      }

      free(path_settings);
   }

#ifdef HAVE_MENU
   config_set_path(conf, "xmb_font",
         !string_is_empty(settings->paths.path_menu_xmb_font)
         ? settings->paths.path_menu_xmb_font : "");
#endif

   /* String settings  */
   if (array_settings && (array_settings_size > 0))
   {
      for (i = 0; i < (unsigned)array_settings_size; i++)
         if (   !array_settings[i].override
             || !retroarch_override_setting_is_set(array_settings[i].override, NULL))
            config_set_string(conf,
                  array_settings[i].ident,
                  array_settings[i].ptr);

      free(array_settings);
   }

   /* Float settings  */
   if (float_settings && (float_settings_size > 0))
   {
      for (i = 0; i < (unsigned)float_settings_size; i++)
         if (   !float_settings[i].override
             || !retroarch_override_setting_is_set(float_settings[i].override, NULL))
            config_set_float(conf,
                  float_settings[i].ident,
                  *float_settings[i].ptr);

      free(float_settings);
   }

   /* Integer settings */
   if (int_settings && (int_settings_size > 0))
   {
      for (i = 0; i < (unsigned)int_settings_size; i++)
         if (   !int_settings[i].override
             || !retroarch_override_setting_is_set(int_settings[i].override, NULL))
            config_set_int(conf,
                  int_settings[i].ident,
                  *int_settings[i].ptr);

      free(int_settings);
   }

   if (uint_settings && (uint_settings_size > 0))
   {
      for (i = 0; i < (unsigned)uint_settings_size; i++)
         if (   !uint_settings[i].override
             || !retroarch_override_setting_is_set(uint_settings[i].override, NULL))
            config_set_int(conf,
                  uint_settings[i].ident,
                  *uint_settings[i].ptr);

      free(uint_settings);
   }

   if (size_settings && (size_settings_size > 0))
   {
      for (i = 0; i < (unsigned)size_settings_size; i++)
         if (   !size_settings[i].override
             || !retroarch_override_setting_is_set(size_settings[i].override, NULL))
            config_set_int(conf,
                  size_settings[i].ident,
                  (int)*size_settings[i].ptr);

      free(size_settings);
   }

   for (i = 0; i < MAX_USERS; i++)
   {
      size_t _len;
      char cfg[64];
      char formatted_number[4];
      formatted_number[0] = '\0';

      snprintf(formatted_number, sizeof(formatted_number), "%u", i + 1);

      _len = strlcpy(cfg, "input_device_p",     sizeof(cfg));
      strlcpy(cfg + _len, formatted_number,     sizeof(cfg) - _len);
      config_set_int(conf, cfg, settings->uints.input_device[i]);

      _len  = strlcpy(cfg, "input_player",          sizeof(cfg));
      _len += strlcpy(cfg + _len, formatted_number, sizeof(cfg) - _len);
      
      strlcpy(cfg + _len, "_sensor_index",       sizeof(cfg) - _len);
      config_set_int(conf, cfg, settings->uints.input_sensor_index[i]);

      strlcpy(cfg + _len, "_mouse_index",       sizeof(cfg) - _len);
      config_set_int(conf, cfg, settings->uints.input_mouse_index[i]);

      strlcpy(cfg + _len, "_joypad_index",      sizeof(cfg) - _len);
      config_set_int(conf, cfg, settings->uints.input_joypad_index[i]);

      strlcpy(cfg + _len, "_analog_dpad_mode",  sizeof(cfg) - _len);
      config_set_int(conf, cfg, settings->uints.input_analog_dpad_mode[i]);

      strlcpy(cfg + _len, "_device_reservation_type",  sizeof(cfg) - _len);
      config_set_int(conf, cfg, settings->uints.input_device_reservation_type[i]);
   }

   /* Boolean settings */
   if (bool_settings && (bool_settings_size > 0))
   {
      for (i = 0; i < (unsigned)bool_settings_size; i++)
         if (   !bool_settings[i].override
             || !retroarch_override_setting_is_set(bool_settings[i].override, NULL))
            config_set_string(conf, bool_settings[i].ident,
                  *bool_settings[i].ptr
                  ? "true" : "false");

      free(bool_settings);
   }

#ifdef HAVE_NETWORKGAMEPAD
   {
      char tmp[64];
      size_t _len = strlcpy(tmp, "network_remote_enable_user_p", sizeof(tmp));
      for (i = 0; i < MAX_USERS; i++)
      {
         snprintf(tmp + _len, sizeof(tmp) - _len, "%u", i + 1);
         config_set_string(conf, tmp,
               settings->bools.network_remote_enable_user[i]
               ? "true" : "false");
      }
   }
#endif

   /* Verbosity isn't in bool_settings since it needs to be loaded differently */
   if (!retroarch_override_setting_is_set(RARCH_OVERRIDE_SETTING_VERBOSITY, NULL))
      config_set_string(conf, "log_verbosity",
            verbosity_is_enabled() ? "true" : "false");
   config_set_string(conf, "perfcnt_enable",
            retroarch_ctl(RARCH_CTL_IS_PERFCNT_ENABLE, NULL)
         ? "true" : "false");

   msg_color = (((int)(settings->floats.video_msg_color_r * 255.0f) & 0xff) << 16) +
               (((int)(settings->floats.video_msg_color_g * 255.0f) & 0xff) <<  8) +
               (((int)(settings->floats.video_msg_color_b * 255.0f) & 0xff));

   /* Hexadecimal settings */
   config_set_hex(conf, "video_message_color", msg_color);

   if (conf)
      video_driver_save_settings(global, conf);

#ifdef HAVE_LAKKA
   if (settings->bools.ssh_enable)
      filestream_close(filestream_open(LAKKA_SSH_PATH,
               RETRO_VFS_FILE_ACCESS_WRITE,
               RETRO_VFS_FILE_ACCESS_HINT_NONE));
   else
      filestream_delete(LAKKA_SSH_PATH);
   if (settings->bools.samba_enable)
      filestream_close(filestream_open(LAKKA_SAMBA_PATH,
               RETRO_VFS_FILE_ACCESS_WRITE,
               RETRO_VFS_FILE_ACCESS_HINT_NONE));
   else
      filestream_delete(LAKKA_SAMBA_PATH);
   if (settings->bools.bluetooth_enable)
      filestream_close(filestream_open(LAKKA_BLUETOOTH_PATH,
               RETRO_VFS_FILE_ACCESS_WRITE,
               RETRO_VFS_FILE_ACCESS_HINT_NONE));
   else
      filestream_delete(LAKKA_BLUETOOTH_PATH);
#endif

   for (i = 0; i < MAX_USERS; i++)
      input_config_save_keybinds_user(conf, i);

   ret = config_file_write(conf, path, true);
   config_file_free(conf);

#if TARGET_OS_TV
   if (ret && string_is_equal(path, path_get(RARCH_PATH_CONFIG)))
       write_userdefaults_config_file();
#endif

   return ret;
}

/**
 * config_save_overrides:
 * @path            : Path that shall be written to.
 *
 * Writes a config file override to disk.
 *
 * Returns: true (1) on success, (-1) if nothing to write, otherwise returns false (0).
 **/
int8_t config_save_overrides(enum override_type type,
      void *data, bool remove, const char *path)
{
   int tmp_i                                   = 0;
   unsigned i                                  = 0;
   int8_t ret                                  = 0;
   retro_keybind_set input_override_binds[MAX_USERS]
                                               = {0};
   config_file_t *conf                         = NULL;
   settings_t *settings                        = NULL;
   struct config_bool_setting *bool_settings   = NULL;
   struct config_bool_setting *bool_overrides  = NULL;
   struct config_int_setting *int_settings     = NULL;
   struct config_uint_setting *uint_settings   = NULL;
   struct config_size_setting *size_settings   = NULL;
   struct config_int_setting *int_overrides    = NULL;
   struct config_uint_setting *uint_overrides  = NULL;
   struct config_size_setting *size_overrides  = NULL;
   struct config_float_setting *float_settings = NULL;
   struct config_float_setting *float_overrides= NULL;
   struct config_array_setting *array_settings = NULL;
   struct config_array_setting *array_overrides= NULL;
   struct config_path_setting *path_settings   = NULL;
   struct config_path_setting *path_overrides  = NULL;
   char config_directory[DIR_MAX_LENGTH];
   char override_directory[DIR_MAX_LENGTH];
   char override_path[PATH_MAX_LENGTH];
   settings_t *overrides                       = config_st;
   int bool_settings_size                      = sizeof(settings->bools)  / sizeof(settings->bools.placeholder);
   int float_settings_size                     = sizeof(settings->floats) / sizeof(settings->floats.placeholder);
   int int_settings_size                       = sizeof(settings->ints)   / sizeof(settings->ints.placeholder);
   int uint_settings_size                      = sizeof(settings->uints)  / sizeof(settings->uints.placeholder);
   int size_settings_size                      = sizeof(settings->sizes)  / sizeof(settings->sizes.placeholder);
   int array_settings_size                     = sizeof(settings->arrays) / sizeof(settings->arrays.placeholder);
   int path_settings_size                      = sizeof(settings->paths)  / sizeof(settings->paths.placeholder);
   rarch_system_info_t *sys_info               = (rarch_system_info_t*)data;
   const char *core_name                       = sys_info ? sys_info->info.library_name : NULL;
   const char *rarch_path_basename             = path_get(RARCH_PATH_BASENAME);
   const char *game_name                       = NULL;
   bool has_content                            = !string_is_empty(rarch_path_basename);

   override_path[0]      = '\0';

   /* > Cannot save an override if we have no core
    * > Cannot save a per-game or per-content-directory
    *   override if we have no content */
   if (     string_is_empty(core_name)
       || (!has_content && (type != OVERRIDE_CORE)))
      return false;

   settings = (settings_t*)calloc(1, sizeof(settings_t));
   conf     = config_file_new_alloc();

   /* Get base config directory */
   fill_pathname_application_special(config_directory,
         sizeof(config_directory),
         APPLICATION_SPECIAL_DIRECTORY_CONFIG);

   fill_pathname_join_special(override_directory,
      config_directory, core_name,
      sizeof(override_directory));

   /* Ensure base config directory exists */
   if (!path_is_directory(override_directory))
      path_mkdir(override_directory);

   /* Store current binds as override binds */
   memcpy(input_override_binds, input_config_binds, sizeof(input_override_binds));

   /* Load the original config file in memory */
   config_load_file(global_get_ptr(),
         "without-overrides", settings);

   bool_settings       = populate_settings_bool(settings,   &bool_settings_size);
   tmp_i               = sizeof(settings->bools) / sizeof(settings->bools.placeholder);
   bool_overrides      = populate_settings_bool(overrides,  &tmp_i);

   int_settings        = populate_settings_int(settings,    &int_settings_size);
   tmp_i               = sizeof(settings->ints) / sizeof(settings->ints.placeholder);
   int_overrides       = populate_settings_int(overrides,   &tmp_i);

   uint_settings       = populate_settings_uint(settings,   &uint_settings_size);
   tmp_i               = sizeof(settings->uints) / sizeof(settings->uints.placeholder);
   uint_overrides      = populate_settings_uint(overrides,  &tmp_i);

   size_settings       = populate_settings_size(settings,   &size_settings_size);
   tmp_i               = sizeof(settings->sizes) / sizeof(settings->sizes.placeholder);
   size_overrides      = populate_settings_size(overrides,  &tmp_i);

   float_settings      = populate_settings_float(settings,  &float_settings_size);
   tmp_i               = sizeof(settings->floats) / sizeof(settings->floats.placeholder);
   float_overrides     = populate_settings_float(overrides, &tmp_i);

   array_settings      = populate_settings_array(settings,  &array_settings_size);
   tmp_i               = sizeof(settings->arrays) / sizeof(settings->arrays.placeholder);
   array_overrides     = populate_settings_array(overrides, &tmp_i);

   path_settings       = populate_settings_path(settings,   &path_settings_size);
   tmp_i               = sizeof(settings->paths) / sizeof(settings->paths.placeholder);
   path_overrides      = populate_settings_path(overrides,  &tmp_i);

   if (conf->flags & CONF_FILE_FLG_MODIFIED)
      RARCH_LOG("[Overrides]: Looking for changed settings..\n");

   if (conf)
   {
      for (i = 0; i < (unsigned)bool_settings_size; i++)
      {
         if ((*bool_settings[i].ptr) != (*bool_overrides[i].ptr))
         {
            config_set_string(conf, bool_overrides[i].ident,
                  (*bool_overrides[i].ptr) ? "true" : "false");
            RARCH_DBG("[Overrides]: %s = \"%s\"\n",
                  bool_overrides[i].ident,
                  (*bool_overrides[i].ptr) ? "true" : "false");
         }
      }
      for (i = 0; i < (unsigned)int_settings_size; i++)
      {
         if ((*int_settings[i].ptr) != (*int_overrides[i].ptr))
         {
            config_set_int(conf, int_overrides[i].ident,
                  (*int_overrides[i].ptr));
            RARCH_DBG("[Overrides]: %s = \"%d\"\n",
                  int_overrides[i].ident, *int_overrides[i].ptr);
         }
      }
      for (i = 0; i < (unsigned)uint_settings_size; i++)
      {
         if ((*uint_settings[i].ptr) != (*uint_overrides[i].ptr))
         {
            config_set_int(conf, uint_overrides[i].ident,
                  (*uint_overrides[i].ptr));
            RARCH_DBG("[Overrides]: %s = \"%d\"\n",
                  uint_overrides[i].ident, *uint_overrides[i].ptr);
         }
      }
      for (i = 0; i < (unsigned)size_settings_size; i++)
      {
         if ((*size_settings[i].ptr) != (*size_overrides[i].ptr))
         {
            config_set_int(conf, size_overrides[i].ident,
                  (int)(*size_overrides[i].ptr));
            RARCH_DBG("[Overrides]: %s = \"%d\"\n",
                  size_overrides[i].ident, *size_overrides[i].ptr);
         }
      }
      for (i = 0; i < (unsigned)float_settings_size; i++)
      {
         if ((*float_settings[i].ptr) != (*float_overrides[i].ptr))
         {
            config_set_float(conf, float_overrides[i].ident,
                  *float_overrides[i].ptr);
            RARCH_DBG("[Overrides]: %s = \"%f\"\n",
                  float_overrides[i].ident, *float_overrides[i].ptr);
         }
      }

      for (i = 0; i < (unsigned)array_settings_size; i++)
      {
         if (!string_is_equal(array_settings[i].ptr, array_overrides[i].ptr))
         {
#ifdef HAVE_CHEEVOS
            /* As authentication doesn't occur until after content is loaded,
             * the achievement authentication token might only exist in the
             * override set, and therefore differ from the master config set.
             * Storing the achievement authentication token in an override
             * is a recipe for disaster. If it expires and the user generates
             * a new token, then the override will be out of date and the
             * user will have to reauthenticate for each override (and also
             * remember to update each override). Also exclude the username
             * as it's directly tied to the token and password.
             */
            if (   string_is_equal(array_settings[i].ident, "cheevos_token")
                || string_is_equal(array_settings[i].ident, "cheevos_password")
                || string_is_equal(array_settings[i].ident, "cheevos_username"))
               continue;
#endif
            config_set_string(conf, array_overrides[i].ident,
                  array_overrides[i].ptr);
            RARCH_DBG("[Overrides]: %s = \"%s\"\n",
                  array_overrides[i].ident, array_overrides[i].ptr);
         }
      }

      for (i = 0; i < (unsigned)path_settings_size; i++)
      {
         if (!string_is_equal(path_settings[i].ptr, path_overrides[i].ptr))
         {
#if IOS
            if (string_is_equal(path_settings[i].ident, "libretro_directory"))
               continue;
#endif
            config_set_path(conf, path_overrides[i].ident,
                  path_overrides[i].ptr);
            RARCH_DBG("[Overrides]: %s = \"%s\"\n",
                  path_overrides[i].ident, path_overrides[i].ptr);
         }
      }

      for (i = 0; i < MAX_USERS; i++)
      {
         size_t _len;
         uint8_t j;
         char cfg[64];
         char formatted_number[4];
         cfg[0] = formatted_number[0] = '\0';

         snprintf(formatted_number, sizeof(formatted_number), "%u", i + 1);

         if (settings->uints.input_device[i]
               != overrides->uints.input_device[i])
         {
            size_t _len = strlcpy(cfg, "input_device_p", sizeof(cfg));
            strlcpy(cfg + _len, formatted_number, sizeof(cfg) - _len);
            config_set_int(conf, cfg, overrides->uints.input_device[i]);
            RARCH_DBG("[Overrides]: %s = \"%u\"\n", cfg, overrides->uints.input_device[i]);
         }

         _len  = strlcpy(cfg, "input_player",          sizeof(cfg));
         _len += strlcpy(cfg + _len, formatted_number, sizeof(cfg) - _len);

         if (settings->uints.input_sensor_index[i]
               != overrides->uints.input_sensor_index[i])
         {
            strlcpy(cfg + _len, "_sensor_index",   sizeof(cfg) - _len);
            config_set_int(conf, cfg, overrides->uints.input_sensor_index[i]);
            RARCH_DBG("[Overrides]: %s = \"%u\"\n", cfg, overrides->uints.input_sensor_index[i]);
         }

         if (settings->uints.input_mouse_index[i]
               != overrides->uints.input_mouse_index[i])
         {
            strlcpy(cfg + _len, "_mouse_index",   sizeof(cfg) - _len);
            config_set_int(conf, cfg, overrides->uints.input_mouse_index[i]);
            RARCH_DBG("[Overrides]: %s = \"%u\"\n", cfg, overrides->uints.input_mouse_index[i]);
         }

         if (settings->uints.input_joypad_index[i]
               != overrides->uints.input_joypad_index[i])
         {
            strlcpy(cfg + _len, "_joypad_index",  sizeof(cfg) - _len);
            config_set_int(conf, cfg, overrides->uints.input_joypad_index[i]);
            RARCH_DBG("[Overrides]: %s = \"%u\"\n", cfg, overrides->uints.input_joypad_index[i]);
         }

         if (settings->uints.input_analog_dpad_mode[i]
               != overrides->uints.input_analog_dpad_mode[i])
         {
            strlcpy(cfg + _len, "_analog_dpad_mode", sizeof(cfg) - _len);
            config_set_int(conf, cfg, overrides->uints.input_analog_dpad_mode[i]);
            RARCH_DBG("[Overrides]: %s = \"%u\"\n", cfg, overrides->uints.input_analog_dpad_mode[i]);
         }

        if (settings->uints.input_device_reservation_type[i]
               != overrides->uints.input_device_reservation_type[i])
         {
            strlcpy(cfg + _len, "_device_reservation_type", sizeof(cfg) - _len);
            config_set_int(conf, cfg, overrides->uints.input_device_reservation_type[i]);
            RARCH_DBG("[Overrides]: %s = \"%u\"\n", cfg, overrides->uints.input_device_reservation_type[i]);
         }

         /* TODO: is this whole section really necessary? Does the loop above not do this? */
         if (!string_is_equal(settings->arrays.input_reserved_devices[i], overrides->arrays.input_reserved_devices[i]))
         {
            strlcpy(cfg + _len, "_device_reservation_type", sizeof(cfg) - _len);

            config_set_string(conf, cfg,
                  overrides->arrays.input_reserved_devices[i]);
            RARCH_DBG("[Overrides]: %s = \"%s\"\n",
                  cfg, overrides->arrays.input_reserved_devices[i]);
         }

         for (j = 0; j < RARCH_BIND_LIST_END; j++)
         {
            const struct retro_keybind *override_bind = &input_override_binds[i][j];
            const struct retro_keybind *config_bind   = &input_config_binds[i][j];

            if (     config_bind->joyaxis != override_bind->joyaxis
                  || config_bind->joykey  != override_bind->joykey
                  || config_bind->key     != override_bind->key
                  || config_bind->mbutton != override_bind->mbutton
               )
               input_config_save_keybinds_user_override(conf, i, j, override_bind);
         }
      }

      ret = 0;

      switch (type)
      {
         case OVERRIDE_CORE:
            fill_pathname_join_special_ext(override_path,
                  config_directory, core_name,
                  core_name,
                  FILE_PATH_CONFIG_EXTENSION,
                  sizeof(override_path));
            break;
         case OVERRIDE_GAME:
            game_name = path_basename_nocompression(rarch_path_basename);
            fill_pathname_join_special_ext(override_path,
                  config_directory, core_name,
                  game_name,
                  FILE_PATH_CONFIG_EXTENSION,
                  sizeof(override_path));
            break;
         case OVERRIDE_CONTENT_DIR:
            {
               char content_dir_name[DIR_MAX_LENGTH];
               content_dir_name[0]   = '\0';
               fill_pathname_parent_dir_name(content_dir_name,
                     rarch_path_basename, sizeof(content_dir_name));
               fill_pathname_join_special_ext(override_path,
                     config_directory, core_name,
                     content_dir_name,
                     FILE_PATH_CONFIG_EXTENSION,
                     sizeof(override_path));
            }
            break;
         case OVERRIDE_AS:
            fill_pathname_join_special_ext(override_path,
                  config_directory, core_name,
                  path,
                  FILE_PATH_CONFIG_EXTENSION,
                  sizeof(override_path));
            break;
         case OVERRIDE_NONE:
         default:
            break;
      }

      if (!(conf->flags & CONF_FILE_FLG_MODIFIED) && !remove)
         ret = -1;

      if (!string_is_empty(override_path))
      {
         if (!(conf->flags & CONF_FILE_FLG_MODIFIED) && !remove)
            if (path_is_valid(override_path))
               remove = true;

         if (     remove
               && path_is_valid(override_path))
         {
            if (filestream_delete(override_path) == 0)
            {
               ret = -1;
               RARCH_LOG("[Overrides]: %s: \"%s\".\n",
                     "Deleted", override_path);
            }
         }
         else if (conf->flags & CONF_FILE_FLG_MODIFIED)
         {
            ret = config_file_write(conf, override_path, true);

            if (ret)
            {
               path_set(RARCH_PATH_CONFIG_OVERRIDE, override_path);
               RARCH_LOG("[Overrides]: %s: \"%s\".\n",
                     "Saved", override_path);
            }
            else
            {
               RARCH_LOG("[Overrides]: %s: \"%s\".\n",
                     "Failed to save", override_path);
            }
         }
      }

      config_file_free(conf);
   }

   /* Since config_load_file resets binds, restore overrides back to current binds */
   memcpy(input_config_binds, input_override_binds, sizeof(input_config_binds));

   if (bool_settings)
      free(bool_settings);
   if (bool_overrides)
      free(bool_overrides);
   if (int_settings)
      free(int_settings);
   if (uint_settings)
      free(uint_settings);
   if (size_settings)
      free(size_settings);
   if (int_overrides)
      free(int_overrides);
   if (uint_overrides)
      free(uint_overrides);
   if (float_settings)
      free(float_settings);
   if (float_overrides)
      free(float_overrides);
   if (array_settings)
      free(array_settings);
   if (array_overrides)
      free(array_overrides);
   if (path_settings)
      free(path_settings);
   if (path_overrides)
      free(path_overrides);
   if (size_overrides)
      free(size_overrides);
   free(settings);

   return ret;
}

/* Replaces currently loaded configuration file with
 * another one. Will load a dummy core to flush state
 * properly. */
bool config_replace(bool config_replace_save_on_exit, char *path)
{
   content_ctx_info_t content_info = {0};
   const char *rarch_path_config   = path_get(RARCH_PATH_CONFIG);

   /* If config file to be replaced is the same as the
    * current config file, exit. */
   if (string_is_equal(path, rarch_path_config))
      return false;

   if (config_replace_save_on_exit && !path_is_empty(RARCH_PATH_CONFIG))
      config_save_file(rarch_path_config);

   path_set(RARCH_PATH_CONFIG, path);

   retroarch_ctl(RARCH_CTL_UNSET_BLOCK_CONFIG_READ, NULL);

   /* Load core in new (salamander) config. */
   path_clear(RARCH_PATH_CORE);

   return task_push_start_dummy_core(&content_info);
}

/**
 * input_remapping_load_file:
 * @data                     : Path to config file.
 *
 * Loads a remap file from disk to memory.
 *
 * Returns: true (1) if successful, otherwise false (0).
 **/
bool input_remapping_load_file(void *data, const char *path)
{
   unsigned i, j;
   config_file_t *conf                              = (config_file_t*)data;
   settings_t *settings                             = config_st;
   runloop_state_t *runloop_st                      = runloop_state_get_ptr();
<<<<<<< HEAD
   static const char *  key_strings[RARCH_FIRST_CUSTOM_BIND + 8] = {
      "b", "y", "select", "start",
      "up", "down", "left", "right",
      "a", "x", "l", "r", "l2", "r2",
      "l3", "r3", "l_x+", "l_x-", "l_y+", "l_y-", "r_x+", "r_x-", "r_y+", "r_y-" };
   
=======
   char key_strings[RARCH_FIRST_CUSTOM_BIND + 8][8] =
   {
      "b",      "y",      "select", "start",
      "up",     "down",   "left",   "right",
      "a",      "x",      "l",      "r",
      "l2",     "r2",     "l3",     "r3",
      "l_x+",   "l_x-",   "l_y+",   "l_y-",
      "r_x+",   "r_x-",   "r_y+",   "r_y-"
   };

>>>>>>> 58752d07
   if (    !conf
         || string_is_empty(path))
      return false;

   if (!string_is_empty(runloop_st->name.remapfile))
      input_remapping_deinit(false);

   input_remapping_set_defaults(false);
   runloop_st->name.remapfile = strdup(path);

   for (i = 0; i < MAX_USERS; i++)
   {
      size_t _len;
      char prefix[16];
      char s1[32], s2[32], s3[32];
      char formatted_number[4];
      formatted_number[0] = '\0';
      snprintf(formatted_number, sizeof(formatted_number), "%u", i + 1);
      _len       = strlcpy(prefix, "input_player",   sizeof(prefix));
      strlcpy(prefix + _len, formatted_number, sizeof(prefix) - _len);
      _len       = strlcpy(s1, prefix, sizeof(s1));
      strlcpy(s1 + _len, "_btn", sizeof(s1) - _len);
      _len       = strlcpy(s2, prefix, sizeof(s2));
      strlcpy(s2 + _len, "_key", sizeof(s2) - _len);
      _len       = strlcpy(s3, prefix, sizeof(s3));
      strlcpy(s3 + _len, "_stk", sizeof(s3) - _len);

      for (j = 0; j < RARCH_FIRST_CUSTOM_BIND + 8; j++)
      {
         const char *key_string = key_strings[j];

         if (j < RARCH_FIRST_CUSTOM_BIND)
         {
            char ident[128];
            int _remap = -1;

            fill_pathname_join_delim(ident, s1,
                  key_string, '_', sizeof(ident));

            if (config_get_int(conf, ident, &_remap))
            {
               if (_remap == -1)
                  _remap = RARCH_UNMAPPED;

               configuration_set_uint(settings,
                     settings->uints.input_remap_ids[i][j], _remap);
            }

            fill_pathname_join_delim(ident, s2,
                  key_string, '_', sizeof(ident));

            _remap = -1;

            if (!config_get_int(conf, ident, &_remap))
               _remap = RETROK_UNKNOWN;

            configuration_set_uint(settings,
                  settings->uints.input_keymapper_ids[i][j], _remap);
         }
         else
         {
            char ident[256];
            int _remap = -1;

            fill_pathname_join_delim(ident, s3,
                  key_string, '_', sizeof(ident));

            if (config_get_int(conf, ident, &_remap))
            {
               if (_remap == -1)
                  _remap = RARCH_UNMAPPED;

               configuration_set_uint(settings,
                     settings->uints.input_remap_ids[i][j], _remap);
            }

            fill_pathname_join_delim(ident, s2,
                  key_string, '_', sizeof(ident));

            _remap = -1;

            if (!config_get_int(conf, ident, &_remap))
               _remap = RETROK_UNKNOWN;

            configuration_set_uint(settings,
                  settings->uints.input_keymapper_ids[i][j], _remap);
         }
      }

      _len = strlcpy(s1, "input_libretro_device_p", sizeof(s1));
      strlcpy(s1 + _len, formatted_number, sizeof(s1) - _len);
      CONFIG_GET_INT_BASE(conf, settings, uints.input_libretro_device[i], s1);

      _len = strlcpy(s1, prefix, sizeof(s1));
      strlcpy(s1 + _len, "_analog_dpad_mode", sizeof(s1) - _len);
      CONFIG_GET_INT_BASE(conf, settings, uints.input_analog_dpad_mode[i], s1);

      _len = strlcpy(s1, "input_remap_port_p", sizeof(s1));
      strlcpy(s1 + _len, formatted_number, sizeof(s1) - _len);
      CONFIG_GET_INT_BASE(conf, settings, uints.input_remap_ports[i], s1);
<<<<<<< HEAD
      {
      static const char * sensor_strings[RETROPAD_RETRO_SENSOR_LAST] =
      {
         "accel_x","accel_y", "accel_z",
         "gyro_x","gyro_y","gyro_z"
      };
      for (j = 0; j < RETROPAD_RETRO_SENSOR_LAST; j++){

         int sensor_remap = -1;
         char sensor_ident[128];
         fill_pathname_join_delim(sensor_ident, s1,
               sensor_strings[j], '_', sizeof(sensor_ident));
         RARCH_DBG("Sensor Ident: %s %d\n", sensor_ident,sensor_remap);
         if(!config_get_int(conf, sensor_ident, &sensor_remap))
            sensor_remap=RETROK_UNKNOWN;
         
         configuration_set_uint(settings,
            settings->uints.input_sensor_ids[i][j], sensor_remap);

      }
      }
   } 
=======

      /* Turbo fire settings */
      _len = strlcpy(s1, "input_turbo_enable", sizeof(s1));
      CONFIG_GET_BOOL_BASE(conf, settings, bools.input_turbo_enable, s1);

      _len = strlcpy(s1, "input_turbo_allow_dpad", sizeof(s1));
      CONFIG_GET_BOOL_BASE(conf, settings, bools.input_turbo_allow_dpad, s1);

      _len = strlcpy(s1, "input_turbo_mode", sizeof(s1));
      CONFIG_GET_INT_BASE(conf, settings, uints.input_turbo_mode, s1);

      _len = strlcpy(s1, "input_turbo_bind", sizeof(s1));
      CONFIG_GET_INT_BASE(conf, settings, ints.input_turbo_bind, s1);

      _len = strlcpy(s1, "input_turbo_button", sizeof(s1));
      CONFIG_GET_INT_BASE(conf, settings, uints.input_turbo_button, s1);

      _len = strlcpy(s1, "input_turbo_period", sizeof(s1));
      CONFIG_GET_INT_BASE(conf, settings, uints.input_turbo_period, s1);

      _len = strlcpy(s1, "input_turbo_duty_cycle", sizeof(s1));
      CONFIG_GET_INT_BASE(conf, settings, uints.input_turbo_duty_cycle, s1);
   }
>>>>>>> 58752d07

   input_remapping_update_port_map();

   /* Whenever a remap file is loaded, subsequent
    * changes to global remap-related parameters
    * must be reset at the next core deinitialisation */
   input_state_get_ptr()->flags   |=  INP_FLAG_REMAPPING_CACHE_ACTIVE;

   return true;
}

/**
 * input_remapping_save_file:
 * @path                     : Path to remapping file.
 *
 * Saves remapping values to file.
 *
 * Returns: true (1) if successful, otherwise false (0).
 **/
bool input_remapping_save_file(const char *path)
{
   bool ret;
   unsigned i, j;
   char remap_file_dir[DIR_MAX_LENGTH];
   static const char * key_strings[RARCH_FIRST_CUSTOM_BIND + 8] =
   {
      "b",      "y",      "select", "start",
      "up",     "down",   "left",   "right",
      "a",      "x",      "l",      "r",
      "l2",     "r2",     "l3",     "r3",
      "l_x+",   "l_x-",   "l_y+",   "l_y-",
      "r_x+",   "r_x-",   "r_y+",   "r_y-"
   };
   static const char * sensor_strings[RETROPAD_RETRO_SENSOR_LAST] =
   {
      "accel_x","accel_y", "accel_z",
      "gyro_x","gyro_y","gyro_z"
   };
   config_file_t         *conf = NULL;
   runloop_state_t *runloop_st = runloop_state_get_ptr();
   settings_t        *settings = config_st;
   unsigned          max_users = settings->uints.input_max_users;


   if (string_is_empty(path))
      return false;
   /* Create output directory, if required */
   fill_pathname_parent_dir(remap_file_dir, path,
         sizeof(remap_file_dir));

   if (   !string_is_empty(remap_file_dir)
       && !path_is_directory(remap_file_dir)
       && !path_mkdir(remap_file_dir))
      return false;

   /* Attempt to load file */
   if (!(conf = config_file_new_alloc()))
      return false;

   for (i = 0; i < MAX_USERS; i++)
   {
      size_t _len;
      bool skip_port = true;
      char formatted_number[4];
      char prefix[16];
      char s1[32];
      char s2[32];
      char s3[32];

      formatted_number[0] = '\0';

      /* We must include all mapped ports + all those
       * with an index less than max_users */
      if (i < max_users)
         skip_port = false;
      else
      {
         /* Check whether current port is mapped
          * to an input device */
         for (j = 0; j < max_users; j++)
         {
            if (i == settings->uints.input_remap_ports[j])
            {
               skip_port = false;
               break;
            }
         }
      }

      if (skip_port)
         continue;

      snprintf(formatted_number, sizeof(formatted_number), "%u", i + 1);
      _len       = strlcpy(prefix, "input_player",   sizeof(prefix));
      strlcpy(prefix + _len, formatted_number, sizeof(prefix) - _len);
      _len       = strlcpy(s1, prefix, sizeof(s1));
      strlcpy(s1 + _len, "_btn", sizeof(s1) - _len);
      _len       = strlcpy(s2, prefix, sizeof(s2));
      strlcpy(s2 + _len, "_key", sizeof(s2) - _len);
      _len       = strlcpy(s3, prefix, sizeof(s3));
      strlcpy(s3 + _len, "_stk", sizeof(s3) - _len);

      for (j = 0; j < RARCH_FIRST_CUSTOM_BIND; j++)
      {
         char _ident[128];
         const char *key_string = key_strings[j];
         unsigned remap_id      = settings->uints.input_remap_ids[i][j];
         unsigned keymap_id     = settings->uints.input_keymapper_ids[i][j];

         fill_pathname_join_delim(_ident, s1,
               key_string, '_', sizeof(_ident));

         /* Only save modified button values */
         if (remap_id == j)
            config_unset(conf, _ident);
         else
         {
            if (remap_id == RARCH_UNMAPPED)
            {
               if (string_is_empty(runloop_st->system.input_desc_btn[i][j]))
                  config_unset(conf, _ident);
               else
                  config_set_int(conf, _ident, -1);
            }
            else
               config_set_int(conf, _ident,
                     settings->uints.input_remap_ids[i][j]);
         }

         fill_pathname_join_delim(_ident, s2,
               key_string, '_', sizeof(_ident));

         /* Only save non-empty keymapper values */
         if (keymap_id == RETROK_UNKNOWN)
            config_unset(conf, _ident);
         else
            config_set_int(conf, _ident,
                  settings->uints.input_keymapper_ids[i][j]);
      }

      for (j = RARCH_FIRST_CUSTOM_BIND; j < (RARCH_FIRST_CUSTOM_BIND + 8); j++)
      {
         char _ident[128];
         const char *key_string = key_strings[j];
         unsigned remap_id      = settings->uints.input_remap_ids[i][j];
         unsigned keymap_id     = settings->uints.input_keymapper_ids[i][j];

         fill_pathname_join_delim(_ident, s3,
               key_string, '_', sizeof(_ident));

         /* Only save modified button values */
         if (remap_id == j)
            config_unset(conf, _ident);
         else
         {
            if (remap_id == RARCH_UNMAPPED)
            {
               if (string_is_empty(runloop_st->system.input_desc_btn[i][j]))
                  config_unset(conf, _ident);
               else
                  config_set_int(conf, _ident, -1);
            }
            else
               config_set_int(conf, _ident,
                     settings->uints.input_remap_ids[i][j]);
         }

         fill_pathname_join_delim(_ident, s2,
               key_string, '_', sizeof(_ident));

         /* Only save non-empty keymapper values */
         if (keymap_id == RETROK_UNKNOWN)
            config_unset(conf, _ident);
         else
            config_set_int(conf, _ident,
                  settings->uints.input_keymapper_ids[i][j]);
      }

      _len = strlcpy(s1, "input_libretro_device_p", sizeof(s1));
      strlcpy(s1 + _len, formatted_number, sizeof(s1) - _len);
      config_set_int(conf, s1, input_config_get_device(i));

      _len = strlcpy(s1, prefix, sizeof(s1));
      strlcpy(s1 + _len, "_analog_dpad_mode", sizeof(s1) - _len);
      config_set_int(conf, s1, settings->uints.input_analog_dpad_mode[i]);

      _len = strlcpy(s1, "input_remap_port_p", sizeof(s1));
      strlcpy(s1 + _len, formatted_number, sizeof(s1) - _len);
      config_set_int(conf, s1, settings->uints.input_remap_ports[i]);
<<<<<<< HEAD
      for (j = 0; j < RETROPAD_RETRO_SENSOR_LAST; j++){
         char sensor_ident[128];
         unsigned sensor_remap = settings->uints.input_sensor_ids[i][j];
         
         fill_pathname_join_delim(sensor_ident, s1,
               sensor_strings[j], '_', sizeof(sensor_ident));
         if (sensor_remap == j)
            config_unset(conf, sensor_ident);
         else
         {
            if (sensor_remap == RARCH_UNMAPPED)
               config_set_int(conf, sensor_ident, -1);
            else
               config_set_int(conf, sensor_ident,
                  settings->uints.input_sensor_ids[i][j]);
         }
      }
=======

      /* Turbo fire settings */
      _len = strlcpy(s1, "input_turbo_enable", sizeof(s1));
      config_set_string(conf, s1, settings->bools.input_turbo_enable ? "true" : "false");

      _len = strlcpy(s1, "input_turbo_allow_dpad", sizeof(s1));
      config_set_string(conf, s1, settings->bools.input_turbo_allow_dpad ? "true" : "false");

      _len = strlcpy(s1, "input_turbo_mode", sizeof(s1));
      config_set_int(conf, s1, settings->uints.input_turbo_mode);

      _len = strlcpy(s1, "input_turbo_bind", sizeof(s1));
      config_set_int(conf, s1, settings->ints.input_turbo_bind);

      _len = strlcpy(s1, "input_turbo_button", sizeof(s1));
      config_set_int(conf, s1, settings->uints.input_turbo_button);

      _len = strlcpy(s1, "input_turbo_period", sizeof(s1));
      config_set_int(conf, s1, settings->uints.input_turbo_period);

      _len = strlcpy(s1, "input_turbo_duty_cycle", sizeof(s1));
      config_set_int(conf, s1, settings->uints.input_turbo_duty_cycle);
>>>>>>> 58752d07
   }

   ret = config_file_write(conf, path, true);
   config_file_free(conf);

   /* Cache remap file path
    * > Must guard against the case where
    *   runloop_st->name.remapfile itself
    *   is passed to this function... */
   if (runloop_st->name.remapfile != path)
   {
      if (runloop_st->name.remapfile)
         free(runloop_st->name.remapfile);
      runloop_st->name.remapfile = strdup(path);
   }

   return ret;
}
#endif

#if !defined(HAVE_DYNAMIC)
/* Salamander config file contains a single
 * entry (libretro_path), which is linked to
 * RARCH_PATH_CORE
 * > Used to select which core to load
 *   when launching a salamander build */

static bool config_file_salamander_get_path(char *s, size_t len)
{
   const char *rarch_config_path = g_defaults.path_config;

   if (!string_is_empty(rarch_config_path))
      fill_pathname_resolve_relative(s,
            rarch_config_path,
            FILE_PATH_SALAMANDER_CONFIG,
            len);
   else
      strlcpy(s, FILE_PATH_SALAMANDER_CONFIG, len);

   return !string_is_empty(s);
}

void config_load_file_salamander(void)
{
   char config_path[PATH_MAX_LENGTH];
   config_file_t *config = NULL;

   config_path[0]   = '\0';

   /* Get config file path */
   if (!config_file_salamander_get_path(
         config_path, sizeof(config_path)))
      return;

   /* Open config file */
   if (!(config = config_file_new_from_path_to_string(config_path)))
      return;

   /* Read 'libretro_path' value and update
    * RARCH_PATH_CORE */
   RARCH_LOG("[Config]: Loading salamander config from: \"%s\".\n",
         config_path);

   if (config_get_path(config, "libretro_path",
         config_path, sizeof(config_path))
       && !string_is_empty(config_path)
       && !string_is_equal(config_path, "builtin"))
      path_set(RARCH_PATH_CORE, config_path);

   config_file_free(config);
}

void config_save_file_salamander(void)
{
   config_file_t *conf       = NULL;
   const char *libretro_path = path_get(RARCH_PATH_CORE);
   bool success              = false;
   char config_path[PATH_MAX_LENGTH];

   config_path[0] = '\0';

   if (   string_is_empty(libretro_path)
       || string_is_equal(libretro_path, "builtin"))
      return;

   /* Get config file path */
   if (!config_file_salamander_get_path(
         config_path, sizeof(config_path)))
      return;

   /* Open config file */
   if (     !(conf = config_file_new_from_path_to_string(config_path))
         && !(conf = config_file_new_alloc())
      )
      goto end;

   /* Update config file */
   config_set_path(conf, "libretro_path", libretro_path);

   /* Save config file
    * > Only one entry - no need to sort */
   success = config_file_write(conf, config_path, false);

end:
   if (success)
      RARCH_LOG("[Config]: Saving salamander config to: \"%s\".\n",
            config_path);
   else
      RARCH_ERR("[Config]: Failed to create new salamander config file in: \"%s\".\n",
            config_path);

   if (conf)
      config_file_free(conf);
}
#endif

bool input_config_bind_map_get_valid(unsigned bind_index)
{
   const struct input_bind_map *keybind =
      (const struct input_bind_map*)INPUT_CONFIG_BIND_MAP_GET(bind_index);
   if (!keybind)
      return false;
   return keybind->valid;
}

unsigned input_config_bind_map_get_meta(unsigned bind_index)
{
   const struct input_bind_map *keybind =
      (const struct input_bind_map*)INPUT_CONFIG_BIND_MAP_GET(bind_index);
   if (!keybind)
      return 0;
   return keybind->meta;
}

const char *input_config_bind_map_get_base(unsigned bind_index)
{
   const struct input_bind_map *keybind =
      (const struct input_bind_map*)INPUT_CONFIG_BIND_MAP_GET(bind_index);
   if (!keybind)
      return NULL;
   return keybind->base;
}

const char *input_config_bind_map_get_desc(unsigned bind_index)
{
   const struct input_bind_map *keybind =
      (const struct input_bind_map*)INPUT_CONFIG_BIND_MAP_GET(bind_index);
   if (!keybind)
      return NULL;
   return msg_hash_to_str(keybind->desc);
}

uint8_t input_config_bind_map_get_retro_key(unsigned bind_index)
{
   const struct input_bind_map *keybind =
      (const struct input_bind_map*)INPUT_CONFIG_BIND_MAP_GET(bind_index);
   if (!keybind)
      return 0;
   return keybind->retro_key;
}


void input_config_reset_autoconfig_binds(unsigned port)
{
   unsigned i;

   if (port >= MAX_USERS)
      return;

   for (i = 0; i < RARCH_BIND_LIST_END; i++)
   {
      input_autoconf_binds[port][i].joykey  = NO_BTN;
      input_autoconf_binds[port][i].joyaxis = AXIS_NONE;

      if (input_autoconf_binds[port][i].joykey_label)
      {
         free(input_autoconf_binds[port][i].joykey_label);
         input_autoconf_binds[port][i].joykey_label = NULL;
      }

      if (input_autoconf_binds[port][i].joyaxis_label)
      {
         free(input_autoconf_binds[port][i].joyaxis_label);
         input_autoconf_binds[port][i].joyaxis_label = NULL;
      }
   }
}

void input_config_set_autoconfig_binds(unsigned port, void *data)
{
   unsigned i;
   config_file_t *config       = (config_file_t*)data;
   struct retro_keybind *binds = NULL;
   if (    (port >= MAX_USERS)
         || !config)
      return;

   binds = input_autoconf_binds[port];
   for (i = 0; i < RARCH_BIND_LIST_END; i++)
   {
      const struct input_bind_map *keybind =
         (const struct input_bind_map*)INPUT_CONFIG_BIND_MAP_GET(i);
      if (keybind)
      {
         char str[256];
         const char *base = keybind->base;
         fill_pathname_join_delim(str, "input", base,  '_', sizeof(str));

         input_config_parse_joy_button(str, config, "input", base, &binds[i]);
         input_config_parse_joy_axis  (str, config, "input", base, &binds[i]);
      }
   }
   for (i = 0; i < RETROPAD_RETRO_SENSOR_LAST; i++){
      /* I am the implementor I get to choose the implementation details */
      char str[256];

      get_config_name_for_sensor(str, sizeof(str), i);
      config_get_ptr()->uints.input_sensor_ids[port][i]=
         input_config_parse_sensor (i,str, config);
   }
}

void input_config_parse_mouse_button(
      char *s,
      void *conf_data, const char *prefix,
      const char *btn, void *bind_data)
{
   int val;
   char tmp[64];
   char key[64];
   config_file_t *conf        = (config_file_t*)conf_data;
   struct retro_keybind *bind = (struct retro_keybind*)bind_data;

   tmp[0] = '\0';

   fill_pathname_join_delim(key, s, "mbtn", '_', sizeof(key));

   if (config_get_array(conf, key, tmp, sizeof(tmp)))
   {
      bind->mbutton = NO_BTN;

      if (tmp[0]=='w')
      {
         switch (tmp[1])
         {
            case 'u':
               bind->mbutton = RETRO_DEVICE_ID_MOUSE_WHEELUP;
               break;
            case 'd':
               bind->mbutton = RETRO_DEVICE_ID_MOUSE_WHEELDOWN;
               break;
            case 'h':
               switch (tmp[2])
               {
                  case 'u':
                     bind->mbutton = RETRO_DEVICE_ID_MOUSE_HORIZ_WHEELUP;
                     break;
                  case 'd':
                     bind->mbutton = RETRO_DEVICE_ID_MOUSE_HORIZ_WHEELDOWN;
                     break;
               }
               break;
         }
      }
      else
      {
         val = atoi(tmp);
         switch (val)
         {
            case 1:
               bind->mbutton = RETRO_DEVICE_ID_MOUSE_LEFT;
               break;
            case 2:
               bind->mbutton = RETRO_DEVICE_ID_MOUSE_RIGHT;
               break;
            case 3:
               bind->mbutton = RETRO_DEVICE_ID_MOUSE_MIDDLE;
               break;
            case 4:
               bind->mbutton = RETRO_DEVICE_ID_MOUSE_BUTTON_4;
               break;
            case 5:
               bind->mbutton = RETRO_DEVICE_ID_MOUSE_BUTTON_5;
               break;
         }
      }
   }
}

void input_config_parse_joy_axis(
      char *s,
      void *conf_data, const char *prefix,
      const char *axis, void *bind_data)
{
   char       tmp[64];
   char       key[64];
   config_file_t *conf                     = (config_file_t*)conf_data;
   struct retro_keybind *bind              = (struct retro_keybind*)bind_data;
   struct config_entry_list *tmp_a         = NULL;

   tmp[0] = '\0';

   fill_pathname_join_delim(key, s,
         "axis", '_', sizeof(key));

   if (config_get_array(conf, key, tmp, sizeof(tmp)))
   {
      if (     tmp[0] == 'n'
            && tmp[1] == 'u'
            && tmp[2] == 'l'
            && tmp[3] == '\0'
         )
         bind->joyaxis = AXIS_NONE;
      else if
         (     tmp[0] != '\0'
          &&   tmp[1] != '\0'
          && (*tmp    == '+'
          ||  *tmp    == '-'))
      {
         int i_axis = (int)strtol(tmp + 1, NULL, 0);
         if (*tmp == '+')
            bind->joyaxis = AXIS_POS(i_axis);
         else
            bind->joyaxis = AXIS_NEG(i_axis);
      }
   }

   fill_pathname_join_delim(key, s,
         "axis_label", '_', sizeof(key));

   tmp_a = config_get_entry(conf, key);

   if (tmp_a && (!string_is_empty(tmp_a->value)))
   {
      if (bind->joyaxis_label &&
            !string_is_empty(bind->joyaxis_label))
         free(bind->joyaxis_label);
      bind->joyaxis_label = strdup(tmp_a->value);
   }
}

static uint16_t input_config_parse_hat(const char *dir)
{
   if (     dir[0] == 'u'
         && dir[1] == 'p'
         && dir[2] == '\0'
      )
      return HAT_UP_MASK;
   else if (
            dir[0] == 'd'
         && dir[1] == 'o'
         && dir[2] == 'w'
         && dir[3] == 'n'
         && dir[4] == '\0'
         )
      return HAT_DOWN_MASK;
   else if (
            dir[0] == 'l'
         && dir[1] == 'e'
         && dir[2] == 'f'
         && dir[3] == 't'
         && dir[4] == '\0'
         )
      return HAT_LEFT_MASK;
   else if (
            dir[0] == 'r'
         && dir[1] == 'i'
         && dir[2] == 'g'
         && dir[3] == 'h'
         && dir[4] == 't'
         && dir[5] == '\0'
         )
      return HAT_RIGHT_MASK;

   return 0;
}

void input_config_parse_joy_button(
      char *s,
      void *data, const char *prefix,
      const char *btn, void *bind_data)
{
   char tmp[64];
   char key[64];
   config_file_t *conf                     = (config_file_t*)data;
   struct retro_keybind *bind              = (struct retro_keybind*)bind_data;
   struct config_entry_list *tmp_a         = NULL;

   tmp[0]                                  = '\0';

   fill_pathname_join_delim(key, s,
         "btn", '_', sizeof(key));

   if (config_get_array(conf, key, tmp, sizeof(tmp)))
   {
      btn = tmp;
      if (     btn[0] == 'n'
            && btn[1] == 'u'
            && btn[2] == 'l'
            && btn[3] == '\0'
         )
         bind->joykey = NO_BTN;
      else
      {
         if (*btn == 'h')
         {
            const char *str = btn + 1;
            /* Parse hat? */
            if (str && ISDIGIT((int)*str))
            {
               char        *dir = NULL;
               uint16_t     hat = strtoul(str, &dir, 0);
               uint16_t hat_dir = dir ? input_config_parse_hat(dir) : 0;
               if (hat_dir)
                  bind->joykey = HAT_MAP(hat, hat_dir);
            }
         }
         else
            bind->joykey = strtoull(tmp, NULL, 0);
      }
   }

   fill_pathname_join_delim(key, s,
         "btn_label", '_', sizeof(key));

   tmp_a = config_get_entry(conf, key);

   if (tmp_a && !string_is_empty(tmp_a->value))
   {
      if (!string_is_empty(bind->joykey_label))
         free(bind->joykey_label);

      bind->joykey_label = strdup(tmp_a->value);
   }
}
unsigned input_config_parse_sensor(
      unsigned id,
      char *s,
      void *conf_data)
{
   char          tmp[64];
   char sensor_label[64];
   config_file_t *conf                     = (config_file_t*)conf_data;
   struct config_entry_list *tmp_a         = NULL;

   tmp[0] = '\0';

   fill_pathname_join_delim(sensor_label, s,
         "label", '_', sizeof(sensor_label));
   if (config_get_array(conf, s, tmp, sizeof(tmp)))
   {
      if (strcmp(tmp, "nul") != 0){
         RARCH_DBG("tmp: %s\n", tmp);
         if ((*tmp>='0') && (*tmp<='5')){
            if (strcmp(tmp+1,"inv") == 0)
               return (((*tmp)-'0')*2)+1;
            else if (tmp[1] == '\0')
               return ((*tmp)-'0')*2;
         }
      }
   }
   return id*2;
}
void retroarch_config_deinit(void)
{
   if (config_st)
      free(config_st);
   config_st = NULL;
}

void retroarch_config_init(void)
{
   if (!config_st)
      config_st = (settings_t*)calloc(1, sizeof(settings_t));
}<|MERGE_RESOLUTION|>--- conflicted
+++ resolved
@@ -5998,15 +5998,7 @@
    config_file_t *conf                              = (config_file_t*)data;
    settings_t *settings                             = config_st;
    runloop_state_t *runloop_st                      = runloop_state_get_ptr();
-<<<<<<< HEAD
-   static const char *  key_strings[RARCH_FIRST_CUSTOM_BIND + 8] = {
-      "b", "y", "select", "start",
-      "up", "down", "left", "right",
-      "a", "x", "l", "r", "l2", "r2",
-      "l3", "r3", "l_x+", "l_x-", "l_y+", "l_y-", "r_x+", "r_x-", "r_y+", "r_y-" };
-   
-=======
-   char key_strings[RARCH_FIRST_CUSTOM_BIND + 8][8] =
+   static const char * key_strings[RARCH_FIRST_CUSTOM_BIND + 8] =
    {
       "b",      "y",      "select", "start",
       "up",     "down",   "left",   "right",
@@ -6015,8 +6007,11 @@
       "l_x+",   "l_x-",   "l_y+",   "l_y-",
       "r_x+",   "r_x-",   "r_y+",   "r_y-"
    };
-
->>>>>>> 58752d07
+   static const char * sensor_strings[RETROPAD_RETRO_SENSOR_LAST] =
+   {
+       "accel_x","accel_y", "accel_z",
+       "gyro_x","gyro_y","gyro_z"
+   };
    if (    !conf
          || string_is_empty(path))
       return false;
@@ -6117,13 +6112,6 @@
       _len = strlcpy(s1, "input_remap_port_p", sizeof(s1));
       strlcpy(s1 + _len, formatted_number, sizeof(s1) - _len);
       CONFIG_GET_INT_BASE(conf, settings, uints.input_remap_ports[i], s1);
-<<<<<<< HEAD
-      {
-      static const char * sensor_strings[RETROPAD_RETRO_SENSOR_LAST] =
-      {
-         "accel_x","accel_y", "accel_z",
-         "gyro_x","gyro_y","gyro_z"
-      };
       for (j = 0; j < RETROPAD_RETRO_SENSOR_LAST; j++){
 
          int sensor_remap = -1;
@@ -6138,9 +6126,6 @@
             settings->uints.input_sensor_ids[i][j], sensor_remap);
 
       }
-      }
-   } 
-=======
 
       /* Turbo fire settings */
       _len = strlcpy(s1, "input_turbo_enable", sizeof(s1));
@@ -6164,7 +6149,6 @@
       _len = strlcpy(s1, "input_turbo_duty_cycle", sizeof(s1));
       CONFIG_GET_INT_BASE(conf, settings, uints.input_turbo_duty_cycle, s1);
    }
->>>>>>> 58752d07
 
    input_remapping_update_port_map();
 
@@ -6354,7 +6338,7 @@
       _len = strlcpy(s1, "input_remap_port_p", sizeof(s1));
       strlcpy(s1 + _len, formatted_number, sizeof(s1) - _len);
       config_set_int(conf, s1, settings->uints.input_remap_ports[i]);
-<<<<<<< HEAD
+
       for (j = 0; j < RETROPAD_RETRO_SENSOR_LAST; j++){
          char sensor_ident[128];
          unsigned sensor_remap = settings->uints.input_sensor_ids[i][j];
@@ -6372,7 +6356,6 @@
                   settings->uints.input_sensor_ids[i][j]);
          }
       }
-=======
 
       /* Turbo fire settings */
       _len = strlcpy(s1, "input_turbo_enable", sizeof(s1));
@@ -6395,7 +6378,6 @@
 
       _len = strlcpy(s1, "input_turbo_duty_cycle", sizeof(s1));
       config_set_int(conf, s1, settings->uints.input_turbo_duty_cycle);
->>>>>>> 58752d07
    }
 
    ret = config_file_write(conf, path, true);

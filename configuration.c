/*  RetroArch - A frontend for libretro.
 *  Copyright (C) 2010-2014 - Hans-Kristian Arntzen
 *  Copyright (C) 2011-2017 - Daniel De Matteis
 *  Copyright (C) 2014-2017 - Jean-André Santoni
 *  Copyright (C) 2015-2019 - Andrés Suárez (input remapping + other things)
 *  Copyright (C) 2016-2019 - Brad Parker
 *
 *  RetroArch is free software: you can redistribute it and/or modify it under the terms
 *  of the GNU General Public License as published by the Free Software Found-
 *  ation, either version 3 of the License, or (at your option) any later version.
 *
 *  RetroArch is distributed in the hope that it will be useful, but WITHOUT ANY WARRANTY;
 *  without even the implied warranty of MERCHANTABILITY or FITNESS FOR A PARTICULAR
 *  PURPOSE.  See the GNU General Public License for more details.
 *
 *  You should have received a copy of the GNU General Public License along with RetroArch.
 *  If not, see <http://www.gnu.org/licenses/>.
 */

#include <ctype.h>

#include <libretro.h>
#include <file/config_file.h>
#include <file/file_path.h>
#include <compat/strl.h>
#include <compat/posix_string.h>
#include <string/stdstring.h>
#include <streams/file_stream.h>
#include <array/rhmap.h>

#ifdef HAVE_CONFIG_H
#include "config.h"
#endif

#include "file_path_special.h"
#include "command.h"
#include "configuration.h"
#include "content.h"
#include "config.def.h"
#include "config.features.h"
#include "input/input_keymaps.h"
#include "input/input_remapping.h"
#include "led/led_defines.h"
#include "defaults.h"
#include "core.h"
#include "paths.h"
#include "retroarch.h"
#include "verbosity.h"

#include "audio/audio_driver.h"
#include "record/record_driver.h"
#include "gfx/gfx_animation.h"

#include "tasks/task_content.h"
#include "tasks/tasks_internal.h"

#include "list_special.h"

#if defined(__WINRT__) || defined(WINAPI_FAMILY) && WINAPI_FAMILY == WINAPI_FAMILY_PHONE_APP
#include "uwp/uwp_func.h"
#endif

#include "lakka.h"

#ifdef HAVE_LAKKA_SWITCH
#include "lakka-switch.h"
#endif

#if defined(HAVE_LIBNX)
#include "switch_performance_profiles.h"
#endif

#if __APPLE__
#include "ui/drivers/cocoa/apple_platform.h"
#endif

#ifdef HAVE_LAKKA
#include <time.h>
#endif

enum video_driver_enum
{
   VIDEO_GL                 = 0,
   VIDEO_GL1,
   VIDEO_GL_CORE,
   VIDEO_VULKAN,
   VIDEO_METAL,
   VIDEO_DRM,
   VIDEO_XVIDEO,
   VIDEO_SDL,
   VIDEO_SDL2,
   VIDEO_SDL_DINGUX,
   VIDEO_SDL_RS90,
   VIDEO_EXT,
   VIDEO_WII,
   VIDEO_WIIU,
   VIDEO_XENON360,
   VIDEO_PSP1,
   VIDEO_VITA2D,
   VIDEO_PS2,
   VIDEO_CTR,
   VIDEO_SWITCH,
   VIDEO_D3D8,
   VIDEO_D3D9_CG,
   VIDEO_D3D9_HLSL,
   VIDEO_D3D10,
   VIDEO_D3D11,
   VIDEO_D3D12,
   VIDEO_VG,
   VIDEO_OMAP,
   VIDEO_EXYNOS,
   VIDEO_SUNXI,
   VIDEO_DISPMANX,
   VIDEO_CACA,
   VIDEO_GDI,
   VIDEO_VGA,
   VIDEO_FPGA,
   VIDEO_RSX,
   VIDEO_NULL
};

enum audio_driver_enum
{
   AUDIO_RSOUND             = VIDEO_NULL + 1,
   AUDIO_AUDIOIO,
   AUDIO_OSS,
   AUDIO_ALSA,
   AUDIO_ALSATHREAD,
   AUDIO_TINYALSA,
   AUDIO_ROAR,
   AUDIO_AL,
   AUDIO_SL,
   AUDIO_JACK,
   AUDIO_SDL,
   AUDIO_SDL2,
   AUDIO_XAUDIO,
   AUDIO_PULSE,
   AUDIO_EXT,
   AUDIO_DSOUND,
   AUDIO_WASAPI,
   AUDIO_COREAUDIO,
   AUDIO_COREAUDIO3,
   AUDIO_PS3,
   AUDIO_XENON360,
   AUDIO_WII,
   AUDIO_WIIU,
   AUDIO_RWEBAUDIO,
   AUDIO_PSP,
   AUDIO_PS2,
   AUDIO_CTR,
   AUDIO_SWITCH,
   AUDIO_NULL
};

enum microphone_driver_enum
{
   MICROPHONE_ALSA = AUDIO_NULL + 1,
   MICROPHONE_ALSATHREAD,
   MICROPHONE_SDL2,
   MICROPHONE_WASAPI,
   MICROPHONE_NULL
};

enum audio_resampler_driver_enum
{
   AUDIO_RESAMPLER_CC       = MICROPHONE_NULL + 1,
   AUDIO_RESAMPLER_SINC,
   AUDIO_RESAMPLER_NEAREST,
   AUDIO_RESAMPLER_NULL
};

enum input_driver_enum
{
   INPUT_ANDROID            = AUDIO_RESAMPLER_NULL + 1,
   INPUT_SDL,
   INPUT_SDL2,
   INPUT_SDL_DINGUX,
   INPUT_X,
   INPUT_WAYLAND,
   INPUT_DINPUT,
   INPUT_PS4,
   INPUT_PS3,
   INPUT_PSP,
   INPUT_PS2,
   INPUT_CTR,
   INPUT_SWITCH,
   INPUT_XENON360,
   INPUT_WII,
   INPUT_WIIU,
   INPUT_XINPUT,
   INPUT_UWP,
   INPUT_UDEV,
   INPUT_LINUXRAW,
   INPUT_COCOA,
   INPUT_QNX,
   INPUT_RWEBINPUT,
   INPUT_DOS,
   INPUT_WINRAW,
   INPUT_NULL
};

enum joypad_driver_enum
{
   JOYPAD_PS3               = INPUT_NULL + 1,
   JOYPAD_XINPUT,
   JOYPAD_GX,
   JOYPAD_WIIU,
   JOYPAD_XDK,
   JOYPAD_PS4,
   JOYPAD_PSP,
   JOYPAD_PS2,
   JOYPAD_CTR,
   JOYPAD_SWITCH,
   JOYPAD_DINPUT,
   JOYPAD_UDEV,
   JOYPAD_LINUXRAW,
   JOYPAD_ANDROID,
   JOYPAD_SDL,
   JOYPAD_SDL_DINGUX,
   JOYPAD_DOS,
   JOYPAD_HID,
   JOYPAD_QNX,
   JOYPAD_RWEBPAD,
   JOYPAD_MFI,
   JOYPAD_NULL
};

enum camera_driver_enum
{
   CAMERA_V4L2              = JOYPAD_NULL + 1,
   CAMERA_RWEBCAM,
   CAMERA_ANDROID,
   CAMERA_AVFOUNDATION,
   CAMERA_NULL
};

enum bluetooth_driver_enum
{
   BLUETOOTH_BLUETOOTHCTL   = CAMERA_NULL + 1,
   BLUETOOTH_BLUEZ,
   BLUETOOTH_NULL
};

enum wifi_driver_enum
{
   WIFI_CONNMANCTL          = BLUETOOTH_NULL + 1,
   WIFI_NMCLI,
   WIFI_NULL
};

enum location_driver_enum
{
   LOCATION_ANDROID         = WIFI_NULL + 1,
   LOCATION_CORELOCATION,
   LOCATION_NULL
};

enum osk_driver_enum
{
   OSK_PS3                  = LOCATION_NULL + 1,
   OSK_NULL
};

enum menu_driver_enum
{
   MENU_RGUI                = OSK_NULL + 1,
   MENU_MATERIALUI,
   MENU_XMB,
   MENU_STRIPES,
   MENU_OZONE,
   MENU_NULL
};

enum record_driver_enum
{
   RECORD_FFMPEG            = MENU_NULL + 1,
   RECORD_NULL
};

enum midi_driver_enum
{
   MIDI_WINMM               = RECORD_NULL + 1,
   MIDI_ALSA,
   MIDI_NULL
};

#define DECLARE_BIND(base, bind, desc) { #base, desc, 0, bind, true }
#define DECLARE_META_BIND(level, base, bind, desc) { #base, desc, level, bind, true }

const struct input_bind_map input_config_bind_map[RARCH_BIND_LIST_END_NULL] = {
   DECLARE_BIND(b,                             RETRO_DEVICE_ID_JOYPAD_B,     MENU_ENUM_LABEL_VALUE_INPUT_JOYPAD_B),
   DECLARE_BIND(y,                             RETRO_DEVICE_ID_JOYPAD_Y,     MENU_ENUM_LABEL_VALUE_INPUT_JOYPAD_Y),
   DECLARE_BIND(select,                        RETRO_DEVICE_ID_JOYPAD_SELECT,MENU_ENUM_LABEL_VALUE_INPUT_JOYPAD_SELECT),
   DECLARE_BIND(start,                         RETRO_DEVICE_ID_JOYPAD_START, MENU_ENUM_LABEL_VALUE_INPUT_JOYPAD_START),
   DECLARE_BIND(up,                            RETRO_DEVICE_ID_JOYPAD_UP,    MENU_ENUM_LABEL_VALUE_INPUT_JOYPAD_UP),
   DECLARE_BIND(down,                          RETRO_DEVICE_ID_JOYPAD_DOWN,  MENU_ENUM_LABEL_VALUE_INPUT_JOYPAD_DOWN),
   DECLARE_BIND(left,                          RETRO_DEVICE_ID_JOYPAD_LEFT,  MENU_ENUM_LABEL_VALUE_INPUT_JOYPAD_LEFT),
   DECLARE_BIND(right,                         RETRO_DEVICE_ID_JOYPAD_RIGHT, MENU_ENUM_LABEL_VALUE_INPUT_JOYPAD_RIGHT),
   DECLARE_BIND(a,                             RETRO_DEVICE_ID_JOYPAD_A,     MENU_ENUM_LABEL_VALUE_INPUT_JOYPAD_A),
   DECLARE_BIND(x,                             RETRO_DEVICE_ID_JOYPAD_X,     MENU_ENUM_LABEL_VALUE_INPUT_JOYPAD_X),
   DECLARE_BIND(l,                             RETRO_DEVICE_ID_JOYPAD_L,     MENU_ENUM_LABEL_VALUE_INPUT_JOYPAD_L),
   DECLARE_BIND(r,                             RETRO_DEVICE_ID_JOYPAD_R,     MENU_ENUM_LABEL_VALUE_INPUT_JOYPAD_R),
   DECLARE_BIND(l2,                            RETRO_DEVICE_ID_JOYPAD_L2,    MENU_ENUM_LABEL_VALUE_INPUT_JOYPAD_L2),
   DECLARE_BIND(r2,                            RETRO_DEVICE_ID_JOYPAD_R2,    MENU_ENUM_LABEL_VALUE_INPUT_JOYPAD_R2),
   DECLARE_BIND(l3,                            RETRO_DEVICE_ID_JOYPAD_L3,    MENU_ENUM_LABEL_VALUE_INPUT_JOYPAD_L3),
   DECLARE_BIND(r3,                            RETRO_DEVICE_ID_JOYPAD_R3,    MENU_ENUM_LABEL_VALUE_INPUT_JOYPAD_R3),
   DECLARE_BIND(l_x_plus,                      RARCH_ANALOG_LEFT_X_PLUS,     MENU_ENUM_LABEL_VALUE_INPUT_ANALOG_LEFT_X_PLUS),
   DECLARE_BIND(l_x_minus,                     RARCH_ANALOG_LEFT_X_MINUS,    MENU_ENUM_LABEL_VALUE_INPUT_ANALOG_LEFT_X_MINUS),
   DECLARE_BIND(l_y_plus,                      RARCH_ANALOG_LEFT_Y_PLUS,     MENU_ENUM_LABEL_VALUE_INPUT_ANALOG_LEFT_Y_PLUS),
   DECLARE_BIND(l_y_minus,                     RARCH_ANALOG_LEFT_Y_MINUS,    MENU_ENUM_LABEL_VALUE_INPUT_ANALOG_LEFT_Y_MINUS),
   DECLARE_BIND(r_x_plus,                      RARCH_ANALOG_RIGHT_X_PLUS,    MENU_ENUM_LABEL_VALUE_INPUT_ANALOG_RIGHT_X_PLUS),
   DECLARE_BIND(r_x_minus,                     RARCH_ANALOG_RIGHT_X_MINUS,   MENU_ENUM_LABEL_VALUE_INPUT_ANALOG_RIGHT_X_MINUS),
   DECLARE_BIND(r_y_plus,                      RARCH_ANALOG_RIGHT_Y_PLUS,    MENU_ENUM_LABEL_VALUE_INPUT_ANALOG_RIGHT_Y_PLUS),
   DECLARE_BIND(r_y_minus,                     RARCH_ANALOG_RIGHT_Y_MINUS,   MENU_ENUM_LABEL_VALUE_INPUT_ANALOG_RIGHT_Y_MINUS),

   DECLARE_BIND(gun_trigger,                   RARCH_LIGHTGUN_TRIGGER,       MENU_ENUM_LABEL_VALUE_INPUT_LIGHTGUN_TRIGGER),
   DECLARE_BIND(gun_offscreen_shot,            RARCH_LIGHTGUN_RELOAD,        MENU_ENUM_LABEL_VALUE_INPUT_LIGHTGUN_RELOAD),
   DECLARE_BIND(gun_aux_a,                     RARCH_LIGHTGUN_AUX_A,         MENU_ENUM_LABEL_VALUE_INPUT_LIGHTGUN_AUX_A),
   DECLARE_BIND(gun_aux_b,                     RARCH_LIGHTGUN_AUX_B,         MENU_ENUM_LABEL_VALUE_INPUT_LIGHTGUN_AUX_B),
   DECLARE_BIND(gun_aux_c,                     RARCH_LIGHTGUN_AUX_C,         MENU_ENUM_LABEL_VALUE_INPUT_LIGHTGUN_AUX_C),
   DECLARE_BIND(gun_start,                     RARCH_LIGHTGUN_START,         MENU_ENUM_LABEL_VALUE_INPUT_LIGHTGUN_START),
   DECLARE_BIND(gun_select,                    RARCH_LIGHTGUN_SELECT,        MENU_ENUM_LABEL_VALUE_INPUT_LIGHTGUN_SELECT),
   DECLARE_BIND(gun_dpad_up,                   RARCH_LIGHTGUN_DPAD_UP,       MENU_ENUM_LABEL_VALUE_INPUT_LIGHTGUN_DPAD_UP),
   DECLARE_BIND(gun_dpad_down,                 RARCH_LIGHTGUN_DPAD_DOWN,     MENU_ENUM_LABEL_VALUE_INPUT_LIGHTGUN_DPAD_DOWN),
   DECLARE_BIND(gun_dpad_left,                 RARCH_LIGHTGUN_DPAD_LEFT,     MENU_ENUM_LABEL_VALUE_INPUT_LIGHTGUN_DPAD_LEFT),
   DECLARE_BIND(gun_dpad_right,                RARCH_LIGHTGUN_DPAD_RIGHT,    MENU_ENUM_LABEL_VALUE_INPUT_LIGHTGUN_DPAD_RIGHT),

   DECLARE_BIND(turbo,                         RARCH_TURBO_ENABLE,           MENU_ENUM_LABEL_VALUE_INPUT_TURBO_ENABLE),

   DECLARE_META_BIND(2, enable_hotkey,         RARCH_ENABLE_HOTKEY,          MENU_ENUM_LABEL_VALUE_INPUT_META_ENABLE_HOTKEY),
#ifdef HAVE_MENU
   DECLARE_META_BIND(1, menu_toggle,           RARCH_MENU_TOGGLE,            MENU_ENUM_LABEL_VALUE_INPUT_META_MENU_TOGGLE),
#endif
#ifdef HAVE_LAKKA
   DECLARE_META_BIND(2, exit_emulator,         RARCH_QUIT_KEY,               MENU_ENUM_LABEL_VALUE_INPUT_META_RESTART_KEY),
#else
   DECLARE_META_BIND(2, exit_emulator,         RARCH_QUIT_KEY,               MENU_ENUM_LABEL_VALUE_INPUT_META_QUIT_KEY),
#endif
   DECLARE_META_BIND(2, close_content,         RARCH_CLOSE_CONTENT_KEY,      MENU_ENUM_LABEL_VALUE_INPUT_META_CLOSE_CONTENT_KEY),
   DECLARE_META_BIND(2, reset,                 RARCH_RESET,                  MENU_ENUM_LABEL_VALUE_INPUT_META_RESET),
   DECLARE_META_BIND(1, toggle_fast_forward,   RARCH_FAST_FORWARD_KEY,       MENU_ENUM_LABEL_VALUE_INPUT_META_FAST_FORWARD_KEY),
   DECLARE_META_BIND(2, hold_fast_forward,     RARCH_FAST_FORWARD_HOLD_KEY,  MENU_ENUM_LABEL_VALUE_INPUT_META_FAST_FORWARD_HOLD_KEY),
   DECLARE_META_BIND(1, toggle_slowmotion,     RARCH_SLOWMOTION_KEY,         MENU_ENUM_LABEL_VALUE_INPUT_META_SLOWMOTION_KEY),
   DECLARE_META_BIND(2, hold_slowmotion,       RARCH_SLOWMOTION_HOLD_KEY,    MENU_ENUM_LABEL_VALUE_INPUT_META_SLOWMOTION_HOLD_KEY),
   DECLARE_META_BIND(1, rewind,                RARCH_REWIND,                 MENU_ENUM_LABEL_VALUE_INPUT_META_REWIND),
   DECLARE_META_BIND(2, pause_toggle,          RARCH_PAUSE_TOGGLE,           MENU_ENUM_LABEL_VALUE_INPUT_META_PAUSE_TOGGLE),
   DECLARE_META_BIND(2, frame_advance,         RARCH_FRAMEADVANCE,           MENU_ENUM_LABEL_VALUE_INPUT_META_FRAMEADVANCE),

   DECLARE_META_BIND(2, audio_mute,            RARCH_MUTE,                   MENU_ENUM_LABEL_VALUE_INPUT_META_MUTE),
   DECLARE_META_BIND(2, volume_up,             RARCH_VOLUME_UP,              MENU_ENUM_LABEL_VALUE_INPUT_META_VOLUME_UP),
   DECLARE_META_BIND(2, volume_down,           RARCH_VOLUME_DOWN,            MENU_ENUM_LABEL_VALUE_INPUT_META_VOLUME_DOWN),

   DECLARE_META_BIND(1, load_state,            RARCH_LOAD_STATE_KEY,         MENU_ENUM_LABEL_VALUE_INPUT_META_LOAD_STATE_KEY),
   DECLARE_META_BIND(1, save_state,            RARCH_SAVE_STATE_KEY,         MENU_ENUM_LABEL_VALUE_INPUT_META_SAVE_STATE_KEY),
   DECLARE_META_BIND(2, state_slot_increase,   RARCH_STATE_SLOT_PLUS,        MENU_ENUM_LABEL_VALUE_INPUT_META_STATE_SLOT_PLUS),
   DECLARE_META_BIND(2, state_slot_decrease,   RARCH_STATE_SLOT_MINUS,       MENU_ENUM_LABEL_VALUE_INPUT_META_STATE_SLOT_MINUS),

   DECLARE_META_BIND(1, play_replay,           RARCH_PLAY_REPLAY_KEY,        MENU_ENUM_LABEL_VALUE_INPUT_META_PLAY_REPLAY_KEY),
   DECLARE_META_BIND(1, record_replay,         RARCH_RECORD_REPLAY_KEY,      MENU_ENUM_LABEL_VALUE_INPUT_META_RECORD_REPLAY_KEY),
   DECLARE_META_BIND(1, halt_replay,           RARCH_HALT_REPLAY_KEY,        MENU_ENUM_LABEL_VALUE_INPUT_META_HALT_REPLAY_KEY),
   DECLARE_META_BIND(2, replay_slot_increase,  RARCH_REPLAY_SLOT_PLUS,       MENU_ENUM_LABEL_VALUE_INPUT_META_REPLAY_SLOT_PLUS),
   DECLARE_META_BIND(2, replay_slot_decrease,  RARCH_REPLAY_SLOT_MINUS,      MENU_ENUM_LABEL_VALUE_INPUT_META_REPLAY_SLOT_MINUS),

   DECLARE_META_BIND(2, disk_eject_toggle,     RARCH_DISK_EJECT_TOGGLE,      MENU_ENUM_LABEL_VALUE_INPUT_META_DISK_EJECT_TOGGLE),
   DECLARE_META_BIND(2, disk_next,             RARCH_DISK_NEXT,              MENU_ENUM_LABEL_VALUE_INPUT_META_DISK_NEXT),
   DECLARE_META_BIND(2, disk_prev,             RARCH_DISK_PREV,              MENU_ENUM_LABEL_VALUE_INPUT_META_DISK_PREV),

   DECLARE_META_BIND(2, shader_toggle,         RARCH_SHADER_TOGGLE,          MENU_ENUM_LABEL_VALUE_INPUT_META_SHADER_TOGGLE),
   DECLARE_META_BIND(2, shader_next,           RARCH_SHADER_NEXT,            MENU_ENUM_LABEL_VALUE_INPUT_META_SHADER_NEXT),
   DECLARE_META_BIND(2, shader_prev,           RARCH_SHADER_PREV,            MENU_ENUM_LABEL_VALUE_INPUT_META_SHADER_PREV),

   DECLARE_META_BIND(2, cheat_toggle,          RARCH_CHEAT_TOGGLE,           MENU_ENUM_LABEL_VALUE_INPUT_META_CHEAT_TOGGLE),
   DECLARE_META_BIND(2, cheat_index_plus,      RARCH_CHEAT_INDEX_PLUS,       MENU_ENUM_LABEL_VALUE_INPUT_META_CHEAT_INDEX_PLUS),
   DECLARE_META_BIND(2, cheat_index_minus,     RARCH_CHEAT_INDEX_MINUS,      MENU_ENUM_LABEL_VALUE_INPUT_META_CHEAT_INDEX_MINUS),

   DECLARE_META_BIND(2, screenshot,            RARCH_SCREENSHOT,             MENU_ENUM_LABEL_VALUE_INPUT_META_SCREENSHOT),
   DECLARE_META_BIND(2, recording_toggle,      RARCH_RECORDING_TOGGLE,       MENU_ENUM_LABEL_VALUE_INPUT_META_RECORDING_TOGGLE),
   DECLARE_META_BIND(2, streaming_toggle,      RARCH_STREAMING_TOGGLE,       MENU_ENUM_LABEL_VALUE_INPUT_META_STREAMING_TOGGLE),

   DECLARE_META_BIND(2, grab_mouse_toggle,     RARCH_GRAB_MOUSE_TOGGLE,      MENU_ENUM_LABEL_VALUE_INPUT_META_GRAB_MOUSE_TOGGLE),
   DECLARE_META_BIND(2, game_focus_toggle,     RARCH_GAME_FOCUS_TOGGLE,      MENU_ENUM_LABEL_VALUE_INPUT_META_GAME_FOCUS_TOGGLE),
   DECLARE_META_BIND(2, toggle_fullscreen,     RARCH_FULLSCREEN_TOGGLE_KEY,  MENU_ENUM_LABEL_VALUE_INPUT_META_FULLSCREEN_TOGGLE_KEY),
   DECLARE_META_BIND(2, desktop_menu_toggle,   RARCH_UI_COMPANION_TOGGLE,    MENU_ENUM_LABEL_VALUE_INPUT_META_UI_COMPANION_TOGGLE),

   DECLARE_META_BIND(2, toggle_vrr_runloop,    RARCH_VRR_RUNLOOP_TOGGLE,     MENU_ENUM_LABEL_VALUE_INPUT_META_VRR_RUNLOOP_TOGGLE),
   DECLARE_META_BIND(2, runahead_toggle,       RARCH_RUNAHEAD_TOGGLE,        MENU_ENUM_LABEL_VALUE_INPUT_META_RUNAHEAD_TOGGLE),
   DECLARE_META_BIND(2, preempt_toggle,        RARCH_PREEMPT_TOGGLE,         MENU_ENUM_LABEL_VALUE_INPUT_META_PREEMPT_TOGGLE),
   DECLARE_META_BIND(2, fps_toggle,            RARCH_FPS_TOGGLE,             MENU_ENUM_LABEL_VALUE_INPUT_META_FPS_TOGGLE),
   DECLARE_META_BIND(2, toggle_statistics,     RARCH_STATISTICS_TOGGLE,      MENU_ENUM_LABEL_VALUE_INPUT_META_STATISTICS_TOGGLE),
   DECLARE_META_BIND(2, ai_service,            RARCH_AI_SERVICE,             MENU_ENUM_LABEL_VALUE_INPUT_META_AI_SERVICE),

   DECLARE_META_BIND(2, netplay_ping_toggle,   RARCH_NETPLAY_PING_TOGGLE,    MENU_ENUM_LABEL_VALUE_INPUT_META_NETPLAY_PING_TOGGLE),
   DECLARE_META_BIND(2, netplay_host_toggle,   RARCH_NETPLAY_HOST_TOGGLE,    MENU_ENUM_LABEL_VALUE_INPUT_META_NETPLAY_HOST_TOGGLE),
   DECLARE_META_BIND(2, netplay_game_watch,    RARCH_NETPLAY_GAME_WATCH,     MENU_ENUM_LABEL_VALUE_INPUT_META_NETPLAY_GAME_WATCH),
   DECLARE_META_BIND(2, netplay_player_chat,   RARCH_NETPLAY_PLAYER_CHAT,    MENU_ENUM_LABEL_VALUE_INPUT_META_NETPLAY_PLAYER_CHAT),
   DECLARE_META_BIND(2, netplay_fade_chat_toggle, RARCH_NETPLAY_FADE_CHAT_TOGGLE, MENU_ENUM_LABEL_VALUE_INPUT_META_NETPLAY_FADE_CHAT_TOGGLE),

   /* Hidden in displaylist */
   DECLARE_META_BIND(2, overlay_next,          RARCH_OVERLAY_NEXT,           MENU_ENUM_LABEL_VALUE_INPUT_META_OVERLAY_NEXT),

   DECLARE_META_BIND(2, osk_toggle,            RARCH_OSK,                    MENU_ENUM_LABEL_VALUE_INPUT_META_OSK),
#if 0
   /* Deprecated */
   DECLARE_META_BIND(2, send_debug_info,       RARCH_SEND_DEBUG_INFO,        MENU_ENUM_LABEL_VALUE_INPUT_META_SEND_DEBUG_INFO),
#endif
};

#if defined(HAVE_METAL)
#if defined(HAVE_VULKAN)
/* Default to Vulkan/MoltenVK when available */
static const enum video_driver_enum VIDEO_DEFAULT_DRIVER = VIDEO_VULKAN;
#else
/* iOS supports both the OpenGL and Metal video drivers; default to OpenGL since Metal support is preliminary */
#if defined(HAVE_COCOATOUCH) && defined(HAVE_OPENGL)
static const enum video_driver_enum VIDEO_DEFAULT_DRIVER = VIDEO_GL;
#else
static const enum video_driver_enum VIDEO_DEFAULT_DRIVER = VIDEO_METAL;
#endif
#endif
#elif defined(HAVE_D3D11) || defined(__WINRT__) || (defined(WINAPI_FAMILY) && WINAPI_FAMILY == WINAPI_FAMILY_PHONE_APP)
/* Default to D3D11 in UWP, even when its compiled with ANGLE, since ANGLE is just calling D3D anyway.*/
static const enum video_driver_enum VIDEO_DEFAULT_DRIVER = VIDEO_D3D11;
#elif defined(HAVE_OPENGL1) && defined(_MSC_VER) && (_MSC_VER <= 1600)
/* On Windows XP and earlier, use gl1 by default
 * (regular opengl has compatibility issues with
 * obsolete hardware drivers...) */
static const enum video_driver_enum VIDEO_DEFAULT_DRIVER = VIDEO_GL1;
#elif defined(HAVE_VITA2D)
static const enum video_driver_enum VIDEO_DEFAULT_DRIVER = VIDEO_VITA2D;
#elif defined(HAVE_OPENGL) || defined(HAVE_OPENGLES) || defined(HAVE_PSGL)
static const enum video_driver_enum VIDEO_DEFAULT_DRIVER = VIDEO_GL;
#elif defined(HAVE_OPENGL_CORE) && !defined(__HAIKU__)
static const enum video_driver_enum VIDEO_DEFAULT_DRIVER = VIDEO_GL_CORE;
#elif defined(HAVE_OPENGL1)
static const enum video_driver_enum VIDEO_DEFAULT_DRIVER = VIDEO_GL1;
#elif defined(HAVE_VULKAN)
static const enum video_driver_enum VIDEO_DEFAULT_DRIVER = VIDEO_VULKAN;
#elif defined(GEKKO)
static const enum video_driver_enum VIDEO_DEFAULT_DRIVER = VIDEO_WII;
#elif defined(WIIU)
static const enum video_driver_enum VIDEO_DEFAULT_DRIVER = VIDEO_WIIU;
#elif defined(XENON)
static const enum video_driver_enum VIDEO_DEFAULT_DRIVER = VIDEO_XENON360;
#elif defined(HAVE_D3D12)
/* FIXME/WARNING: DX12 performance on Xbox is horrible for
 * some reason. For now, we will default to D3D11 when possible. */
static const enum video_driver_enum VIDEO_DEFAULT_DRIVER = VIDEO_D3D12;
#elif defined(HAVE_D3D10)
static const enum video_driver_enum VIDEO_DEFAULT_DRIVER = VIDEO_D3D10;
#elif defined(HAVE_D3D9)
static const enum video_driver_enum VIDEO_DEFAULT_DRIVER = VIDEO_D3D9;
#elif defined(HAVE_D3D8)
static const enum video_driver_enum VIDEO_DEFAULT_DRIVER = VIDEO_D3D8;
#elif defined(HAVE_VG)
static const enum video_driver_enum VIDEO_DEFAULT_DRIVER = VIDEO_VG;
#elif defined(PSP)
static const enum video_driver_enum VIDEO_DEFAULT_DRIVER = VIDEO_PSP1;
#elif defined(PS2)
static const enum video_driver_enum VIDEO_DEFAULT_DRIVER = VIDEO_PS2;
#elif defined(_3DS)
static const enum video_driver_enum VIDEO_DEFAULT_DRIVER = VIDEO_CTR;
#elif defined(SWITCH)
static const enum video_driver_enum VIDEO_DEFAULT_DRIVER = VIDEO_SWITCH;
#elif defined(HAVE_XVIDEO)
static const enum video_driver_enum VIDEO_DEFAULT_DRIVER = VIDEO_XVIDEO;
#elif defined(HAVE_SDL) && !defined(HAVE_SDL_DINGUX)
static const enum video_driver_enum VIDEO_DEFAULT_DRIVER = VIDEO_SDL;
#elif defined(HAVE_SDL2)
static const enum video_driver_enum VIDEO_DEFAULT_DRIVER = VIDEO_SDL2;
#elif defined(HAVE_SDL_DINGUX)
#if defined(RS90) || defined(MIYOO)
static const enum video_driver_enum VIDEO_DEFAULT_DRIVER = VIDEO_SDL_RS90;
#else
static const enum video_driver_enum VIDEO_DEFAULT_DRIVER = VIDEO_SDL_DINGUX;
#endif
#elif defined(_WIN32) && !defined(_XBOX)
static const enum video_driver_enum VIDEO_DEFAULT_DRIVER = VIDEO_GDI;
#elif defined(DJGPP)
static const enum video_driver_enum VIDEO_DEFAULT_DRIVER = VIDEO_VGA;
#elif defined(HAVE_FPGA)
static const enum video_driver_enum VIDEO_DEFAULT_DRIVER = VIDEO_FPGA;
#elif defined(HAVE_DYLIB) && !defined(ANDROID)
static const enum video_driver_enum VIDEO_DEFAULT_DRIVER = VIDEO_EXT;
#elif defined(__PSL1GHT__)
static const enum video_driver_enum VIDEO_DEFAULT_DRIVER = VIDEO_RSX;
#else
static const enum video_driver_enum VIDEO_DEFAULT_DRIVER = VIDEO_NULL;
#endif

#if defined(XENON)
static const enum audio_driver_enum AUDIO_DEFAULT_DRIVER = AUDIO_XENON360;
#elif defined(GEKKO)
static const enum audio_driver_enum AUDIO_DEFAULT_DRIVER = AUDIO_WII;
#elif defined(WIIU)
static const enum audio_driver_enum AUDIO_DEFAULT_DRIVER = AUDIO_WIIU;
#elif defined(PSP) || defined(VITA) || defined(ORBIS)
static const enum audio_driver_enum AUDIO_DEFAULT_DRIVER = AUDIO_PSP;
#elif defined(PS2)
static const enum audio_driver_enum AUDIO_DEFAULT_DRIVER = AUDIO_PS2;
#elif defined(__PS3__)
static const enum audio_driver_enum AUDIO_DEFAULT_DRIVER = AUDIO_PS3;
#elif defined(_3DS)
static const enum audio_driver_enum AUDIO_DEFAULT_DRIVER = AUDIO_CTR;
#elif defined(SWITCH)
static const enum audio_driver_enum AUDIO_DEFAULT_DRIVER = AUDIO_SWITCH;
#elif (defined(DINGUX_BETA) || defined(MIYOO)) && defined(HAVE_ALSA)
static const enum audio_driver_enum AUDIO_DEFAULT_DRIVER = AUDIO_ALSA;
#elif defined(DINGUX) && defined(HAVE_AL)
static const enum audio_driver_enum AUDIO_DEFAULT_DRIVER = AUDIO_AL;
#elif defined(HAVE_PULSE)
static const enum audio_driver_enum AUDIO_DEFAULT_DRIVER = AUDIO_PULSE;
#elif defined(HAVE_ALSA) && defined(HAVE_THREADS)
static const enum audio_driver_enum AUDIO_DEFAULT_DRIVER = AUDIO_ALSATHREAD;
#elif defined(HAVE_ALSA)
static const enum audio_driver_enum AUDIO_DEFAULT_DRIVER = AUDIO_ALSA;
#elif defined(HAVE_TINYALSA)
static const enum audio_driver_enum AUDIO_DEFAULT_DRIVER = AUDIO_TINYALSA;
#elif defined(HAVE_AUDIOIO)
static const enum audio_driver_enum AUDIO_DEFAULT_DRIVER = AUDIO_AUDIOIO;
#elif defined(HAVE_OSS)
static const enum audio_driver_enum AUDIO_DEFAULT_DRIVER = AUDIO_OSS;
#elif defined(HAVE_JACK)
static const enum audio_driver_enum AUDIO_DEFAULT_DRIVER = AUDIO_JACK;
#elif defined(HAVE_COREAUDIO3)
static const enum audio_driver_enum AUDIO_DEFAULT_DRIVER = AUDIO_COREAUDIO3;
#elif defined(HAVE_COREAUDIO)
static const enum audio_driver_enum AUDIO_DEFAULT_DRIVER = AUDIO_COREAUDIO;
#elif defined(HAVE_WASAPI)
static const enum audio_driver_enum AUDIO_DEFAULT_DRIVER = AUDIO_WASAPI;
#elif defined(HAVE_XAUDIO)
static const enum audio_driver_enum AUDIO_DEFAULT_DRIVER = AUDIO_XAUDIO;
#elif defined(HAVE_DSOUND)
static const enum audio_driver_enum AUDIO_DEFAULT_DRIVER = AUDIO_DSOUND;
#elif defined(HAVE_AL)
static const enum audio_driver_enum AUDIO_DEFAULT_DRIVER = AUDIO_AL;
#elif defined(HAVE_SL)
static const enum audio_driver_enum AUDIO_DEFAULT_DRIVER = AUDIO_SL;
#elif defined(EMSCRIPTEN)
static const enum audio_driver_enum AUDIO_DEFAULT_DRIVER = AUDIO_RWEBAUDIO;
#elif defined(HAVE_SDL)
static const enum audio_driver_enum AUDIO_DEFAULT_DRIVER = AUDIO_SDL;
#elif defined(HAVE_SDL2)
static const enum audio_driver_enum AUDIO_DEFAULT_DRIVER = AUDIO_SDL2;
#elif defined(HAVE_RSOUND)
static const enum audio_driver_enum AUDIO_DEFAULT_DRIVER = AUDIO_RSOUND;
#elif defined(HAVE_ROAR)
static const enum audio_driver_enum AUDIO_DEFAULT_DRIVER = AUDIO_ROAR;
#elif defined(HAVE_DYLIB) && !defined(ANDROID)
static const enum audio_driver_enum AUDIO_DEFAULT_DRIVER = AUDIO_EXT;
#else
static const enum audio_driver_enum AUDIO_DEFAULT_DRIVER = AUDIO_NULL;
#endif

#if defined(HAVE_MICROPHONE)
#if defined(HAVE_WASAPI)
/* The default mic driver on Windows is WASAPI if it's available. */
static const enum microphone_driver_enum MICROPHONE_DEFAULT_DRIVER = MICROPHONE_WASAPI;
#elif defined(HAVE_ALSA) && defined(HAVE_THREADS)
/* The default mic driver on Linux is the threaded ALSA driver, if available. */
static const enum microphone_driver_enum MICROPHONE_DEFAULT_DRIVER = MICROPHONE_ALSATHREAD;
#elif defined(HAVE_ALSA)
static const enum microphone_driver_enum MICROPHONE_DEFAULT_DRIVER = MICROPHONE_ALSA;
#elif defined(HAVE_SDL2)
/* The default fallback driver is SDL2, if available. */
static const enum microphone_driver_enum MICROPHONE_DEFAULT_DRIVER = MICROPHONE_SDL2;
#else
static const enum microphone_driver_enum MICROPHONE_DEFAULT_DRIVER = MICROPHONE_NULL;
#endif
#endif

#if defined(RS90) || defined(MIYOO)
static const enum audio_resampler_driver_enum AUDIO_DEFAULT_RESAMPLER_DRIVER = AUDIO_RESAMPLER_NEAREST;
#elif defined(PSP) || defined(EMSCRIPTEN)
static const enum audio_resampler_driver_enum AUDIO_DEFAULT_RESAMPLER_DRIVER = AUDIO_RESAMPLER_CC;
#else
static const enum audio_resampler_driver_enum AUDIO_DEFAULT_RESAMPLER_DRIVER = AUDIO_RESAMPLER_SINC;
#endif

#if defined(HAVE_FFMPEG)
static const enum record_driver_enum RECORD_DEFAULT_DRIVER = RECORD_FFMPEG;
#else
static const enum record_driver_enum RECORD_DEFAULT_DRIVER = RECORD_NULL;
#endif

#ifdef HAVE_WINMM
static const enum midi_driver_enum MIDI_DEFAULT_DRIVER = MIDI_WINMM;
#elif defined(HAVE_ALSA) && !defined(HAVE_HAKCHI) && !defined(HAVE_SEGAM) && !defined(DINGUX)
static const enum midi_driver_enum MIDI_DEFAULT_DRIVER = MIDI_ALSA;
#else
static const enum midi_driver_enum MIDI_DEFAULT_DRIVER = MIDI_NULL;
#endif

#if defined(HAVE_STEAM) && defined(__linux__) && defined(HAVE_SDL2)
static const enum input_driver_enum INPUT_DEFAULT_DRIVER = INPUT_SDL2;
#elif defined(__WINRT__) || defined(WINAPI_FAMILY) && WINAPI_FAMILY == WINAPI_FAMILY_PHONE_APP
static const enum input_driver_enum INPUT_DEFAULT_DRIVER = INPUT_UWP;
#elif defined(XENON)
static const enum input_driver_enum INPUT_DEFAULT_DRIVER = INPUT_XENON360;
#elif defined(_XBOX360) || defined(_XBOX) || defined(HAVE_XINPUT2) || defined(HAVE_XINPUT_XBOX1)
static const enum input_driver_enum INPUT_DEFAULT_DRIVER = INPUT_XINPUT;
#elif defined(ANDROID)
static const enum input_driver_enum INPUT_DEFAULT_DRIVER = INPUT_ANDROID;
#elif defined(EMSCRIPTEN) && defined(HAVE_SDL2)
static const enum input_driver_enum INPUT_DEFAULT_DRIVER = INPUT_SDL2;
#elif defined(WEBOS) && defined(HAVE_SDL2)
static const enum input_driver_enum INPUT_DEFAULT_DRIVER = INPUT_SDL2;
#elif defined(EMSCRIPTEN)
static const enum input_driver_enum INPUT_DEFAULT_DRIVER = INPUT_RWEBINPUT;
#elif defined(_WIN32) && defined(HAVE_DINPUT)
static const enum input_driver_enum INPUT_DEFAULT_DRIVER = INPUT_DINPUT;
#elif defined(_WIN32) && !defined(HAVE_DINPUT) && _WIN32_WINNT >= 0x0501
static const enum input_driver_enum INPUT_DEFAULT_DRIVER = INPUT_WINRAW;
#elif defined(PS2)
static const enum input_driver_enum INPUT_DEFAULT_DRIVER = INPUT_PS2;
#elif defined(__PS3__)
static const enum input_driver_enum INPUT_DEFAULT_DRIVER = INPUT_PS3;
#elif defined(ORBIS)
static const enum input_driver_enum INPUT_DEFAULT_DRIVER = INPUT_PS4;
#elif defined(PSP) || defined(VITA)
static const enum input_driver_enum INPUT_DEFAULT_DRIVER = INPUT_PSP;
#elif defined(_3DS)
static const enum input_driver_enum INPUT_DEFAULT_DRIVER = INPUT_CTR;
#elif defined(SWITCH)
static const enum input_driver_enum INPUT_DEFAULT_DRIVER = INPUT_SWITCH;
#elif defined(GEKKO)
static const enum input_driver_enum INPUT_DEFAULT_DRIVER = INPUT_WII;
#elif defined(WIIU)
static const enum input_driver_enum INPUT_DEFAULT_DRIVER = INPUT_WIIU;
#elif defined(DINGUX) && defined(HAVE_SDL_DINGUX)
static const enum input_driver_enum INPUT_DEFAULT_DRIVER = INPUT_SDL_DINGUX;
#elif defined(HAVE_X11)
static const enum input_driver_enum INPUT_DEFAULT_DRIVER = INPUT_X;
#elif defined(HAVE_UDEV)
static const enum input_driver_enum INPUT_DEFAULT_DRIVER = INPUT_UDEV;
#elif defined(__linux__) && !defined(ANDROID)
static const enum input_driver_enum INPUT_DEFAULT_DRIVER = INPUT_LINUXRAW;
#elif defined(HAVE_WAYLAND)
static const enum input_driver_enum INPUT_DEFAULT_DRIVER = INPUT_WAYLAND;
#elif defined(HAVE_COCOA) || defined(HAVE_COCOATOUCH) || defined(HAVE_COCOA_METAL)
static const enum input_driver_enum INPUT_DEFAULT_DRIVER = INPUT_COCOA;
#elif defined(__QNX__)
static const enum input_driver_enum INPUT_DEFAULT_DRIVER = INPUT_QNX;
#elif defined(HAVE_SDL)
static const enum input_driver_enum INPUT_DEFAULT_DRIVER = INPUT_SDL;
#elif defined(HAVE_SDL2)
static const enum input_driver_enum INPUT_DEFAULT_DRIVER = INPUT_SDL2;
#elif defined(DJGPP)
static const enum input_driver_enum INPUT_DEFAULT_DRIVER = INPUT_DOS;
#else
static const enum input_driver_enum INPUT_DEFAULT_DRIVER = INPUT_NULL;
#endif

#if defined(HAVE_STEAM) && defined(__linux__) && defined(HAVE_SDL2)
static const enum joypad_driver_enum JOYPAD_DEFAULT_DRIVER = JOYPAD_SDL;
#elif defined(HAVE_XINPUT)
static const enum joypad_driver_enum JOYPAD_DEFAULT_DRIVER = JOYPAD_XINPUT;
#elif defined(GEKKO)
static const enum joypad_driver_enum JOYPAD_DEFAULT_DRIVER = JOYPAD_GX;
#elif defined(WIIU)
static const enum joypad_driver_enum JOYPAD_DEFAULT_DRIVER = JOYPAD_WIIU;
#elif defined(WEBOS)
static const enum joypad_driver_enum JOYPAD_DEFAULT_DRIVER = JOYPAD_SDL;
#elif defined(_XBOX)
static const enum joypad_driver_enum JOYPAD_DEFAULT_DRIVER = JOYPAD_XDK;
#elif defined(PS2)
static const enum joypad_driver_enum JOYPAD_DEFAULT_DRIVER = JOYPAD_PS2;
#elif defined(__PS3__) || defined(__PSL1GHT__)
static const enum joypad_driver_enum JOYPAD_DEFAULT_DRIVER = JOYPAD_PS3;
#elif defined(ORBIS)
static const enum joypad_driver_enum JOYPAD_DEFAULT_DRIVER = JOYPAD_PS4;
#elif defined(PSP) || defined(VITA)
static const enum joypad_driver_enum JOYPAD_DEFAULT_DRIVER = JOYPAD_PSP;
#elif defined(_3DS)
static const enum joypad_driver_enum JOYPAD_DEFAULT_DRIVER = JOYPAD_CTR;
#elif defined(SWITCH)
static const enum joypad_driver_enum JOYPAD_DEFAULT_DRIVER = JOYPAD_SWITCH;
#elif defined(DINGUX) && defined(HAVE_SDL_DINGUX)
static const enum joypad_driver_enum JOYPAD_DEFAULT_DRIVER = JOYPAD_SDL_DINGUX;
#elif defined(HAVE_DINPUT)
static const enum joypad_driver_enum JOYPAD_DEFAULT_DRIVER = JOYPAD_DINPUT;
#elif defined(HAVE_UDEV)
static const enum joypad_driver_enum JOYPAD_DEFAULT_DRIVER = JOYPAD_UDEV;
#elif defined(__linux) && !defined(ANDROID)
static const enum joypad_driver_enum JOYPAD_DEFAULT_DRIVER = JOYPAD_LINUXRAW;
#elif defined(ANDROID)
static const enum joypad_driver_enum JOYPAD_DEFAULT_DRIVER = JOYPAD_ANDROID;
#elif defined(HAVE_SDL) || defined(HAVE_SDL2)
static const enum joypad_driver_enum JOYPAD_DEFAULT_DRIVER = JOYPAD_SDL;
#elif defined(DJGPP)
static const enum joypad_driver_enum JOYPAD_DEFAULT_DRIVER = JOYPAD_DOS;
#elif defined(HAVE_MFI)
static const enum joypad_driver_enum JOYPAD_DEFAULT_DRIVER = JOYPAD_MFI;
#elif defined(HAVE_HID)
static const enum joypad_driver_enum JOYPAD_DEFAULT_DRIVER = JOYPAD_HID;
#elif defined(__QNX__)
static const enum joypad_driver_enum JOYPAD_DEFAULT_DRIVER = JOYPAD_QNX;
#elif defined(EMSCRIPTEN)
static const enum joypad_driver_enum JOYPAD_DEFAULT_DRIVER = JOYPAD_RWEBPAD;
#else
static const enum joypad_driver_enum JOYPAD_DEFAULT_DRIVER = JOYPAD_NULL;
#endif

#if defined(HAVE_V4L2)
static const enum camera_driver_enum CAMERA_DEFAULT_DRIVER = CAMERA_V4L2;
#elif defined(EMSCRIPTEN)
static const enum camera_driver_enum CAMERA_DEFAULT_DRIVER = CAMERA_RWEBCAM;
#elif defined(ANDROID)
static const enum camera_driver_enum CAMERA_DEFAULT_DRIVER = CAMERA_ANDROID;
#else
static const enum camera_driver_enum CAMERA_DEFAULT_DRIVER = CAMERA_NULL;
#endif

#if defined(HAVE_BLUETOOTH)
# if defined(HAVE_DBUS)
static const enum bluetooth_driver_enum BLUETOOTH_DEFAULT_DRIVER = BLUETOOTH_BLUEZ;
# else
static const enum bluetooth_driver_enum BLUETOOTH_DEFAULT_DRIVER = BLUETOOTH_BLUETOOTHCTL;
# endif
#else
static const enum bluetooth_driver_enum BLUETOOTH_DEFAULT_DRIVER = BLUETOOTH_NULL;
#endif

#if defined(HAVE_LAKKA)
static const enum wifi_driver_enum WIFI_DEFAULT_DRIVER = WIFI_CONNMANCTL;
#else
static const enum wifi_driver_enum WIFI_DEFAULT_DRIVER = WIFI_NULL;
#endif

#if defined(ANDROID)
static const enum location_driver_enum LOCATION_DEFAULT_DRIVER = LOCATION_ANDROID;
#else
static const enum location_driver_enum LOCATION_DEFAULT_DRIVER = LOCATION_NULL;
#endif

#if (defined(_3DS) || defined(DINGUX)) && defined(HAVE_RGUI)
static const enum menu_driver_enum MENU_DEFAULT_DRIVER = MENU_RGUI;
#elif defined(HAVE_MATERIALUI) && defined(RARCH_MOBILE)
static const enum menu_driver_enum MENU_DEFAULT_DRIVER = MENU_MATERIALUI;
#elif defined(HAVE_OZONE)
static const enum menu_driver_enum MENU_DEFAULT_DRIVER = MENU_OZONE;
#elif defined(HAVE_XMB) && !defined(_XBOX)
static const enum menu_driver_enum MENU_DEFAULT_DRIVER = MENU_XMB;
#elif defined(HAVE_RGUI)
static const enum menu_driver_enum MENU_DEFAULT_DRIVER = MENU_RGUI;
#else
static const enum menu_driver_enum MENU_DEFAULT_DRIVER = MENU_NULL;
#endif

/* All config related settings go here. */
enum config_bool_flags
{
   CFG_BOOL_FLG_DEF_ENABLE = (1 << 0),
   CFG_BOOL_FLG_HANDLE     = (1 << 1)
};

struct config_bool_setting
{
   const char *ident;
   bool *ptr;
   enum rarch_override_setting override;
   uint8_t flags;
   bool def;
};

struct config_int_setting
{
   const char *ident;
   int *ptr;
   int def;
   enum rarch_override_setting override;
   uint8_t flags;
};

struct config_uint_setting
{
   const char *ident;
   unsigned *ptr;
   unsigned def;
   enum rarch_override_setting override;
   uint8_t flags;
};

struct config_size_setting
{
   const char *ident;
   size_t *ptr;
   size_t def;
   enum rarch_override_setting override;
   uint8_t flags;
};

struct config_float_setting
{
   const char *ident;
   float *ptr;
   float def;
   enum rarch_override_setting override;
   uint8_t flags;
};

struct config_array_setting
{
   const char *ident;
   const char *def;
   char *ptr;
   enum rarch_override_setting override;
   uint8_t flags;
};

struct config_path_setting
{
   const char *ident;
   char *ptr;
   char *def;
   uint8_t flags;
};

#define GENERAL_SETTING(key, configval, default_enable, default_setting, type, handle_setting) \
{ \
   tmp[count].ident      = key; \
   tmp[count].ptr        = configval; \
   if (default_enable) \
   { \
      tmp[count].flags |= CFG_BOOL_FLG_DEF_ENABLE; \
      tmp[count].def    = default_setting; \
   } \
   if (handle_setting) \
      tmp[count].flags |= CFG_BOOL_FLG_HANDLE; \
   count++; \
}

#define SETTING_BOOL(key, configval, default_enable, default_setting, handle_setting) \
   GENERAL_SETTING(key, configval, default_enable, default_setting, struct config_bool_setting, handle_setting)

#define SETTING_FLOAT(key, configval, default_enable, default_setting, handle_setting) \
   GENERAL_SETTING(key, configval, default_enable, default_setting, struct config_float_setting, handle_setting)

#define SETTING_INT(key, configval, default_enable, default_setting, handle_setting) \
   GENERAL_SETTING(key, configval, default_enable, default_setting, struct config_int_setting, handle_setting)

#define SETTING_UINT(key, configval, default_enable, default_setting, handle_setting) \
   GENERAL_SETTING(key, configval, default_enable, default_setting, struct config_uint_setting, handle_setting)

#define SETTING_SIZE(key, configval, default_enable, default_setting, handle_setting) \
   GENERAL_SETTING(key, configval, default_enable, default_setting, struct config_size_setting, handle_setting)

#define SETTING_PATH(key, configval, default_enable, default_setting, handle_setting) \
   GENERAL_SETTING(key, configval, default_enable, default_setting, struct config_path_setting, handle_setting)

#define SETTING_ARRAY(key, configval, default_enable, default_setting, handle_setting) \
   GENERAL_SETTING(key, configval, default_enable, default_setting, struct config_array_setting, handle_setting)

#define SETTING_OVERRIDE(override_setting) \
   tmp[count-1].override = override_setting

/* Forward declarations */
#ifdef HAVE_CONFIGFILE
static void config_parse_file(global_t *global);
#endif

struct defaults g_defaults;

static settings_t *config_st = NULL;

settings_t *config_get_ptr(void)
{
   return config_st;
}

/**
 * config_get_default_audio:
 *
 * Gets default audio driver.
 *
 * Returns: Default audio driver.
 **/
const char *config_get_default_audio(void)
{
   enum audio_driver_enum default_driver = AUDIO_DEFAULT_DRIVER;

   switch (default_driver)
   {
      case AUDIO_RSOUND:
         return "rsound";
      case AUDIO_AUDIOIO:
         return "audioio";
      case AUDIO_OSS:
         return "oss";
      case AUDIO_ALSA:
         return "alsa";
      case AUDIO_ALSATHREAD:
         return "alsathread";
      case AUDIO_TINYALSA:
         return "tinyalsa";
      case AUDIO_ROAR:
         return "roar";
      case AUDIO_COREAUDIO:
         return "coreaudio";
      case AUDIO_COREAUDIO3:
         return "coreaudio3";
      case AUDIO_AL:
         return "openal";
      case AUDIO_SL:
         return "opensl";
      case AUDIO_SDL:
         return "sdl";
      case AUDIO_SDL2:
         return "sdl2";
      case AUDIO_DSOUND:
         return "dsound";
      case AUDIO_WASAPI:
         return "wasapi";
      case AUDIO_XAUDIO:
         return "xaudio";
      case AUDIO_PULSE:
         return "pulse";
      case AUDIO_EXT:
         return "ext";
      case AUDIO_XENON360:
         return "xenon360";
      case AUDIO_PS3:
         return "ps3";
      case AUDIO_WII:
         return "gx";
      case AUDIO_WIIU:
         return "AX";
      case AUDIO_PSP:
#if defined(VITA)
         return "vita";
#elif defined(ORBIS)
         return "orbis";
#else
         return "psp";
#endif
      case AUDIO_PS2:
         return "ps2";
      case AUDIO_CTR:
         return "dsp";
      case AUDIO_SWITCH:
#if defined(HAVE_LIBNX)
         return "switch_audren_thread";
#else
         return "switch";
#endif
      case AUDIO_RWEBAUDIO:
         return "rwebaudio";
      case AUDIO_JACK:
         return "jack";
      case AUDIO_NULL:
         break;
   }

   return "null";
}

#if defined(HAVE_MICROPHONE)
/**
 * config_get_default_microphone:
 *
 * Gets default microphone driver.
 *
 * Returns: Default microphone driver.
 **/
const char *config_get_default_microphone(void)
{
   enum microphone_driver_enum default_driver = MICROPHONE_DEFAULT_DRIVER;

   switch (default_driver)
   {
      case MICROPHONE_ALSA:
         return "alsa";
      case MICROPHONE_ALSATHREAD:
         return "alsathread";
      case MICROPHONE_WASAPI:
         return "wasapi";
      case MICROPHONE_SDL2:
         return "sdl2";
      case MICROPHONE_NULL:
         break;
   }

   return "null";
}
#endif


const char *config_get_default_record(void)
{
   enum record_driver_enum default_driver = RECORD_DEFAULT_DRIVER;

   switch (default_driver)
   {
      case RECORD_FFMPEG:
         return "ffmpeg";
      case RECORD_NULL:
         break;
   }

   return "null";
}

/**
 * config_get_default_audio_resampler:
 *
 * Gets default audio resampler driver.
 *
 * Returns: Default audio resampler driver.
 **/
const char *config_get_default_audio_resampler(void)
{
   enum audio_resampler_driver_enum default_driver = AUDIO_DEFAULT_RESAMPLER_DRIVER;

   switch (default_driver)
   {
      case AUDIO_RESAMPLER_CC:
         return "cc";
      case AUDIO_RESAMPLER_SINC:
         return "sinc";
      case AUDIO_RESAMPLER_NEAREST:
         return "nearest";
      case AUDIO_RESAMPLER_NULL:
         break;
   }

   return "null";
}

/**
 * config_get_default_video:
 *
 * Gets default video driver.
 *
 * Returns: Default video driver.
 **/
const char *config_get_default_video(void)
{
   enum video_driver_enum default_driver = VIDEO_DEFAULT_DRIVER;

   switch (default_driver)
   {
      case VIDEO_GL:
         return "gl";
      case VIDEO_GL1:
         return "gl1";
      case VIDEO_GL_CORE:
         return "glcore";
      case VIDEO_VULKAN:
         return "vulkan";
      case VIDEO_METAL:
         return "metal";
      case VIDEO_DRM:
         return "drm";
      case VIDEO_WII:
         return "gx";
      case VIDEO_WIIU:
         return "gx2";
      case VIDEO_XENON360:
         return "xenon360";
      case VIDEO_D3D8:
         return "d3d8";
      case VIDEO_D3D9_CG:
         return "d3d9_cg";
      case VIDEO_D3D9_HLSL:
         return "d3d9_hlsl";
      case VIDEO_D3D10:
         return "d3d10";
      case VIDEO_D3D11:
         return "d3d11";
      case VIDEO_D3D12:
         return "d3d12";
      case VIDEO_PSP1:
         return "psp1";
      case VIDEO_PS2:
         return "ps2";
      case VIDEO_VITA2D:
         return "vita2d";
      case VIDEO_CTR:
         return "ctr";
      case VIDEO_SWITCH:
         return "switch";
      case VIDEO_XVIDEO:
         return "xvideo";
      case VIDEO_SDL_DINGUX:
         return "sdl_dingux";
      case VIDEO_SDL_RS90:
         return "sdl_rs90";
      case VIDEO_SDL:
         return "sdl";
      case VIDEO_SDL2:
         return "sdl2";
      case VIDEO_EXT:
         return "ext";
      case VIDEO_VG:
         return "vg";
      case VIDEO_OMAP:
         return "omap";
      case VIDEO_EXYNOS:
         return "exynos";
      case VIDEO_DISPMANX:
         return "dispmanx";
      case VIDEO_SUNXI:
         return "sunxi";
      case VIDEO_CACA:
         return "caca";
      case VIDEO_GDI:
         return "gdi";
      case VIDEO_VGA:
         return "vga";
      case VIDEO_FPGA:
         return "fpga";
      case VIDEO_RSX:
         return "rsx";
      case VIDEO_NULL:
         break;
   }

   return "null";
}

/**
 * config_get_default_input:
 *
 * Gets default input driver.
 *
 * Returns: Default input driver.
 **/
const char *config_get_default_input(void)
{
   enum input_driver_enum default_driver = INPUT_DEFAULT_DRIVER;

   switch (default_driver)
   {
      case INPUT_ANDROID:
         return "android";
      case INPUT_PS4:
         return "ps4";
      case INPUT_PS3:
         return "ps3";
      case INPUT_PSP:
#ifdef VITA
         return "vita";
#else
         return "psp";
#endif
      case INPUT_PS2:
         return "ps2";
      case INPUT_CTR:
         return "ctr";
      case INPUT_SWITCH:
         return "switch";
      case INPUT_SDL:
         return "sdl";
      case INPUT_SDL2:
         return "sdl2";
      case INPUT_SDL_DINGUX:
         return "sdl_dingux";
      case INPUT_DINPUT:
         return "dinput";
      case INPUT_WINRAW:
         return "raw";
      case INPUT_X:
         return "x";
      case INPUT_WAYLAND:
         return "wayland";
      case INPUT_XENON360:
         return "xenon360";
      case INPUT_XINPUT:
         return "xinput";
      case INPUT_UWP:
         return "uwp";
      case INPUT_WII:
         return "gx";
      case INPUT_WIIU:
         return "wiiu";
      case INPUT_LINUXRAW:
         return "linuxraw";
      case INPUT_UDEV:
         return "udev";
      case INPUT_COCOA:
         return "cocoa";
      case INPUT_QNX:
          return "qnx_input";
      case INPUT_RWEBINPUT:
          return "rwebinput";
      case INPUT_DOS:
         return "dos";
      case INPUT_NULL:
          break;
   }

   return "null";
}

/**
 * config_get_default_joypad:
 *
 * Gets default input joypad driver.
 *
 * Returns: Default input joypad driver.
 **/
const char *config_get_default_joypad(void)
{
   enum joypad_driver_enum default_driver = JOYPAD_DEFAULT_DRIVER;

   switch (default_driver)
   {
      case JOYPAD_PS4:
         return "ps4";
      case JOYPAD_PS3:
         return "ps3";
      case JOYPAD_XINPUT:
         return "xinput";
      case JOYPAD_GX:
         return "gx";
      case JOYPAD_WIIU:
         return "wiiu";
      case JOYPAD_XDK:
         return "xdk";
      case JOYPAD_PSP:
#ifdef VITA
         return "vita";
#else
         return "psp";
#endif
      case JOYPAD_PS2:
         return "ps2";
      case JOYPAD_CTR:
         return "ctr";
      case JOYPAD_SWITCH:
         return "switch";
      case JOYPAD_DINPUT:
         return "dinput";
      case JOYPAD_UDEV:
         return "udev";
      case JOYPAD_LINUXRAW:
         return "linuxraw";
      case JOYPAD_ANDROID:
         return "android";
      case JOYPAD_SDL:
#ifdef HAVE_SDL2
         return "sdl2";
#else
         return "sdl";
#endif
      case JOYPAD_SDL_DINGUX:
         return "sdl_dingux";
      case JOYPAD_HID:
         return "hid";
      case JOYPAD_QNX:
         return "qnx";
      case JOYPAD_RWEBPAD:
         return "rwebpad";
      case JOYPAD_DOS:
         return "dos";
      case JOYPAD_MFI:
         return "mfi";
      case JOYPAD_NULL:
         break;
   }

   return "null";
}

/**
 * config_get_default_camera:
 *
 * Gets default camera driver.
 *
 * Returns: Default camera driver.
 **/
const char *config_get_default_camera(void)
{
   enum camera_driver_enum default_driver = CAMERA_DEFAULT_DRIVER;

   switch (default_driver)
   {
      case CAMERA_V4L2:
         return "video4linux2";
      case CAMERA_RWEBCAM:
         return "rwebcam";
      case CAMERA_ANDROID:
         return "android";
      case CAMERA_AVFOUNDATION:
         return "avfoundation";
      case CAMERA_NULL:
         break;
   }

   return "null";
}

/**
 * config_get_default_bluetooth:
 *
 * Gets default bluetooth driver.
 *
 * Returns: Default bluetooth driver.
 **/
const char *config_get_default_bluetooth(void)
{
   enum bluetooth_driver_enum default_driver = BLUETOOTH_DEFAULT_DRIVER;

   switch (default_driver)
   {
      case BLUETOOTH_BLUETOOTHCTL:
         return "bluetoothctl";
      case BLUETOOTH_BLUEZ:
         return "bluez";
      case BLUETOOTH_NULL:
         break;
   }

   return "null";
}

/**
 * config_get_default_wifi:
 *
 * Gets default wifi driver.
 *
 * Returns: Default wifi driver.
 **/
const char *config_get_default_wifi(void)
{
   enum wifi_driver_enum default_driver = WIFI_DEFAULT_DRIVER;

   switch (default_driver)
   {
      case WIFI_CONNMANCTL:
         return "connmanctl";
      case WIFI_NMCLI:
         return "nmcli";
      case WIFI_NULL:
         break;
   }

   return "null";
}

/**
 * config_get_default_led:
 *
 * Gets default led driver.
 *
 * Returns: Default led driver.
 **/
const char *config_get_default_led(void)
{
   return "null";
}

/**
 * config_get_default_cloudsync:
 *
 * Gets default cloud sync driver.
 *
 * Returns: Default cloud sync driver.
 **/
const char *config_get_default_cloudsync(void)
{
   return "null";
}

/**
 * config_get_default_location:
 *
 * Gets default location driver.
 *
 * Returns: Default location driver.
 **/
const char *config_get_default_location(void)
{
   enum location_driver_enum default_driver = LOCATION_DEFAULT_DRIVER;

   switch (default_driver)
   {
      case LOCATION_ANDROID:
         return "android";
      case LOCATION_CORELOCATION:
         return "corelocation";
      case LOCATION_NULL:
         break;
   }

   return "null";
}

/**
 * config_get_default_menu:
 *
 * Gets default menu driver.
 *
 * Returns: Default menu driver.
 **/
const char *config_get_default_menu(void)
{
#ifdef HAVE_MENU
   enum menu_driver_enum default_driver = MENU_DEFAULT_DRIVER;

   if (!string_is_empty(g_defaults.settings_menu))
      return g_defaults.settings_menu;

   switch (default_driver)
   {
      case MENU_RGUI:
         return "rgui";
      case MENU_OZONE:
         return "ozone";
      case MENU_MATERIALUI:
         return "glui";
      case MENU_XMB:
         return "xmb";
      case MENU_STRIPES:
         return "stripes";
      case MENU_NULL:
         break;
   }
#endif

   return "null";
}

const char *config_get_default_midi(void)
{
   enum midi_driver_enum default_driver = MIDI_DEFAULT_DRIVER;

   switch (default_driver)
   {
      case MIDI_WINMM:
         return "winmm";
      case MIDI_ALSA:
         return "alsa";
      case MIDI_NULL:
         break;
   }

   return "null";
}

const char *config_get_midi_driver_options(void)
{
   return char_list_new_special(STRING_LIST_MIDI_DRIVERS, NULL);
}

#ifdef HAVE_LAKKA
void config_set_timezone(char *timezone)
{
   setenv("TZ", timezone, 1);
   tzset();
}

const char *config_get_all_timezones(void)
{
   return char_list_new_special(STRING_LIST_TIMEZONES, NULL);
}

static void load_timezone(char *s)
{
   char haystack[TIMEZONE_LENGTH+32];
   static char *needle     = "TIMEZONE=";
   RFILE *tzfp             = filestream_open(LAKKA_TIMEZONE_PATH,
                       RETRO_VFS_FILE_ACCESS_READ,
                       RETRO_VFS_FILE_ACCESS_HINT_NONE);
   if (tzfp)
   {
      char *start          = NULL;

      filestream_gets(tzfp, haystack, sizeof(haystack)-1);
      filestream_close(tzfp);

      if ((start = strstr(haystack, needle)))
      {
         size_t needle_len = STRLEN_CONST("TIMEZONE=");
         strlcpy(s, start + needle_len, TIMEZONE_LENGTH);
      }
      else
         strlcpy(s, DEFAULT_TIMEZONE,   TIMEZONE_LENGTH);
   }
   else
      strlcpy(s, DEFAULT_TIMEZONE, TIMEZONE_LENGTH);

   config_set_timezone(s);
}
#endif

bool config_overlay_enable_default(void)
{
   if (g_defaults.overlay_set)
      return g_defaults.overlay_enable;
#if defined(RARCH_MOBILE) && !TARGET_OS_TV
   return true;
#else
   return false;
#endif
}

static struct config_array_setting *populate_settings_array(
      settings_t *settings, int *size)
{
   unsigned i                           = 0;
   unsigned count                       = 0;
   struct config_array_setting  *tmp    = (struct config_array_setting*)calloc(1, (*size + 1) * sizeof(struct config_array_setting));

   if (!tmp)
      return NULL;

   /* Arrays */
   SETTING_ARRAY("audio_driver",                 settings->arrays.audio_driver, false, NULL, true);
   SETTING_ARRAY("audio_device",                 settings->arrays.audio_device, false, NULL, true);
   SETTING_ARRAY("audio_resampler",              settings->arrays.audio_resampler, false, NULL, true);
#ifdef HAVE_MICROPHONE
   SETTING_ARRAY("microphone_device",            settings->arrays.microphone_device, false, NULL, true);
   SETTING_ARRAY("microphone_driver",            settings->arrays.microphone_driver, false, NULL, true);
   SETTING_ARRAY("microphone_resampler",         settings->arrays.microphone_resampler, false, NULL, true);
#endif
   SETTING_ARRAY("midi_driver",                  settings->arrays.midi_driver, false, NULL, true);
   SETTING_ARRAY("midi_input",                   settings->arrays.midi_input, true, DEFAULT_MIDI_INPUT, true);
   SETTING_ARRAY("midi_output",                  settings->arrays.midi_output, true, DEFAULT_MIDI_OUTPUT, true);

   SETTING_ARRAY("video_driver",                 settings->arrays.video_driver, false, NULL, true);
   SETTING_ARRAY("video_context_driver",         settings->arrays.video_context_driver, false, NULL, true);
   SETTING_ARRAY("crt_switch_timings",           settings->arrays.crt_switch_timings, false, NULL, true);

   SETTING_ARRAY("input_driver",                 settings->arrays.input_driver, false, NULL, true);
   SETTING_ARRAY("input_joypad_driver",          settings->arrays.input_joypad_driver, false, NULL, true);
   SETTING_ARRAY("input_keyboard_layout",        settings->arrays.input_keyboard_layout, false, NULL, true);
#ifdef ANDROID
   SETTING_ARRAY("input_android_physical_keyboard", settings->arrays.input_android_physical_keyboard, false, NULL, true);
#endif

   for (i = 0; i < MAX_USERS; i++)
   {
      size_t _len;
      char formatted_number[4];
      char prefix[16];
      char key[32];

      formatted_number[0] = '\0';

      snprintf(formatted_number, sizeof(formatted_number), "%u", i + 1);
      _len = strlcpy(prefix, "input_player",   sizeof(prefix));
      strlcpy(prefix + _len, formatted_number, sizeof(prefix) - _len);
      _len = strlcpy(key, prefix, sizeof(key));
      strlcpy(key + _len, "_reserved_device", sizeof(key) - _len);

      SETTING_ARRAY(strdup(key), settings->arrays.input_reserved_devices[i], false, NULL, true);
   }

#ifdef HAVE_MENU
   SETTING_ARRAY("menu_driver",                  settings->arrays.menu_driver, false, NULL, true);
#endif

   SETTING_ARRAY("record_driver",                settings->arrays.record_driver, false, NULL, true);
   SETTING_ARRAY("camera_driver",                settings->arrays.camera_driver, false, NULL, true);
   SETTING_ARRAY("camera_device",                settings->arrays.camera_device, false, NULL, true);
   SETTING_ARRAY("bluetooth_driver",             settings->arrays.bluetooth_driver, false, NULL, true);
   SETTING_ARRAY("wifi_driver",                  settings->arrays.wifi_driver, false, NULL, true);
   SETTING_ARRAY("led_driver",                   settings->arrays.led_driver, false, NULL, true);
   SETTING_ARRAY("location_driver",              settings->arrays.location_driver, false, NULL, true);
   SETTING_ARRAY("cloud_sync_driver",            settings->arrays.cloud_sync_driver, false, NULL, true);

#ifdef HAVE_CHEEVOS
   SETTING_ARRAY("cheevos_custom_host",          settings->arrays.cheevos_custom_host, false, NULL, true);
   SETTING_ARRAY("cheevos_username",             settings->arrays.cheevos_username, false, NULL, true);
   SETTING_ARRAY("cheevos_password",             settings->arrays.cheevos_password, false, NULL, true);
   SETTING_ARRAY("cheevos_token",                settings->arrays.cheevos_token, false, NULL, true);
   SETTING_ARRAY("cheevos_leaderboards_enable",  settings->arrays.cheevos_leaderboards_enable, true, "", true); /* deprecated */
#endif

#ifdef HAVE_NETWORKING
   SETTING_ARRAY("netplay_mitm_server",          settings->arrays.netplay_mitm_server, false, NULL, true);
   SETTING_ARRAY("webdav_url",                   settings->arrays.webdav_url, false, NULL, true);
   SETTING_ARRAY("webdav_username",              settings->arrays.webdav_username, false, NULL, true);
   SETTING_ARRAY("webdav_password",              settings->arrays.webdav_password, false, NULL, true);
   SETTING_ARRAY("youtube_stream_key",           settings->arrays.youtube_stream_key, true, NULL, true);
   SETTING_ARRAY("twitch_stream_key",            settings->arrays.twitch_stream_key, true, NULL, true);
   SETTING_ARRAY("facebook_stream_key",          settings->arrays.facebook_stream_key, true, NULL, true);
   SETTING_ARRAY("discord_app_id",               settings->arrays.discord_app_id, true, DEFAULT_DISCORD_APP_ID, true);
   SETTING_ARRAY("ai_service_url",               settings->arrays.ai_service_url, true, DEFAULT_AI_SERVICE_URL, true);
#endif

#ifdef HAVE_LAKKA
   SETTING_ARRAY("cpu_main_gov",                 settings->arrays.cpu_main_gov, false, NULL, true);
   SETTING_ARRAY("cpu_menu_gov",                 settings->arrays.cpu_menu_gov, false, NULL, true);
#endif

   *size = count;

   return tmp;
}

static struct config_path_setting *populate_settings_path(
      settings_t *settings, int *size)
{
   unsigned count = 0;
   recording_state_t *recording_st     = recording_state_get_ptr();
   struct config_path_setting  *tmp    = (struct config_path_setting*)calloc(1, (*size + 1) * sizeof(struct config_path_setting));

   if (!tmp)
      return NULL;

   /* Paths */
   SETTING_PATH("bundle_assets_src_path",        settings->paths.bundle_assets_src, false, NULL, true);
   SETTING_PATH("bundle_assets_dst_path",        settings->paths.bundle_assets_dst, false, NULL, true);
   SETTING_PATH("bundle_assets_dst_path_subdir", settings->paths.bundle_assets_dst_subdir, false, NULL, true);
   SETTING_PATH("core_updater_buildbot_cores_url",  settings->paths.network_buildbot_url, false, NULL, true);
   SETTING_PATH("core_updater_buildbot_assets_url", settings->paths.network_buildbot_assets_url, false, NULL, true);
   SETTING_PATH("libretro_directory",            settings->paths.directory_libretro, false, NULL, false);
   SETTING_PATH("core_options_path",             settings->paths.path_core_options, false, NULL, true);
   SETTING_PATH("libretro_info_path",            settings->paths.path_libretro_info, false, NULL, true);
   SETTING_PATH("playlist_directory",            settings->paths.directory_playlist, true, NULL, true);
   SETTING_PATH("cheat_database_path",           settings->paths.path_cheat_database, false, NULL, true);
   SETTING_PATH("system_directory",              settings->paths.directory_system, true, NULL, true);
   SETTING_PATH("cache_directory",               settings->paths.directory_cache, false, NULL, true);
   SETTING_PATH("audio_dsp_plugin",              settings->paths.path_audio_dsp_plugin, false, NULL, true);
   SETTING_PATH("audio_filter_dir",              settings->paths.directory_audio_filter, true, NULL, true);
   SETTING_PATH("video_shader_dir",              settings->paths.directory_video_shader, true, NULL, true);
   SETTING_PATH("video_filter_dir",              settings->paths.directory_video_filter, true, NULL, true);
   SETTING_PATH("video_filter",                  settings->paths.path_softfilter_plugin, false, NULL, true);
   SETTING_PATH("video_font_path",               settings->paths.path_font, false, NULL, true);
   SETTING_PATH("video_record_config",           settings->paths.path_record_config, false, NULL, true);
   SETTING_PATH("video_stream_config",           settings->paths.path_stream_config, false, NULL, true);
   SETTING_PATH("video_stream_url",              settings->paths.path_stream_url, false, NULL, true);
   SETTING_PATH("input_remapping_directory",     settings->paths.directory_input_remapping, false, NULL, true);
   SETTING_PATH("core_assets_directory",         settings->paths.directory_core_assets, true, NULL, true);
   SETTING_PATH("assets_directory",              settings->paths.directory_assets, true, NULL, true);
   SETTING_PATH("dynamic_wallpapers_directory",  settings->paths.directory_dynamic_wallpapers, true, NULL, true);
   SETTING_PATH("thumbnails_directory",          settings->paths.directory_thumbnails, true, NULL, true);
   SETTING_PATH("runtime_log_directory",         settings->paths.directory_runtime_log, true, NULL, true);
   SETTING_PATH("joypad_autoconfig_dir",         settings->paths.directory_autoconfig, false, NULL, true);
   SETTING_PATH("savefile_directory",            dir_get_ptr(RARCH_DIR_SAVEFILE), true, NULL, false);
   SETTING_PATH("savestate_directory",           dir_get_ptr(RARCH_DIR_SAVESTATE), true, NULL, false);
   SETTING_PATH("screenshot_directory",          settings->paths.directory_screenshot, true, NULL, true);
   SETTING_PATH("recording_output_directory",    recording_st->output_dir, false, NULL, true);
   SETTING_PATH("recording_config_directory",    recording_st->config_dir, false, NULL, true);

   SETTING_PATH("content_database_path",           settings->paths.path_content_database, false, NULL, true);
   SETTING_PATH("content_favorites_path",          settings->paths.path_content_favorites, false, NULL, true);
   SETTING_PATH("content_history_path",            settings->paths.path_content_history, false, NULL, true);
   SETTING_PATH("content_image_history_path",      settings->paths.path_content_image_history, false, NULL, true);
   SETTING_PATH("content_music_history_path",      settings->paths.path_content_music_history, false, NULL, true);
   SETTING_PATH("content_video_history_path",      settings->paths.path_content_video_history, false, NULL, true);
   SETTING_PATH("content_favorites_directory",     settings->paths.directory_content_favorites, true, NULL, true);
   SETTING_PATH("content_history_directory",       settings->paths.directory_content_history, true, NULL, true);
   SETTING_PATH("content_image_history_directory", settings->paths.directory_content_image_history, true, NULL, true);
   SETTING_PATH("content_music_history_directory", settings->paths.directory_content_music_history, true, NULL, true);
   SETTING_PATH("content_video_directory",         settings->paths.directory_content_video_history, true, NULL, true);

#ifdef HAVE_MENU
   SETTING_PATH("content_show_settings_password", settings->paths.menu_content_show_settings_password, false, NULL, true);
   SETTING_PATH("kiosk_mode_password",           settings->paths.kiosk_mode_password, false, NULL, true);
   SETTING_PATH("menu_wallpaper",                settings->paths.path_menu_wallpaper, false, NULL, true);
#ifdef HAVE_RGUI
   SETTING_PATH("rgui_menu_theme_preset",        settings->paths.path_rgui_theme_preset, false, NULL, true);
#endif
   /* Browser and config directories are not RGUI dependent, but name is kept to avoid config file change */
   SETTING_PATH("rgui_browser_directory",        settings->paths.directory_menu_content, true, NULL, true);
   SETTING_PATH("rgui_config_directory",         settings->paths.directory_menu_config, true, NULL, true);
#ifdef HAVE_XMB
   SETTING_PATH("xmb_font",                      settings->paths.path_menu_xmb_font, false, NULL, true);
#endif
#endif /* HAVE_MENU */

#ifdef HAVE_OVERLAY
   SETTING_PATH("input_overlay",                 settings->paths.path_overlay, false, NULL, true);
   SETTING_PATH("input_osk_overlay",             settings->paths.path_osk_overlay, false, NULL, true);
   SETTING_PATH("overlay_directory",             settings->paths.directory_overlay, true, NULL, true);
   SETTING_PATH("osk_overlay_directory",         settings->paths.directory_osk_overlay, true, NULL, true);
#endif

#ifdef HAVE_NETWORKING
   SETTING_PATH("netplay_ip_address",            settings->paths.netplay_server, false, NULL, true);
   SETTING_PATH("netplay_custom_mitm_server",    settings->paths.netplay_custom_mitm_server, false, NULL, true);
   SETTING_PATH("netplay_nickname",              settings->paths.username, false, NULL, true);
   SETTING_PATH("netplay_password",              settings->paths.netplay_password, false, NULL, true);
   SETTING_PATH("netplay_spectate_password",     settings->paths.netplay_spectate_password, false, NULL, true);
#endif

#ifdef _3DS
   SETTING_PATH("bottom_assets_directory",       settings->paths.directory_bottom_assets, true, NULL, true);
#endif

#ifdef HAVE_TEST_DRIVERS
   SETTING_PATH("test_input_file_joypad",        settings->paths.test_input_file_joypad,  false, NULL, true);
   SETTING_PATH("test_input_file_general",       settings->paths.test_input_file_general, false, NULL, true);
#endif

   SETTING_ARRAY("log_dir",                      settings->paths.log_dir, true, NULL, true);
   SETTING_ARRAY("app_icon",                     settings->paths.app_icon, true, NULL, true);

   *size = count;

   return tmp;
}

static struct config_bool_setting *populate_settings_bool(
      settings_t *settings, int *size)
{
   struct config_bool_setting  *tmp    = (struct config_bool_setting*)calloc(1, (*size + 1) * sizeof(struct config_bool_setting));
   unsigned count                      = 0;

   SETTING_BOOL("accessibility_enable",          &settings->bools.accessibility_enable, true, DEFAULT_ACCESSIBILITY_ENABLE, false);
   SETTING_BOOL("driver_switch_enable",          &settings->bools.driver_switch_enable, true, DEFAULT_DRIVER_SWITCH_ENABLE, false);
   SETTING_BOOL("ui_companion_start_on_boot",    &settings->bools.ui_companion_start_on_boot, true, DEFAULT_UI_COMPANION_START_ON_BOOT, false);
   SETTING_BOOL("ui_companion_enable",           &settings->bools.ui_companion_enable, true, DEFAULT_UI_COMPANION_ENABLE, false);
   SETTING_BOOL("ui_companion_toggle",           &settings->bools.ui_companion_toggle, false, DEFAULT_UI_COMPANION_TOGGLE, false);
   SETTING_BOOL("desktop_menu_enable",           &settings->bools.desktop_menu_enable, true, DEFAULT_DESKTOP_MENU_ENABLE, false);
   SETTING_BOOL("video_gpu_record",              &settings->bools.video_gpu_record, true, DEFAULT_GPU_RECORD, false);
   SETTING_BOOL("input_descriptor_label_show",   &settings->bools.input_descriptor_label_show, true, DEFAULT_INPUT_DESCRIPTOR_LABEL_SHOW, false);
   SETTING_BOOL("input_descriptor_hide_unbound", &settings->bools.input_descriptor_hide_unbound, true, DEFAULT_INPUT_DESCRIPTOR_HIDE_UNBOUND, false);
   SETTING_BOOL("load_dummy_on_core_shutdown",   &settings->bools.load_dummy_on_core_shutdown, true, DEFAULT_LOAD_DUMMY_ON_CORE_SHUTDOWN, false);
   SETTING_BOOL("check_firmware_before_loading", &settings->bools.check_firmware_before_loading, true, DEFAULT_CHECK_FIRMWARE_BEFORE_LOADING, false);
   SETTING_BOOL("core_option_category_enable",   &settings->bools.core_option_category_enable, true, DEFAULT_CORE_OPTION_CATEGORY_ENABLE, false);
   SETTING_BOOL("core_info_savestate_bypass",    &settings->bools.core_info_savestate_bypass, true, DEFAULT_CORE_INFO_SAVESTATE_BYPASS, false);
#if defined(__WINRT__) || defined(WINAPI_FAMILY) && WINAPI_FAMILY == WINAPI_FAMILY_PHONE_APP
   SETTING_BOOL("core_info_cache_enable",        &settings->bools.core_info_cache_enable, false, DEFAULT_CORE_INFO_CACHE_ENABLE, false);
#else
   SETTING_BOOL("core_info_cache_enable",        &settings->bools.core_info_cache_enable, true, DEFAULT_CORE_INFO_CACHE_ENABLE, false);
#endif
   SETTING_BOOL("core_set_supports_no_game_enable", &settings->bools.set_supports_no_game_enable, true, true, false);
   SETTING_BOOL("core_updater_auto_extract_archive", &settings->bools.network_buildbot_auto_extract_archive, true, DEFAULT_NETWORK_BUILDBOT_AUTO_EXTRACT_ARCHIVE, false);
   SETTING_BOOL("core_updater_show_experimental_cores", &settings->bools.network_buildbot_show_experimental_cores, true, DEFAULT_NETWORK_BUILDBOT_SHOW_EXPERIMENTAL_CORES, false);
   SETTING_BOOL("core_updater_auto_backup",      &settings->bools.core_updater_auto_backup, true, DEFAULT_CORE_UPDATER_AUTO_BACKUP, false);
#ifndef HAVE_DYNAMIC
   SETTING_BOOL("always_reload_core_on_run_content", &settings->bools.always_reload_core_on_run_content, true, DEFAULT_ALWAYS_RELOAD_CORE_ON_RUN_CONTENT, false);
#endif
   SETTING_BOOL("builtin_mediaplayer_enable",    &settings->bools.multimedia_builtin_mediaplayer_enable, true, DEFAULT_BUILTIN_MEDIAPLAYER_ENABLE, false);
   SETTING_BOOL("builtin_imageviewer_enable",    &settings->bools.multimedia_builtin_imageviewer_enable, true, DEFAULT_BUILTIN_IMAGEVIEWER_ENABLE, false);
   SETTING_BOOL("bundle_assets_extract_enable",  &settings->bools.bundle_assets_extract_enable, true, DEFAULT_BUNDLE_ASSETS_EXTRACT_ENABLE, false);
   SETTING_BOOL("fps_show",                      &settings->bools.video_fps_show, true, DEFAULT_FPS_SHOW, false);
   SETTING_BOOL("statistics_show",               &settings->bools.video_statistics_show, true, DEFAULT_STATISTICS_SHOW, false);
   SETTING_BOOL("framecount_show",               &settings->bools.video_framecount_show, true, DEFAULT_FRAMECOUNT_SHOW, false);
   SETTING_BOOL("memory_show",                   &settings->bools.video_memory_show, true, DEFAULT_MEMORY_SHOW, false);
   SETTING_BOOL("ui_menubar_enable",             &settings->bools.ui_menubar_enable, true, DEFAULT_UI_MENUBAR_ENABLE, false);
   SETTING_BOOL("pause_nonactive",               &settings->bools.pause_nonactive, true, DEFAULT_PAUSE_NONACTIVE, false);
   SETTING_BOOL("pause_on_disconnect",           &settings->bools.pause_on_disconnect, true, DEFAULT_PAUSE_ON_DISCONNECT, false);
   SETTING_BOOL("auto_screenshot_filename",      &settings->bools.auto_screenshot_filename, true, DEFAULT_AUTO_SCREENSHOT_FILENAME, false);
   SETTING_BOOL("suspend_screensaver_enable",    &settings->bools.ui_suspend_screensaver_enable, true, true, false);
   SETTING_BOOL("apply_cheats_after_toggle",     &settings->bools.apply_cheats_after_toggle, true, DEFAULT_APPLY_CHEATS_AFTER_TOGGLE, false);
   SETTING_BOOL("apply_cheats_after_load",       &settings->bools.apply_cheats_after_load, true, DEFAULT_APPLY_CHEATS_AFTER_LOAD, false);
   SETTING_BOOL("rewind_enable",                 &settings->bools.rewind_enable, true, DEFAULT_REWIND_ENABLE, false);
   SETTING_BOOL("fastforward_frameskip",         &settings->bools.fastforward_frameskip, true, DEFAULT_FASTFORWARD_FRAMESKIP, false);
   SETTING_BOOL("vrr_runloop_enable",            &settings->bools.vrr_runloop_enable, true, DEFAULT_VRR_RUNLOOP_ENABLE, false);
   SETTING_BOOL("menu_throttle_framerate",       &settings->bools.menu_throttle_framerate, true, true, false);
   SETTING_BOOL("run_ahead_enabled",             &settings->bools.run_ahead_enabled, true, false, false);
   SETTING_BOOL("run_ahead_secondary_instance",  &settings->bools.run_ahead_secondary_instance, true, DEFAULT_RUN_AHEAD_SECONDARY_INSTANCE, false);
   SETTING_BOOL("run_ahead_hide_warnings",       &settings->bools.run_ahead_hide_warnings, true, DEFAULT_RUN_AHEAD_HIDE_WARNINGS, false);
   SETTING_BOOL("preemptive_frames_enable",      &settings->bools.preemptive_frames_enable, true, false, false);
   SETTING_BOOL("preemptive_frames_hide_warnings", &settings->bools.preemptive_frames_hide_warnings, true, DEFAULT_PREEMPT_HIDE_WARNINGS, false);
#if HAVE_MENU
   SETTING_BOOL("kiosk_mode_enable",             &settings->bools.kiosk_mode_enable, true, DEFAULT_KIOSK_MODE_ENABLE, false);
#endif
   SETTING_BOOL("block_sram_overwrite",          &settings->bools.block_sram_overwrite, true, DEFAULT_BLOCK_SRAM_OVERWRITE, false);
   SETTING_BOOL("replay_auto_index",             &settings->bools.replay_auto_index, true, DEFAULT_REPLAY_AUTO_INDEX, false);
   SETTING_BOOL("savestate_auto_index",          &settings->bools.savestate_auto_index, true, DEFAULT_SAVESTATE_AUTO_INDEX, false);
   SETTING_BOOL("savestate_auto_save",           &settings->bools.savestate_auto_save, true, DEFAULT_SAVESTATE_AUTO_SAVE, false);
   SETTING_BOOL("savestate_auto_load",           &settings->bools.savestate_auto_load, true, DEFAULT_SAVESTATE_AUTO_LOAD, false);
   SETTING_BOOL("savestate_thumbnail_enable",    &settings->bools.savestate_thumbnail_enable, true, DEFAULT_SAVESTATE_THUMBNAIL_ENABLE, false);
   SETTING_BOOL("save_file_compression",         &settings->bools.save_file_compression, true, DEFAULT_SAVE_FILE_COMPRESSION, false);
   SETTING_BOOL("savestate_file_compression",    &settings->bools.savestate_file_compression, true, DEFAULT_SAVESTATE_FILE_COMPRESSION, false);
   SETTING_BOOL("game_specific_options",         &settings->bools.game_specific_options, true, DEFAULT_GAME_SPECIFIC_OPTIONS, false);
   SETTING_BOOL("auto_overrides_enable",         &settings->bools.auto_overrides_enable, true, DEFAULT_AUTO_OVERRIDES_ENABLE, false);
   SETTING_BOOL("auto_remaps_enable",            &settings->bools.auto_remaps_enable, true, DEFAULT_AUTO_REMAPS_ENABLE, false);
   SETTING_BOOL("initial_disk_change_enable",    &settings->bools.initial_disk_change_enable, true, DEFAULT_INITIAL_DISK_CHANGE_ENABLE, false);
   SETTING_BOOL("global_core_options",           &settings->bools.global_core_options, true, DEFAULT_GLOBAL_CORE_OPTIONS, false);
   SETTING_BOOL("auto_shaders_enable",           &settings->bools.auto_shaders_enable, true, DEFAULT_AUTO_SHADERS_ENABLE, false);
   SETTING_BOOL("scan_without_core_match",       &settings->bools.scan_without_core_match, true, DEFAULT_SCAN_WITHOUT_CORE_MATCH, false);
   SETTING_BOOL("scan_serial_and_crc",           &settings->bools.scan_serial_and_crc, true, DEFAULT_SCAN_SERIAL_AND_CRC, false);
   SETTING_BOOL("sort_savefiles_enable",              &settings->bools.sort_savefiles_enable, true, DEFAULT_SORT_SAVEFILES_ENABLE, false);
   SETTING_BOOL("sort_savestates_enable",             &settings->bools.sort_savestates_enable, true, DEFAULT_SORT_SAVESTATES_ENABLE, false);
   SETTING_BOOL("sort_savefiles_by_content_enable",   &settings->bools.sort_savefiles_by_content_enable, true, DEFAULT_SORT_SAVEFILES_BY_CONTENT_ENABLE, false);
   SETTING_BOOL("sort_savestates_by_content_enable",  &settings->bools.sort_savestates_by_content_enable, true, DEFAULT_SORT_SAVESTATES_BY_CONTENT_ENABLE, false);
   SETTING_BOOL("sort_screenshots_by_content_enable", &settings->bools.sort_screenshots_by_content_enable, true, DEFAULT_SORT_SCREENSHOTS_BY_CONTENT_ENABLE, false);
   SETTING_BOOL("savestates_in_content_dir",     &settings->bools.savestates_in_content_dir, true, DEFAULT_SAVESTATES_IN_CONTENT_DIR, false);
   SETTING_BOOL("savefiles_in_content_dir",      &settings->bools.savefiles_in_content_dir, true, DEFAULT_SAVEFILES_IN_CONTENT_DIR, false);
   SETTING_BOOL("systemfiles_in_content_dir",    &settings->bools.systemfiles_in_content_dir, true, DEFAULT_SYSTEMFILES_IN_CONTENT_DIR, false);
   SETTING_BOOL("screenshots_in_content_dir",    &settings->bools.screenshots_in_content_dir, true, DEFAULT_SCREENSHOTS_IN_CONTENT_DIR, false);
   SETTING_BOOL("quit_press_twice",              &settings->bools.quit_press_twice, true, DEFAULT_QUIT_PRESS_TWICE, false);
   SETTING_BOOL("config_save_on_exit",           &settings->bools.config_save_on_exit, true, DEFAULT_CONFIG_SAVE_ON_EXIT, false);
   SETTING_BOOL("remap_save_on_exit",            &settings->bools.remap_save_on_exit, true, DEFAULT_REMAP_SAVE_ON_EXIT, false);
   SETTING_BOOL("show_hidden_files",             &settings->bools.show_hidden_files, true, DEFAULT_SHOW_HIDDEN_FILES, false);
   SETTING_BOOL("use_last_start_directory",      &settings->bools.use_last_start_directory, true, DEFAULT_USE_LAST_START_DIRECTORY, false);
   SETTING_BOOL("camera_allow",                  &settings->bools.camera_allow, true, false, false);
   SETTING_BOOL("location_allow",                &settings->bools.location_allow, true, false, false);
   SETTING_BOOL("cloud_sync_enable",             &settings->bools.cloud_sync_enable, true, false, false);
   SETTING_BOOL("cloud_sync_destructive",        &settings->bools.cloud_sync_destructive, true, false, false);
   SETTING_BOOL("cloud_sync_sync_saves",         &settings->bools.cloud_sync_sync_saves, true, true, false);
   SETTING_BOOL("cloud_sync_sync_configs",       &settings->bools.cloud_sync_sync_configs, true, true, false);
   SETTING_BOOL("cloud_sync_sync_thumbs",        &settings->bools.cloud_sync_sync_thumbs, true, false, false);
   SETTING_BOOL("cloud_sync_sync_system",        &settings->bools.cloud_sync_sync_system, true, false, false);
   SETTING_BOOL("discord_allow",                 &settings->bools.discord_enable, true, false, false);
#ifdef HAVE_MIST
   SETTING_BOOL("steam_rich_presence_enable",    &settings->bools.steam_rich_presence_enable, true, false, false);
#endif
#ifdef HAVE_THREADS
   SETTING_BOOL("threaded_data_runloop_enable",  &settings->bools.threaded_data_runloop_enable, true, DEFAULT_THREADED_DATA_RUNLOOP_ENABLE, false);
#endif
   SETTING_BOOL("log_to_file",                   &settings->bools.log_to_file, true, DEFAULT_LOG_TO_FILE, false);
   SETTING_OVERRIDE(RARCH_OVERRIDE_SETTING_LOG_TO_FILE);
   SETTING_BOOL("log_to_file_timestamp",         &settings->bools.log_to_file_timestamp, true, DEFAULT_LOG_TO_FILE_TIMESTAMP, false);
   SETTING_BOOL("ai_service_enable",             &settings->bools.ai_service_enable, true, DEFAULT_AI_SERVICE_ENABLE, false);
   SETTING_BOOL("ai_service_pause",              &settings->bools.ai_service_pause, true, DEFAULT_AI_SERVICE_PAUSE, false);
   SETTING_BOOL("wifi_enabled",                  &settings->bools.wifi_enabled, true, DEFAULT_WIFI_ENABLE, false);
#ifndef HAVE_LAKKA
   SETTING_BOOL("gamemode_enable",               &settings->bools.gamemode_enable, true, DEFAULT_GAMEMODE_ENABLE, false);
#endif
#ifdef HAVE_LAKKA_SWITCH
   SETTING_BOOL("switch_oc",                     &settings->bools.switch_oc, true, DEFAULT_SWITCH_OC, false);
   SETTING_BOOL("switch_cec",                    &settings->bools.switch_cec, true, DEFAULT_SWITCH_CEC, false);
   SETTING_BOOL("bluetooth_ertm_disable",        &settings->bools.bluetooth_ertm_disable, true, DEFAULT_BLUETOOTH_ERTM, false);
#endif
   SETTING_BOOL("audio_enable",                  &settings->bools.audio_enable, true, DEFAULT_AUDIO_ENABLE, false);
   SETTING_BOOL("audio_sync",                    &settings->bools.audio_sync, true, DEFAULT_AUDIO_SYNC, false);
   SETTING_BOOL("audio_rate_control",            &settings->bools.audio_rate_control, true, DEFAULT_RATE_CONTROL, false);
   SETTING_BOOL("audio_enable_menu",             &settings->bools.audio_enable_menu, true, DEFAULT_AUDIO_ENABLE_MENU, false);
   SETTING_BOOL("audio_enable_menu_ok",          &settings->bools.audio_enable_menu_ok, true, DEFAULT_AUDIO_ENABLE_MENU_OK, false);
   SETTING_BOOL("audio_enable_menu_cancel",      &settings->bools.audio_enable_menu_cancel, true, DEFAULT_AUDIO_ENABLE_MENU_CANCEL, false);
   SETTING_BOOL("audio_enable_menu_notice",      &settings->bools.audio_enable_menu_notice, true, DEFAULT_AUDIO_ENABLE_MENU_NOTICE, false);
   SETTING_BOOL("audio_enable_menu_bgm",         &settings->bools.audio_enable_menu_bgm, true, DEFAULT_AUDIO_ENABLE_MENU_BGM, false);
   SETTING_BOOL("audio_enable_menu_scroll",      &settings->bools.audio_enable_menu_scroll, true, DEFAULT_AUDIO_ENABLE_MENU_SCROLL, false);
   SETTING_BOOL("audio_mute_enable",             audio_get_bool_ptr(AUDIO_ACTION_MUTE_ENABLE), true, false, false);
#ifdef HAVE_AUDIOMIXER
   SETTING_BOOL("audio_mixer_mute_enable",       audio_get_bool_ptr(AUDIO_ACTION_MIXER_MUTE_ENABLE), true, false, false);
#endif
#if TARGET_OS_IOS
   SETTING_BOOL("audio_respect_silent_mode",     &settings->bools.audio_respect_silent_mode, true, DEFAULT_AUDIO_RESPECT_SILENT_MODE, false);
#endif
   SETTING_BOOL("audio_fastforward_mute",        &settings->bools.audio_fastforward_mute, true, DEFAULT_AUDIO_FASTFORWARD_MUTE, false);
   SETTING_BOOL("audio_fastforward_speedup",     &settings->bools.audio_fastforward_speedup, true, DEFAULT_AUDIO_FASTFORWARD_SPEEDUP, false);

#ifdef HAVE_WASAPI
   SETTING_BOOL("audio_wasapi_exclusive_mode",   &settings->bools.audio_wasapi_exclusive_mode, true, DEFAULT_WASAPI_EXCLUSIVE_MODE, false);
   SETTING_BOOL("audio_wasapi_float_format",     &settings->bools.audio_wasapi_float_format, true, DEFAULT_WASAPI_FLOAT_FORMAT, false);
#endif

#ifdef HAVE_MICROPHONE
   SETTING_BOOL("microphone_enable",             &settings->bools.microphone_enable, true, DEFAULT_MICROPHONE_ENABLE, false);
#ifdef HAVE_WASAPI
   SETTING_BOOL("microphone_wasapi_exclusive_mode", &settings->bools.microphone_wasapi_exclusive_mode, true, DEFAULT_WASAPI_EXCLUSIVE_MODE, false);
   SETTING_BOOL("microphone_wasapi_float_format",   &settings->bools.microphone_wasapi_float_format, true, DEFAULT_WASAPI_FLOAT_FORMAT, false);
#endif
#endif

   SETTING_BOOL("crt_switch_resolution_use_custom_refresh_rate", &settings->bools.crt_switch_custom_refresh_enable, true, false, false);
   SETTING_BOOL("crt_switch_hires_menu",         &settings->bools.crt_switch_hires_menu, true, false, true);
   SETTING_BOOL("video_shader_enable",           &settings->bools.video_shader_enable, true, DEFAULT_SHADER_ENABLE, false);
   SETTING_BOOL("video_shader_watch_files",      &settings->bools.video_shader_watch_files, true, DEFAULT_VIDEO_SHADER_WATCH_FILES, false);
   SETTING_BOOL("video_shader_remember_last_dir", &settings->bools.video_shader_remember_last_dir, true, DEFAULT_VIDEO_SHADER_REMEMBER_LAST_DIR, false);
   SETTING_BOOL("video_shader_preset_save_reference_enable", &settings->bools.video_shader_preset_save_reference_enable, true, DEFAULT_VIDEO_SHADER_PRESET_SAVE_REFERENCE_ENABLE, false);

   /* Let implementation decide if automatic, or 1:1 PAR. */
   SETTING_BOOL("video_aspect_ratio_auto",       &settings->bools.video_aspect_ratio_auto, true, DEFAULT_ASPECT_RATIO_AUTO, false);

   SETTING_BOOL("video_scan_subframes",          &settings->bools.video_scan_subframes, true, DEFAULT_SCAN_SUBFRAMES, false);

   SETTING_BOOL("video_allow_rotate",            &settings->bools.video_allow_rotate, true, DEFAULT_ALLOW_ROTATE, false);
   SETTING_BOOL("video_windowed_fullscreen",     &settings->bools.video_windowed_fullscreen, true, DEFAULT_WINDOWED_FULLSCREEN, false);
   SETTING_BOOL("video_crop_overscan",           &settings->bools.video_crop_overscan, true, DEFAULT_CROP_OVERSCAN, false);
   SETTING_BOOL("video_scale_integer",           &settings->bools.video_scale_integer, true, DEFAULT_SCALE_INTEGER, false);
   SETTING_BOOL("video_scale_integer_overscale", &settings->bools.video_scale_integer_overscale, true, DEFAULT_SCALE_INTEGER_OVERSCALE, false);
   SETTING_BOOL("video_smooth",                  &settings->bools.video_smooth, true, DEFAULT_VIDEO_SMOOTH, false);
   SETTING_BOOL("video_ctx_scaling",             &settings->bools.video_ctx_scaling, true, DEFAULT_VIDEO_CTX_SCALING, false);
   SETTING_BOOL("video_force_aspect",            &settings->bools.video_force_aspect, true, DEFAULT_FORCE_ASPECT, false);
   SETTING_BOOL("video_frame_delay_auto",        &settings->bools.video_frame_delay_auto, true, DEFAULT_FRAME_DELAY_AUTO, false);
#if defined(DINGUX)
   SETTING_BOOL("video_dingux_ipu_keep_aspect",  &settings->bools.video_dingux_ipu_keep_aspect, true, DEFAULT_DINGUX_IPU_KEEP_ASPECT, false);
#endif
   SETTING_BOOL("video_threaded",                video_driver_get_threaded(), true, DEFAULT_VIDEO_THREADED, false);
   SETTING_BOOL("video_shared_context",          &settings->bools.video_shared_context, true, DEFAULT_VIDEO_SHARED_CONTEXT, false);
#ifdef GEKKO
   SETTING_BOOL("video_vfilter",                 &settings->bools.video_vfilter, true, DEFAULT_VIDEO_VFILTER, false);
#endif
   SETTING_BOOL("video_font_enable",             &settings->bools.video_font_enable, true, DEFAULT_FONT_ENABLE, false);
   SETTING_BOOL("video_force_srgb_disable",      &settings->bools.video_force_srgb_disable, true, false, false);
   SETTING_BOOL("video_fullscreen",              &settings->bools.video_fullscreen, true, DEFAULT_FULLSCREEN, false);
   SETTING_BOOL("video_hdr_enable",              &settings->bools.video_hdr_enable, true, DEFAULT_VIDEO_HDR_ENABLE, false);
   SETTING_BOOL("video_hdr_expand_gamut",        &settings->bools.video_hdr_expand_gamut, true, DEFAULT_VIDEO_HDR_EXPAND_GAMUT, false);
   SETTING_BOOL("video_vsync",                   &settings->bools.video_vsync, true, DEFAULT_VSYNC, false);
   SETTING_BOOL("video_adaptive_vsync",          &settings->bools.video_adaptive_vsync, true, DEFAULT_ADAPTIVE_VSYNC, false);
   SETTING_BOOL("video_hard_sync",               &settings->bools.video_hard_sync, true, DEFAULT_HARD_SYNC, false);
   SETTING_BOOL("video_waitable_swapchains",     &settings->bools.video_waitable_swapchains, true, DEFAULT_WAITABLE_SWAPCHAINS, false);
   SETTING_BOOL("video_disable_composition",     &settings->bools.video_disable_composition, true, DEFAULT_DISABLE_COMPOSITION, false);
   SETTING_BOOL("video_gpu_screenshot",          &settings->bools.video_gpu_screenshot, true, DEFAULT_GPU_SCREENSHOT, false);
   SETTING_BOOL("video_post_filter_record",      &settings->bools.video_post_filter_record, true, DEFAULT_POST_FILTER_RECORD, false);
   SETTING_BOOL("video_notch_write_over_enable", &settings->bools.video_notch_write_over_enable, true, DEFAULT_NOTCH_WRITE_OVER_ENABLE, false);
   SETTING_BOOL("video_msg_bgcolor_enable",      &settings->bools.video_msg_bgcolor_enable, true, DEFAULT_MESSAGE_BGCOLOR_ENABLE, false);
   SETTING_BOOL("video_window_show_decorations", &settings->bools.video_window_show_decorations, true, DEFAULT_WINDOW_DECORATIONS, false);
   SETTING_BOOL("video_window_save_positions",   &settings->bools.video_window_save_positions, true, DEFAULT_WINDOW_SAVE_POSITIONS, false);
   SETTING_BOOL("video_window_custom_size_enable", &settings->bools.video_window_custom_size_enable, true, DEFAULT_WINDOW_CUSTOM_SIZE_ENABLE, false);

   SETTING_BOOL("menu_enable_widgets",           &settings->bools.menu_enable_widgets, true, DEFAULT_MENU_ENABLE_WIDGETS, false);
   SETTING_BOOL("menu_widget_scale_auto",        &settings->bools.menu_widget_scale_auto, true, DEFAULT_MENU_WIDGET_SCALE_AUTO, false);
   SETTING_BOOL("menu_show_load_content_animation", &settings->bools.menu_show_load_content_animation, true, DEFAULT_MENU_SHOW_LOAD_CONTENT_ANIMATION, false);
   SETTING_BOOL("notification_show_autoconfig",  &settings->bools.notification_show_autoconfig, true, DEFAULT_NOTIFICATION_SHOW_AUTOCONFIG, false);
   SETTING_BOOL("notification_show_cheats_applied", &settings->bools.notification_show_cheats_applied, true, DEFAULT_NOTIFICATION_SHOW_CHEATS_APPLIED, false);
   SETTING_BOOL("notification_show_patch_applied", &settings->bools.notification_show_patch_applied, true, DEFAULT_NOTIFICATION_SHOW_PATCH_APPLIED, false);
   SETTING_BOOL("notification_show_remap_load",  &settings->bools.notification_show_remap_load, true, DEFAULT_NOTIFICATION_SHOW_REMAP_LOAD, false);
   SETTING_BOOL("notification_show_config_override_load", &settings->bools.notification_show_config_override_load, true, DEFAULT_NOTIFICATION_SHOW_CONFIG_OVERRIDE_LOAD, false);
   SETTING_BOOL("notification_show_set_initial_disk", &settings->bools.notification_show_set_initial_disk, true, DEFAULT_NOTIFICATION_SHOW_SET_INITIAL_DISK, false);
   SETTING_BOOL("notification_show_disk_control", &settings->bools.notification_show_disk_control, true, DEFAULT_NOTIFICATION_SHOW_DISK_CONTROL, false);
   SETTING_BOOL("notification_show_save_state",  &settings->bools.notification_show_save_state, true, DEFAULT_NOTIFICATION_SHOW_SAVE_STATE, false);
   SETTING_BOOL("notification_show_fast_forward", &settings->bools.notification_show_fast_forward, true, DEFAULT_NOTIFICATION_SHOW_FAST_FORWARD, false);
#ifdef HAVE_SCREENSHOTS
   SETTING_BOOL("notification_show_screenshot",  &settings->bools.notification_show_screenshot, true, DEFAULT_NOTIFICATION_SHOW_SCREENSHOT, false);
#endif
   SETTING_BOOL("notification_show_refresh_rate", &settings->bools.notification_show_refresh_rate, true, DEFAULT_NOTIFICATION_SHOW_REFRESH_RATE, false);
#ifdef HAVE_NETWORKING
   SETTING_BOOL("notification_show_netplay_extra", &settings->bools.notification_show_netplay_extra, true, DEFAULT_NOTIFICATION_SHOW_NETPLAY_EXTRA, false);
#endif
#ifdef HAVE_MENU
   SETTING_BOOL("notification_show_when_menu_is_alive", &settings->bools.notification_show_when_menu_is_alive, true, DEFAULT_NOTIFICATION_SHOW_WHEN_MENU_IS_ALIVE, false);
#endif

#ifdef HAVE_MENU
   SETTING_BOOL("menu_unified_controls",         &settings->bools.menu_unified_controls, true, false, false);
   SETTING_BOOL("menu_disable_info_button",      &settings->bools.menu_disable_info_button, true, false, false);
   SETTING_BOOL("menu_disable_search_button",    &settings->bools.menu_disable_search_button, true, false, false);
   SETTING_BOOL("menu_disable_left_analog",      &settings->bools.menu_disable_left_analog, true, false, false);
   SETTING_BOOL("menu_disable_right_analog",     &settings->bools.menu_disable_right_analog, true, false, false);
   SETTING_BOOL("menu_linear_filter",            &settings->bools.menu_linear_filter, true, DEFAULT_VIDEO_SMOOTH, false);
   SETTING_BOOL("menu_horizontal_animation",     &settings->bools.menu_horizontal_animation, true, DEFAULT_MENU_HORIZONTAL_ANIMATION, false);
   SETTING_BOOL("menu_pause_libretro",           &settings->bools.menu_pause_libretro, true, true, false);
   SETTING_BOOL("menu_savestate_resume",         &settings->bools.menu_savestate_resume, true, DEFAULT_MENU_SAVESTATE_RESUME, false);
   SETTING_BOOL("menu_insert_disk_resume",       &settings->bools.menu_insert_disk_resume, true, DEFAULT_MENU_INSERT_DISK_RESUME, false);
   SETTING_BOOL("menu_mouse_enable",             &settings->bools.menu_mouse_enable, true, DEFAULT_MOUSE_ENABLE, false);
   SETTING_BOOL("menu_pointer_enable",           &settings->bools.menu_pointer_enable, true, DEFAULT_POINTER_ENABLE, false);
   SETTING_BOOL("menu_timedate_enable",          &settings->bools.menu_timedate_enable, true, DEFAULT_MENU_TIMEDATE_ENABLE, false);
   SETTING_BOOL("menu_battery_level_enable",     &settings->bools.menu_battery_level_enable, true, true, false);
   SETTING_BOOL("menu_core_enable",              &settings->bools.menu_core_enable, true, true, false);
   SETTING_BOOL("menu_show_sublabels",           &settings->bools.menu_show_sublabels, true, DEFAULT_MENU_SHOW_SUBLABELS, false);
   SETTING_BOOL("menu_dynamic_wallpaper_enable", &settings->bools.menu_dynamic_wallpaper_enable, true, DEFAULT_MENU_DYNAMIC_WALLPAPER_ENABLE, false);
   SETTING_BOOL("menu_ticker_smooth",            &settings->bools.menu_ticker_smooth, true, DEFAULT_MENU_TICKER_SMOOTH, false);
   SETTING_BOOL("menu_scroll_fast",              &settings->bools.menu_scroll_fast, true, DEFAULT_MENU_SCROLL_FAST, false);

   SETTING_BOOL("settings_show_drivers",         &settings->bools.settings_show_drivers, true, DEFAULT_SETTINGS_SHOW_DRIVERS, false);
   SETTING_BOOL("settings_show_video",           &settings->bools.settings_show_video, true, DEFAULT_SETTINGS_SHOW_VIDEO, false);
   SETTING_BOOL("settings_show_audio",           &settings->bools.settings_show_audio, true, DEFAULT_SETTINGS_SHOW_AUDIO, false);
   SETTING_BOOL("settings_show_input",           &settings->bools.settings_show_input, true, DEFAULT_SETTINGS_SHOW_INPUT, false);
   SETTING_BOOL("settings_show_latency",         &settings->bools.settings_show_latency, true, DEFAULT_SETTINGS_SHOW_LATENCY, false);
   SETTING_BOOL("settings_show_core",            &settings->bools.settings_show_core, true, DEFAULT_SETTINGS_SHOW_CORE, false);
   SETTING_BOOL("settings_show_configuration",   &settings->bools.settings_show_configuration, true, DEFAULT_SETTINGS_SHOW_CONFIGURATION, false);
   SETTING_BOOL("settings_show_saving",          &settings->bools.settings_show_saving, true, DEFAULT_SETTINGS_SHOW_SAVING, false);
   SETTING_BOOL("settings_show_logging",         &settings->bools.settings_show_logging, true, DEFAULT_SETTINGS_SHOW_LOGGING, false);
   SETTING_BOOL("settings_show_file_browser",    &settings->bools.settings_show_file_browser, true, DEFAULT_SETTINGS_SHOW_FILE_BROWSER, false);
   SETTING_BOOL("settings_show_frame_throttle",  &settings->bools.settings_show_frame_throttle, true, DEFAULT_SETTINGS_SHOW_FRAME_THROTTLE, false);
   SETTING_BOOL("settings_show_recording",       &settings->bools.settings_show_recording, true, DEFAULT_SETTINGS_SHOW_RECORDING, false);
   SETTING_BOOL("settings_show_onscreen_display",&settings->bools.settings_show_onscreen_display, true, DEFAULT_SETTINGS_SHOW_ONSCREEN_DISPLAY, false);
   SETTING_BOOL("settings_show_user_interface",  &settings->bools.settings_show_user_interface, true, DEFAULT_SETTINGS_SHOW_USER_INTERFACE, false);
   SETTING_BOOL("settings_show_ai_service",      &settings->bools.settings_show_ai_service, true, DEFAULT_SETTINGS_SHOW_AI_SERVICE, false);
   SETTING_BOOL("settings_show_accessibility",   &settings->bools.settings_show_accessibility, true, DEFAULT_SETTINGS_SHOW_ACCESSIBILITY, false);
   SETTING_BOOL("settings_show_power_management",&settings->bools.settings_show_power_management, true, DEFAULT_SETTINGS_SHOW_POWER_MANAGEMENT, false);
   SETTING_BOOL("settings_show_achievements",    &settings->bools.settings_show_achievements, true, DEFAULT_SETTINGS_SHOW_ACHIEVEMENTS, false);
   SETTING_BOOL("settings_show_network",         &settings->bools.settings_show_network, true, DEFAULT_SETTINGS_SHOW_NETWORK, false);
   SETTING_BOOL("settings_show_playlists",       &settings->bools.settings_show_playlists, true, DEFAULT_SETTINGS_SHOW_PLAYLISTS, false);
   SETTING_BOOL("settings_show_user",            &settings->bools.settings_show_user, true, DEFAULT_SETTINGS_SHOW_USER, false);
   SETTING_BOOL("settings_show_directory",       &settings->bools.settings_show_directory, true, DEFAULT_SETTINGS_SHOW_DIRECTORY, false);
#ifdef HAVE_MIST
   SETTING_BOOL("settings_show_steam",           &settings->bools.settings_show_steam, true, DEFAULT_SETTINGS_SHOW_STEAM, false);
#endif

   SETTING_BOOL("quick_menu_show_resume_content",             &settings->bools.quick_menu_show_resume_content, true, DEFAULT_QUICK_MENU_SHOW_RESUME_CONTENT, false);
   SETTING_BOOL("quick_menu_show_restart_content",            &settings->bools.quick_menu_show_restart_content, true, DEFAULT_QUICK_MENU_SHOW_RESTART_CONTENT, false);
   SETTING_BOOL("quick_menu_show_close_content",              &settings->bools.quick_menu_show_close_content, true, DEFAULT_QUICK_MENU_SHOW_CLOSE_CONTENT, false);
   SETTING_BOOL("quick_menu_show_savestate_submenu",          &settings->bools.quick_menu_show_savestate_submenu, true, DEFAULT_QUICK_MENU_SHOW_SAVESTATE_SUBMENU, false);
   SETTING_BOOL("quick_menu_show_save_load_state",            &settings->bools.quick_menu_show_save_load_state, true, DEFAULT_QUICK_MENU_SHOW_SAVE_LOAD_STATE, false);
   SETTING_BOOL("quick_menu_show_replay",                     &settings->bools.quick_menu_show_replay, true, DEFAULT_QUICK_MENU_SHOW_REPLAY, false);
   SETTING_BOOL("quick_menu_show_take_screenshot",            &settings->bools.quick_menu_show_take_screenshot, true, DEFAULT_QUICK_MENU_SHOW_TAKE_SCREENSHOT, false);
   SETTING_BOOL("quick_menu_show_undo_save_load_state",       &settings->bools.quick_menu_show_undo_save_load_state, true, DEFAULT_QUICK_MENU_SHOW_UNDO_SAVE_LOAD_STATE, false);
   SETTING_BOOL("quick_menu_show_add_to_favorites",           &settings->bools.quick_menu_show_add_to_favorites, true, DEFAULT_QUICK_MENU_SHOW_ADD_TO_FAVORITES, false);
   SETTING_BOOL("quick_menu_show_add_to_playlist",            &settings->bools.quick_menu_show_add_to_playlist, true, DEFAULT_QUICK_MENU_SHOW_ADD_TO_PLAYLIST, false);
   SETTING_BOOL("quick_menu_show_start_recording",            &settings->bools.quick_menu_show_start_recording, true, DEFAULT_QUICK_MENU_SHOW_START_RECORDING, false);
   SETTING_BOOL("quick_menu_show_start_streaming",            &settings->bools.quick_menu_show_start_streaming, true, DEFAULT_QUICK_MENU_SHOW_START_STREAMING, false);
   SETTING_BOOL("quick_menu_show_set_core_association",       &settings->bools.quick_menu_show_set_core_association, true, DEFAULT_QUICK_MENU_SHOW_SET_CORE_ASSOCIATION, false);
   SETTING_BOOL("quick_menu_show_reset_core_association",     &settings->bools.quick_menu_show_reset_core_association, true, DEFAULT_QUICK_MENU_SHOW_RESET_CORE_ASSOCIATION, false);
   SETTING_BOOL("quick_menu_show_options",                    &settings->bools.quick_menu_show_options, true, DEFAULT_QUICK_MENU_SHOW_CORE_OPTIONS, false);
   SETTING_BOOL("quick_menu_show_core_options_flush",         &settings->bools.quick_menu_show_core_options_flush, true, DEFAULT_QUICK_MENU_SHOW_CORE_OPTIONS_FLUSH, false);
   SETTING_BOOL("quick_menu_show_controls",                   &settings->bools.quick_menu_show_controls, true, DEFAULT_QUICK_MENU_SHOW_CONTROLS, false);
   SETTING_BOOL("quick_menu_show_cheats",                     &settings->bools.quick_menu_show_cheats, true, DEFAULT_QUICK_MENU_SHOW_CHEATS, false);
   SETTING_BOOL("quick_menu_show_shaders",                    &settings->bools.quick_menu_show_shaders, true, DEFAULT_QUICK_MENU_SHOW_SHADERS, false);
   SETTING_BOOL("quick_menu_show_save_core_overrides",        &settings->bools.quick_menu_show_save_core_overrides, true, DEFAULT_QUICK_MENU_SHOW_SAVE_CORE_OVERRIDES, false);
   SETTING_BOOL("quick_menu_show_save_content_dir_overrides", &settings->bools.quick_menu_show_save_content_dir_overrides, true, DEFAULT_QUICK_MENU_SHOW_SAVE_CONTENT_DIR_OVERRIDES, false);
   SETTING_BOOL("quick_menu_show_save_game_overrides",        &settings->bools.quick_menu_show_save_game_overrides, true, DEFAULT_QUICK_MENU_SHOW_SAVE_GAME_OVERRIDES, false);
   SETTING_BOOL("quick_menu_show_information",                &settings->bools.quick_menu_show_information, true, DEFAULT_QUICK_MENU_SHOW_INFORMATION, false);
#ifdef HAVE_NETWORKING
   SETTING_BOOL("quick_menu_show_download_thumbnails",        &settings->bools.quick_menu_show_download_thumbnails, true, DEFAULT_QUICK_MENU_SHOW_DOWNLOAD_THUMBNAILS, false);
#endif

   SETTING_BOOL("content_show_settings",         &settings->bools.menu_content_show_settings, true, DEFAULT_CONTENT_SHOW_SETTINGS, false);
   SETTING_BOOL("content_show_favorites",        &settings->bools.menu_content_show_favorites, true, DEFAULT_CONTENT_SHOW_FAVORITES, false);
#ifdef HAVE_IMAGEVIEWER
   SETTING_BOOL("content_show_images",           &settings->bools.menu_content_show_images, true, DEFAULT_CONTENT_SHOW_IMAGES, false);
#endif
   SETTING_BOOL("content_show_music",            &settings->bools.menu_content_show_music, true, DEFAULT_CONTENT_SHOW_MUSIC, false);
#if defined(HAVE_FFMPEG) || defined(HAVE_MPV)
   SETTING_BOOL("content_show_video",            &settings->bools.menu_content_show_video, true, DEFAULT_CONTENT_SHOW_VIDEO, false);
#endif
#ifdef HAVE_NETWORKING
   SETTING_BOOL("content_show_netplay",          &settings->bools.menu_content_show_netplay, true, DEFAULT_CONTENT_SHOW_NETPLAY, false);
#endif
   SETTING_BOOL("content_show_history",          &settings->bools.menu_content_show_history, true, DEFAULT_CONTENT_SHOW_HISTORY, false);
   SETTING_BOOL("content_show_add",              &settings->bools.menu_content_show_add, true, DEFAULT_MENU_CONTENT_SHOW_ADD, false);
   SETTING_BOOL("content_show_playlists",        &settings->bools.menu_content_show_playlists, true, DEFAULT_CONTENT_SHOW_PLAYLISTS, false);
#if defined(HAVE_LIBRETRODB)
   SETTING_BOOL("content_show_explore",          &settings->bools.menu_content_show_explore, true, DEFAULT_MENU_CONTENT_SHOW_EXPLORE, false);
#endif
   SETTING_BOOL("menu_show_load_core",           &settings->bools.menu_show_load_core, true, DEFAULT_MENU_SHOW_LOAD_CORE, false);
   SETTING_BOOL("menu_show_load_content",        &settings->bools.menu_show_load_content, true, DEFAULT_MENU_SHOW_LOAD_CONTENT, false);
#ifdef HAVE_CDROM
   SETTING_BOOL("menu_show_load_disc",           &settings->bools.menu_show_load_disc, true, DEFAULT_MENU_SHOW_LOAD_DISC, false);
   SETTING_BOOL("menu_show_dump_disc",           &settings->bools.menu_show_dump_disc, true, DEFAULT_MENU_SHOW_DUMP_DISC, false);
#ifdef HAVE_LAKKA
   SETTING_BOOL("menu_show_eject_disc",          &settings->bools.menu_show_eject_disc, true, DEFAULT_MENU_SHOW_EJECT_DISC, false);
#endif
#endif /* HAVE_CDROM */
   SETTING_BOOL("menu_show_information",         &settings->bools.menu_show_information, true, DEFAULT_MENU_SHOW_INFORMATION, false);
   SETTING_BOOL("menu_show_configurations",      &settings->bools.menu_show_configurations, true, DEFAULT_MENU_SHOW_CONFIGURATIONS, false);

   /* Actually Quick Menu items, but too late to change without breaking old confs */
   SETTING_BOOL("menu_show_latency",             &settings->bools.menu_show_latency, true, DEFAULT_QUICK_MENU_SHOW_LATENCY, false);
   SETTING_BOOL("menu_show_rewind",              &settings->bools.menu_show_rewind, true, DEFAULT_QUICK_MENU_SHOW_REWIND, false);
   SETTING_BOOL("menu_show_overlays",            &settings->bools.menu_show_overlays, true, DEFAULT_QUICK_MENU_SHOW_OVERLAYS, false);

   SETTING_BOOL("menu_show_help",                &settings->bools.menu_show_help, true, DEFAULT_MENU_SHOW_HELP, false);
   SETTING_BOOL("menu_show_quit_retroarch",      &settings->bools.menu_show_quit_retroarch, true, DEFAULT_MENU_SHOW_QUIT, false);
   SETTING_BOOL("menu_show_restart_retroarch",   &settings->bools.menu_show_restart_retroarch, true, DEFAULT_MENU_SHOW_RESTART, false);
   SETTING_BOOL("menu_show_reboot",              &settings->bools.menu_show_reboot, true, DEFAULT_MENU_SHOW_REBOOT, false);
   SETTING_BOOL("menu_show_shutdown",            &settings->bools.menu_show_shutdown, true, DEFAULT_MENU_SHOW_SHUTDOWN, false);
   SETTING_BOOL("menu_show_online_updater",      &settings->bools.menu_show_online_updater, true, DEFAULT_MENU_SHOW_ONLINE_UPDATER, false);
   SETTING_BOOL("menu_show_core_updater",        &settings->bools.menu_show_core_updater, true, DEFAULT_MENU_SHOW_CORE_UPDATER, false);
#if 0
/* Thumbnailpack removal */
   SETTING_BOOL("menu_show_legacy_thumbnail_updater", &settings->bools.menu_show_legacy_thumbnail_updater, true, DEFAULT_MENU_SHOW_LEGACY_THUMBNAIL_UPDATER, false);
#endif
#ifdef HAVE_MIST
   SETTING_BOOL("menu_show_core_manager_steam",  &settings->bools.menu_show_core_manager_steam, true, DEFAULT_MENU_SHOW_CORE_MANAGER_STEAM, false);
#endif
   SETTING_BOOL("filter_by_current_core",        &settings->bools.filter_by_current_core, true, DEFAULT_FILTER_BY_CURRENT_CORE, false);
   SETTING_BOOL("menu_use_preferred_system_color_theme", &settings->bools.menu_use_preferred_system_color_theme, true, DEFAULT_MENU_USE_PREFERRED_SYSTEM_COLOR_THEME, false);
   SETTING_BOOL("menu_navigation_wraparound_enable", &settings->bools.menu_navigation_wraparound_enable, true, true, false);
   SETTING_BOOL("menu_navigation_browser_filter_supported_extensions_enable", &settings->bools.menu_navigation_browser_filter_supported_extensions_enable, true, true, false);
   SETTING_BOOL("menu_show_advanced_settings",   &settings->bools.menu_show_advanced_settings, true, DEFAULT_SHOW_ADVANCED_SETTINGS, false);
#ifdef HAVE_MATERIALUI
   SETTING_BOOL("materialui_icons_enable",                    &settings->bools.menu_materialui_icons_enable, true, DEFAULT_MATERIALUI_ICONS_ENABLE, false);
   SETTING_BOOL("materialui_switch_icons",                    &settings->bools.menu_materialui_switch_icons, true, DEFAULT_MATERIALUI_SWITCH_ICONS, false);
   SETTING_BOOL("materialui_playlist_icons_enable",           &settings->bools.menu_materialui_playlist_icons_enable, true, DEFAULT_MATERIALUI_PLAYLIST_ICONS_ENABLE, false);
   SETTING_BOOL("materialui_show_nav_bar",                    &settings->bools.menu_materialui_show_nav_bar, true, DEFAULT_MATERIALUI_SHOW_NAV_BAR, false);
   SETTING_BOOL("materialui_auto_rotate_nav_bar",             &settings->bools.menu_materialui_auto_rotate_nav_bar, true, DEFAULT_MATERIALUI_AUTO_ROTATE_NAV_BAR, false);
   SETTING_BOOL("materialui_dual_thumbnail_list_view_enable", &settings->bools.menu_materialui_dual_thumbnail_list_view_enable, true, DEFAULT_MATERIALUI_DUAL_THUMBNAIL_LIST_VIEW_ENABLE, false);
   SETTING_BOOL("materialui_thumbnail_background_enable",     &settings->bools.menu_materialui_thumbnail_background_enable, true, DEFAULT_MATERIALUI_THUMBNAIL_BACKGROUND_ENABLE, false);
#endif
#ifdef HAVE_RGUI
   SETTING_BOOL("rgui_show_start_screen",                  &settings->bools.menu_show_start_screen, false, false /* TODO */, false);
   SETTING_BOOL("rgui_background_filler_thickness_enable", &settings->bools.menu_rgui_background_filler_thickness_enable, true, true, false);
   SETTING_BOOL("rgui_border_filler_thickness_enable",     &settings->bools.menu_rgui_border_filler_thickness_enable, true, true, false);
   SETTING_BOOL("rgui_border_filler_enable",               &settings->bools.menu_rgui_border_filler_enable, true, true, false);
   SETTING_BOOL("menu_rgui_transparency",                  &settings->bools.menu_rgui_transparency, true, DEFAULT_RGUI_TRANSPARENCY, false);
   SETTING_BOOL("menu_rgui_shadows",                       &settings->bools.menu_rgui_shadows, true, DEFAULT_RGUI_SHADOWS, false);
   SETTING_BOOL("menu_rgui_full_width_layout",             &settings->bools.menu_rgui_full_width_layout, true, DEFAULT_RGUI_FULL_WIDTH_LAYOUT, false);
   SETTING_BOOL("rgui_inline_thumbnails",                  &settings->bools.menu_rgui_inline_thumbnails, true, DEFAULT_RGUI_INLINE_THUMBNAILS, false);
   SETTING_BOOL("rgui_swap_thumbnails",                    &settings->bools.menu_rgui_swap_thumbnails, true, DEFAULT_RGUI_SWAP_THUMBNAILS, false);
   SETTING_BOOL("rgui_extended_ascii",                     &settings->bools.menu_rgui_extended_ascii, true, DEFAULT_RGUI_EXTENDED_ASCII, false);
   SETTING_BOOL("rgui_switch_icons",                       &settings->bools.menu_rgui_switch_icons, true, DEFAULT_RGUI_SWITCH_ICONS, false);
   SETTING_BOOL("rgui_particle_effect_screensaver",        &settings->bools.menu_rgui_particle_effect_screensaver, true, DEFAULT_RGUI_PARTICLE_EFFECT_SCREENSAVER, false);
#endif
#ifdef HAVE_XMB
   SETTING_BOOL("xmb_shadows_enable",            &settings->bools.menu_xmb_shadows_enable, true, DEFAULT_XMB_SHADOWS_ENABLE, false);
   SETTING_BOOL("xmb_switch_icons",              &settings->bools.menu_xmb_switch_icons, true, DEFAULT_XMB_SWITCH_ICONS, false);
   SETTING_BOOL("xmb_vertical_thumbnails",       &settings->bools.menu_xmb_vertical_thumbnails, true, DEFAULT_XMB_VERTICAL_THUMBNAILS, false);
   SETTING_BOOL("menu_xmb_show_title_header",    &settings->bools.menu_xmb_show_title_header, true, DEFAULT_XMB_SHOW_TITLE_HEADER, false);
#endif
#ifdef HAVE_OZONE
   SETTING_BOOL("ozone_collapse_sidebar",        &settings->bools.ozone_collapse_sidebar, true, DEFAULT_OZONE_COLLAPSE_SIDEBAR, false);
   SETTING_BOOL("ozone_scroll_content_metadata", &settings->bools.ozone_scroll_content_metadata, true, DEFAULT_OZONE_SCROLL_CONTENT_METADATA, false);
#endif
#if defined(HAVE_OZONE) || defined(HAVE_XMB)
   SETTING_BOOL("ozone_truncate_playlist_name",            &settings->bools.ozone_truncate_playlist_name, true, DEFAULT_OZONE_TRUNCATE_PLAYLIST_NAME, false);
   SETTING_BOOL("ozone_sort_after_truncate_playlist_name", &settings->bools.ozone_sort_after_truncate_playlist_name, true, DEFAULT_OZONE_SORT_AFTER_TRUNCATE_PLAYLIST_NAME, false);
#endif
#endif /* HAVE_MENU */

#ifdef HAVE_CHEEVOS
   SETTING_BOOL("cheevos_enable",                &settings->bools.cheevos_enable, true, DEFAULT_CHEEVOS_ENABLE, false);
   SETTING_BOOL("cheevos_test_unofficial",       &settings->bools.cheevos_test_unofficial, true, false, false);
   SETTING_BOOL("cheevos_hardcore_mode_enable",  &settings->bools.cheevos_hardcore_mode_enable, true, true, false);
   SETTING_BOOL("cheevos_challenge_indicators",  &settings->bools.cheevos_challenge_indicators, true, true, false);
   SETTING_BOOL("cheevos_richpresence_enable",   &settings->bools.cheevos_richpresence_enable, true, true, false);
   SETTING_BOOL("cheevos_unlock_sound_enable",   &settings->bools.cheevos_unlock_sound_enable, true, false, false);
   SETTING_BOOL("cheevos_verbose_enable",        &settings->bools.cheevos_verbose_enable, true, true, false);
   SETTING_BOOL("cheevos_auto_screenshot",       &settings->bools.cheevos_auto_screenshot, true, false, false);
   SETTING_BOOL("cheevos_badges_enable",         &settings->bools.cheevos_badges_enable, true, false, false);
   SETTING_BOOL("cheevos_start_active",          &settings->bools.cheevos_start_active, true, false, false);
   SETTING_BOOL("cheevos_appearance_padding_auto", &settings->bools.cheevos_appearance_padding_auto, true, DEFAULT_CHEEVOS_APPEARANCE_PADDING_AUTO, false);
   SETTING_BOOL("cheevos_visibility_unlock",     &settings->bools.cheevos_visibility_unlock, true, DEFAULT_CHEEVOS_VISIBILITY_UNLOCK, false);
   SETTING_BOOL("cheevos_visibility_mastery",    &settings->bools.cheevos_visibility_mastery, true, DEFAULT_CHEEVOS_VISIBILITY_MASTERY, false);
   SETTING_BOOL("cheevos_visibility_account",    &settings->bools.cheevos_visibility_account, true, DEFAULT_CHEEVOS_VISIBILITY_ACCOUNT, false);
   SETTING_BOOL("cheevos_visibility_lboard_start", &settings->bools.cheevos_visibility_lboard_start, true, DEFAULT_CHEEVOS_VISIBILITY_LBOARD_START, false);
   SETTING_BOOL("cheevos_visibility_lboard_submit", &settings->bools.cheevos_visibility_lboard_submit, true, DEFAULT_CHEEVOS_VISIBILITY_LBOARD_SUBMIT, false);
   SETTING_BOOL("cheevos_visibility_lboard_cancel", &settings->bools.cheevos_visibility_lboard_cancel, true, DEFAULT_CHEEVOS_VISIBILITY_LBOARD_CANCEL, false);
   SETTING_BOOL("cheevos_visibility_lboard_trackers", &settings->bools.cheevos_visibility_lboard_trackers, true, DEFAULT_CHEEVOS_VISIBILITY_LBOARD_TRACKERS, false);
   SETTING_BOOL("cheevos_visibility_progress_tracker", &settings->bools.cheevos_visibility_progress_tracker, true, DEFAULT_CHEEVOS_VISIBILITY_PROGRESS_TRACKER, false);
#endif
#ifdef HAVE_OVERLAY
   SETTING_BOOL("input_overlay_enable",          &settings->bools.input_overlay_enable, true, config_overlay_enable_default(), false);
   SETTING_BOOL("input_overlay_enable_autopreferred", &settings->bools.input_overlay_enable_autopreferred, true, DEFAULT_OVERLAY_ENABLE_AUTOPREFERRED, false);
   SETTING_BOOL("input_overlay_behind_menu",     &settings->bools.input_overlay_behind_menu, true, DEFAULT_OVERLAY_BEHIND_MENU, false);
   SETTING_BOOL("input_overlay_hide_in_menu",    &settings->bools.input_overlay_hide_in_menu, true, DEFAULT_OVERLAY_HIDE_IN_MENU, false);
   SETTING_BOOL("input_overlay_hide_when_gamepad_connected", &settings->bools.input_overlay_hide_when_gamepad_connected, true, DEFAULT_OVERLAY_HIDE_WHEN_GAMEPAD_CONNECTED, false);
   SETTING_BOOL("input_overlay_show_mouse_cursor", &settings->bools.input_overlay_show_mouse_cursor, true, DEFAULT_OVERLAY_SHOW_MOUSE_CURSOR, false);
   SETTING_BOOL("input_overlay_auto_rotate",     &settings->bools.input_overlay_auto_rotate, true, DEFAULT_OVERLAY_AUTO_ROTATE, false);
   SETTING_BOOL("input_overlay_auto_scale",      &settings->bools.input_overlay_auto_scale, true, DEFAULT_INPUT_OVERLAY_AUTO_SCALE, false);
   SETTING_BOOL("input_osk_overlay_auto_scale",  &settings->bools.input_osk_overlay_auto_scale, true, DEFAULT_INPUT_OVERLAY_AUTO_SCALE, false);
   SETTING_BOOL("input_overlay_pointer_enable",  &settings->bools.input_overlay_pointer_enable, true, DEFAULT_INPUT_OVERLAY_POINTER_ENABLE, false);
   SETTING_BOOL("input_overlay_lightgun_trigger_on_touch", &settings->bools.input_overlay_lightgun_trigger_on_touch, true, DEFAULT_INPUT_OVERLAY_LIGHTGUN_TRIGGER_ON_TOUCH, false);
   SETTING_BOOL("input_overlay_lightgun_allow_offscreen",  &settings->bools.input_overlay_lightgun_allow_offscreen, true, DEFAULT_INPUT_OVERLAY_LIGHTGUN_ALLOW_OFFSCREEN, false);
   SETTING_BOOL("input_overlay_mouse_hold_to_drag", &settings->bools.input_overlay_mouse_hold_to_drag, true, DEFAULT_INPUT_OVERLAY_MOUSE_HOLD_TO_DRAG, false);
   SETTING_BOOL("input_overlay_mouse_dtap_to_drag", &settings->bools.input_overlay_mouse_dtap_to_drag, true, DEFAULT_INPUT_OVERLAY_MOUSE_DTAP_TO_DRAG, false);
#endif
#ifdef UDEV_TOUCH_SUPPORT
   SETTING_BOOL("input_touch_vmouse_pointer",    &settings->bools.input_touch_vmouse_pointer, true, DEFAULT_INPUT_TOUCH_VMOUSE_POINTER, false);
   SETTING_BOOL("input_touch_vmouse_mouse",      &settings->bools.input_touch_vmouse_mouse, true, DEFAULT_INPUT_TOUCH_VMOUSE_MOUSE, false);
   SETTING_BOOL("input_touch_vmouse_touchpad",   &settings->bools.input_touch_vmouse_touchpad, true, DEFAULT_INPUT_TOUCH_VMOUSE_TOUCHPAD, false);
   SETTING_BOOL("input_touch_vmouse_trackball",  &settings->bools.input_touch_vmouse_trackball, true, DEFAULT_INPUT_TOUCH_VMOUSE_TRACKBALL, false);
   SETTING_BOOL("input_touch_vmouse_gesture",    &settings->bools.input_touch_vmouse_gesture, true, DEFAULT_INPUT_TOUCH_VMOUSE_GESTURE, false);
#endif
#if defined(VITA)
   SETTING_BOOL("input_backtouch_enable",        &settings->bools.input_backtouch_enable, false, DEFAULT_INPUT_BACKTOUCH_ENABLE, false);
   SETTING_BOOL("input_backtouch_toggle",        &settings->bools.input_backtouch_toggle, false, DEFAULT_INPUT_BACKTOUCH_TOGGLE, false);
#endif
#if TARGET_OS_IPHONE
   SETTING_BOOL("small_keyboard_enable",         &settings->bools.input_small_keyboard_enable, true, false, false);
#endif
   SETTING_BOOL("keyboard_gamepad_enable",       &settings->bools.input_keyboard_gamepad_enable, true, DEFAULT_INPUT_KEYBOARD_GAMEPAD_ENABLE, false);
   SETTING_BOOL("input_autodetect_enable",       &settings->bools.input_autodetect_enable, true, DEFAULT_INPUT_AUTODETECT_ENABLE, false);
   SETTING_BOOL("input_allow_turbo_dpad",        &settings->bools.input_allow_turbo_dpad, true, DEFAULT_ALLOW_TURBO_DPAD, false);
   SETTING_BOOL("input_auto_mouse_grab",         &settings->bools.input_auto_mouse_grab, true, DEFAULT_INPUT_AUTO_MOUSE_GRAB, false);
   SETTING_BOOL("input_remap_binds_enable",      &settings->bools.input_remap_binds_enable, true, true, false);
   SETTING_BOOL("input_remap_sort_by_controller_enable",      &settings->bools.input_remap_sort_by_controller_enable, true, false, false);
   SETTING_BOOL("input_hotkey_device_merge",     &settings->bools.input_hotkey_device_merge, true, DEFAULT_INPUT_HOTKEY_DEVICE_MERGE, false);
   SETTING_BOOL("all_users_control_menu",        &settings->bools.input_all_users_control_menu, true, DEFAULT_ALL_USERS_CONTROL_MENU, false);
#ifdef HAVE_MENU
   SETTING_BOOL("menu_swap_ok_cancel_buttons",   &settings->bools.input_menu_swap_ok_cancel_buttons, true, DEFAULT_MENU_SWAP_OK_CANCEL_BUTTONS, false);
   SETTING_BOOL("menu_swap_scroll_buttons",      &settings->bools.input_menu_swap_scroll_buttons, true, DEFAULT_MENU_SWAP_SCROLL_BUTTONS, false);
#endif
#if defined(HAVE_DINPUT) || defined(HAVE_WINRAWINPUT)
   SETTING_BOOL("input_nowinkey_enable",         &settings->bools.input_nowinkey_enable, true, false, false);
#endif
   SETTING_BOOL("input_sensors_enable",          &settings->bools.input_sensors_enable, true, DEFAULT_INPUT_SENSORS_ENABLE, false);
   SETTING_BOOL("vibrate_on_keypress",           &settings->bools.vibrate_on_keypress, true, DEFAULT_VIBRATE_ON_KEYPRESS, false);
   SETTING_BOOL("enable_device_vibration",       &settings->bools.enable_device_vibration, true, DEFAULT_ENABLE_DEVICE_VIBRATION, false);
   SETTING_BOOL("sustained_performance_mode",    &settings->bools.sustained_performance_mode, true, DEFAULT_SUSTAINED_PERFORMANCE_MODE, false);

   SETTING_BOOL("content_runtime_log",           &settings->bools.content_runtime_log, true, DEFAULT_CONTENT_RUNTIME_LOG, false);
   SETTING_BOOL("content_runtime_log_aggregate", &settings->bools.content_runtime_log_aggregate, true, DEFAULT_CONTENT_RUNTIME_LOG_AGGREGATE, false);
   SETTING_BOOL("history_list_enable",           &settings->bools.history_list_enable, true, DEFAULT_HISTORY_LIST_ENABLE, false);
   SETTING_BOOL("playlist_entry_rename",         &settings->bools.playlist_entry_rename, true, DEFAULT_PLAYLIST_ENTRY_RENAME, false);
   SETTING_BOOL("playlist_use_old_format",       &settings->bools.playlist_use_old_format, true, DEFAULT_PLAYLIST_USE_OLD_FORMAT, false);
   SETTING_BOOL("playlist_compression",          &settings->bools.playlist_compression, true, DEFAULT_PLAYLIST_COMPRESSION, false);
   SETTING_BOOL("playlist_show_sublabels",       &settings->bools.playlist_show_sublabels, true, DEFAULT_PLAYLIST_SHOW_SUBLABELS, false);
   SETTING_BOOL("playlist_show_entry_idx",       &settings->bools.playlist_show_entry_idx, true, DEFAULT_PLAYLIST_SHOW_ENTRY_IDX, false);
   SETTING_BOOL("playlist_sort_alphabetical",    &settings->bools.playlist_sort_alphabetical, true, DEFAULT_PLAYLIST_SORT_ALPHABETICAL, false);
   SETTING_BOOL("playlist_fuzzy_archive_match",  &settings->bools.playlist_fuzzy_archive_match, true, DEFAULT_PLAYLIST_FUZZY_ARCHIVE_MATCH, false);
   SETTING_BOOL("playlist_portable_paths",       &settings->bools.playlist_portable_paths, true, DEFAULT_PLAYLIST_PORTABLE_PATHS, false);
   SETTING_BOOL("playlist_use_filename",         &settings->bools.playlist_use_filename, true, DEFAULT_PLAYLIST_USE_FILENAME, false);
   SETTING_BOOL("playlist_allow_non_png",        &settings->bools.playlist_allow_non_png, true, DEFAULT_PLAYLIST_ALLOW_NON_PNG, false);

   SETTING_BOOL("frame_time_counter_reset_after_fastforwarding", &settings->bools.frame_time_counter_reset_after_fastforwarding, true, false, false);
   SETTING_BOOL("frame_time_counter_reset_after_load_state",     &settings->bools.frame_time_counter_reset_after_load_state, true, false, false);
   SETTING_BOOL("frame_time_counter_reset_after_save_state",     &settings->bools.frame_time_counter_reset_after_save_state, true, false, false);

#ifdef HAVE_COMMAND
   SETTING_BOOL("network_cmd_enable",            &settings->bools.network_cmd_enable, true, DEFAULT_NETWORK_CMD_ENABLE, false);
   SETTING_BOOL("stdin_cmd_enable",              &settings->bools.stdin_cmd_enable, true, DEFAULT_STDIN_CMD_ENABLE, false);
#endif

#ifdef HAVE_NETWORKING
   SETTING_BOOL("netplay_show_only_connectable", &settings->bools.netplay_show_only_connectable, true, DEFAULT_NETPLAY_SHOW_ONLY_CONNECTABLE, false);
   SETTING_BOOL("netplay_show_only_installed_cores", &settings->bools.netplay_show_only_installed_cores, true, DEFAULT_NETPLAY_SHOW_ONLY_INSTALLED_CORES, false);
   SETTING_BOOL("netplay_show_passworded",       &settings->bools.netplay_show_passworded, true, DEFAULT_NETPLAY_SHOW_PASSWORDED, false);
   SETTING_BOOL("netplay_public_announce",       &settings->bools.netplay_public_announce, true, DEFAULT_NETPLAY_PUBLIC_ANNOUNCE, false);
   SETTING_BOOL("netplay_start_as_spectator",    &settings->bools.netplay_start_as_spectator, false, DEFAULT_NETPLAY_START_AS_SPECTATOR, false);
   SETTING_BOOL("netplay_nat_traversal",         &settings->bools.netplay_nat_traversal, true, true, false);
   SETTING_BOOL("netplay_fade_chat",             &settings->bools.netplay_fade_chat, true, DEFAULT_NETPLAY_FADE_CHAT, false);
   SETTING_BOOL("netplay_allow_pausing",         &settings->bools.netplay_allow_pausing, true, DEFAULT_NETPLAY_ALLOW_PAUSING, false);
   SETTING_BOOL("netplay_allow_slaves",          &settings->bools.netplay_allow_slaves, true, DEFAULT_NETPLAY_ALLOW_SLAVES, false);
   SETTING_BOOL("netplay_require_slaves",        &settings->bools.netplay_require_slaves, true, DEFAULT_NETPLAY_REQUIRE_SLAVES, false);
   SETTING_BOOL("netplay_use_mitm_server",       &settings->bools.netplay_use_mitm_server, true, DEFAULT_NETPLAY_USE_MITM_SERVER, false);
   SETTING_BOOL("netplay_request_device_p1",     &settings->bools.netplay_request_devices[0], true, false, false);
   SETTING_BOOL("netplay_request_device_p2",     &settings->bools.netplay_request_devices[1], true, false, false);
   SETTING_BOOL("netplay_request_device_p3",     &settings->bools.netplay_request_devices[2], true, false, false);
   SETTING_BOOL("netplay_request_device_p4",     &settings->bools.netplay_request_devices[3], true, false, false);
   SETTING_BOOL("netplay_request_device_p5",     &settings->bools.netplay_request_devices[4], true, false, false);
   SETTING_BOOL("netplay_request_device_p6",     &settings->bools.netplay_request_devices[5], true, false, false);
   SETTING_BOOL("netplay_request_device_p7",     &settings->bools.netplay_request_devices[6], true, false, false);
   SETTING_BOOL("netplay_request_device_p8",     &settings->bools.netplay_request_devices[7], true, false, false);
   SETTING_BOOL("netplay_request_device_p9",     &settings->bools.netplay_request_devices[8], true, false, false);
   SETTING_BOOL("netplay_request_device_p10",    &settings->bools.netplay_request_devices[9], true, false, false);
   SETTING_BOOL("netplay_request_device_p11",    &settings->bools.netplay_request_devices[10], true, false, false);
   SETTING_BOOL("netplay_request_device_p12",    &settings->bools.netplay_request_devices[11], true, false, false);
   SETTING_BOOL("netplay_request_device_p13",    &settings->bools.netplay_request_devices[12], true, false, false);
   SETTING_BOOL("netplay_request_device_p14",    &settings->bools.netplay_request_devices[13], true, false, false);
   SETTING_BOOL("netplay_request_device_p15",    &settings->bools.netplay_request_devices[14], true, false, false);
   SETTING_BOOL("netplay_request_device_p16",    &settings->bools.netplay_request_devices[15], true, false, false);
   SETTING_BOOL("netplay_ping_show",             &settings->bools.netplay_ping_show, true, DEFAULT_NETPLAY_PING_SHOW, false);
   SETTING_BOOL("network_on_demand_thumbnails",  &settings->bools.network_on_demand_thumbnails, true, DEFAULT_NETWORK_ON_DEMAND_THUMBNAILS, false);
#ifdef HAVE_NETWORKGAMEPAD
   SETTING_BOOL("network_remote_enable",         &settings->bools.network_remote_enable, false, false /* TODO */, false);
#endif
#endif

#ifdef ANDROID
   SETTING_BOOL("android_input_disconnect_workaround", &settings->bools.android_input_disconnect_workaround, true, false, false);
#endif

#ifdef _3DS
   SETTING_BOOL("new3ds_speedup_enable",         &settings->bools.new3ds_speedup_enable, true, DEFAULT_NEW_3DS_SPEEDUP_ENABLE,      false);
   SETTING_BOOL("video_3ds_lcd_bottom",          &settings->bools.video_3ds_lcd_bottom,  true, DEFAULT_VIDEO_3DS_LCD_BOTTOM, false);
   SETTING_BOOL("bottom_font_enable",            &settings->bools.bottom_font_enable,    true, DEFAULT_BOTTOM_FONT_ENABLE, false);
#endif

#ifdef WIIU
   SETTING_BOOL("video_wiiu_prefer_drc",         &settings->bools.video_wiiu_prefer_drc, true, DEFAULT_WIIU_PREFER_DRC, false);
#endif

#if defined(HAVE_COCOATOUCH) && defined(TARGET_OS_TV)
   SETTING_BOOL("gcdwebserver_alert",            &settings->bools.gcdwebserver_alert, true, true, false);
#endif

   *size = count;

   return tmp;
}

static struct config_float_setting *populate_settings_float(
      settings_t *settings, int *size)
{
   unsigned count = 0;
   struct config_float_setting  *tmp      = (struct config_float_setting*)calloc(1, (*size + 1) * sizeof(struct config_float_setting));

   if (!tmp)
      return NULL;

#ifdef HAVE_MENU
   SETTING_FLOAT("menu_scale_factor",            &settings->floats.menu_scale_factor, true, DEFAULT_MENU_SCALE_FACTOR, false);
   SETTING_FLOAT("menu_widget_scale_factor",     &settings->floats.menu_widget_scale_factor, true, DEFAULT_MENU_WIDGET_SCALE_FACTOR, false);
#if !(defined(RARCH_CONSOLE) || defined(RARCH_MOBILE))
   SETTING_FLOAT("menu_widget_scale_factor_windowed", &settings->floats.menu_widget_scale_factor_windowed, true, DEFAULT_MENU_WIDGET_SCALE_FACTOR_WINDOWED, false);
#endif
   SETTING_FLOAT("menu_wallpaper_opacity",       &settings->floats.menu_wallpaper_opacity,   true, DEFAULT_MENU_WALLPAPER_OPACITY, false);
   SETTING_FLOAT("menu_framebuffer_opacity",     &settings->floats.menu_framebuffer_opacity, true, DEFAULT_MENU_FRAMEBUFFER_OPACITY, false);
   SETTING_FLOAT("menu_footer_opacity",          &settings->floats.menu_footer_opacity,      true, DEFAULT_MENU_FOOTER_OPACITY, false);
   SETTING_FLOAT("menu_header_opacity",          &settings->floats.menu_header_opacity,      true, DEFAULT_MENU_HEADER_OPACITY, false);
   SETTING_FLOAT("menu_ticker_speed",            &settings->floats.menu_ticker_speed,        true, DEFAULT_MENU_TICKER_SPEED,   false);
#ifdef HAVE_RGUI
   SETTING_FLOAT("rgui_particle_effect_speed",   &settings->floats.menu_rgui_particle_effect_speed, true, DEFAULT_RGUI_PARTICLE_EFFECT_SPEED, false);
#endif
#if defined(HAVE_MATERIALUI) || defined(HAVE_XMB) || defined(HAVE_OZONE)
   SETTING_FLOAT("menu_screensaver_animation_speed", &settings->floats.menu_screensaver_animation_speed, true, DEFAULT_MENU_SCREENSAVER_ANIMATION_SPEED, false);
#endif
#ifdef HAVE_OZONE
   SETTING_FLOAT("ozone_thumbnail_scale_factor", &settings->floats.ozone_thumbnail_scale_factor, true, DEFAULT_OZONE_THUMBNAIL_SCALE_FACTOR, false);
#endif
#endif /* HAVE_MENU */

#ifdef HAVE_CHEEVOS
   SETTING_FLOAT("cheevos_appearance_padding_h", &settings->floats.cheevos_appearance_padding_h, true, DEFAULT_CHEEVOS_APPEARANCE_PADDING_H, false);
   SETTING_FLOAT("cheevos_appearance_padding_v", &settings->floats.cheevos_appearance_padding_v, true, DEFAULT_CHEEVOS_APPEARANCE_PADDING_V, false);
#endif

   SETTING_FLOAT("fastforward_ratio",            &settings->floats.fastforward_ratio, true, DEFAULT_FASTFORWARD_RATIO, false);
   SETTING_FLOAT("slowmotion_ratio",             &settings->floats.slowmotion_ratio,  true, DEFAULT_SLOWMOTION_RATIO, false);

   SETTING_FLOAT("audio_rate_control_delta",     audio_get_float_ptr(AUDIO_ACTION_RATE_CONTROL_DELTA), true, DEFAULT_RATE_CONTROL_DELTA, false);
   SETTING_FLOAT("audio_max_timing_skew",        &settings->floats.audio_max_timing_skew, true, DEFAULT_MAX_TIMING_SKEW, false);
   SETTING_FLOAT("audio_volume",                 &settings->floats.audio_volume, true, DEFAULT_AUDIO_VOLUME, false);
#ifdef HAVE_AUDIOMIXER
   SETTING_FLOAT("audio_mixer_volume",           &settings->floats.audio_mixer_volume, true, DEFAULT_AUDIO_MIXER_VOLUME, false);
#endif

   SETTING_FLOAT("video_aspect_ratio",           &settings->floats.video_aspect_ratio, true, DEFAULT_ASPECT_RATIO, false);
   SETTING_FLOAT("video_viewport_bias_x",        &settings->floats.video_viewport_bias_x, true, DEFAULT_VIEWPORT_BIAS_X, false);
   SETTING_FLOAT("video_viewport_bias_y",        &settings->floats.video_viewport_bias_y, true, DEFAULT_VIEWPORT_BIAS_Y, false);
#if defined(RARCH_MOBILE)
   SETTING_FLOAT("video_viewport_bias_portrait_x", &settings->floats.video_viewport_bias_portrait_x, true, DEFAULT_VIEWPORT_BIAS_PORTRAIT_X, false);
   SETTING_FLOAT("video_viewport_bias_portrait_y", &settings->floats.video_viewport_bias_portrait_y, true, DEFAULT_VIEWPORT_BIAS_PORTRAIT_Y, false);
#endif
   SETTING_FLOAT("video_refresh_rate",           &settings->floats.video_refresh_rate, true, DEFAULT_REFRESH_RATE, false);
   SETTING_FLOAT("video_autoswitch_pal_threshold", &settings->floats.video_autoswitch_pal_threshold, true, DEFAULT_AUTOSWITCH_PAL_THRESHOLD, false);
   SETTING_FLOAT("crt_video_refresh_rate",       &settings->floats.crt_video_refresh_rate, true, DEFAULT_CRT_REFRESH_RATE, false);
   SETTING_FLOAT("video_message_pos_x",          &settings->floats.video_msg_pos_x, true, DEFAULT_MESSAGE_POS_OFFSET_X, false);
   SETTING_FLOAT("video_message_pos_y",          &settings->floats.video_msg_pos_y, true, DEFAULT_MESSAGE_POS_OFFSET_Y, false);
   SETTING_FLOAT("video_font_size",              &settings->floats.video_font_size, true, DEFAULT_FONT_SIZE, false);
   SETTING_FLOAT("video_msg_bgcolor_opacity",    &settings->floats.video_msg_bgcolor_opacity, true, DEFAULT_MESSAGE_BGCOLOR_OPACITY, false);
   SETTING_FLOAT("video_hdr_max_nits",           &settings->floats.video_hdr_max_nits, true, DEFAULT_VIDEO_HDR_MAX_NITS, false);
   SETTING_FLOAT("video_hdr_paper_white_nits",   &settings->floats.video_hdr_paper_white_nits, true, DEFAULT_VIDEO_HDR_PAPER_WHITE_NITS, false);
   SETTING_FLOAT("video_hdr_display_contrast",   &settings->floats.video_hdr_display_contrast, true, DEFAULT_VIDEO_HDR_CONTRAST, false);

   SETTING_FLOAT("input_axis_threshold",         &settings->floats.input_axis_threshold,     true, DEFAULT_AXIS_THRESHOLD, false);
   SETTING_FLOAT("input_analog_deadzone",        &settings->floats.input_analog_deadzone,    true, DEFAULT_ANALOG_DEADZONE, false);
   SETTING_FLOAT("input_analog_sensitivity",     &settings->floats.input_analog_sensitivity, true, DEFAULT_ANALOG_SENSITIVITY, false);
   SETTING_FLOAT("input_sensor_accelerometer_sensitivity",     &settings->floats.input_sensor_accelerometer_sensitivity, true, DEFAULT_SENSOR_ACCELEROMETER_SENSITIVITY, false);
   SETTING_FLOAT("input_sensor_gyroscope_sensitivity",         &settings->floats.input_sensor_gyroscope_sensitivity, true, DEFAULT_SENSOR_GYROSCOPE_SENSITIVITY, false);
#ifdef HAVE_OVERLAY
   SETTING_FLOAT("input_overlay_opacity",                 &settings->floats.input_overlay_opacity, true, DEFAULT_INPUT_OVERLAY_OPACITY, false);
   SETTING_FLOAT("input_osk_overlay_opacity",             &settings->floats.input_osk_overlay_opacity, true, DEFAULT_INPUT_OVERLAY_OPACITY, false);
   SETTING_FLOAT("input_overlay_scale_landscape",         &settings->floats.input_overlay_scale_landscape, true, DEFAULT_INPUT_OVERLAY_SCALE_LANDSCAPE, false);
   SETTING_FLOAT("input_overlay_aspect_adjust_landscape", &settings->floats.input_overlay_aspect_adjust_landscape, true, DEFAULT_INPUT_OVERLAY_ASPECT_ADJUST_LANDSCAPE, false);
   SETTING_FLOAT("input_overlay_x_separation_landscape",  &settings->floats.input_overlay_x_separation_landscape, true, DEFAULT_INPUT_OVERLAY_X_SEPARATION_LANDSCAPE, false);
   SETTING_FLOAT("input_overlay_y_separation_landscape",  &settings->floats.input_overlay_y_separation_landscape, true, DEFAULT_INPUT_OVERLAY_Y_SEPARATION_LANDSCAPE, false);
   SETTING_FLOAT("input_overlay_x_offset_landscape",      &settings->floats.input_overlay_x_offset_landscape, true, DEFAULT_INPUT_OVERLAY_X_OFFSET_LANDSCAPE, false);
   SETTING_FLOAT("input_overlay_y_offset_landscape",      &settings->floats.input_overlay_y_offset_landscape, true, DEFAULT_INPUT_OVERLAY_Y_OFFSET_LANDSCAPE, false);
   SETTING_FLOAT("input_overlay_scale_portrait",          &settings->floats.input_overlay_scale_portrait, true, DEFAULT_INPUT_OVERLAY_SCALE_PORTRAIT, false);
   SETTING_FLOAT("input_overlay_aspect_adjust_portrait",  &settings->floats.input_overlay_aspect_adjust_portrait, true, DEFAULT_INPUT_OVERLAY_ASPECT_ADJUST_PORTRAIT, false);
   SETTING_FLOAT("input_overlay_x_separation_portrait",   &settings->floats.input_overlay_x_separation_portrait, true, DEFAULT_INPUT_OVERLAY_X_SEPARATION_PORTRAIT, false);
   SETTING_FLOAT("input_overlay_y_separation_portrait",   &settings->floats.input_overlay_y_separation_portrait, true, DEFAULT_INPUT_OVERLAY_Y_SEPARATION_PORTRAIT, false);
   SETTING_FLOAT("input_overlay_x_offset_portrait",       &settings->floats.input_overlay_x_offset_portrait, true, DEFAULT_INPUT_OVERLAY_X_OFFSET_PORTRAIT, false);
   SETTING_FLOAT("input_overlay_y_offset_portrait",       &settings->floats.input_overlay_y_offset_portrait, true, DEFAULT_INPUT_OVERLAY_Y_OFFSET_PORTRAIT, false);
   SETTING_FLOAT("input_overlay_mouse_speed",             &settings->floats.input_overlay_mouse_speed, true, DEFAULT_INPUT_OVERLAY_MOUSE_SPEED, false);
   SETTING_FLOAT("input_overlay_mouse_swipe_threshold",   &settings->floats.input_overlay_mouse_swipe_threshold, true, DEFAULT_INPUT_OVERLAY_MOUSE_SWIPE_THRESHOLD, false);
#endif

#ifdef _3DS
   SETTING_FLOAT("bottom_font_scale",            &settings->floats.bottom_font_scale, true, DEFAULT_BOTTOM_FONT_SCALE, false);
#endif

   *size = count;

   return tmp;
}

static struct config_uint_setting *populate_settings_uint(
      settings_t *settings, int *size)
{
   unsigned count                     = 0;
   struct config_uint_setting  *tmp   = (struct config_uint_setting*)calloc(1, (*size + 1) * sizeof(struct config_uint_setting));

   if (!tmp)
      return NULL;

   SETTING_UINT("frontend_log_level",            &settings->uints.frontend_log_level, true, DEFAULT_FRONTEND_LOG_LEVEL, false);
   SETTING_UINT("libretro_log_level",            &settings->uints.libretro_log_level, true, DEFAULT_LIBRETRO_LOG_LEVEL, false);
   SETTING_UINT("fps_update_interval",           &settings->uints.fps_update_interval, true, DEFAULT_FPS_UPDATE_INTERVAL, false);
   SETTING_UINT("memory_update_interval",        &settings->uints.memory_update_interval, true, DEFAULT_MEMORY_UPDATE_INTERVAL, false);
   SETTING_UINT("core_updater_auto_backup_history_size", &settings->uints.core_updater_auto_backup_history_size, true, DEFAULT_CORE_UPDATER_AUTO_BACKUP_HISTORY_SIZE, false);
   SETTING_UINT("autosave_interval",             &settings->uints.autosave_interval,  true, DEFAULT_AUTOSAVE_INTERVAL, false);
   SETTING_UINT("rewind_granularity",            &settings->uints.rewind_granularity, true, DEFAULT_REWIND_GRANULARITY, false);
   SETTING_UINT("rewind_buffer_size_step",       &settings->uints.rewind_buffer_size_step, true, DEFAULT_REWIND_BUFFER_SIZE_STEP, false);
   SETTING_UINT("run_ahead_frames",              &settings->uints.run_ahead_frames, true, 1,  false);
   SETTING_UINT("replay_max_keep",               &settings->uints.replay_max_keep, true, DEFAULT_REPLAY_MAX_KEEP, false);
   SETTING_UINT("replay_checkpoint_interval",    &settings->uints.replay_checkpoint_interval,  true, DEFAULT_REPLAY_CHECKPOINT_INTERVAL, false);
   SETTING_UINT("savestate_max_keep",            &settings->uints.savestate_max_keep, true, DEFAULT_SAVESTATE_MAX_KEEP, false);
#ifdef HAVE_MENU
   SETTING_UINT("content_show_add_entry",        &settings->uints.menu_content_show_add_entry, true, DEFAULT_MENU_CONTENT_SHOW_ADD_ENTRY, false);
   SETTING_UINT("content_show_contentless_cores",&settings->uints.menu_content_show_contentless_cores, true, DEFAULT_MENU_CONTENT_SHOW_CONTENTLESS_CORES, false);
   SETTING_UINT("content_history_size",          &settings->uints.content_history_size, true, DEFAULT_CONTENT_HISTORY_SIZE, false);
   SETTING_UINT("playlist_entry_remove_enable",        &settings->uints.playlist_entry_remove_enable, true, DEFAULT_PLAYLIST_ENTRY_REMOVE_ENABLE, false);
   SETTING_UINT("playlist_show_inline_core_name",      &settings->uints.playlist_show_inline_core_name, true, DEFAULT_PLAYLIST_SHOW_INLINE_CORE_NAME, false);
   SETTING_UINT("playlist_show_history_icons",         &settings->uints.playlist_show_history_icons, true, DEFAULT_PLAYLIST_SHOW_HISTORY_ICONS, false);
   SETTING_UINT("playlist_sublabel_runtime_type",      &settings->uints.playlist_sublabel_runtime_type, true, DEFAULT_PLAYLIST_SUBLABEL_RUNTIME_TYPE, false);
   SETTING_UINT("playlist_sublabel_last_played_style", &settings->uints.playlist_sublabel_last_played_style, true, DEFAULT_PLAYLIST_SUBLABEL_LAST_PLAYED_STYLE, false);
   SETTING_UINT("quit_on_close_content",         &settings->uints.quit_on_close_content, true, DEFAULT_QUIT_ON_CLOSE_CONTENT, false);
   SETTING_UINT("menu_thumbnails",               &settings->uints.gfx_thumbnails, true, DEFAULT_GFX_THUMBNAILS_DEFAULT, false);
   SETTING_UINT("menu_left_thumbnails",          &settings->uints.menu_left_thumbnails, true, DEFAULT_MENU_LEFT_THUMBNAILS_DEFAULT, false);
   SETTING_UINT("menu_icon_thumbnails",          &settings->uints.menu_icon_thumbnails, true, DEFAULT_MENU_ICON_THUMBNAILS_DEFAULT, false);
   SETTING_UINT("menu_thumbnail_upscale_threshold", &settings->uints.gfx_thumbnail_upscale_threshold, true, DEFAULT_GFX_THUMBNAIL_UPSCALE_THRESHOLD, false);
   SETTING_UINT("menu_timedate_style",           &settings->uints.menu_timedate_style, true, DEFAULT_MENU_TIMEDATE_STYLE, false);
   SETTING_UINT("menu_timedate_date_separator",  &settings->uints.menu_timedate_date_separator, true, DEFAULT_MENU_TIMEDATE_DATE_SEPARATOR, false);
   SETTING_UINT("menu_ticker_type",              &settings->uints.menu_ticker_type, true, DEFAULT_MENU_TICKER_TYPE, false);
   SETTING_UINT("menu_scroll_delay",             &settings->uints.menu_scroll_delay, true, DEFAULT_MENU_SCROLL_DELAY, false);
   SETTING_UINT("menu_screensaver_timeout",      &settings->uints.menu_screensaver_timeout, true, DEFAULT_MENU_SCREENSAVER_TIMEOUT, false);
#if defined(HAVE_MATERIALUI) || defined(HAVE_XMB) || defined(HAVE_OZONE)
   SETTING_UINT("menu_screensaver_animation",    &settings->uints.menu_screensaver_animation, true, DEFAULT_MENU_SCREENSAVER_ANIMATION, false);
#endif
#if defined(HAVE_XMB) || defined(HAVE_OZONE)
   SETTING_UINT("menu_remember_selection",       &settings->uints.menu_remember_selection, true, DEFAULT_MENU_REMEMBER_SELECTION, false);
#endif
#ifdef HAVE_RGUI
   SETTING_UINT("rgui_menu_color_theme",         &settings->uints.menu_rgui_color_theme, true, DEFAULT_RGUI_COLOR_THEME, false);
   SETTING_UINT("rgui_thumbnail_downscaler",     &settings->uints.menu_rgui_thumbnail_downscaler, true, DEFAULT_RGUI_THUMBNAIL_DOWNSCALER, false);
   SETTING_UINT("rgui_thumbnail_delay",          &settings->uints.menu_rgui_thumbnail_delay, true, DEFAULT_RGUI_THUMBNAIL_DELAY, false);
   SETTING_UINT("rgui_internal_upscale_level",   &settings->uints.menu_rgui_internal_upscale_level, true, DEFAULT_RGUI_INTERNAL_UPSCALE_LEVEL, false);
   SETTING_UINT("rgui_aspect_ratio",             &settings->uints.menu_rgui_aspect_ratio, true, DEFAULT_RGUI_ASPECT, false);
   SETTING_UINT("rgui_aspect_ratio_lock",        &settings->uints.menu_rgui_aspect_ratio_lock, true, DEFAULT_RGUI_ASPECT_LOCK, false);
   SETTING_UINT("rgui_particle_effect",          &settings->uints.menu_rgui_particle_effect, true, DEFAULT_RGUI_PARTICLE_EFFECT, false);
#endif
#ifdef HAVE_XMB
   SETTING_UINT("menu_xmb_animation_opening_main_menu",    &settings->uints.menu_xmb_animation_opening_main_menu, true, DEFAULT_XMB_ANIMATION, false);
   SETTING_UINT("menu_xmb_animation_horizontal_highlight", &settings->uints.menu_xmb_animation_horizontal_highlight, true, DEFAULT_XMB_ANIMATION, false);
   SETTING_UINT("menu_xmb_animation_move_up_down",         &settings->uints.menu_xmb_animation_move_up_down, true, DEFAULT_XMB_ANIMATION, false);
   SETTING_UINT("menu_xmb_thumbnail_scale_factor",         &settings->uints.menu_xmb_thumbnail_scale_factor, true, DEFAULT_XMB_THUMBNAIL_SCALE_FACTOR, false);
   SETTING_UINT("menu_xmb_vertical_fade_factor",           &settings->uints.menu_xmb_vertical_fade_factor, true, DEFAULT_XMB_VERTICAL_FADE_FACTOR, false);
   SETTING_UINT("xmb_alpha_factor",              &settings->uints.menu_xmb_alpha_factor, true, DEFAULT_XMB_ALPHA_FACTOR, false);
   SETTING_UINT("xmb_layout",                    &settings->uints.menu_xmb_layout, true, DEFAULT_XMB_MENU_LAYOUT, false);
   SETTING_UINT("xmb_theme",                     &settings->uints.menu_xmb_theme, true, DEFAULT_XMB_ICON_THEME, false);
   SETTING_UINT("xmb_menu_color_theme",          &settings->uints.menu_xmb_color_theme, true, DEFAULT_XMB_THEME, false);
   SETTING_UINT("menu_shader_pipeline",          &settings->uints.menu_xmb_shader_pipeline, true, DEFAULT_MENU_SHADER_PIPELINE, false);
   SETTING_UINT("menu_font_color_red",           &settings->uints.menu_font_color_red, true, DEFAULT_MENU_FONT_COLOR_RED, false);
   SETTING_UINT("menu_font_color_green",         &settings->uints.menu_font_color_green, true, DEFAULT_MENU_FONT_COLOR_GREEN, false);
   SETTING_UINT("menu_font_color_blue",          &settings->uints.menu_font_color_blue, true, DEFAULT_MENU_FONT_COLOR_BLUE, false);
#endif
#ifdef HAVE_MATERIALUI
   SETTING_UINT("materialui_menu_color_theme",              &settings->uints.menu_materialui_color_theme, true, DEFAULT_MATERIALUI_THEME, false);
   SETTING_UINT("materialui_menu_transition_animation",     &settings->uints.menu_materialui_transition_animation, true, DEFAULT_MATERIALUI_TRANSITION_ANIM, false);
   SETTING_UINT("materialui_thumbnail_view_portrait",       &settings->uints.menu_materialui_thumbnail_view_portrait, true, DEFAULT_MATERIALUI_THUMBNAIL_VIEW_PORTRAIT, false);
   SETTING_UINT("materialui_thumbnail_view_landscape",      &settings->uints.menu_materialui_thumbnail_view_landscape, true, DEFAULT_MATERIALUI_THUMBNAIL_VIEW_LANDSCAPE, false);
   SETTING_UINT("materialui_landscape_layout_optimization", &settings->uints.menu_materialui_landscape_layout_optimization, true, DEFAULT_MATERIALUI_LANDSCAPE_LAYOUT_OPTIMIZATION, false);
#endif
#ifdef HAVE_OZONE
   SETTING_UINT("ozone_menu_color_theme",        &settings->uints.menu_ozone_color_theme, true, DEFAULT_OZONE_COLOR_THEME, false);
#endif
#endif /* HAVE_MENU */

   SETTING_UINT("audio_out_rate",                &settings->uints.audio_output_sample_rate, true, DEFAULT_OUTPUT_RATE, false);
   SETTING_UINT("audio_latency",                 &settings->uints.audio_latency, false, 0 /* TODO */, false);
   SETTING_UINT("audio_resampler_quality",       &settings->uints.audio_resampler_quality, true, DEFAULT_AUDIO_RESAMPLER_QUALITY_LEVEL, false);
   SETTING_UINT("audio_block_frames",            &settings->uints.audio_block_frames, true, 0, false);
   SETTING_UINT("midi_volume",                   &settings->uints.midi_volume, true, DEFAULT_MIDI_VOLUME, false);

#ifdef HAVE_WASAPI
   SETTING_UINT("audio_wasapi_sh_buffer_length",  &settings->uints.audio_wasapi_sh_buffer_length, true, DEFAULT_WASAPI_SH_BUFFER_LENGTH, false);
#endif

#ifdef HAVE_MICROPHONE
   SETTING_UINT("microphone_latency",            &settings->uints.microphone_latency, false, 0 /* TODO */, false);
   SETTING_UINT("microphone_resampler_quality",  &settings->uints.microphone_resampler_quality, true, DEFAULT_AUDIO_RESAMPLER_QUALITY_LEVEL, false);
   SETTING_UINT("microphone_block_frames",       &settings->uints.microphone_block_frames, true, 0, false);
   SETTING_UINT("microphone_rate",               &settings->uints.microphone_sample_rate, true, DEFAULT_INPUT_RATE, false);
#ifdef HAVE_WASAPI
   SETTING_UINT("microphone_wasapi_sh_buffer_length", &settings->uints.microphone_wasapi_sh_buffer_length, true, DEFAULT_WASAPI_MICROPHONE_SH_BUFFER_LENGTH, false);
#endif
#endif

   SETTING_UINT("crt_switch_resolution",         &settings->uints.crt_switch_resolution, true, DEFAULT_CRT_SWITCH_RESOLUTION, false);
   SETTING_UINT("crt_switch_resolution_super",   &settings->uints.crt_switch_resolution_super, true, DEFAULT_CRT_SWITCH_RESOLUTION_SUPER, false);
   SETTING_UINT("custom_viewport_width",         &settings->video_viewport_custom.width, false, 0 /* TODO */, false);
   SETTING_UINT("custom_viewport_height",        &settings->video_viewport_custom.height, false, 0 /* TODO */, false);
   SETTING_UINT("custom_viewport_x",             (unsigned*)&settings->video_viewport_custom.x, false, 0 /* TODO */, false);
   SETTING_UINT("custom_viewport_y",             (unsigned*)&settings->video_viewport_custom.y, false, 0 /* TODO */, false);
   SETTING_UINT("aspect_ratio_index",            &settings->uints.video_aspect_ratio_idx, true, DEFAULT_ASPECT_RATIO_IDX, false);
   SETTING_UINT("video_autoswitch_refresh_rate", &settings->uints.video_autoswitch_refresh_rate, true, DEFAULT_AUTOSWITCH_REFRESH_RATE, false);
   SETTING_UINT("video_monitor_index",           &settings->uints.video_monitor_index, true, DEFAULT_MONITOR_INDEX, false);
   SETTING_UINT("video_windowed_position_x",     &settings->uints.window_position_x,    true, 0, false);
   SETTING_UINT("video_windowed_position_y",     &settings->uints.window_position_y,    true, 0, false);
   SETTING_UINT("video_windowed_position_width", &settings->uints.window_position_width,    true, DEFAULT_WINDOW_WIDTH, false);
   SETTING_UINT("video_windowed_position_height",&settings->uints.window_position_height,    true, DEFAULT_WINDOW_HEIGHT, false);
   SETTING_UINT("video_window_auto_width_max",   &settings->uints.window_auto_width_max,    true, DEFAULT_WINDOW_AUTO_WIDTH_MAX, false);
   SETTING_UINT("video_window_auto_height_max",  &settings->uints.window_auto_height_max,    true, DEFAULT_WINDOW_AUTO_HEIGHT_MAX, false);
#ifdef __WINRT__
   SETTING_UINT("video_fullscreen_x",            &settings->uints.video_fullscreen_x, true, uwp_get_width(), false);
   SETTING_UINT("video_fullscreen_y",            &settings->uints.video_fullscreen_y, true, uwp_get_height(), false);
#else
   SETTING_UINT("video_fullscreen_x",            &settings->uints.video_fullscreen_x, true, DEFAULT_FULLSCREEN_X, false);
   SETTING_UINT("video_fullscreen_y",            &settings->uints.video_fullscreen_y, true, DEFAULT_FULLSCREEN_Y, false);
#endif
   SETTING_UINT("video_scale",                   &settings->uints.video_scale, true, DEFAULT_SCALE, false);
   SETTING_UINT("video_window_opacity",          &settings->uints.video_window_opacity, true, DEFAULT_WINDOW_OPACITY, false);
   SETTING_UINT("video_shader_delay",            &settings->uints.video_shader_delay, true, DEFAULT_SHADER_DELAY, false);
#ifdef GEKKO
   SETTING_UINT("video_viwidth",                    &settings->uints.video_viwidth, true, DEFAULT_VIDEO_VI_WIDTH, false);
   SETTING_UINT("video_overscan_correction_top",    &settings->uints.video_overscan_correction_top, true, DEFAULT_VIDEO_OVERSCAN_CORRECTION_TOP, false);
   SETTING_UINT("video_overscan_correction_bottom", &settings->uints.video_overscan_correction_bottom, true, DEFAULT_VIDEO_OVERSCAN_CORRECTION_BOTTOM, false);
#endif
   SETTING_UINT("video_hard_sync_frames",        &settings->uints.video_hard_sync_frames, true, DEFAULT_HARD_SYNC_FRAMES, false);
   SETTING_UINT("video_frame_delay",             &settings->uints.video_frame_delay,      true, DEFAULT_FRAME_DELAY, false);
   SETTING_UINT("video_max_swapchain_images",    &settings->uints.video_max_swapchain_images, true, DEFAULT_MAX_SWAPCHAIN_IMAGES, false);
   SETTING_UINT("video_max_frame_latency",       &settings->uints.video_max_frame_latency, true, DEFAULT_MAX_FRAME_LATENCY, false);
   SETTING_UINT("video_black_frame_insertion",   &settings->uints.video_black_frame_insertion, true, DEFAULT_BLACK_FRAME_INSERTION, false);
   SETTING_UINT("video_bfi_dark_frames",         &settings->uints.video_bfi_dark_frames, true, DEFAULT_BFI_DARK_FRAMES, false);
   SETTING_UINT("video_shader_subframes",        &settings->uints.video_shader_subframes, true, DEFAULT_SHADER_SUBFRAMES, false);
   SETTING_UINT("video_swap_interval",           &settings->uints.video_swap_interval, true, DEFAULT_SWAP_INTERVAL, false);
   SETTING_UINT("video_rotation",                &settings->uints.video_rotation, true, ORIENTATION_NORMAL, false);
   SETTING_UINT("screen_orientation",            &settings->uints.screen_orientation, true, ORIENTATION_NORMAL, false);
   SETTING_UINT("video_msg_bgcolor_red",         &settings->uints.video_msg_bgcolor_red, true, DEFAULT_MESSAGE_BGCOLOR_RED, false);
   SETTING_UINT("video_msg_bgcolor_green",       &settings->uints.video_msg_bgcolor_green, true, DEFAULT_MESSAGE_BGCOLOR_GREEN, false);
   SETTING_UINT("video_msg_bgcolor_blue",        &settings->uints.video_msg_bgcolor_blue, true, DEFAULT_MESSAGE_BGCOLOR_BLUE, false);

   SETTING_UINT("video_stream_port",             &settings->uints.video_stream_port, true, RARCH_STREAM_DEFAULT_PORT, false);
   SETTING_UINT("video_record_threads",          &settings->uints.video_record_threads, true, DEFAULT_VIDEO_RECORD_THREADS, false);
   SETTING_UINT("video_record_quality",          &settings->uints.video_record_quality, true, RECORD_CONFIG_TYPE_RECORDING_MED_QUALITY, false);
   SETTING_UINT("video_stream_quality",          &settings->uints.video_stream_quality, true, RECORD_CONFIG_TYPE_STREAMING_MED_QUALITY, false);
   SETTING_UINT("video_record_scale_factor",     &settings->uints.video_record_scale_factor, true, 1, false);
   SETTING_UINT("video_stream_scale_factor",     &settings->uints.video_stream_scale_factor, true, 1, false);

#ifdef HAVE_NETWORKING
   SETTING_UINT("streaming_mode",                &settings->uints.streaming_mode, true, STREAMING_MODE_TWITCH, false);
#endif
   SETTING_UINT("screen_brightness",             &settings->uints.screen_brightness, true, DEFAULT_SCREEN_BRIGHTNESS, false);

   SETTING_UINT("input_bind_timeout",            &settings->uints.input_bind_timeout,     true, DEFAULT_INPUT_BIND_TIMEOUT, false);
   SETTING_UINT("input_bind_hold",               &settings->uints.input_bind_hold,        true, DEFAULT_INPUT_BIND_HOLD, false);
   SETTING_UINT("input_turbo_period",            &settings->uints.input_turbo_period,     true, DEFAULT_TURBO_PERIOD, false);
   SETTING_UINT("input_duty_cycle",              &settings->uints.input_turbo_duty_cycle, true, DEFAULT_TURBO_DUTY_CYCLE, false);
   SETTING_UINT("input_turbo_mode",              &settings->uints.input_turbo_mode, true, DEFAULT_TURBO_MODE, false);
   SETTING_UINT("input_turbo_default_button",    &settings->uints.input_turbo_default_button, true, DEFAULT_TURBO_DEFAULT_BTN, false);
   SETTING_UINT("input_max_users",               &settings->uints.input_max_users,          true, DEFAULT_INPUT_MAX_USERS, false);
   SETTING_UINT("input_menu_toggle_gamepad_combo", &settings->uints.input_menu_toggle_gamepad_combo, true, DEFAULT_MENU_TOGGLE_GAMEPAD_COMBO, false);
   SETTING_UINT("input_poll_type_behavior",      &settings->uints.input_poll_type_behavior, true, DEFAULT_INPUT_POLL_TYPE_BEHAVIOR, false);
   SETTING_UINT("input_quit_gamepad_combo",      &settings->uints.input_quit_gamepad_combo, true, DEFAULT_QUIT_GAMEPAD_COMBO, false);
   SETTING_UINT("input_hotkey_block_delay",      &settings->uints.input_hotkey_block_delay, true, DEFAULT_INPUT_HOTKEY_BLOCK_DELAY, false);
#ifdef GEKKO
   SETTING_UINT("input_mouse_scale",             &settings->uints.input_mouse_scale, true, DEFAULT_MOUSE_SCALE, false);
#endif
   SETTING_UINT("input_touch_scale",             &settings->uints.input_touch_scale, true, DEFAULT_TOUCH_SCALE, false);
   SETTING_UINT("input_rumble_gain",             &settings->uints.input_rumble_gain, true, DEFAULT_RUMBLE_GAIN, false);
   SETTING_UINT("input_auto_game_focus",         &settings->uints.input_auto_game_focus, true, DEFAULT_INPUT_AUTO_GAME_FOCUS, false);
#ifdef ANDROID
   SETTING_UINT("input_block_timeout",           &settings->uints.input_block_timeout, true, 0, false);
#endif
   SETTING_UINT("keyboard_gamepad_mapping_type", &settings->uints.input_keyboard_gamepad_mapping_type, true, 1, false);

#if defined(HAVE_OVERLAY)
   SETTING_UINT("input_overlay_show_inputs",               &settings->uints.input_overlay_show_inputs, true, DEFAULT_OVERLAY_SHOW_INPUTS, false);
   SETTING_UINT("input_overlay_show_inputs_port",          &settings->uints.input_overlay_show_inputs_port, true, DEFAULT_OVERLAY_SHOW_INPUTS_PORT, false);
   SETTING_UINT("input_overlay_dpad_diagonal_sensitivity", &settings->uints.input_overlay_dpad_diagonal_sensitivity, true, DEFAULT_OVERLAY_DPAD_DIAGONAL_SENSITIVITY, false);
   SETTING_UINT("input_overlay_abxy_diagonal_sensitivity", &settings->uints.input_overlay_abxy_diagonal_sensitivity, true, DEFAULT_OVERLAY_ABXY_DIAGONAL_SENSITIVITY, false);
#endif

#ifdef HAVE_LIBNX
   SETTING_UINT("split_joycon_p1",               &settings->uints.input_split_joycon[0], true, 0, false);
   SETTING_UINT("split_joycon_p2",               &settings->uints.input_split_joycon[1], true, 0, false);
   SETTING_UINT("split_joycon_p3",               &settings->uints.input_split_joycon[2], true, 0, false);
   SETTING_UINT("split_joycon_p4",               &settings->uints.input_split_joycon[3], true, 0, false);
   SETTING_UINT("split_joycon_p5",               &settings->uints.input_split_joycon[4], true, 0, false);
   SETTING_UINT("split_joycon_p6",               &settings->uints.input_split_joycon[5], true, 0, false);
   SETTING_UINT("split_joycon_p7",               &settings->uints.input_split_joycon[6], true, 0, false);
   SETTING_UINT("split_joycon_p8",               &settings->uints.input_split_joycon[7], true, 0, false);
#endif

#ifdef HAVE_SCREENSHOTS
   SETTING_UINT("notification_show_screenshot_duration", &settings->uints.notification_show_screenshot_duration, true, DEFAULT_NOTIFICATION_SHOW_SCREENSHOT_DURATION, false);
   SETTING_UINT("notification_show_screenshot_flash",    &settings->uints.notification_show_screenshot_flash, true, DEFAULT_NOTIFICATION_SHOW_SCREENSHOT_FLASH, false);
#endif

#ifdef HAVE_NETWORKING
   SETTING_UINT("netplay_ip_port",                    &settings->uints.netplay_port, true, RARCH_DEFAULT_PORT, false);
   SETTING_OVERRIDE(RARCH_OVERRIDE_SETTING_NETPLAY_IP_PORT);
   SETTING_UINT("netplay_max_connections",            &settings->uints.netplay_max_connections, true, DEFAULT_NETPLAY_MAX_CONNECTIONS, false);
   SETTING_UINT("netplay_max_ping",                   &settings->uints.netplay_max_ping, true, DEFAULT_NETPLAY_MAX_PING, false);
   SETTING_UINT("netplay_chat_color_name",            &settings->uints.netplay_chat_color_name, true, DEFAULT_NETPLAY_CHAT_COLOR_NAME, false);
   SETTING_UINT("netplay_chat_color_msg",             &settings->uints.netplay_chat_color_msg, true, DEFAULT_NETPLAY_CHAT_COLOR_MSG, false);
   SETTING_UINT("netplay_input_latency_frames_min",   &settings->uints.netplay_input_latency_frames_min, true, 0, false);
   SETTING_UINT("netplay_input_latency_frames_range", &settings->uints.netplay_input_latency_frames_range, true, 0, false);
   SETTING_UINT("netplay_share_digital",              &settings->uints.netplay_share_digital, true, DEFAULT_NETPLAY_SHARE_DIGITAL, false);
   SETTING_UINT("netplay_share_analog",               &settings->uints.netplay_share_analog,  true, DEFAULT_NETPLAY_SHARE_ANALOG, false);
#endif
#ifdef HAVE_COMMAND
   SETTING_UINT("network_cmd_port",              &settings->uints.network_cmd_port,    true, DEFAULT_NETWORK_CMD_PORT, false);
#endif
#ifdef HAVE_NETWORKGAMEPAD
   SETTING_UINT("network_remote_base_port",      &settings->uints.network_remote_base_port, true, DEFAULT_NETWORK_REMOTE_BASE_PORT, false);
#endif

#ifdef HAVE_LANGEXTRA
   SETTING_UINT("user_language",                 msg_hash_get_uint(MSG_HASH_USER_LANGUAGE), true, frontend_driver_get_user_language(), false);
#endif
#ifndef __APPLE__
   SETTING_UINT("bundle_assets_extract_version_current", &settings->uints.bundle_assets_extract_version_current, true, 0, false);
#endif
   SETTING_UINT("bundle_assets_extract_last_version",    &settings->uints.bundle_assets_extract_last_version, true, 0, false);


#ifdef HAVE_CHEEVOS
   SETTING_UINT("cheevos_appearance_anchor",     &settings->uints.cheevos_appearance_anchor, true, DEFAULT_CHEEVOS_APPEARANCE_ANCHOR, false);
   SETTING_UINT("cheevos_visibility_summary",    &settings->uints.cheevos_visibility_summary, true, DEFAULT_CHEEVOS_VISIBILITY_SUMMARY, false);
#endif
   SETTING_UINT("accessibility_narrator_speech_speed", &settings->uints.accessibility_narrator_speech_speed, true, DEFAULT_ACCESSIBILITY_NARRATOR_SPEECH_SPEED, false);
   SETTING_UINT("ai_service_mode",              &settings->uints.ai_service_mode,            true, DEFAULT_AI_SERVICE_MODE, false);
   SETTING_UINT("ai_service_target_lang",       &settings->uints.ai_service_target_lang,     true, 0, false);
   SETTING_UINT("ai_service_source_lang",       &settings->uints.ai_service_source_lang,     true, 0, false);

#ifdef HAVE_LIBNX
   SETTING_UINT("libnx_overclock",               &settings->uints.libnx_overclock, true, SWITCH_DEFAULT_CPU_PROFILE, false);
#endif
#ifdef _3DS
   SETTING_UINT("video_3ds_display_mode",        &settings->uints.video_3ds_display_mode, true, DEFAULT_VIDEO_3DS_DISPLAY_MODE, false);
#endif
#if defined(DINGUX)
   SETTING_UINT("video_dingux_ipu_filter_type",  &settings->uints.video_dingux_ipu_filter_type, true, DEFAULT_DINGUX_IPU_FILTER_TYPE, false);
#if defined(DINGUX_BETA)
   SETTING_UINT("video_dingux_refresh_rate",     &settings->uints.video_dingux_refresh_rate, true, DEFAULT_DINGUX_REFRESH_RATE, false);
#endif
#if defined(RS90) || defined(MIYOO)
   SETTING_UINT("video_dingux_rs90_softfilter_type", &settings->uints.video_dingux_rs90_softfilter_type, true, DEFAULT_DINGUX_RS90_SOFTFILTER_TYPE, false);
#endif
#endif

#ifdef HAVE_LAKKA
   SETTING_UINT("cpu_scaling_mode",              &settings->uints.cpu_scaling_mode,    true,   0, false);
   SETTING_UINT("cpu_min_freq",                  &settings->uints.cpu_min_freq,        true,   1, false);
   SETTING_UINT("cpu_max_freq",                  &settings->uints.cpu_max_freq,        true, ~0U, false);
#endif

#ifdef HAVE_MIST
   SETTING_UINT("steam_rich_presence_format",    &settings->uints.steam_rich_presence_format, true, DEFAULT_STEAM_RICH_PRESENCE_FORMAT, false);
#endif

#ifdef HAVE_OVERLAY
   SETTING_UINT("input_overlay_lightgun_trigger_delay",     &settings->uints.input_overlay_lightgun_trigger_delay, true, DEFAULT_INPUT_OVERLAY_LIGHTGUN_TRIGGER_DELAY, false);
   SETTING_UINT("input_overlay_lightgun_two_touch_input",   &settings->uints.input_overlay_lightgun_two_touch_input, true, DEFAULT_INPUT_OVERLAY_LIGHTGUN_MULTI_TOUCH_INPUT, false);
   SETTING_UINT("input_overlay_lightgun_three_touch_input", &settings->uints.input_overlay_lightgun_three_touch_input, true, DEFAULT_INPUT_OVERLAY_LIGHTGUN_MULTI_TOUCH_INPUT, false);
   SETTING_UINT("input_overlay_lightgun_four_touch_input",  &settings->uints.input_overlay_lightgun_four_touch_input, true, DEFAULT_INPUT_OVERLAY_LIGHTGUN_MULTI_TOUCH_INPUT, false);
   SETTING_UINT("input_overlay_mouse_hold_msec",            &settings->uints.input_overlay_mouse_hold_msec, true, DEFAULT_INPUT_OVERLAY_MOUSE_HOLD_MSEC, false);
   SETTING_UINT("input_overlay_mouse_dtap_msec",            &settings->uints.input_overlay_mouse_dtap_msec, true, DEFAULT_INPUT_OVERLAY_MOUSE_DTAP_MSEC, false);
#endif

   *size = count;

   return tmp;
}

static struct config_size_setting *populate_settings_size(
      settings_t *settings, int *size)
{
   unsigned count                     = 0;
   struct config_size_setting  *tmp   = (struct config_size_setting*)calloc((*size + 1), sizeof(struct config_size_setting));

   if (!tmp)
      return NULL;

   SETTING_SIZE("rewind_buffer_size",            &settings->sizes.rewind_buffer_size, true, DEFAULT_REWIND_BUFFER_SIZE, false);

   *size = count;

   return tmp;
}

static struct config_int_setting *populate_settings_int(
      settings_t *settings, int *size)
{
   unsigned count                     = 0;
   struct config_int_setting  *tmp    = (struct config_int_setting*)calloc((*size + 1), sizeof(struct config_int_setting));

   if (!tmp)
      return NULL;

   SETTING_INT("content_favorites_size",         &settings->ints.content_favorites_size, true, DEFAULT_CONTENT_FAVORITES_SIZE, false);
   SETTING_INT("state_slot",                     &settings->ints.state_slot, false, 0, false);
   SETTING_INT("replay_slot",                    &settings->ints.replay_slot, false, 0, false);

#ifdef HAVE_XMB
   SETTING_INT("menu_xmb_title_margin",                   &settings->ints.menu_xmb_title_margin, true, DEFAULT_XMB_TITLE_MARGIN, false);
   SETTING_INT("menu_xmb_title_margin_horizontal_offset", &settings->ints.menu_xmb_title_margin_horizontal_offset, true, DEFAULT_XMB_TITLE_MARGIN_HORIZONTAL_OFFSET, false);
#endif

   SETTING_INT("crt_switch_center_adjust",       &settings->ints.crt_switch_center_adjust, false, DEFAULT_CRT_SWITCH_CENTER_ADJUST, false);
   SETTING_INT("crt_switch_porch_adjust",        &settings->ints.crt_switch_porch_adjust, false, DEFAULT_CRT_SWITCH_PORCH_ADJUST, false);
#ifdef HAVE_WINDOW_OFFSET
   SETTING_INT("video_window_offset_x",          &settings->ints.video_window_offset_x, true, DEFAULT_WINDOW_OFFSET_X, false);
   SETTING_INT("video_window_offset_y",          &settings->ints.video_window_offset_y, true, DEFAULT_WINDOW_OFFSET_Y, false);
#endif

#ifdef HAVE_D3D10
   SETTING_INT("d3d10_gpu_index",                &settings->ints.d3d10_gpu_index, true, DEFAULT_D3D10_GPU_INDEX, false);
#endif
#ifdef HAVE_D3D11
   SETTING_INT("d3d11_gpu_index",                &settings->ints.d3d11_gpu_index, true, DEFAULT_D3D11_GPU_INDEX, false);
#endif
#ifdef HAVE_D3D12
   SETTING_INT("d3d12_gpu_index",                &settings->ints.d3d12_gpu_index, true, DEFAULT_D3D12_GPU_INDEX, false);
#endif
#ifdef HAVE_VULKAN
   SETTING_INT("vulkan_gpu_index",               &settings->ints.vulkan_gpu_index, true, DEFAULT_VULKAN_GPU_INDEX, false);
#endif

#ifdef HAVE_NETWORKING
   SETTING_INT("netplay_check_frames",           &settings->ints.netplay_check_frames, true, DEFAULT_NETPLAY_CHECK_FRAMES, false);
   SETTING_OVERRIDE(RARCH_OVERRIDE_SETTING_NETPLAY_CHECK_FRAMES);
#endif

#ifdef _3DS
   SETTING_INT("bottom_font_color_red",          &settings->ints.bottom_font_color_red,     true, DEFAULT_BOTTOM_FONT_COLOR, false);
   SETTING_INT("bottom_font_color_green",        &settings->ints.bottom_font_color_green,   true, DEFAULT_BOTTOM_FONT_COLOR, false);
   SETTING_INT("bottom_font_color_blue",         &settings->ints.bottom_font_color_blue,    true, DEFAULT_BOTTOM_FONT_COLOR, false);
   SETTING_INT("bottom_font_color_opacity",      &settings->ints.bottom_font_color_opacity, true, DEFAULT_BOTTOM_FONT_COLOR, false);
#endif

#ifdef HAVE_OVERLAY
   SETTING_INT("input_overlay_lightgun_port",    &settings->ints.input_overlay_lightgun_port, true, DEFAULT_INPUT_OVERLAY_LIGHTGUN_PORT, false);
#endif

   *size = count;

   return tmp;
}

static void video_driver_default_settings(global_t *global)
{
   if (!global)
      return;

   global->console.screen.gamma_correction       = DEFAULT_GAMMA;
   global->console.flickerfilter_enable          = false;
   global->console.softfilter_enable             = false;

   global->console.screen.resolutions.current.id = 0;
}

/**
 * config_set_defaults:
 *
 * Set 'default' configuration values.
 **/
void config_set_defaults(void *data)
{
   size_t i;
#ifdef HAVE_MENU
   static bool first_initialized   = true;
#endif
   global_t *global                 = (global_t*)data;
   settings_t *settings             = config_st;
   recording_state_t *recording_st  = recording_state_get_ptr();
   int bool_settings_size           = sizeof(settings->bools)   / sizeof(settings->bools.placeholder);
   int float_settings_size          = sizeof(settings->floats)  / sizeof(settings->floats.placeholder);
   int int_settings_size            = sizeof(settings->ints)    / sizeof(settings->ints.placeholder);
   int uint_settings_size           = sizeof(settings->uints)   / sizeof(settings->uints.placeholder);
   int size_settings_size           = sizeof(settings->sizes)   / sizeof(settings->sizes.placeholder);
   const char *def_video            = config_get_default_video();
   const char *def_audio            = config_get_default_audio();
#ifdef HAVE_MICROPHONE
   const char *def_microphone       = config_get_default_microphone();
#endif
   const char *def_audio_resampler  = config_get_default_audio_resampler();
   const char *def_input            = config_get_default_input();
   const char *def_joypad           = config_get_default_joypad();
#ifdef HAVE_MENU
   const char *def_menu             = config_get_default_menu();
#endif
   const char *def_camera           = config_get_default_camera();
   const char *def_bluetooth        = config_get_default_bluetooth();
   const char *def_wifi             = config_get_default_wifi();
   const char *def_led              = config_get_default_led();
   const char *def_cloudsync        = config_get_default_cloudsync();
   const char *def_location         = config_get_default_location();
   const char *def_record           = config_get_default_record();
   const char *def_midi             = config_get_default_midi();
   const char *def_mitm             = DEFAULT_NETPLAY_MITM_SERVER;
   struct video_viewport *custom_vp = &settings->video_viewport_custom;
   struct config_float_setting      *float_settings = populate_settings_float (settings, &float_settings_size);
   struct config_bool_setting       *bool_settings  = populate_settings_bool  (settings, &bool_settings_size);
   struct config_int_setting        *int_settings   = populate_settings_int   (settings, &int_settings_size);
   struct config_uint_setting       *uint_settings  = populate_settings_uint  (settings, &uint_settings_size);
   struct config_size_setting       *size_settings  = populate_settings_size  (settings, &size_settings_size);

   if (bool_settings && (bool_settings_size > 0))
   {
      for (i = 0; i < (unsigned)bool_settings_size; i++)
      {
         if (bool_settings[i].flags & CFG_BOOL_FLG_DEF_ENABLE)
            *bool_settings[i].ptr = bool_settings[i].def;
      }

      free(bool_settings);
   }

   if (int_settings && (int_settings_size > 0))
   {
      for (i = 0; i < (unsigned)int_settings_size; i++)
      {
         if (int_settings[i].flags & CFG_BOOL_FLG_DEF_ENABLE)
            *int_settings[i].ptr = int_settings[i].def;
      }

      free(int_settings);
   }

   if (uint_settings && (uint_settings_size > 0))
   {
      for (i = 0; i < (unsigned)uint_settings_size; i++)
      {
         if (uint_settings[i].flags & CFG_BOOL_FLG_DEF_ENABLE)
            *uint_settings[i].ptr = uint_settings[i].def;
      }

      free(uint_settings);
   }

   if (size_settings && (size_settings_size > 0))
   {
      for (i = 0; i < (unsigned)size_settings_size; i++)
      {
         if (size_settings[i].flags & CFG_BOOL_FLG_DEF_ENABLE)
            *size_settings[i].ptr = size_settings[i].def;
      }

      free(size_settings);
   }

   if (float_settings && (float_settings_size > 0))
   {
      for (i = 0; i < (unsigned)float_settings_size; i++)
      {
         if (float_settings[i].flags & CFG_BOOL_FLG_DEF_ENABLE)
            *float_settings[i].ptr = float_settings[i].def;
      }

      free(float_settings);
   }

   if (def_camera)
      configuration_set_string(settings,
            settings->arrays.camera_driver,
            def_camera);
   if (def_bluetooth)
      configuration_set_string(settings,
            settings->arrays.bluetooth_driver,
            def_bluetooth);
   if (def_wifi)
      configuration_set_string(settings,
            settings->arrays.wifi_driver,
            def_wifi);
   if (def_led)
      configuration_set_string(settings,
            settings->arrays.led_driver,
            def_led);
   if (def_cloudsync)
      configuration_set_string(settings,
            settings->arrays.cloud_sync_driver,
            def_cloudsync);
   if (def_location)
      configuration_set_string(settings,
            settings->arrays.location_driver,
            def_location);
   if (def_video)
      configuration_set_string(settings,
            settings->arrays.video_driver,
            def_video);
   if (def_audio)
      configuration_set_string(settings,
            settings->arrays.audio_driver,
            def_audio);
#ifdef HAVE_MICROPHONE
   if (def_microphone)
      configuration_set_string(settings,
            settings->arrays.microphone_driver,
            def_microphone);
   if (def_audio_resampler)  /* not a typo, microphone's default sampler is the same as audio's */
      configuration_set_string(settings,
            settings->arrays.microphone_resampler,
            def_audio_resampler);
#endif
   if (def_audio_resampler)
      configuration_set_string(settings,
            settings->arrays.audio_resampler,
            def_audio_resampler);
   if (def_input)
      configuration_set_string(settings,
            settings->arrays.input_driver,
            def_input);
   if (def_joypad)
      configuration_set_string(settings,
            settings->arrays.input_joypad_driver,
            def_joypad);
   if (def_record)
      configuration_set_string(settings,
            settings->arrays.record_driver,
            def_record);
   if (def_midi)
      configuration_set_string(settings,
            settings->arrays.midi_driver,
            def_midi);
   if (def_mitm)
      configuration_set_string(settings,
            settings->arrays.netplay_mitm_server,
            def_mitm);
#ifdef HAVE_MENU
   if (def_menu)
      configuration_set_string(settings,
            settings->arrays.menu_driver,
            def_menu);
#ifdef HAVE_XMB
   *settings->paths.path_menu_xmb_font            = '\0';
#endif

   configuration_set_string(settings,
         settings->arrays.discord_app_id,
         DEFAULT_DISCORD_APP_ID);

   configuration_set_string(settings,
         settings->arrays.ai_service_url,
         DEFAULT_AI_SERVICE_URL);

#ifdef HAVE_MATERIALUI
   if (g_defaults.menu_materialui_menu_color_theme_enable)
      settings->uints.menu_materialui_color_theme = g_defaults.menu_materialui_menu_color_theme;
#endif
#endif

   settings->uints.video_scale                 = DEFAULT_SCALE;

   video_driver_set_threaded(DEFAULT_VIDEO_THREADED);

   settings->floats.video_msg_color_r          = ((DEFAULT_MESSAGE_COLOR >> 16) & 0xff) / 255.0f;
   settings->floats.video_msg_color_g          = ((DEFAULT_MESSAGE_COLOR >>  8) & 0xff) / 255.0f;
   settings->floats.video_msg_color_b          = ((DEFAULT_MESSAGE_COLOR >>  0) & 0xff) / 255.0f;

   if (g_defaults.settings_video_refresh_rate > 0.0 &&
         g_defaults.settings_video_refresh_rate != DEFAULT_REFRESH_RATE)
      settings->floats.video_refresh_rate      = g_defaults.settings_video_refresh_rate;

   if (DEFAULT_AUDIO_DEVICE)
      configuration_set_string(settings,
            settings->arrays.audio_device,
            DEFAULT_AUDIO_DEVICE);

   if (!g_defaults.settings_out_latency)
      g_defaults.settings_out_latency          = DEFAULT_OUT_LATENCY;

   settings->uints.audio_latency               = g_defaults.settings_out_latency;

   if (!g_defaults.settings_in_latency)
      g_defaults.settings_in_latency          = DEFAULT_IN_LATENCY;


   audio_set_float(AUDIO_ACTION_VOLUME_GAIN, settings->floats.audio_volume);
#ifdef HAVE_AUDIOMIXER
   audio_set_float(AUDIO_ACTION_MIXER_VOLUME_GAIN, settings->floats.audio_mixer_volume);
#endif

#ifdef HAVE_MICROPHONE
   if (DEFAULT_MICROPHONE_DEVICE)
      configuration_set_string(settings,
            settings->arrays.microphone_device,
            DEFAULT_MICROPHONE_DEVICE);

   settings->uints.microphone_latency         = g_defaults.settings_in_latency;
#endif

#ifdef HAVE_LAKKA
   configuration_set_bool(settings,
         settings->bools.ssh_enable, filestream_exists(LAKKA_SSH_PATH));
   configuration_set_bool(settings,
         settings->bools.samba_enable, filestream_exists(LAKKA_SAMBA_PATH));
   configuration_set_bool(settings,
         settings->bools.bluetooth_enable, filestream_exists(LAKKA_BLUETOOTH_PATH));
   configuration_set_bool(settings, settings->bools.localap_enable, false);
   load_timezone(settings->arrays.timezone);
#endif

#if __APPLE__
   configuration_set_bool(settings,
         settings->bools.accessibility_enable, RAIsVoiceOverRunning());
#endif

#ifdef ANDROID
   configuration_set_bool(settings,
         settings->bools.accessibility_enable, is_screen_reader_enabled());
#endif

#ifdef HAVE_MENU
   if (first_initialized)
      configuration_set_bool(settings,
            settings->bools.menu_show_start_screen,
            DEFAULT_MENU_SHOW_START_SCREEN);
#endif

#ifdef HAVE_CHEEVOS
   *settings->arrays.cheevos_username                 = '\0';
   *settings->arrays.cheevos_password                 = '\0';
   *settings->arrays.cheevos_token                    = '\0';
#endif

   input_config_reset();
   input_remapping_deinit(false);
   input_remapping_set_defaults(false);

   configuration_set_string(settings,
         settings->paths.network_buildbot_url, DEFAULT_BUILDBOT_SERVER_URL);
   configuration_set_string(settings,
         settings->paths.network_buildbot_assets_url,
         DEFAULT_BUILDBOT_ASSETS_SERVER_URL);

   *settings->arrays.input_keyboard_layout                = '\0';

   for (i = 0; i < MAX_USERS; i++)
   {
      settings->uints.input_joypad_index[i] = (unsigned)i;
#ifdef SWITCH /* Switch prefered default dpad mode */
      settings->uints.input_analog_dpad_mode[i] = ANALOG_DPAD_LSTICK;
#else
      settings->uints.input_analog_dpad_mode[i] = ANALOG_DPAD_NONE;
#endif
      input_config_set_device((unsigned)i, RETRO_DEVICE_JOYPAD);
      settings->uints.input_mouse_index[i] = (unsigned)i;
      settings->uints.input_sensor_index[i] = (unsigned)i;
   }

   custom_vp->width  = 0;
   custom_vp->height = 0;
   custom_vp->x      = 0;
   custom_vp->y      = 0;

   /* Make sure settings from other configs carry over into defaults
    * for another config. */
   if (!retroarch_override_setting_is_set(RARCH_OVERRIDE_SETTING_SAVE_PATH, NULL))
      dir_clear(RARCH_DIR_SAVEFILE);
   if (!retroarch_override_setting_is_set(RARCH_OVERRIDE_SETTING_STATE_PATH, NULL))
      dir_clear(RARCH_DIR_SAVESTATE);

   *settings->paths.path_libretro_info = '\0';
   *settings->paths.directory_libretro = '\0';
   *settings->paths.directory_screenshot = '\0';
   *settings->paths.directory_system = '\0';
   *settings->paths.directory_cache = '\0';
   *settings->paths.directory_input_remapping = '\0';
   *settings->paths.directory_core_assets = '\0';
   *settings->paths.directory_assets = '\0';
   *settings->paths.directory_dynamic_wallpapers = '\0';
   *settings->paths.directory_thumbnails = '\0';
   *settings->paths.directory_playlist = '\0';
   *settings->paths.directory_content_favorites = '\0';
   *settings->paths.directory_content_history = '\0';
   *settings->paths.directory_content_image_history = '\0';
   *settings->paths.directory_content_music_history = '\0';
   *settings->paths.directory_content_video_history = '\0';
   *settings->paths.directory_runtime_log = '\0';
   *settings->paths.directory_autoconfig = '\0';
#ifdef HAVE_MENU
   *settings->paths.directory_menu_content = '\0';
   *settings->paths.directory_menu_config = '\0';
#endif
   *settings->paths.directory_video_shader = '\0';
   *settings->paths.directory_video_filter = '\0';
   *settings->paths.directory_audio_filter = '\0';

   retroarch_ctl(RARCH_CTL_UNSET_UPS_PREF, NULL);
   retroarch_ctl(RARCH_CTL_UNSET_BPS_PREF, NULL);
   retroarch_ctl(RARCH_CTL_UNSET_IPS_PREF, NULL);
   retroarch_ctl(RARCH_CTL_UNSET_XDELTA_PREF, NULL);

   *recording_st->output_dir                     = '\0';
   *recording_st->config_dir                     = '\0';

   *settings->paths.path_core_options            = '\0';
   *settings->paths.path_content_favorites       = '\0';
   *settings->paths.path_content_history         = '\0';
   *settings->paths.path_content_image_history   = '\0';
   *settings->paths.path_content_music_history   = '\0';
   *settings->paths.path_content_video_history   = '\0';
   *settings->paths.path_cheat_settings          = '\0';
#if !defined(__APPLE__)
   *settings->paths.bundle_assets_src            = '\0';
   *settings->paths.bundle_assets_dst            = '\0';
   *settings->paths.bundle_assets_dst_subdir     = '\0';
#endif
   *settings->paths.path_cheat_database    = '\0';
   *settings->paths.path_menu_wallpaper    = '\0';
   *settings->paths.path_rgui_theme_preset = '\0';
   *settings->paths.path_content_database  = '\0';
   *settings->paths.path_overlay           = '\0';
   *settings->paths.path_osk_overlay       = '\0';
   *settings->paths.path_record_config     = '\0';
   *settings->paths.path_stream_config     = '\0';
   *settings->paths.path_stream_url        = '\0';
   *settings->paths.path_softfilter_plugin = '\0';

   *settings->paths.path_audio_dsp_plugin = '\0';

   *settings->paths.log_dir = '\0';

   video_driver_default_settings(global);

   if (!string_is_empty(g_defaults.dirs[DEFAULT_DIR_WALLPAPERS]))
      configuration_set_string(settings,
            settings->paths.directory_dynamic_wallpapers,
            g_defaults.dirs[DEFAULT_DIR_WALLPAPERS]);
   if (!string_is_empty(g_defaults.dirs[DEFAULT_DIR_THUMBNAILS]))
      configuration_set_string(settings,
            settings->paths.directory_thumbnails,
            g_defaults.dirs[DEFAULT_DIR_THUMBNAILS]);
   if (!string_is_empty(g_defaults.dirs[DEFAULT_DIR_REMAP]))
      configuration_set_string(settings,
            settings->paths.directory_input_remapping,
            g_defaults.dirs[DEFAULT_DIR_REMAP]);
   if (!string_is_empty(g_defaults.dirs[DEFAULT_DIR_CACHE]))
      configuration_set_string(settings,
            settings->paths.directory_cache,
            g_defaults.dirs[DEFAULT_DIR_CACHE]);
   if (!string_is_empty(g_defaults.dirs[DEFAULT_DIR_ASSETS]))
      configuration_set_string(settings,
            settings->paths.directory_assets,
            g_defaults.dirs[DEFAULT_DIR_ASSETS]);
   if (!string_is_empty(g_defaults.dirs[DEFAULT_DIR_CORE_ASSETS]))
      configuration_set_string(settings,
            settings->paths.directory_core_assets,
            g_defaults.dirs[DEFAULT_DIR_CORE_ASSETS]);
   if (!string_is_empty(g_defaults.dirs[DEFAULT_DIR_PLAYLIST]))
      configuration_set_string(settings,
            settings->paths.directory_playlist,
            g_defaults.dirs[DEFAULT_DIR_PLAYLIST]);
   if (!string_is_empty(g_defaults.dirs[DEFAULT_DIR_CONTENT_FAVORITES]))
      configuration_set_string(settings,
            settings->paths.directory_content_favorites,
            g_defaults.dirs[DEFAULT_DIR_CONTENT_FAVORITES]);
   if (!string_is_empty(g_defaults.dirs[DEFAULT_DIR_CONTENT_HISTORY]))
      configuration_set_string(settings,
            settings->paths.directory_content_history,
            g_defaults.dirs[DEFAULT_DIR_CONTENT_HISTORY]);
   if (!string_is_empty(g_defaults.dirs[DEFAULT_DIR_CONTENT_IMAGE_HISTORY]))
      configuration_set_string(settings,
            settings->paths.directory_content_image_history,
            g_defaults.dirs[DEFAULT_DIR_CONTENT_IMAGE_HISTORY]);
   if (!string_is_empty(g_defaults.dirs[DEFAULT_DIR_CONTENT_MUSIC_HISTORY]))
      configuration_set_string(settings,
            settings->paths.directory_content_music_history,
            g_defaults.dirs[DEFAULT_DIR_CONTENT_MUSIC_HISTORY]);
   if (!string_is_empty(g_defaults.dirs[DEFAULT_DIR_CONTENT_VIDEO_HISTORY]))
      configuration_set_string(settings,
            settings->paths.directory_content_video_history,
            g_defaults.dirs[DEFAULT_DIR_CONTENT_VIDEO_HISTORY]);
   if (!string_is_empty(g_defaults.dirs[DEFAULT_DIR_CORE]))
      fill_pathname_expand_special(settings->paths.directory_libretro,
            g_defaults.dirs[DEFAULT_DIR_CORE],
            sizeof(settings->paths.directory_libretro));
   if (!string_is_empty(g_defaults.dirs[DEFAULT_DIR_AUDIO_FILTER]))
      configuration_set_string(settings,
            settings->paths.directory_audio_filter,
            g_defaults.dirs[DEFAULT_DIR_AUDIO_FILTER]);
   if (!string_is_empty(g_defaults.dirs[DEFAULT_DIR_VIDEO_FILTER]))
      configuration_set_string(settings,
            settings->paths.directory_video_filter,
            g_defaults.dirs[DEFAULT_DIR_VIDEO_FILTER]);
   if (!string_is_empty(g_defaults.dirs[DEFAULT_DIR_SHADER]))
      fill_pathname_expand_special(settings->paths.directory_video_shader,
            g_defaults.dirs[DEFAULT_DIR_SHADER],
            sizeof(settings->paths.directory_video_shader));

   if (!string_is_empty(g_defaults.path_buildbot_server_url))
      configuration_set_string(settings,
            settings->paths.network_buildbot_url,
            g_defaults.path_buildbot_server_url);
   if (!string_is_empty(g_defaults.dirs[DEFAULT_DIR_DATABASE]))
      configuration_set_string(settings,
            settings->paths.path_content_database,
            g_defaults.dirs[DEFAULT_DIR_DATABASE]);
   if (!string_is_empty(g_defaults.dirs[DEFAULT_DIR_CHEATS]))
      configuration_set_string(settings,
            settings->paths.path_cheat_database,
            g_defaults.dirs[DEFAULT_DIR_CHEATS]);
   if (!string_is_empty(g_defaults.dirs[DEFAULT_DIR_CORE_INFO]))
      fill_pathname_expand_special(settings->paths.path_libretro_info,
            g_defaults.dirs[DEFAULT_DIR_CORE_INFO],
            sizeof(settings->paths.path_libretro_info));
#ifdef HAVE_OVERLAY
   if (!string_is_empty(g_defaults.dirs[DEFAULT_DIR_OVERLAY]))
   {
      fill_pathname_expand_special(settings->paths.directory_overlay,
            g_defaults.dirs[DEFAULT_DIR_OVERLAY],
            sizeof(settings->paths.directory_overlay));
#ifdef RARCH_MOBILE
      if (string_is_empty(settings->paths.path_overlay))
         fill_pathname_join_special(settings->paths.path_overlay,
               settings->paths.directory_overlay,
               FILE_PATH_DEFAULT_OVERLAY,
               sizeof(settings->paths.path_overlay));
#endif
   }
   if (!string_is_empty(g_defaults.dirs[DEFAULT_DIR_OSK_OVERLAY]))
      fill_pathname_expand_special(settings->paths.directory_osk_overlay,
            g_defaults.dirs[DEFAULT_DIR_OSK_OVERLAY],
            sizeof(settings->paths.directory_osk_overlay));
#endif

#ifdef HAVE_MENU
   if (!string_is_empty(g_defaults.dirs[DEFAULT_DIR_MENU_CONFIG]))
   {
      configuration_set_string(settings,
            settings->paths.directory_menu_config,
            g_defaults.dirs[DEFAULT_DIR_MENU_CONFIG]);
#if TARGET_OS_IPHONE
      {
         char config_file_path[PATH_MAX_LENGTH];
         fill_pathname_join_special(config_file_path,
               settings->paths.directory_menu_config,
               FILE_PATH_MAIN_CONFIG,
               sizeof(config_file_path));
         path_set(RARCH_PATH_CONFIG,
               config_file_path);
      }
#endif
   }

   if (!string_is_empty(g_defaults.dirs[DEFAULT_DIR_MENU_CONTENT]))
      configuration_set_string(settings,
            settings->paths.directory_menu_content,
            g_defaults.dirs[DEFAULT_DIR_MENU_CONTENT]);
#endif
   if (!string_is_empty(g_defaults.dirs[DEFAULT_DIR_AUTOCONFIG]))
      configuration_set_string(settings,
            settings->paths.directory_autoconfig,
            g_defaults.dirs[DEFAULT_DIR_AUTOCONFIG]);

   if (!string_is_empty(g_defaults.dirs[DEFAULT_DIR_SAVESTATE]))
      dir_set(RARCH_DIR_SAVESTATE, g_defaults.dirs[DEFAULT_DIR_SAVESTATE]);

   if (!string_is_empty(g_defaults.dirs[DEFAULT_DIR_SRAM]))
      dir_set(RARCH_DIR_SAVEFILE, g_defaults.dirs[DEFAULT_DIR_SRAM]);

   if (!string_is_empty(g_defaults.dirs[DEFAULT_DIR_SYSTEM]))
      configuration_set_string(settings,
            settings->paths.directory_system,
            g_defaults.dirs[DEFAULT_DIR_SYSTEM]);
   if (!string_is_empty(g_defaults.dirs[DEFAULT_DIR_SCREENSHOT]))
      configuration_set_string(settings,
            settings->paths.directory_screenshot,
            g_defaults.dirs[DEFAULT_DIR_SCREENSHOT]);
   if (!string_is_empty(g_defaults.dirs[DEFAULT_DIR_LOGS]))
      configuration_set_string(settings,
            settings->paths.log_dir,
            g_defaults.dirs[DEFAULT_DIR_LOGS]);

   if (!string_is_empty(g_defaults.dirs[DEFAULT_DIR_RECORD_OUTPUT]))
      fill_pathname_expand_special(recording_st->output_dir,
            g_defaults.dirs[DEFAULT_DIR_RECORD_OUTPUT],
            sizeof(recording_st->output_dir));
   if (!string_is_empty(g_defaults.dirs[DEFAULT_DIR_RECORD_CONFIG]))
      fill_pathname_expand_special(recording_st->config_dir,
            g_defaults.dirs[DEFAULT_DIR_RECORD_CONFIG],
            sizeof(recording_st->config_dir));

   if (!string_is_empty(g_defaults.path_config))
   {
      char temp_str[PATH_MAX_LENGTH];

      temp_str[0] = '\0';

      fill_pathname_expand_special(temp_str,
            g_defaults.path_config,
            sizeof(temp_str));
      path_set(RARCH_PATH_CONFIG, temp_str);
   }

   configuration_set_string(settings,
         settings->arrays.midi_input,
         DEFAULT_MIDI_INPUT);
   configuration_set_string(settings,
         settings->arrays.midi_output,
         DEFAULT_MIDI_OUTPUT);

#ifdef HAVE_CONFIGFILE
   /* Avoid reloading config on every content load */
   if (DEFAULT_BLOCK_CONFIG_READ)
      retroarch_ctl(RARCH_CTL_SET_BLOCK_CONFIG_READ, NULL);
   else
      retroarch_ctl(RARCH_CTL_UNSET_BLOCK_CONFIG_READ, NULL);
#endif

#ifdef HAVE_MENU
   first_initialized = false;
#endif
}

/**
 * config_load:
 *
 * Loads a config file and reads all the values into memory.
 *
 */
void config_load(void *data)
{
   global_t *global = (global_t*)data;
   config_set_defaults(global);
#ifdef HAVE_CONFIGFILE
   config_parse_file(global);
#endif
}

#ifdef HAVE_CONFIGFILE
#if defined(HAVE_MENU) && defined(HAVE_RGUI)
static bool check_menu_driver_compatibility(settings_t *settings)
{
   char *video_driver   = settings->arrays.video_driver;
   char *menu_driver    = settings->arrays.menu_driver;

   if (     string_is_equal(menu_driver,  "rgui")
         || string_is_equal(menu_driver,  "null")
         || string_is_equal(video_driver, "null"))
      return true;

   /* TODO/FIXME - maintenance hazard */
   if (string_starts_with_size(video_driver, "d3d", STRLEN_CONST("d3d")))
      if (
               string_is_equal(video_driver, "d3d9_hlsl")
            || string_is_equal(video_driver, "d3d9_cg")
            || string_is_equal(video_driver, "d3d10")
            || string_is_equal(video_driver, "d3d11")
            || string_is_equal(video_driver, "d3d12")
         )
      return true;
   if (string_starts_with_size(video_driver, "gl", STRLEN_CONST("gl")))
      if (
               string_is_equal(video_driver, "gl")
            || string_is_equal(video_driver, "gl1")
            || string_is_equal(video_driver, "glcore")
         )
         return true;
   if (
            string_is_equal(video_driver, "caca")
         || string_is_equal(video_driver, "gdi")
         || string_is_equal(video_driver, "gx2")
         || string_is_equal(video_driver, "vulkan")
         || string_is_equal(video_driver, "metal")
         || string_is_equal(video_driver, "ctr")
         || string_is_equal(video_driver, "vita2d")
         || string_is_equal(video_driver, "rsx")
      )
      return true;

   return false;
}
#endif

/**
 * open_default_config_file
 *
 * Open a default config file. Platform-specific.
 *
 * Returns: handle to config file if found, otherwise NULL.
 **/
static config_file_t *open_default_config_file(void)
{
   char conf_path[PATH_MAX_LENGTH];
   config_file_t *conf                    = NULL;
#ifndef RARCH_CONSOLE
   char application_data[PATH_MAX_LENGTH] = {0};
#endif
#if defined(_WIN32) && !defined(_XBOX)
   char app_path[PATH_MAX_LENGTH]         = {0};
#if defined(__WINRT__) || defined(WINAPI_FAMILY) && WINAPI_FAMILY == WINAPI_FAMILY_PHONE_APP
   /* On UWP, the app install directory is not writable so use the writable LocalState dir instead */
   fill_pathname_home_dir(app_path, sizeof(app_path));
#else
   fill_pathname_application_dir(app_path, sizeof(app_path));
#endif
   fill_pathname_resolve_relative(conf_path, app_path,
         FILE_PATH_MAIN_CONFIG, sizeof(conf_path));

   conf = config_file_new_from_path_to_string(conf_path);

   if (!conf)
   {
      if (fill_pathname_application_data(application_data,
            sizeof(application_data)))
      {
         fill_pathname_join_special(conf_path, application_data,
               FILE_PATH_MAIN_CONFIG, sizeof(conf_path));
         conf = config_file_new_from_path_to_string(conf_path);
      }
   }

   if (!conf)
   {
      bool saved = false;

      /* Try to create a new config file. */
      conf = config_file_new_alloc();

      if (conf)
      {
         /* Since this is a clean config file, we can
          * safely use config_save_on_exit. */
         fill_pathname_resolve_relative(conf_path, app_path,
               FILE_PATH_MAIN_CONFIG, sizeof(conf_path));
         config_set_string(conf, "config_save_on_exit", "true");
         saved = config_file_write(conf, conf_path, true);
      }

      if (!saved)
      {
         /* WARN here to make sure user has a good chance of seeing it. */
         RARCH_ERR("[Config]: Failed to create new config file in: \"%s\".\n",
               conf_path);
         goto error;
      }

      RARCH_WARN("[Config]: Created new config file in: \"%s\".\n", conf_path);
   }
#elif defined(OSX)
   if (!fill_pathname_application_data(application_data,
            sizeof(application_data)))
      goto error;

   /* Group config file with menu configs, remaps, etc: */
   strlcat(application_data, "/config", sizeof(application_data));

   path_mkdir(application_data);

   fill_pathname_join_special(conf_path, application_data,
         FILE_PATH_MAIN_CONFIG, sizeof(conf_path));

   if (!(conf = config_file_new_from_path_to_string(conf_path)))
   {
      bool saved = false;

      if ((conf = config_file_new_alloc()))
      {
         config_set_string(conf, "config_save_on_exit", "true");
         saved = config_file_write(conf, conf_path, true);
      }

      if (!saved)
      {
         /* WARN here to make sure user has a good chance of seeing it. */
         RARCH_ERR("Failed to create new config file in: \"%s\".\n",
               conf_path);
         goto error;
      }

      RARCH_WARN("Created new config file in: \"%s\".\n", conf_path);
   }
#elif !defined(RARCH_CONSOLE)
   bool has_application_data =
      fill_pathname_application_data(application_data,
            sizeof(application_data));

   if (has_application_data)
   {
      fill_pathname_join_special(conf_path, application_data,
            FILE_PATH_MAIN_CONFIG, sizeof(conf_path));
      RARCH_LOG("[Config]: Looking for config in: \"%s\".\n", conf_path);
      conf = config_file_new_from_path_to_string(conf_path);
   }

   /* Fallback to $HOME/.retroarch.cfg. */
   if (!conf && getenv("HOME"))
   {
      fill_pathname_join_special(conf_path, getenv("HOME"),
            "." FILE_PATH_MAIN_CONFIG, sizeof(conf_path));
      RARCH_LOG("[Config]: Looking for config in: \"%s\".\n", conf_path);
      conf = config_file_new_from_path_to_string(conf_path);
   }

   if (!conf && has_application_data)
   {
      bool dir_created = false;
      char basedir[DIR_MAX_LENGTH];
      /* Try to create a new config file. */
      fill_pathname_basedir(basedir, application_data, sizeof(basedir));
      fill_pathname_join_special(conf_path, application_data,
            FILE_PATH_MAIN_CONFIG, sizeof(conf_path));

      dir_created = path_mkdir(basedir);

      if (dir_created)
      {
         char skeleton_conf[PATH_MAX_LENGTH];
         bool saved          = false;
         /* Build a retroarch.cfg path from the
          * global config directory (/etc). */
         fill_pathname_join_special(skeleton_conf, GLOBAL_CONFIG_DIR,
            FILE_PATH_MAIN_CONFIG, sizeof(skeleton_conf));
         if ((conf = config_file_new_from_path_to_string(skeleton_conf)))
            RARCH_WARN("[Config]: Using skeleton config \"%s\" as base for a new config file.\n", skeleton_conf);
         else
            conf = config_file_new_alloc();

         if (conf)
         {
            /* Since this is a clean config file, we can
             * safely use config_save_on_exit. */
            config_set_string(conf, "config_save_on_exit", "true");
            saved = config_file_write(conf, conf_path, true);
         }

         if (!saved)
         {
            /* WARN here to make sure user has a good chance of seeing it. */
            RARCH_ERR("[Config]: Failed to create new config file in: \"%s\".\n",
                  conf_path);
            goto error;
         }

         RARCH_WARN("[Config]: Created new config file in: \"%s\".\n",
               conf_path);
      }
   }
#endif

   if (!conf)
      goto error;

   path_set(RARCH_PATH_CONFIG, conf_path);

   return conf;

error:
   if (conf)
      config_file_free(conf);
   return NULL;
}

#ifdef RARCH_CONSOLE
static void video_driver_load_settings(global_t *global,
      config_file_t *conf)
{
   bool               tmp_bool = false;

   CONFIG_GET_INT_BASE(conf, global,
         console.screen.gamma_correction, "gamma_correction");

   if (config_get_bool(conf, "flicker_filter_enable",
         &tmp_bool))
      global->console.flickerfilter_enable = tmp_bool;

   if (config_get_bool(conf, "soft_filter_enable",
         &tmp_bool))
      global->console.softfilter_enable = tmp_bool;

   CONFIG_GET_INT_BASE(conf, global,
         console.screen.soft_filter_index,
         "soft_filter_index");
   CONFIG_GET_INT_BASE(conf, global,
         console.screen.resolutions.current.id,
         "current_resolution_id");
   CONFIG_GET_INT_BASE(conf, global,
         console.screen.flicker_filter_index,
         "flicker_filter_index");
}
#endif

static void check_verbosity_settings(config_file_t *conf,
      settings_t *settings)
{
   unsigned tmp_uint                               = 0;
   bool tmp_bool                                   = false;

   /* Make sure log_to_file is true if 'log-file' command line argument was used. */
   if (retroarch_override_setting_is_set(RARCH_OVERRIDE_SETTING_LOG_TO_FILE, NULL))
   {
      configuration_set_bool(settings, settings->bools.log_to_file, true);
   }
   else
   {
      /* Make sure current 'log_to_file' is effective */
      if (config_get_bool(conf, "log_to_file", &tmp_bool))
         configuration_set_bool(settings, settings->bools.log_to_file, tmp_bool);
   }

   /* Set frontend log level */
   if (config_get_uint(conf, "frontend_log_level", &tmp_uint))
      verbosity_set_log_level(tmp_uint);

   /* Set verbosity according to config only if command line argument was not used. */
   if (retroarch_override_setting_is_set(RARCH_OVERRIDE_SETTING_VERBOSITY, NULL))
   {
      verbosity_enable();
   }
   else
   {
      if (config_get_bool(conf, "log_verbosity", &tmp_bool))
      {
         if (tmp_bool)
            verbosity_enable();
         else
            verbosity_disable();
      }
   }
}

/**
 * config_load:
 * @path                : path to be read from.
 * @set_defaults        : set default values first before
 *                        reading the values from the config file
 *
 * Loads a config file and reads all the values into memory.
 *
 */
static bool config_load_file(global_t *global,
      const char *path, settings_t *settings)
{
   unsigned i;
   char tmp_str[PATH_MAX_LENGTH];
   static bool first_load                          = true;
   bool without_overrides                          = false;
   unsigned msg_color                              = 0;
   char *save                                      = NULL;
   char *override_username                         = NULL;
   const char *path_config                         = NULL;
   runloop_state_t *runloop_st                     = runloop_state_get_ptr();
   int bool_settings_size                          = sizeof(settings->bools)  / sizeof(settings->bools.placeholder);
   int float_settings_size                         = sizeof(settings->floats) / sizeof(settings->floats.placeholder);
   int int_settings_size                           = sizeof(settings->ints)   / sizeof(settings->ints.placeholder);
   int uint_settings_size                          = sizeof(settings->uints)  / sizeof(settings->uints.placeholder);
   int size_settings_size                          = sizeof(settings->sizes)  / sizeof(settings->sizes.placeholder);
   int array_settings_size                         = sizeof(settings->arrays) / sizeof(settings->arrays.placeholder);
   int path_settings_size                          = sizeof(settings->paths)  / sizeof(settings->paths.placeholder);
   struct config_bool_setting *bool_settings       = NULL;
   struct config_float_setting *float_settings     = NULL;
   struct config_int_setting *int_settings         = NULL;
   struct config_uint_setting *uint_settings       = NULL;
   struct config_size_setting *size_settings       = NULL;
   struct config_array_setting *array_settings     = NULL;
   struct config_path_setting *path_settings       = NULL;
   config_file_t *conf                             = NULL;
   uint16_t rarch_flags                            = retroarch_get_flags();

   tmp_str[0]                                      = '\0';

   /* Override config comparison must be compared to config before overrides */
   if (string_is_equal(path, "without-overrides"))
   {
      path              = path_get(RARCH_PATH_CONFIG);
      without_overrides = true;
   }

   conf = (path) ? config_file_new_from_path_to_string(path) : open_default_config_file();

#if TARGET_OS_TV
   if (!conf && path && string_is_equal(path, path_get(RARCH_PATH_CONFIG)))
   {
      /* Sometimes the OS decides it needs to reclaim disk space
       * by emptying the cache, which is the only disk space we
       * have access to, other than NSUserDefaults. */
      conf = open_userdefaults_config_file();
   }
#endif

   if (!conf)
   {
      first_load = false;
      if (!path)
         return true;
      return false;
   }

   bool_settings    = populate_settings_bool  (settings, &bool_settings_size);
   float_settings   = populate_settings_float (settings, &float_settings_size);
   int_settings     = populate_settings_int   (settings, &int_settings_size);
   uint_settings    = populate_settings_uint  (settings, &uint_settings_size);
   size_settings    = populate_settings_size  (settings, &size_settings_size);
   array_settings   = populate_settings_array (settings, &array_settings_size);
   path_settings    = populate_settings_path  (settings, &path_settings_size);

   /* Initialize verbosity settings */
   check_verbosity_settings(conf, settings);

   if (!first_load)
   {
      if (!path)
         RARCH_LOG("[Config]: Loading default config.\n");
      else
         RARCH_LOG("[Config]: Loading config: \"%s\".\n", path);
   }

   if (!path_is_empty(RARCH_PATH_CONFIG_APPEND))
   {
      /* Don't destroy append_config_path, store in temporary
       * variable. */
      char tmp_append_path[PATH_MAX_LENGTH];
      const char *extra_path = NULL;
      strlcpy(tmp_append_path, path_get(RARCH_PATH_CONFIG_APPEND),
            sizeof(tmp_append_path));
      extra_path = strtok_r(tmp_append_path, "|", &save);

      while (extra_path)
      {
         bool result = config_append_file(conf, extra_path);

         if (!first_load)
         {
            RARCH_LOG("[Config]: Appending config: \"%s\".\n", extra_path);

            if (!result)
               RARCH_ERR("[Config]: Failed to append config: \"%s\".\n", extra_path);
         }
         extra_path = strtok_r(NULL, "|", &save);
      }

      /* Re-check verbosity settings */
      check_verbosity_settings(conf, settings);
   }

   if (!path_is_empty(RARCH_PATH_CONFIG_OVERRIDE) && !without_overrides)
   {
      /* Don't destroy append_config_path, store in temporary
       * variable. */
      char tmp_append_path[PATH_MAX_LENGTH];
      const char *extra_path = NULL;
      strlcpy(tmp_append_path, path_get(RARCH_PATH_CONFIG_OVERRIDE),
            sizeof(tmp_append_path));
      extra_path = strtok_r(tmp_append_path, "|", &save);

      while (extra_path)
      {
         bool result = config_append_file(conf, extra_path);

         if (!first_load)
         {
            RARCH_LOG("[Config]: Appending override config: \"%s\".\n", extra_path);

            if (!result)
               RARCH_ERR("[Config]: Failed to append override config: \"%s\".\n", extra_path);
         }
         extra_path = strtok_r(NULL, "|", &save);
      }

      /* Re-check verbosity settings */
      check_verbosity_settings(conf, settings);
   }

#if 0
   if (verbosity_is_enabled())
   {
      RARCH_LOG_OUTPUT("=== Config ===\n");
      config_file_dump_all(conf);
      RARCH_LOG_OUTPUT("=== Config end ===\n");
   }
#endif

   /* Overrides */

   if (rarch_flags & RARCH_FLAGS_HAS_SET_USERNAME)
      override_username = strdup(settings->paths.username);

   /* Boolean settings */

   for (i = 0; i < (unsigned)bool_settings_size; i++)
   {
      bool tmp = false;
      if (config_get_bool(conf, bool_settings[i].ident, &tmp))
         *bool_settings[i].ptr = tmp;
   }

#ifdef HAVE_NETWORKGAMEPAD
   {
      char tmp[64];
      size_t _len = strlcpy(tmp, "network_remote_enable_user_p", sizeof(tmp));
      for (i = 0; i < MAX_USERS; i++)
      {
         bool tmp_bool = false;
         snprintf(tmp + _len, sizeof(tmp) - _len, "%u", i + 1);
         if (config_get_bool(conf, tmp, &tmp_bool))
            configuration_set_bool(settings,
                  settings->bools.network_remote_enable_user[i], tmp_bool);
      }
   }
#endif

   /* Integer settings */

   for (i = 0; i < (unsigned)int_settings_size; i++)
   {
      int tmp = 0;
      if (config_get_int(conf, int_settings[i].ident, &tmp))
         *int_settings[i].ptr = tmp;
   }

   for (i = 0; i < (unsigned)uint_settings_size; i++)
   {
      int tmp = 0;
      if (config_get_int(conf, uint_settings[i].ident, &tmp))
         *uint_settings[i].ptr = tmp;
   }

   for (i = 0; i < (unsigned)size_settings_size; i++)
   {
      size_t tmp = 0;
      if (config_get_size_t(conf, size_settings[i].ident, &tmp))
         *size_settings[i].ptr = tmp;
      /* Special case for rewind_buffer_size - need to convert
       * low values to what they were
       * intended to be based on the default value in config.def.h
       * If the value is less than 10000 then multiple by 1MB because if
       * the retroarch.cfg
       * file contains rewind_buffer_size = "100",
       * then that ultimately gets interpreted as
       * 100MB, so ensure the internal values represent that.*/
      if (string_is_equal(size_settings[i].ident, "rewind_buffer_size"))
         if (*size_settings[i].ptr < 10000)
            *size_settings[i].ptr  = *size_settings[i].ptr * 1024 * 1024;
   }

   {
      char prefix[24];
      size_t _len = strlcpy(prefix, "input_player", sizeof(prefix));
      for (i = 0; i < MAX_USERS; i++)
      {
         size_t _len2;
         char buf[64];
         snprintf(prefix + _len, sizeof(prefix) - _len, "%u", i + 1);

         _len2     = strlcpy(buf, prefix, sizeof(buf));

         strlcpy(buf + _len2, "_sensor_index", sizeof(buf) - _len2);
         CONFIG_GET_INT_BASE(conf, settings, uints.input_sensor_index[i], buf);

         strlcpy(buf + _len2, "_mouse_index", sizeof(buf) - _len2);
         CONFIG_GET_INT_BASE(conf, settings, uints.input_mouse_index[i], buf);

         strlcpy(buf + _len2, "_joypad_index", sizeof(buf) - _len2);
         CONFIG_GET_INT_BASE(conf, settings, uints.input_joypad_index[i], buf);

         strlcpy(buf + _len2, "_analog_dpad_mode", sizeof(buf) - _len2);
         CONFIG_GET_INT_BASE(conf, settings, uints.input_analog_dpad_mode[i], buf);

         strlcpy(buf + _len2, "_device_reservation_type", sizeof(buf) - _len2);
         CONFIG_GET_INT_BASE(conf, settings, uints.input_device_reservation_type[i], buf);

      }
   }

   /* LED map for use by the led driver */
   for (i = 0; i < MAX_LEDS; i++)
   {
      char buf[64];

      buf[0] = '\0';

      snprintf(buf, sizeof(buf), "led%u_map", i + 1);

      /* TODO/FIXME - change of sign - led_map is unsigned */
      settings->uints.led_map[i] = -1;

      CONFIG_GET_INT_BASE(conf, settings, uints.led_map[i], buf);
   }

   /* Hexadecimal settings  */

   if (config_get_hex(conf, "video_message_color", &msg_color))
   {
      settings->floats.video_msg_color_r = ((msg_color >> 16) & 0xff) / 255.0f;
      settings->floats.video_msg_color_g = ((msg_color >>  8) & 0xff) / 255.0f;
      settings->floats.video_msg_color_b = ((msg_color >>  0) & 0xff) / 255.0f;
   }

   /* Float settings */
   for (i = 0; i < (unsigned)float_settings_size; i++)
   {
      float tmp = 0.0f;
      if (config_get_float(conf, float_settings[i].ident, &tmp))
         *float_settings[i].ptr = tmp;
   }

   /* Array settings  */
   for (i = 0; i < (unsigned)array_settings_size; i++)
   {
      if (array_settings[i].flags & CFG_BOOL_FLG_HANDLE)
         config_get_array(conf, array_settings[i].ident,
               array_settings[i].ptr, PATH_MAX_LENGTH);
   }

   /* Path settings  */
   for (i = 0; i < (unsigned)path_settings_size; i++)
   {
      if (!(path_settings[i].flags & CFG_BOOL_FLG_HANDLE))
         continue;
      if (config_get_path(conf, path_settings[i].ident, tmp_str, sizeof(tmp_str)))
         strlcpy(path_settings[i].ptr, tmp_str, PATH_MAX_LENGTH);
   }

#if !IOS
   if (config_get_path(conf, "libretro_directory", tmp_str, sizeof(tmp_str)))
      configuration_set_string(settings,
            settings->paths.directory_libretro, tmp_str);
#endif

#ifdef RARCH_CONSOLE
   if (conf)
      video_driver_load_settings(global, conf);
#endif

   /* Post-settings load */

   if (     (rarch_flags & RARCH_FLAGS_HAS_SET_USERNAME)
         && (override_username))
   {
      configuration_set_string(settings,
            settings->paths.username,
            override_username);
      free(override_username);
   }

   if (settings->uints.video_hard_sync_frames > 3)
      settings->uints.video_hard_sync_frames = 3;

   if (settings->uints.video_frame_delay > MAXIMUM_FRAME_DELAY)
      settings->uints.video_frame_delay = MAXIMUM_FRAME_DELAY;

   settings->uints.video_swap_interval = MAX(settings->uints.video_swap_interval, 0);
   settings->uints.video_swap_interval = MIN(settings->uints.video_swap_interval, 4);

   audio_set_float(AUDIO_ACTION_VOLUME_GAIN, settings->floats.audio_volume);
#ifdef HAVE_AUDIOMIXER
   audio_set_float(AUDIO_ACTION_MIXER_VOLUME_GAIN, settings->floats.audio_mixer_volume);
#endif

#ifdef HAVE_WASAPI
   {
      /* Migrate from old deprecated negative value */
      int wasapi_sh_buffer_length = settings->uints.audio_wasapi_sh_buffer_length;

      if (wasapi_sh_buffer_length < 0)
         settings->uints.audio_wasapi_sh_buffer_length = 0;
   }
#endif

   /* MIDI fallback for old OFF-string */
   if (string_is_equal(settings->arrays.midi_input, "Off"))
      configuration_set_string(settings,
            settings->arrays.midi_input,
            DEFAULT_MIDI_INPUT);
   if (string_is_equal(settings->arrays.midi_output, "Off"))
      configuration_set_string(settings,
            settings->arrays.midi_output,
            DEFAULT_MIDI_OUTPUT);

   path_config = path_get(RARCH_PATH_CONFIG);

   if (string_is_empty(settings->paths.path_content_favorites))
         strlcpy(settings->paths.directory_content_favorites, "default",
               sizeof(settings->paths.directory_content_favorites));

   if (     string_is_empty(settings->paths.directory_content_favorites)
         || string_is_equal(settings->paths.directory_content_favorites, "default"))
         fill_pathname_resolve_relative(
               settings->paths.path_content_favorites,
               path_config,
               FILE_PATH_CONTENT_FAVORITES,
               sizeof(settings->paths.path_content_favorites));
   else
         fill_pathname_join_special(
               settings->paths.path_content_favorites,
               settings->paths.directory_content_favorites,
               FILE_PATH_CONTENT_FAVORITES,
               sizeof(settings->paths.path_content_favorites));

   if (string_is_empty(settings->paths.path_content_history))
         strlcpy(settings->paths.directory_content_history, "default",
               sizeof(settings->paths.directory_content_history));

   if (     string_is_empty(settings->paths.directory_content_history)
         || string_is_equal(settings->paths.directory_content_history, "default"))
         fill_pathname_resolve_relative(
               settings->paths.path_content_history,
               path_config,
               FILE_PATH_CONTENT_HISTORY,
               sizeof(settings->paths.path_content_history));
   else
         fill_pathname_join_special(
               settings->paths.path_content_history,
               settings->paths.directory_content_history,
               FILE_PATH_CONTENT_HISTORY,
               sizeof(settings->paths.path_content_history));

   if (string_is_empty(settings->paths.path_content_image_history))
         strlcpy(settings->paths.directory_content_image_history, "default",
               sizeof(settings->paths.directory_content_image_history));

   if (     string_is_empty(settings->paths.directory_content_image_history)
         || string_is_equal(settings->paths.directory_content_image_history, "default"))
         fill_pathname_resolve_relative(
               settings->paths.path_content_image_history,
               path_config,
               FILE_PATH_CONTENT_IMAGE_HISTORY,
               sizeof(settings->paths.path_content_image_history));
   else
         fill_pathname_join_special(
               settings->paths.path_content_image_history,
               settings->paths.directory_content_image_history,
               FILE_PATH_CONTENT_IMAGE_HISTORY,
               sizeof(settings->paths.path_content_image_history));

   if (string_is_empty(settings->paths.path_content_music_history))
         strlcpy(settings->paths.directory_content_music_history, "default",
               sizeof(settings->paths.directory_content_music_history));

   if (     string_is_empty(settings->paths.directory_content_music_history)
         || string_is_equal(settings->paths.directory_content_music_history, "default"))
         fill_pathname_resolve_relative(
               settings->paths.path_content_music_history,
               path_config,
               FILE_PATH_CONTENT_MUSIC_HISTORY,
               sizeof(settings->paths.path_content_music_history));
   else
         fill_pathname_join_special(
               settings->paths.path_content_music_history,
               settings->paths.directory_content_music_history,
               FILE_PATH_CONTENT_MUSIC_HISTORY,
               sizeof(settings->paths.path_content_music_history));

   if (string_is_empty(settings->paths.path_content_video_history))
         strlcpy(settings->paths.directory_content_video_history, "default",
               sizeof(settings->paths.directory_content_video_history));

   if (     string_is_empty(settings->paths.directory_content_video_history)
         || string_is_equal(settings->paths.directory_content_video_history, "default"))
         fill_pathname_resolve_relative(
               settings->paths.path_content_video_history,
               path_config,
               FILE_PATH_CONTENT_VIDEO_HISTORY,
               sizeof(settings->paths.path_content_video_history));
   else
         fill_pathname_join_special(
               settings->paths.path_content_video_history,
               settings->paths.directory_content_video_history,
               FILE_PATH_CONTENT_VIDEO_HISTORY,
               sizeof(settings->paths.path_content_video_history));

   if (!string_is_empty(settings->paths.directory_screenshot))
   {
      if (string_is_equal(settings->paths.directory_screenshot, "default"))
         *settings->paths.directory_screenshot = '\0';
      else if (!path_is_directory(settings->paths.directory_screenshot))
      {
         RARCH_WARN("[Config]: 'screenshot_directory' is not an existing directory, ignoring..\n");
         *settings->paths.directory_screenshot = '\0';
      }
   }

#if defined(__APPLE__) && defined(OSX)
#if defined(__aarch64__)
   /* Wrong architecture, set it back to arm64 */
   if (string_is_equal(settings->paths.network_buildbot_url,
            "http://buildbot.libretro.com/nightly/apple/osx/x86_64/latest/"))
       configuration_set_string(settings,
             settings->paths.network_buildbot_url, DEFAULT_BUILDBOT_SERVER_URL);
#elif defined(__x86_64__)
   /* Wrong architecture, set it back to x86_64 */
   if (string_is_equal(settings->paths.network_buildbot_url,
            "http://buildbot.libretro.com/nightly/apple/osx/arm64/latest/"))
       configuration_set_string(settings,
             settings->paths.network_buildbot_url, DEFAULT_BUILDBOT_SERVER_URL);
#endif
#endif

   if (string_is_equal(settings->paths.path_menu_wallpaper, "default"))
      *settings->paths.path_menu_wallpaper = '\0';
   if (string_is_equal(settings->paths.path_rgui_theme_preset, "default"))
      *settings->paths.path_rgui_theme_preset = '\0';
   if (string_is_equal(settings->paths.directory_video_shader, "default"))
      *settings->paths.directory_video_shader = '\0';
   if (string_is_equal(settings->paths.directory_video_filter, "default"))
      *settings->paths.directory_video_filter = '\0';
   if (string_is_equal(settings->paths.directory_audio_filter, "default"))
      *settings->paths.directory_audio_filter = '\0';
   if (string_is_equal(settings->paths.directory_core_assets, "default"))
      *settings->paths.directory_core_assets = '\0';
   if (string_is_equal(settings->paths.directory_assets, "default"))
      *settings->paths.directory_assets = '\0';
#ifdef _3DS
   if (string_is_equal(settings->paths.directory_bottom_assets, "default"))
         configuration_set_string(settings,
               settings->paths.directory_bottom_assets,
               g_defaults.dirs[DEFAULT_DIR_BOTTOM_ASSETS]);
#endif
   if (string_is_equal(settings->paths.directory_dynamic_wallpapers, "default"))
      *settings->paths.directory_dynamic_wallpapers = '\0';
   if (string_is_equal(settings->paths.directory_thumbnails, "default"))
      *settings->paths.directory_thumbnails = '\0';
   if (string_is_equal(settings->paths.directory_playlist, "default"))
      *settings->paths.directory_playlist = '\0';
   if (string_is_equal(settings->paths.directory_content_favorites, "default"))
      *settings->paths.directory_content_favorites = '\0';
   if (string_is_equal(settings->paths.directory_content_history, "default"))
      *settings->paths.directory_content_history = '\0';
   if (string_is_equal(settings->paths.directory_content_image_history, "default"))
      *settings->paths.directory_content_image_history = '\0';
   if (string_is_equal(settings->paths.directory_content_music_history, "default"))
      *settings->paths.directory_content_music_history = '\0';
   if (string_is_equal(settings->paths.directory_content_video_history, "default"))
      *settings->paths.directory_content_video_history = '\0';
   if (string_is_equal(settings->paths.directory_runtime_log, "default"))
      *settings->paths.directory_runtime_log = '\0';
#ifdef HAVE_MENU
   if (string_is_equal(settings->paths.directory_menu_content, "default"))
      *settings->paths.directory_menu_content = '\0';
   if (string_is_equal(settings->paths.directory_menu_config, "default"))
      *settings->paths.directory_menu_config = '\0';
#endif
#ifdef HAVE_OVERLAY
   if (string_is_equal(settings->paths.directory_overlay, "default"))
      *settings->paths.directory_overlay = '\0';
   if (string_is_equal(settings->paths.directory_osk_overlay, "default"))
      *settings->paths.directory_osk_overlay = '\0';
#endif
   if (string_is_equal(settings->paths.directory_system, "default"))
      *settings->paths.directory_system = '\0';

   /* Log directory is a special case, since it must contain
    * a valid path as soon as possible - if config file
    * value is 'default' must copy g_defaults.dirs[DEFAULT_DIR_LOGS]
    * directly... */
   if (string_is_equal(settings->paths.log_dir, "default"))
   {
      if (!string_is_empty(g_defaults.dirs[DEFAULT_DIR_LOGS]))
      {
         configuration_set_string(settings,
               settings->paths.log_dir,
               g_defaults.dirs[DEFAULT_DIR_LOGS]);
      }
      else
         *settings->paths.log_dir = '\0';
   }

   if (settings->floats.slowmotion_ratio < 1.0f)
      configuration_set_float(settings, settings->floats.slowmotion_ratio, 1.0f);

   /* Sanitize fastforward_ratio value - previously range was -1
    * and up (with 0 being skipped) */
   if (settings->floats.fastforward_ratio < 0.0f)
      configuration_set_float(settings, settings->floats.fastforward_ratio, 0.0f);

#ifdef HAVE_CHEEVOS
   if (!string_is_empty(settings->arrays.cheevos_leaderboards_enable))
   {
      if (string_is_equal(settings->arrays.cheevos_leaderboards_enable, "true"))
      {
         settings->bools.cheevos_visibility_lboard_start    = true;
         settings->bools.cheevos_visibility_lboard_submit   = true;
         settings->bools.cheevos_visibility_lboard_cancel   = true;
         settings->bools.cheevos_visibility_lboard_trackers = true;
      }
      else if (string_is_equal(settings->arrays.cheevos_leaderboards_enable, "trackers"))
      {
         settings->bools.cheevos_visibility_lboard_start    = false;
         settings->bools.cheevos_visibility_lboard_submit   = true;
         settings->bools.cheevos_visibility_lboard_cancel   = false;
         settings->bools.cheevos_visibility_lboard_trackers = true;
      }
      else if (string_is_equal(settings->arrays.cheevos_leaderboards_enable, "notifications"))
      {
         settings->bools.cheevos_visibility_lboard_start    = true;
         settings->bools.cheevos_visibility_lboard_submit   = true;
         settings->bools.cheevos_visibility_lboard_cancel   = true;
         settings->bools.cheevos_visibility_lboard_trackers = false;
      }
      else
      {
         settings->bools.cheevos_visibility_lboard_start    = false;
         settings->bools.cheevos_visibility_lboard_submit   = false;
         settings->bools.cheevos_visibility_lboard_cancel   = false;
         settings->bools.cheevos_visibility_lboard_trackers = false;
      }
      settings->arrays.cheevos_leaderboards_enable[0]       = '\0';
   }
#endif

#ifdef HAVE_LAKKA
   configuration_set_bool(settings,
         settings->bools.ssh_enable, filestream_exists(LAKKA_SSH_PATH));
   configuration_set_bool(settings,
         settings->bools.samba_enable, filestream_exists(LAKKA_SAMBA_PATH));
   configuration_set_bool(settings,
         settings->bools.bluetooth_enable, filestream_exists(LAKKA_BLUETOOTH_PATH));
#endif

   if (    !retroarch_override_setting_is_set(RARCH_OVERRIDE_SETTING_SAVE_PATH, NULL)
         && config_get_path(conf, "savefile_directory", tmp_str, sizeof(tmp_str)))
   {
      if (string_is_equal(tmp_str, "default"))
         dir_set(RARCH_DIR_SAVEFILE, g_defaults.dirs[DEFAULT_DIR_SRAM]);
      else if (path_is_directory(tmp_str))
      {
         dir_set(RARCH_DIR_SAVEFILE, tmp_str);

         strlcpy(runloop_st->name.savefile, tmp_str,
               sizeof(runloop_st->name.savefile));
         fill_pathname_dir(runloop_st->name.savefile,
               path_get(RARCH_PATH_BASENAME),
               FILE_PATH_SRM_EXTENSION,
               sizeof(runloop_st->name.savefile));
      }
      else
         RARCH_WARN("[Config]: 'savefile_directory' is not a directory, ignoring..\n");
   }

   if (    !retroarch_override_setting_is_set(RARCH_OVERRIDE_SETTING_STATE_PATH, NULL)
         && config_get_path(conf, "savestate_directory", tmp_str, sizeof(tmp_str)))
   {
      if (string_is_equal(tmp_str, "default"))
         dir_set(RARCH_DIR_SAVESTATE, g_defaults.dirs[DEFAULT_DIR_SAVESTATE]);
      else if (path_is_directory(tmp_str))
      {
         dir_set(RARCH_DIR_SAVESTATE, tmp_str);

         strlcpy(runloop_st->name.savestate, tmp_str,
               sizeof(runloop_st->name.savestate));
         fill_pathname_dir(runloop_st->name.savestate,
               path_get(RARCH_PATH_BASENAME),
               ".state",
               sizeof(runloop_st->name.savestate));
         strlcpy(runloop_st->name.replay, tmp_str,
               sizeof(runloop_st->name.replay));
         fill_pathname_dir(runloop_st->name.replay,
               path_get(RARCH_PATH_BASENAME),
               ".replay",
               sizeof(runloop_st->name.replay));
      }
      else
         RARCH_WARN("[Config]: 'savestate_directory' is not a directory, ignoring..\n");
   }

   config_read_keybinds_conf(conf);

#if defined(HAVE_MENU) && defined(HAVE_RGUI)
   if (!check_menu_driver_compatibility(settings))
      configuration_set_string(settings,
            settings->arrays.menu_driver, "rgui");
#endif

#ifdef HAVE_LIBNX
   /* Apply initial clocks */
   extern void libnx_apply_overclock();
   libnx_apply_overclock();
#endif

#ifdef HAVE_LAKKA_SWITCH
    FILE* f = fopen(SWITCH_OC_TOGGLE_PATH, "w");
    if (settings->bools.switch_oc == true) {
	  fprintf(f, "1\n");
	} else {
	  fprintf(f, "0\n");
    }
    fclose(f);
    if (settings->bools.switch_cec == true) {
      FILE* f = fopen(SWITCH_CEC_TOGGLE_PATH, "w");
	  fprintf(f, "\n");
      fclose(f);
	} else {
	  filestream_delete(SWITCH_CEC_TOGGLE_PATH);
    }
   if (settings->bools.bluetooth_ertm_disable == true) {
      FILE* f = fopen(BLUETOOTH_ERTM_TOGGLE_PATH, "w");
	  fprintf(f, "1\n");
      fclose(f);
	} else {
      FILE* f = fopen(BLUETOOTH_ERTM_TOGGLE_PATH, "w");
	  fprintf(f, "0\n");
      fclose(f);
    }
#endif

   frontend_driver_set_sustained_performance_mode(settings->bools.sustained_performance_mode);
   recording_driver_update_streaming_url();

   if (!(bool)RHMAP_HAS_STR(conf->entries_map, "user_language"))
      msg_hash_set_uint(MSG_HASH_USER_LANGUAGE, frontend_driver_get_user_language());

   if (frontend_driver_has_gamemode() &&
       !frontend_driver_set_gamemode(settings->bools.gamemode_enable) &&
       settings->bools.gamemode_enable)
   {
      RARCH_WARN("[Config]: GameMode unsupported - disabling..\n");
      configuration_set_bool(settings,
            settings->bools.gamemode_enable, false);
   }

   /* If this is the first run of an existing installation
    * after the independent favourites playlist size limit was
    * added, set the favourites limit according to the current
    * history playlist size limit. (Have to do this, otherwise
    * users with large custom history size limits may lose
    * favourites entries when updating RetroArch...) */
   if (    (bool)RHMAP_HAS_STR(conf->entries_map, "content_history_size")
       && !(bool)RHMAP_HAS_STR(conf->entries_map, "content_favorites_size"))
   {
      if (settings->uints.content_history_size > 999)
         settings->ints.content_favorites_size = -1;
      else
         settings->ints.content_favorites_size = (int)settings->uints.content_history_size;
   }

   if (conf)
      config_file_free(conf);
   if (bool_settings)
      free(bool_settings);
   if (int_settings)
      free(int_settings);
   if (uint_settings)
      free(uint_settings);
   if (float_settings)
      free(float_settings);
   if (array_settings)
      free(array_settings);
   if (path_settings)
      free(path_settings);
   if (size_settings)
      free(size_settings);
   first_load = false;
   return true;
}

/**
 * config_load_override:
 *
 * Tries to append game-specific and core-specific configuration.
 * These settings will always have precedence, thus this feature
 * can be used to enforce overrides.
 *
 * This function only has an effect if a game-specific or core-specific
 * configuration file exists at respective locations.
 *
 * core-specific: $CONFIG_DIR/$CORE_NAME/$CORE_NAME.cfg
 * fallback:      $CURRENT_CFG_LOCATION/$CORE_NAME/$CORE_NAME.cfg
 *
 * game-specific: $CONFIG_DIR/$CORE_NAME/$ROM_NAME.cfg
 * fallback:      $CURRENT_CFG_LOCATION/$CORE_NAME/$GAME_NAME.cfg
 *
 * Returns: false if there was an error or no action was performed.
 *
 */
bool config_load_override(void *data)
{
   char core_path[PATH_MAX_LENGTH];
   char game_path[PATH_MAX_LENGTH];
   char content_path[PATH_MAX_LENGTH];
   char content_dir_name[DIR_MAX_LENGTH];
   char config_directory[DIR_MAX_LENGTH];
   bool should_append                     = false;
   bool show_notification                 = true;
   rarch_system_info_t *sys_info          = (rarch_system_info_t*)data;
   const char *core_name                  = sys_info
      ? sys_info->info.library_name : NULL;
   const char *rarch_path_basename        = path_get(RARCH_PATH_BASENAME);
   const char *game_name                  = NULL;
   settings_t *settings                   = config_st;
   bool has_content                       = !string_is_empty(rarch_path_basename);

   core_path[0]        = '\0';
   game_path[0]        = '\0';
   content_path[0]     = '\0';
   content_dir_name[0] = '\0';
   config_directory[0] = '\0';

   path_clear(RARCH_PATH_CONFIG_OVERRIDE);

   /* Cannot load an override if we have no core */
   if (string_is_empty(core_name))
      return false;

   /* Get base config directory */
   fill_pathname_application_special(config_directory,
         sizeof(config_directory),
         APPLICATION_SPECIAL_DIRECTORY_CONFIG);

   /* Concatenate strings into full paths for core_path,
    * game_path, content_path */
   if (has_content)
   {
      fill_pathname_parent_dir_name(content_dir_name,
            rarch_path_basename, sizeof(content_dir_name));
      game_name = path_basename_nocompression(rarch_path_basename);

      fill_pathname_join_special_ext(game_path,
            config_directory, core_name,
            game_name,
            ".cfg",
            sizeof(game_path));

      fill_pathname_join_special_ext(content_path,
         config_directory, core_name,
         content_dir_name,
         ".cfg",
         sizeof(content_path));
   }

   fill_pathname_join_special_ext(core_path,
         config_directory, core_name,
         core_name,
         ".cfg",
         sizeof(core_path));

   /* Prevent "--appendconfig" from being ignored */
   if (!path_is_empty(RARCH_PATH_CONFIG_APPEND))
   {
      should_append     = true;
      show_notification = false;
   }

   /* per-core overrides */
   /* Create a new config file from core_path */
   if (path_is_valid(core_path))
   {
      char tmp_path[PATH_MAX_LENGTH + 1];

      RARCH_LOG("[Overrides]: Core-specific overrides found at \"%s\".\n",
            core_path);

      if (should_append && !string_is_empty(path_get(RARCH_PATH_CONFIG_OVERRIDE)))
      {
         size_t _len      = strlcpy(tmp_path,
               path_get(RARCH_PATH_CONFIG_OVERRIDE),
               sizeof(tmp_path));
         tmp_path[  _len] = '|';
         tmp_path[++_len] = '\0';
         strlcpy(tmp_path + _len, core_path, sizeof(tmp_path) - _len);
         RARCH_LOG("[Overrides]: Core-specific overrides stacking on top of previous overrides.\n");
      }
      else
         strlcpy(tmp_path, core_path, sizeof(tmp_path));

      path_set(RARCH_PATH_CONFIG_OVERRIDE, tmp_path);

      should_append     = true;
      show_notification = true;
   }

   if (has_content)
   {
      /* per-content-dir overrides */
      /* Create a new config file from content_path */
      if (path_is_valid(content_path))
      {
         char tmp_path[PATH_MAX_LENGTH + 1];

         RARCH_LOG("[Overrides]: Content dir-specific overrides found at \"%s\".\n",
               content_path);

         if (should_append && !string_is_empty(path_get(RARCH_PATH_CONFIG_OVERRIDE)))
         {
            size_t _len      = strlcpy(tmp_path,
                  path_get(RARCH_PATH_CONFIG_OVERRIDE),
                  sizeof(tmp_path));
            tmp_path[  _len] = '|';
            tmp_path[++_len] = '\0';
            strlcpy(tmp_path + _len, content_path, sizeof(tmp_path) - _len);
            RARCH_LOG("[Overrides]: Content dir-specific overrides stacking on top of previous overrides.\n");
         }
         else
            strlcpy(tmp_path, content_path, sizeof(tmp_path));

         path_set(RARCH_PATH_CONFIG_OVERRIDE, tmp_path);

         should_append     = true;
         show_notification = true;
      }

      /* per-game overrides */
      /* Create a new config file from game_path */
      if (path_is_valid(game_path))
      {
         char tmp_path[PATH_MAX_LENGTH + 1];

         RARCH_LOG("[Overrides]: Game-specific overrides found at \"%s\".\n",
               game_path);

         if (should_append && !string_is_empty(path_get(RARCH_PATH_CONFIG_OVERRIDE)))
         {
            size_t _len      = strlcpy(tmp_path,
                  path_get(RARCH_PATH_CONFIG_OVERRIDE),
                  sizeof(tmp_path));
            tmp_path[  _len] = '|';
            tmp_path[++_len] = '\0';
            strlcpy(tmp_path + _len, game_path, sizeof(tmp_path) - _len);
            RARCH_LOG("[Overrides]: Game-specific overrides stacking on top of previous overrides.\n");
         }
         else
            strlcpy(tmp_path, game_path, sizeof(tmp_path));

         path_set(RARCH_PATH_CONFIG_OVERRIDE, tmp_path);

         should_append     = true;
         show_notification = true;
      }
   }

   if (!should_append)
      return false;

   /* Re-load the configuration with any overrides
    * that might have been found */

   /* Toggle has_save_path to false so it resets */
   retroarch_override_setting_unset(RARCH_OVERRIDE_SETTING_STATE_PATH, NULL);
   retroarch_override_setting_unset(RARCH_OVERRIDE_SETTING_SAVE_PATH, NULL);

   if (!config_load_file(global_get_ptr(),
            path_get(RARCH_PATH_CONFIG), settings))
      return false;

   if (settings->bools.notification_show_config_override_load
         && show_notification)
      runloop_msg_queue_push(msg_hash_to_str(MSG_CONFIG_OVERRIDE_LOADED),
            1, 100, false,
            NULL, MESSAGE_QUEUE_ICON_DEFAULT, MESSAGE_QUEUE_CATEGORY_INFO);

   /* Reset save paths. */
   retroarch_override_setting_set(RARCH_OVERRIDE_SETTING_STATE_PATH, NULL);
   retroarch_override_setting_set(RARCH_OVERRIDE_SETTING_SAVE_PATH, NULL);

   if (!string_is_empty(path_get(RARCH_PATH_CONFIG_OVERRIDE)))
      runloop_state_get_ptr()->flags |=  RUNLOOP_FLAG_OVERRIDES_ACTIVE;
   else
      runloop_state_get_ptr()->flags &= ~RUNLOOP_FLAG_OVERRIDES_ACTIVE;

   return true;
}

bool config_load_override_file(const char *config_path)
{
   char config_directory[DIR_MAX_LENGTH];
   bool should_append                     = false;
   bool show_notification                 = true;
   settings_t *settings                   = config_st;

   config_directory[0] = '\0';

   path_clear(RARCH_PATH_CONFIG_OVERRIDE);

   /* Get base config directory */
   fill_pathname_application_special(config_directory,
         sizeof(config_directory),
         APPLICATION_SPECIAL_DIRECTORY_CONFIG);

   if (path_is_valid(config_path))
   {
      path_set(RARCH_PATH_CONFIG_OVERRIDE, config_path);
      should_append = true;
   }

   if (!should_append)
      return false;

   /* Re-load the configuration with any overrides
    * that might have been found */

   /* Toggle has_save_path to false so it resets */
   retroarch_override_setting_unset(RARCH_OVERRIDE_SETTING_STATE_PATH, NULL);
   retroarch_override_setting_unset(RARCH_OVERRIDE_SETTING_SAVE_PATH, NULL);

   if (!config_load_file(global_get_ptr(),
            path_get(RARCH_PATH_CONFIG), settings))
      return false;

   if (settings->bools.notification_show_config_override_load
         && show_notification)
      runloop_msg_queue_push(msg_hash_to_str(MSG_CONFIG_OVERRIDE_LOADED),
            1, 100, false,
            NULL, MESSAGE_QUEUE_ICON_DEFAULT, MESSAGE_QUEUE_CATEGORY_INFO);

   /* Reset save paths. */
   retroarch_override_setting_set(RARCH_OVERRIDE_SETTING_STATE_PATH, NULL);
   retroarch_override_setting_set(RARCH_OVERRIDE_SETTING_SAVE_PATH, NULL);

   if (!string_is_empty(path_get(RARCH_PATH_CONFIG_OVERRIDE)))
      runloop_state_get_ptr()->flags |=  RUNLOOP_FLAG_OVERRIDES_ACTIVE;
   else
      runloop_state_get_ptr()->flags &= ~RUNLOOP_FLAG_OVERRIDES_ACTIVE;

   return true;
}

/**
 * config_unload_override:
 *
 * Unloads configuration overrides if overrides are active.
 *
 *
 * Returns: false if there was an error.
 */
bool config_unload_override(void)
{
   settings_t *settings = config_st;
   bool fullscreen_prev = settings->bools.video_fullscreen;
   uint32_t flags       = runloop_get_flags();

   runloop_state_get_ptr()->flags &= ~RUNLOOP_FLAG_OVERRIDES_ACTIVE;
   path_clear(RARCH_PATH_CONFIG_OVERRIDE);

   /* Toggle has_save_path to false so it resets */
   retroarch_override_setting_unset(RARCH_OVERRIDE_SETTING_STATE_PATH, NULL);
   retroarch_override_setting_unset(RARCH_OVERRIDE_SETTING_SAVE_PATH, NULL);

   if (!config_load_file(global_get_ptr(),
            path_get(RARCH_PATH_CONFIG), config_st))
      return false;

   if (settings->bools.video_fullscreen != fullscreen_prev)
   {
      /* This is for 'win32_common.c', so we don't save
       * fullscreen size and position if we're switching
       * back to windowed mode.
       * Might be useful for other devices as well? */
      if (      settings->bools.video_window_save_positions
            && !settings->bools.video_fullscreen)
         settings->flags |= SETTINGS_FLG_SKIP_WINDOW_POSITIONS;

      if (flags & RUNLOOP_FLAG_CORE_RUNNING)
         command_event(CMD_EVENT_REINIT, NULL);
   }

   RARCH_LOG("[Overrides]: Configuration overrides unloaded, original configuration restored.\n");

   /* Reset save paths */
   retroarch_override_setting_set(RARCH_OVERRIDE_SETTING_STATE_PATH, NULL);
   retroarch_override_setting_set(RARCH_OVERRIDE_SETTING_SAVE_PATH, NULL);

   return true;
}

/**
 * config_load_remap:
 *
 * Tries to append game-specific and core-specific remap files.
 *
 * This function only has an effect if a game-specific or core-specific
 * configuration file exists at respective locations.
 *
 * core-specific: $REMAP_DIR/$CORE_NAME/$CORE_NAME.cfg
 * game-specific: $REMAP_DIR/$CORE_NAME/$GAME_NAME.cfg
 *
 * Returns: false if there was an error or no action was performed.
 */
bool config_load_remap(const char *directory_input_remapping,
      void *data)
{
   char content_dir_name[DIR_MAX_LENGTH];
   /* final path for core-specific configuration (prefix+suffix) */
   char core_path[PATH_MAX_LENGTH];
   /* final path for game-specific configuration (prefix+suffix) */
   char game_path[PATH_MAX_LENGTH];
   /* final path for content-dir-specific configuration (prefix+suffix) */
   char content_path[PATH_MAX_LENGTH];

   config_file_t *new_conf                = NULL;
   rarch_system_info_t *sys_info          = (rarch_system_info_t*)data;
   const char *core_name                  = sys_info ? sys_info->info.library_name : NULL;
   const char *rarch_path_basename        = path_get(RARCH_PATH_BASENAME);
   const char *game_name                  = NULL;
   bool has_content                       = !string_is_empty(rarch_path_basename);
   enum msg_hash_enums msg_remap_loaded   = MSG_GAME_REMAP_FILE_LOADED;
   settings_t *settings                   = config_st;
   bool notification_show_remap_load      = settings->bools.notification_show_remap_load;
   unsigned joypad_port                   = settings->uints.input_joypad_index[0];
   const char *input_device_name          = input_config_get_device_display_name(joypad_port);
   const char *input_device_dir           = NULL;
   char *remap_path                       = NULL;
   bool sort_remaps_by_controller         = settings->bools.input_remap_sort_by_controller_enable;
   size_t remap_path_total_len            = 0;
   size_t _len                            = 0;

   content_dir_name[0] = '\0';
   core_path[0]        = '\0';
   game_path[0]        = '\0';
   content_path[0]     = '\0';

   /* > Cannot load remaps if we have no core
    * > Cannot load remaps if remap directory is unset */
   if (   string_is_empty(core_name)
       || string_is_empty(directory_input_remapping))
      return false;

   if (   sort_remaps_by_controller 
       && input_device_name != NULL 
       && !string_is_empty(input_device_name))
   {
      /* Ensure directory does not contain special chars */ 
      input_device_dir = sanitize_path_part(input_device_name, strlen(input_device_name));
      
      /* Allocate memory for the new path */
      remap_path_total_len = strlen(core_name) + strlen(input_device_dir) + 2;
      remap_path = (char *)malloc(remap_path_total_len);

      /*  Build the new path with the controller name */
      _len  = strlcpy(remap_path, core_name, remap_path_total_len);
      _len += strlcpy(remap_path + _len, PATH_DEFAULT_SLASH(), remap_path_total_len - _len);
      _len += strlcpy(remap_path + _len, input_device_dir, remap_path_total_len - _len);

      /* Deallocate as we no longer this */ 
      free((char*)input_device_dir);
      input_device_dir = NULL;
   }
   else
   {
      /* Allocate memory for the new path */
      remap_path_total_len = strlen(core_name) + 1;
      remap_path = (char *)malloc(remap_path_total_len);

      /* We're not using controller path, just use core name */
      strlcpy(remap_path, core_name, remap_path_total_len);
   }

   /* Concatenate strings into full paths for core_path,
    * game_path, content_path */
   if (has_content)
   {
      fill_pathname_parent_dir_name(content_dir_name,
            rarch_path_basename, sizeof(content_dir_name));
      game_name = path_basename_nocompression(rarch_path_basename);

      fill_pathname_join_special_ext(game_path,
            directory_input_remapping, remap_path,
            game_name,
            FILE_PATH_REMAP_EXTENSION,
            sizeof(game_path));

      fill_pathname_join_special_ext(content_path,
            directory_input_remapping, remap_path,
            content_dir_name,
            FILE_PATH_REMAP_EXTENSION,
            sizeof(content_path));
   }

   fill_pathname_join_special_ext(core_path,
         directory_input_remapping, remap_path,
         core_name,
         FILE_PATH_REMAP_EXTENSION,
         sizeof(core_path));

   free(remap_path);

   /* If a game remap file exists, load it. */
   if (has_content && (new_conf = config_file_new_from_path_to_string(game_path)))
   {
      bool ret = input_remapping_load_file(new_conf, game_path);
      config_file_free(new_conf);
      new_conf = NULL;
      RARCH_LOG("[Remaps]: Game-specific remap found at \"%s\".\n", game_path);
      if (ret)
      {
         retroarch_ctl(RARCH_CTL_SET_REMAPS_GAME_ACTIVE, NULL);
         /* msg_remap_loaded is set to MSG_GAME_REMAP_FILE_LOADED
          * by default - no need to change it here */
         goto success;
      }
   }

   /* If a content-dir remap file exists, load it. */
   if (has_content && (new_conf = config_file_new_from_path_to_string(content_path)))
   {
      bool ret = input_remapping_load_file(new_conf, content_path);
      config_file_free(new_conf);
      new_conf = NULL;
      RARCH_LOG("[Remaps]: Content-dir-specific remap found at \"%s\".\n", content_path);
      if (ret)
      {
         retroarch_ctl(RARCH_CTL_SET_REMAPS_CONTENT_DIR_ACTIVE, NULL);
         msg_remap_loaded = MSG_DIRECTORY_REMAP_FILE_LOADED;
         goto success;
      }
   }

   /* If a core remap file exists, load it. */
   if ((new_conf = config_file_new_from_path_to_string(core_path)))
   {
      bool ret = input_remapping_load_file(new_conf, core_path);
      config_file_free(new_conf);
      new_conf = NULL;
      RARCH_LOG("[Remaps]: Core-specific remap found at \"%s\".\n", core_path);
      if (ret)
      {
         retroarch_ctl(RARCH_CTL_SET_REMAPS_CORE_ACTIVE, NULL);
         msg_remap_loaded = MSG_CORE_REMAP_FILE_LOADED;
         goto success;
      }
   }

   if (new_conf)
      config_file_free(new_conf);
   new_conf = NULL;

   return false;

success:
   if (notification_show_remap_load)
      runloop_msg_queue_push(
            msg_hash_to_str(msg_remap_loaded), 1, 100, false,
            NULL, MESSAGE_QUEUE_ICON_DEFAULT, MESSAGE_QUEUE_CATEGORY_INFO);
   return true;
}

/**
 * config_parse_file:
 *
 * Loads a config file and reads all the values into memory.
 *
 */
static void config_parse_file(global_t *global)
{
   const char *config_path = path_get(RARCH_PATH_CONFIG);

   if (!config_load_file(global, config_path, config_st))
   {
      RARCH_ERR("[Config]: Config not found at: \"%s\".\n",
            config_path);
   }
}

static void video_driver_save_settings(global_t *global, config_file_t *conf)
{
   config_set_int(conf, "gamma_correction",
         global->console.screen.gamma_correction);
   config_set_string(conf, "flicker_filter_enable",
           global->console.flickerfilter_enable
         ? "true"
         : "false");
   config_set_string(conf, "soft_filter_enable",
           global->console.softfilter_enable
         ? "true"
         : "false");

   config_set_int(conf, "soft_filter_index",
         global->console.screen.soft_filter_index);
   config_set_int(conf, "current_resolution_id",
         global->console.screen.resolutions.current.id);
   config_set_int(conf, "flicker_filter_index",
         global->console.screen.flicker_filter_index);
}

static void save_keybind_hat(config_file_t *conf, const char *key,
      const struct retro_keybind *bind)
{
   size_t _len;
   char config[16];
   config[0] = '\0';
   _len      = snprintf(config, sizeof(config), "h%u", GET_HAT(bind->joykey));

   switch (GET_HAT_DIR(bind->joykey))
   {
      case HAT_UP_MASK:
         strlcpy(config + _len, "up", sizeof(config) - _len);
         break;
      case HAT_DOWN_MASK:
         strlcpy(config + _len, "down", sizeof(config) - _len);
         break;
      case HAT_LEFT_MASK:
         strlcpy(config + _len, "left", sizeof(config) - _len);
         break;
      case HAT_RIGHT_MASK:
         strlcpy(config + _len, "right", sizeof(config) - _len);
         break;
      default:
         break;
   }

   config_set_string(conf, key, config);
}

static void save_keybind_joykey(config_file_t *conf,
      const char *prefix,
      const char *base,
      const struct retro_keybind *bind, bool save_empty)
{
   char key[64];
   size_t len = fill_pathname_join_delim(key, prefix,
         base, '_', sizeof(key));
   strlcpy(key + len, "_btn", sizeof(key) - len);

   if (bind->joykey == NO_BTN)
   {
       if (save_empty)
         config_set_string(conf, key, "nul");
   }
   else if (GET_HAT_DIR(bind->joykey))
      save_keybind_hat(conf, key, bind);
   else
      config_set_uint64(conf, key, bind->joykey);
}

static void save_keybind_axis(config_file_t *conf,
      const char *prefix,
      const char *base,
      const struct retro_keybind *bind, bool save_empty)
{
   char key[64];
   size_t len = fill_pathname_join_delim(key, prefix, base, '_', sizeof(key));
   strlcpy(key + len, "_axis", sizeof(key) - len);

   if (bind->joyaxis == AXIS_NONE)
   {
      if (save_empty)
         config_set_string(conf, key, "nul");
   }
   else if (AXIS_NEG_GET(bind->joyaxis) != AXIS_DIR_NONE)
   {
      char config[16];
      config[0] = '-';
      config[1] = '\0';
      snprintf(config + 1, sizeof(config) - 1, "%u",
            AXIS_NEG_GET(bind->joyaxis));
      config_set_string(conf, key, config);
   }
   else if (AXIS_POS_GET(bind->joyaxis) != AXIS_DIR_NONE)
   {
      char config[16];
      config[0] = '+';
      config[1] = '\0';
      snprintf(config + 1, sizeof(config) - 1, "%u",
            AXIS_POS_GET(bind->joyaxis));
      config_set_string(conf, key, config);
   }
}

static void save_keybind_mbutton(config_file_t *conf,
      const char *prefix,
      const char *base,
      const struct retro_keybind *bind, bool save_empty)
{
   char key[64];
   size_t len = fill_pathname_join_delim(key, prefix,
      base, '_', sizeof(key));
   strlcpy(key + len, "_mbtn", sizeof(key) - len);

   switch (bind->mbutton)
   {
      case RETRO_DEVICE_ID_MOUSE_LEFT:
         config_set_uint64(conf, key, 1);
         break;
      case RETRO_DEVICE_ID_MOUSE_RIGHT:
         config_set_uint64(conf, key, 2);
         break;
      case RETRO_DEVICE_ID_MOUSE_MIDDLE:
         config_set_uint64(conf, key, 3);
         break;
      case RETRO_DEVICE_ID_MOUSE_BUTTON_4:
         config_set_uint64(conf, key, 4);
         break;
      case RETRO_DEVICE_ID_MOUSE_BUTTON_5:
         config_set_uint64(conf, key, 5);
         break;
      case RETRO_DEVICE_ID_MOUSE_WHEELUP:
         config_set_string(conf, key, "wu");
         break;
      case RETRO_DEVICE_ID_MOUSE_WHEELDOWN:
         config_set_string(conf, key, "wd");
         break;
      case RETRO_DEVICE_ID_MOUSE_HORIZ_WHEELUP:
         config_set_string(conf, key, "whu");
         break;
      case RETRO_DEVICE_ID_MOUSE_HORIZ_WHEELDOWN:
         config_set_string(conf, key, "whd");
         break;
      default:
         if (save_empty)
            config_set_string(conf, key, "nul");
         break;
   }
}



/**
 * input_config_save_keybind:
 * @conf               : pointer to config file object
 * @prefix             : prefix name of keybind
 * @base               : base name   of keybind
 * @bind               : pointer to key binding object
 * @kb                 : save keyboard binds
 *
 * Save a key binding to the config file.
 */
static void input_config_save_keybind(config_file_t *conf,
      const char *prefix,
      const char *base,
      const struct retro_keybind *bind,
      bool save_empty)
{
   save_keybind_joykey (conf, prefix, base, bind, save_empty);
   save_keybind_axis   (conf, prefix, base, bind, save_empty);
   save_keybind_mbutton(conf, prefix, base, bind, save_empty);
}

const char *input_config_get_prefix(unsigned user, bool meta)
{
   static const char *bind_user_prefix[MAX_USERS] = {
      "input_player1",
      "input_player2",
      "input_player3",
      "input_player4",
      "input_player5",
      "input_player6",
      "input_player7",
      "input_player8",
      "input_player9",
      "input_player10",
      "input_player11",
      "input_player12",
      "input_player13",
      "input_player14",
      "input_player15",
      "input_player16",
   };
   if (meta)
   {
      if (user == 0)
         return "input";
      /* Don't bother with meta bind for anyone else than first user. */
      return NULL;
   }
   return bind_user_prefix[user];
}

/**
 * input_config_save_keybinds_user:
 * @conf               : pointer to config file object
 * @user               : user number
 *
 * Save the current keybinds of a user (@user) to the config file (@conf).
 */
static void input_config_save_keybinds_user(config_file_t *conf, unsigned user)
{
   unsigned i = 0;

   for (i = 0; input_config_bind_map_get_valid(i); i++)
   {
      char key[64];
      char btn[64];
      const struct input_bind_map *keybind =
         (const struct input_bind_map*)INPUT_CONFIG_BIND_MAP_GET(i);
      bool meta                            = keybind ? keybind->meta : false;
      const char *prefix                   = input_config_get_prefix(user, meta);
      const struct retro_keybind *bind     = &input_config_binds[user][i];
      const char                 *base     = NULL;

      if (!prefix || !bind->valid || !keybind)
         continue;

      base                                 = keybind->base;
      btn[0]                               = '\0';

      fill_pathname_join_delim(key, prefix, base, '_', sizeof(key));

      input_keymaps_translate_rk_to_str(bind->key, btn, sizeof(btn));

      config_set_string(conf, key, btn);
      input_config_save_keybind(conf, prefix, base, bind, true);
   }
}

/**
 * input_config_save_keybinds_user_override:
 * @conf               : pointer to config file object
 * @user               : user number
 * @bind_id            : bind number
 * @override_bind      : override retro_keybind for comparison and saving
 *
 * Save the current bind (@override_bind) override of a user (@user) to the
 * config file (@conf), and skip binds that are not modified.
 */
static void input_config_save_keybinds_user_override(config_file_t *conf,
      unsigned user, unsigned bind_id,
      const struct retro_keybind *override_bind)
{
   unsigned i = bind_id;

   if (input_config_bind_map_get_valid(i))
   {
      char key[64];
      char btn[64];
      const struct input_bind_map *keybind =
         (const struct input_bind_map*)INPUT_CONFIG_BIND_MAP_GET(i);
      bool meta                            = keybind ? keybind->meta : false;
      const char *prefix                   = input_config_get_prefix(user, meta);
      const struct retro_keybind *bind     = &input_config_binds[user][i];
      const char                 *base     = NULL;

      if (!prefix || !bind->valid || !keybind)
         return;

      base                                 = keybind->base;
      btn[0]                               = '\0';

      fill_pathname_join_delim(key, prefix, base, '_', sizeof(key));

      input_keymaps_translate_rk_to_str(override_bind->key, btn, sizeof(btn));

      config_set_string(conf, key, btn);

      if (bind->joykey  != override_bind->joykey)
         save_keybind_joykey (conf, prefix, base, override_bind, true);
      if (bind->joyaxis != override_bind->joyaxis)
         save_keybind_axis   (conf, prefix, base, override_bind, true);
      if (bind->mbutton != override_bind->mbutton)
         save_keybind_mbutton(conf, prefix, base, override_bind, true);

      RARCH_DBG("[Overrides]: %s = \"%s\"\n", key, btn);
   }
}

void config_get_autoconf_profile_filename(
      const char *device_name, unsigned user,
      char *buf, size_t len_buf)
{
   static const char* invalid_filename_chars[] = {
      /* https://support.microsoft.com/en-us/help/905231/information-about-the-characters-that-you-cannot-use-in-site-names--fo */
      "~", "#", "%", "&", "*", "{", "}", "\\", ":", "[", "]", "?", "/", "|", "\'", "\"",
      NULL
   };
   size_t len;
   unsigned i;

   settings_t *settings                 = config_st;
   const char *autoconf_dir             = settings->paths.directory_autoconfig;
   const char *joypad_driver_fallback   = settings->arrays.input_joypad_driver;
   const char *joypad_driver            = NULL;
   char *sanitised_name                 = NULL;

   if (string_is_empty(device_name))
      goto end;

   /* Get currently set joypad driver */
   joypad_driver = input_config_get_device_joypad_driver(user);
   if (string_is_empty(joypad_driver))
   {
      /* This cannot happen, but if we reach this
       * point without a driver being set for the
       * current input device then use the value
       * from the settings struct as a fallback */
      joypad_driver = joypad_driver_fallback;

      if (string_is_empty(joypad_driver))
         goto end;
   }

   sanitised_name = strdup(device_name);

   /* Remove invalid filename characters from
    * input device name */
   for (i = 0; invalid_filename_chars[i]; i++)
   {
      for (;;)
      {
         char *tmp = strstr(sanitised_name,
               invalid_filename_chars[i]);

         if (tmp)
            *tmp = '_';
         else
            break;
      }
   }

   /* Generate autoconfig file path */
   fill_pathname_join_special(buf, autoconf_dir, joypad_driver, len_buf);

   /* Driver specific autoconf dir may not exist, if autoconfs are not downloaded. */
   if (!path_is_directory(buf))
   {
      len = strlcpy(buf, sanitised_name, len_buf);
   }
   else
   {
      len = fill_pathname_join_special(buf, joypad_driver, sanitised_name, len_buf);
   }
   strlcpy(buf + len, ".cfg", len_buf - len);

end:
   if (sanitised_name)
      free(sanitised_name);

}
/**
 * config_save_autoconf_profile:
 * @device_name       : Input device name
 * @user              : Controller number to save
 * Writes a controller autoconf file to disk.
 **/
bool config_save_autoconf_profile(const
      char *device_name, unsigned user)
{
   unsigned i;
   char buf[PATH_MAX_LENGTH];
   char autoconf_file[PATH_MAX_LENGTH];
   config_file_t *conf                  = NULL;
   int32_t pid_user                     = 0;
   int32_t vid_user                     = 0;
   bool ret                             = false;
   settings_t *settings                 = config_st;
   const char *autoconf_dir             = settings->paths.directory_autoconfig;
   const char *joypad_driver_fallback   = settings->arrays.input_joypad_driver;
   const char *joypad_driver            = NULL;

   if (string_is_empty(device_name))
      goto end;

   /* Get currently set joypad driver */
   joypad_driver = input_config_get_device_joypad_driver(user);
   if (string_is_empty(joypad_driver))
   {
      /* This cannot happen, but if we reach this
       * point without a driver being set for the
       * current input device then use the value
       * from the settings struct as a fallback */
      joypad_driver = joypad_driver_fallback;

      if (string_is_empty(joypad_driver))
         goto end;
   }

   /* Generate autoconfig file path */
   config_get_autoconf_profile_filename(device_name, user, buf, sizeof(buf));
   fill_pathname_join_special(autoconf_file, autoconf_dir, buf, sizeof(autoconf_file));

   /* Open config file */
   if (     !(conf = config_file_new_from_path_to_string(autoconf_file))
         && !(conf = config_file_new_alloc())
      )
      goto end;

   /* Update config file */
   config_set_string(conf, "input_driver",
         joypad_driver);
   config_set_string(conf, "input_device",
         input_config_get_device_name(user));

   pid_user = input_config_get_device_pid(user);
   vid_user = input_config_get_device_vid(user);

   if (pid_user && vid_user)
   {
      config_set_int(conf, "input_vendor_id",
            vid_user);
      config_set_int(conf, "input_product_id",
            pid_user);
   }

   for (i = 0; i < RARCH_FIRST_META_KEY; i++)
   {
      const struct retro_keybind *bind = &input_config_binds[user][i];
      if (bind->valid)
      {
         save_keybind_joykey(
               conf, "input", input_config_bind_map_get_base(i),
               bind, false);
         save_keybind_axis(
               conf, "input", input_config_bind_map_get_base(i),
               bind, false);
      }
   }

   RARCH_LOG("[Autoconf]: Writing autoconf file for device \"%s\" to \"%s\".\n", device_name, autoconf_file);
   ret = config_file_write(conf, autoconf_file, false);

end:
   if (conf)
      config_file_free(conf);

   return ret;
}

/**
 * config_save_file:
 * @path            : Path that shall be written to.
 *
 * Writes a config file to disk.
 *
 * Returns: true (1) on success, otherwise returns false (0).
 **/
bool config_save_file(const char *path)
{
   float msg_color;
   unsigned i                                        = 0;
   bool ret                                          = false;
   struct config_bool_setting     *bool_settings     = NULL;
   struct config_int_setting     *int_settings       = NULL;
   struct config_uint_setting     *uint_settings     = NULL;
   struct config_size_setting     *size_settings     = NULL;
   struct config_float_setting     *float_settings   = NULL;
   struct config_array_setting     *array_settings   = NULL;
   struct config_path_setting     *path_settings     = NULL;
   uint32_t flags                                    = runloop_get_flags();
   config_file_t                              *conf  = config_file_new_from_path_to_string(path);
   settings_t                              *settings = config_st;
   global_t *global                                  = global_get_ptr();
   int bool_settings_size                            = sizeof(settings->bools) / sizeof(settings->bools.placeholder);
   int float_settings_size                           = sizeof(settings->floats)/ sizeof(settings->floats.placeholder);
   int int_settings_size                             = sizeof(settings->ints)  / sizeof(settings->ints.placeholder);
   int uint_settings_size                            = sizeof(settings->uints) / sizeof(settings->uints.placeholder);
   int size_settings_size                            = sizeof(settings->sizes) / sizeof(settings->sizes.placeholder);
   int array_settings_size                           = sizeof(settings->arrays)/ sizeof(settings->arrays.placeholder);
   int path_settings_size                            = sizeof(settings->paths) / sizeof(settings->paths.placeholder);

   if (!conf)
      conf = config_file_new_alloc();

   if (!conf || (flags & RUNLOOP_FLAG_OVERRIDES_ACTIVE))
   {
      if (conf)
         config_file_free(conf);
      return false;
   }

   bool_settings   = populate_settings_bool  (settings, &bool_settings_size);
   int_settings    = populate_settings_int   (settings, &int_settings_size);
   uint_settings   = populate_settings_uint  (settings, &uint_settings_size);
   size_settings   = populate_settings_size  (settings, &size_settings_size);
   float_settings  = populate_settings_float (settings, &float_settings_size);
   array_settings  = populate_settings_array (settings, &array_settings_size);
   path_settings   = populate_settings_path  (settings, &path_settings_size);

   /* Path settings */
   if (path_settings && (path_settings_size > 0))
   {
      for (i = 0; i < (unsigned)path_settings_size; i++)
      {
         const char *value = path_settings[i].ptr;

         if (path_settings[i].flags & CFG_BOOL_FLG_DEF_ENABLE)
            if (string_is_empty(path_settings[i].ptr))
               value = "default";

         config_set_path(conf, path_settings[i].ident, value);
      }

      free(path_settings);
   }

#ifdef HAVE_MENU
   config_set_path(conf, "xmb_font",
         !string_is_empty(settings->paths.path_menu_xmb_font)
         ? settings->paths.path_menu_xmb_font : "");
#endif

   /* String settings  */
   if (array_settings && (array_settings_size > 0))
   {
      for (i = 0; i < (unsigned)array_settings_size; i++)
         if (   !array_settings[i].override
             || !retroarch_override_setting_is_set(array_settings[i].override, NULL))
            config_set_string(conf,
                  array_settings[i].ident,
                  array_settings[i].ptr);

      free(array_settings);
   }

   /* Float settings  */
   if (float_settings && (float_settings_size > 0))
   {
      for (i = 0; i < (unsigned)float_settings_size; i++)
         if (   !float_settings[i].override
             || !retroarch_override_setting_is_set(float_settings[i].override, NULL))
            config_set_float(conf,
                  float_settings[i].ident,
                  *float_settings[i].ptr);

      free(float_settings);
   }

   /* Integer settings */
   if (int_settings && (int_settings_size > 0))
   {
      for (i = 0; i < (unsigned)int_settings_size; i++)
         if (   !int_settings[i].override
             || !retroarch_override_setting_is_set(int_settings[i].override, NULL))
            config_set_int(conf,
                  int_settings[i].ident,
                  *int_settings[i].ptr);

      free(int_settings);
   }

   if (uint_settings && (uint_settings_size > 0))
   {
      for (i = 0; i < (unsigned)uint_settings_size; i++)
         if (   !uint_settings[i].override
             || !retroarch_override_setting_is_set(uint_settings[i].override, NULL))
            config_set_int(conf,
                  uint_settings[i].ident,
                  *uint_settings[i].ptr);

      free(uint_settings);
   }

   if (size_settings && (size_settings_size > 0))
   {
      for (i = 0; i < (unsigned)size_settings_size; i++)
         if (   !size_settings[i].override
             || !retroarch_override_setting_is_set(size_settings[i].override, NULL))
            config_set_int(conf,
                  size_settings[i].ident,
                  (int)*size_settings[i].ptr);

      free(size_settings);
   }

   for (i = 0; i < MAX_USERS; i++)
   {
      size_t _len;
      char cfg[64];
      char formatted_number[4];
      formatted_number[0] = '\0';

      snprintf(formatted_number, sizeof(formatted_number), "%u", i + 1);

      _len = strlcpy(cfg, "input_device_p",     sizeof(cfg));
      strlcpy(cfg + _len, formatted_number,     sizeof(cfg) - _len);
      config_set_int(conf, cfg, settings->uints.input_device[i]);

      _len  = strlcpy(cfg, "input_player",          sizeof(cfg));
      _len += strlcpy(cfg + _len, formatted_number, sizeof(cfg) - _len);
      
      strlcpy(cfg + _len, "_sensor_index",       sizeof(cfg) - _len);
      config_set_int(conf, cfg, settings->uints.input_sensor_index[i]);

      strlcpy(cfg + _len, "_mouse_index",       sizeof(cfg) - _len);
      config_set_int(conf, cfg, settings->uints.input_mouse_index[i]);

      strlcpy(cfg + _len, "_joypad_index",      sizeof(cfg) - _len);
      config_set_int(conf, cfg, settings->uints.input_joypad_index[i]);

      strlcpy(cfg + _len, "_analog_dpad_mode",  sizeof(cfg) - _len);
      config_set_int(conf, cfg, settings->uints.input_analog_dpad_mode[i]);

      strlcpy(cfg + _len, "_device_reservation_type",  sizeof(cfg) - _len);
      config_set_int(conf, cfg, settings->uints.input_device_reservation_type[i]);
   }

   /* Boolean settings */
   if (bool_settings && (bool_settings_size > 0))
   {
      for (i = 0; i < (unsigned)bool_settings_size; i++)
         if (   !bool_settings[i].override
             || !retroarch_override_setting_is_set(bool_settings[i].override, NULL))
            config_set_string(conf, bool_settings[i].ident,
                  *bool_settings[i].ptr
                  ? "true" : "false");

      free(bool_settings);
   }

#ifdef HAVE_NETWORKGAMEPAD
   {
      char tmp[64];
      size_t _len = strlcpy(tmp, "network_remote_enable_user_p", sizeof(tmp));
      for (i = 0; i < MAX_USERS; i++)
      {
         snprintf(tmp + _len, sizeof(tmp) - _len, "%u", i + 1);
         config_set_string(conf, tmp,
               settings->bools.network_remote_enable_user[i]
               ? "true" : "false");
      }
   }
#endif

   /* Verbosity isn't in bool_settings since it needs to be loaded differently */
   if (!retroarch_override_setting_is_set(RARCH_OVERRIDE_SETTING_VERBOSITY, NULL))
      config_set_string(conf, "log_verbosity",
            verbosity_is_enabled() ? "true" : "false");
   config_set_string(conf, "perfcnt_enable",
            retroarch_ctl(RARCH_CTL_IS_PERFCNT_ENABLE, NULL)
         ? "true" : "false");

   msg_color = (((int)(settings->floats.video_msg_color_r * 255.0f) & 0xff) << 16) +
               (((int)(settings->floats.video_msg_color_g * 255.0f) & 0xff) <<  8) +
               (((int)(settings->floats.video_msg_color_b * 255.0f) & 0xff));

   /* Hexadecimal settings */
   config_set_hex(conf, "video_message_color", msg_color);

   if (conf)
      video_driver_save_settings(global, conf);

#ifdef HAVE_LAKKA
   if (settings->bools.ssh_enable)
      filestream_close(filestream_open(LAKKA_SSH_PATH,
               RETRO_VFS_FILE_ACCESS_WRITE,
               RETRO_VFS_FILE_ACCESS_HINT_NONE));
   else
      filestream_delete(LAKKA_SSH_PATH);
   if (settings->bools.samba_enable)
      filestream_close(filestream_open(LAKKA_SAMBA_PATH,
               RETRO_VFS_FILE_ACCESS_WRITE,
               RETRO_VFS_FILE_ACCESS_HINT_NONE));
   else
      filestream_delete(LAKKA_SAMBA_PATH);
   if (settings->bools.bluetooth_enable)
      filestream_close(filestream_open(LAKKA_BLUETOOTH_PATH,
               RETRO_VFS_FILE_ACCESS_WRITE,
               RETRO_VFS_FILE_ACCESS_HINT_NONE));
   else
      filestream_delete(LAKKA_BLUETOOTH_PATH);
#endif

   for (i = 0; i < MAX_USERS; i++)
      input_config_save_keybinds_user(conf, i);

   ret = config_file_write(conf, path, true);
   config_file_free(conf);

#if TARGET_OS_TV
   if (ret && string_is_equal(path, path_get(RARCH_PATH_CONFIG)))
       write_userdefaults_config_file();
#endif

   return ret;
}

/**
 * config_save_overrides:
 * @path            : Path that shall be written to.
 *
 * Writes a config file override to disk.
 *
 * Returns: true (1) on success, (-1) if nothing to write, otherwise returns false (0).
 **/
int8_t config_save_overrides(enum override_type type,
      void *data, bool remove, const char *path)
{
   int tmp_i                                   = 0;
   unsigned i                                  = 0;
   int8_t ret                                  = 0;
   retro_keybind_set input_override_binds[MAX_USERS]
                                               = {0};
   config_file_t *conf                         = NULL;
   settings_t *settings                        = NULL;
   struct config_bool_setting *bool_settings   = NULL;
   struct config_bool_setting *bool_overrides  = NULL;
   struct config_int_setting *int_settings     = NULL;
   struct config_uint_setting *uint_settings   = NULL;
   struct config_size_setting *size_settings   = NULL;
   struct config_int_setting *int_overrides    = NULL;
   struct config_uint_setting *uint_overrides  = NULL;
   struct config_size_setting *size_overrides  = NULL;
   struct config_float_setting *float_settings = NULL;
   struct config_float_setting *float_overrides= NULL;
   struct config_array_setting *array_settings = NULL;
   struct config_array_setting *array_overrides= NULL;
   struct config_path_setting *path_settings   = NULL;
   struct config_path_setting *path_overrides  = NULL;
   char config_directory[DIR_MAX_LENGTH];
   char override_directory[DIR_MAX_LENGTH];
   char content_dir_name[DIR_MAX_LENGTH];
   char override_path[PATH_MAX_LENGTH];
   settings_t *overrides                       = config_st;
   int bool_settings_size                      = sizeof(settings->bools)  / sizeof(settings->bools.placeholder);
   int float_settings_size                     = sizeof(settings->floats) / sizeof(settings->floats.placeholder);
   int int_settings_size                       = sizeof(settings->ints)   / sizeof(settings->ints.placeholder);
   int uint_settings_size                      = sizeof(settings->uints)  / sizeof(settings->uints.placeholder);
   int size_settings_size                      = sizeof(settings->sizes)  / sizeof(settings->sizes.placeholder);
   int array_settings_size                     = sizeof(settings->arrays) / sizeof(settings->arrays.placeholder);
   int path_settings_size                      = sizeof(settings->paths)  / sizeof(settings->paths.placeholder);
   rarch_system_info_t *sys_info               = (rarch_system_info_t*)data;
   const char *core_name                       = sys_info ? sys_info->info.library_name : NULL;
   const char *rarch_path_basename             = path_get(RARCH_PATH_BASENAME);
   const char *game_name                       = NULL;
   bool has_content                            = !string_is_empty(rarch_path_basename);

   content_dir_name[0]   = '\0';
   override_path[0]      = '\0';

   /* > Cannot save an override if we have no core
    * > Cannot save a per-game or per-content-directory
    *   override if we have no content */
   if (     string_is_empty(core_name)
       || (!has_content && (type != OVERRIDE_CORE)))
      return false;

   settings = (settings_t*)calloc(1, sizeof(settings_t));
   conf     = config_file_new_alloc();

   /* Get base config directory */
   fill_pathname_application_special(config_directory,
         sizeof(config_directory),
         APPLICATION_SPECIAL_DIRECTORY_CONFIG);

   fill_pathname_join_special(override_directory,
      config_directory, core_name,
      sizeof(override_directory));

   /* Ensure base config directory exists */
   if (!path_is_directory(override_directory))
      path_mkdir(override_directory);

   /* Store current binds as override binds */
   memcpy(input_override_binds, input_config_binds, sizeof(input_override_binds));

   /* Load the original config file in memory */
   config_load_file(global_get_ptr(),
         "without-overrides", settings);

   bool_settings       = populate_settings_bool(settings,   &bool_settings_size);
   tmp_i               = sizeof(settings->bools) / sizeof(settings->bools.placeholder);
   bool_overrides      = populate_settings_bool(overrides,  &tmp_i);

   int_settings        = populate_settings_int(settings,    &int_settings_size);
   tmp_i               = sizeof(settings->ints) / sizeof(settings->ints.placeholder);
   int_overrides       = populate_settings_int(overrides,   &tmp_i);

   uint_settings       = populate_settings_uint(settings,   &uint_settings_size);
   tmp_i               = sizeof(settings->uints) / sizeof(settings->uints.placeholder);
   uint_overrides      = populate_settings_uint(overrides,  &tmp_i);

   size_settings       = populate_settings_size(settings,   &size_settings_size);
   tmp_i               = sizeof(settings->sizes) / sizeof(settings->sizes.placeholder);
   size_overrides      = populate_settings_size(overrides,  &tmp_i);

   float_settings      = populate_settings_float(settings,  &float_settings_size);
   tmp_i               = sizeof(settings->floats) / sizeof(settings->floats.placeholder);
   float_overrides     = populate_settings_float(overrides, &tmp_i);

   array_settings      = populate_settings_array(settings,  &array_settings_size);
   tmp_i               = sizeof(settings->arrays) / sizeof(settings->arrays.placeholder);
   array_overrides     = populate_settings_array(overrides, &tmp_i);

   path_settings       = populate_settings_path(settings,   &path_settings_size);
   tmp_i               = sizeof(settings->paths) / sizeof(settings->paths.placeholder);
   path_overrides      = populate_settings_path(overrides,  &tmp_i);

   if (conf->flags & CONF_FILE_FLG_MODIFIED)
      RARCH_LOG("[Overrides]: Looking for changed settings..\n");

   if (conf)
   {
      for (i = 0; i < (unsigned)bool_settings_size; i++)
      {
         if ((*bool_settings[i].ptr) != (*bool_overrides[i].ptr))
         {
            config_set_string(conf, bool_overrides[i].ident,
                  (*bool_overrides[i].ptr) ? "true" : "false");
            RARCH_DBG("[Overrides]: %s = \"%s\"\n",
                  bool_overrides[i].ident,
                  (*bool_overrides[i].ptr) ? "true" : "false");
         }
      }
      for (i = 0; i < (unsigned)int_settings_size; i++)
      {
         if ((*int_settings[i].ptr) != (*int_overrides[i].ptr))
         {
            config_set_int(conf, int_overrides[i].ident,
                  (*int_overrides[i].ptr));
            RARCH_DBG("[Overrides]: %s = \"%d\"\n",
                  int_overrides[i].ident, *int_overrides[i].ptr);
         }
      }
      for (i = 0; i < (unsigned)uint_settings_size; i++)
      {
         if ((*uint_settings[i].ptr) != (*uint_overrides[i].ptr))
         {
            config_set_int(conf, uint_overrides[i].ident,
                  (*uint_overrides[i].ptr));
            RARCH_DBG("[Overrides]: %s = \"%d\"\n",
                  uint_overrides[i].ident, *uint_overrides[i].ptr);
         }
      }
      for (i = 0; i < (unsigned)size_settings_size; i++)
      {
         if ((*size_settings[i].ptr) != (*size_overrides[i].ptr))
         {
            config_set_int(conf, size_overrides[i].ident,
                  (int)(*size_overrides[i].ptr));
            RARCH_DBG("[Overrides]: %s = \"%d\"\n",
                  size_overrides[i].ident, *size_overrides[i].ptr);
         }
      }
      for (i = 0; i < (unsigned)float_settings_size; i++)
      {
         if ((*float_settings[i].ptr) != (*float_overrides[i].ptr))
         {
            config_set_float(conf, float_overrides[i].ident,
                  *float_overrides[i].ptr);
            RARCH_DBG("[Overrides]: %s = \"%f\"\n",
                  float_overrides[i].ident, *float_overrides[i].ptr);
         }
      }

      for (i = 0; i < (unsigned)array_settings_size; i++)
      {
         if (!string_is_equal(array_settings[i].ptr, array_overrides[i].ptr))
         {
#ifdef HAVE_CHEEVOS
            /* As authentication doesn't occur until after content is loaded,
             * the achievement authentication token might only exist in the
             * override set, and therefore differ from the master config set.
             * Storing the achievement authentication token in an override
             * is a recipe for disaster. If it expires and the user generates
             * a new token, then the override will be out of date and the
             * user will have to reauthenticate for each override (and also
             * remember to update each override). Also exclude the username
             * as it's directly tied to the token and password.
             */
            if (   string_is_equal(array_settings[i].ident, "cheevos_token")
                || string_is_equal(array_settings[i].ident, "cheevos_password")
                || string_is_equal(array_settings[i].ident, "cheevos_username"))
               continue;
#endif
            config_set_string(conf, array_overrides[i].ident,
                  array_overrides[i].ptr);
            RARCH_DBG("[Overrides]: %s = \"%s\"\n",
                  array_overrides[i].ident, array_overrides[i].ptr);
         }
      }

      for (i = 0; i < (unsigned)path_settings_size; i++)
      {
         if (!string_is_equal(path_settings[i].ptr, path_overrides[i].ptr))
         {
            config_set_path(conf, path_overrides[i].ident,
                  path_overrides[i].ptr);
            RARCH_DBG("[Overrides]: %s = \"%s\"\n",
                  path_overrides[i].ident, path_overrides[i].ptr);
         }
      }

      for (i = 0; i < MAX_USERS; i++)
      {
         size_t _len;
         uint8_t j;
         char cfg[64];
         char formatted_number[4];
         cfg[0] = formatted_number[0] = '\0';

         snprintf(formatted_number, sizeof(formatted_number), "%u", i + 1);

         if (settings->uints.input_device[i]
               != overrides->uints.input_device[i])
         {
            size_t _len = strlcpy(cfg, "input_device_p", sizeof(cfg));
            strlcpy(cfg + _len, formatted_number, sizeof(cfg) - _len);
            config_set_int(conf, cfg, overrides->uints.input_device[i]);
            RARCH_DBG("[Overrides]: %s = \"%u\"\n", cfg, overrides->uints.input_device[i]);
         }

         _len  = strlcpy(cfg, "input_player",          sizeof(cfg));
         _len += strlcpy(cfg + _len, formatted_number, sizeof(cfg) - _len);

         if (settings->uints.input_sensor_index[i]
               != overrides->uints.input_sensor_index[i])
         {
            strlcpy(cfg + _len, "_sensor_index",   sizeof(cfg) - _len);
            config_set_int(conf, cfg, overrides->uints.input_sensor_index[i]);
            RARCH_DBG("[Overrides]: %s = \"%u\"\n", cfg, overrides->uints.input_sensor_index[i]);
         }

         if (settings->uints.input_mouse_index[i]
               != overrides->uints.input_mouse_index[i])
         {
            strlcpy(cfg + _len, "_mouse_index",   sizeof(cfg) - _len);
            config_set_int(conf, cfg, overrides->uints.input_mouse_index[i]);
            RARCH_DBG("[Overrides]: %s = \"%u\"\n", cfg, overrides->uints.input_mouse_index[i]);
         }

         if (settings->uints.input_joypad_index[i]
               != overrides->uints.input_joypad_index[i])
         {
            strlcpy(cfg + _len, "_joypad_index",  sizeof(cfg) - _len);
            config_set_int(conf, cfg, overrides->uints.input_joypad_index[i]);
            RARCH_DBG("[Overrides]: %s = \"%u\"\n", cfg, overrides->uints.input_joypad_index[i]);
         }

         if (settings->uints.input_analog_dpad_mode[i]
               != overrides->uints.input_analog_dpad_mode[i])
         {
            strlcpy(cfg + _len, "_analog_dpad_mode", sizeof(cfg) - _len);
            config_set_int(conf, cfg, overrides->uints.input_analog_dpad_mode[i]);
            RARCH_DBG("[Overrides]: %s = \"%u\"\n", cfg, overrides->uints.input_analog_dpad_mode[i]);
         }

        if (settings->uints.input_device_reservation_type[i]
               != overrides->uints.input_device_reservation_type[i])
         {
            strlcpy(cfg + _len, "_device_reservation_type", sizeof(cfg) - _len);
            config_set_int(conf, cfg, overrides->uints.input_device_reservation_type[i]);
            RARCH_DBG("[Overrides]: %s = \"%u\"\n", cfg, overrides->uints.input_device_reservation_type[i]);
         }

         /* TODO: is this whole section really necessary? Does the loop above not do this? */
         if (!string_is_equal(settings->arrays.input_reserved_devices[i], overrides->arrays.input_reserved_devices[i]))
         {
            strlcpy(cfg + _len, "_device_reservation_type", sizeof(cfg) - _len);

            config_set_string(conf, cfg,
                  overrides->arrays.input_reserved_devices[i]);
            RARCH_DBG("[Overrides]: %s = \"%s\"\n",
                  cfg, overrides->arrays.input_reserved_devices[i]);
         }

         for (j = 0; j < RARCH_BIND_LIST_END; j++)
         {
            const struct retro_keybind *override_bind = &input_override_binds[i][j];
            const struct retro_keybind *config_bind   = &input_config_binds[i][j];

            if (     config_bind->joyaxis != override_bind->joyaxis
                  || config_bind->joykey  != override_bind->joykey
                  || config_bind->key     != override_bind->key
                  || config_bind->mbutton != override_bind->mbutton
               )
               input_config_save_keybinds_user_override(conf, i, j, override_bind);
         }
      }

      ret = 0;

      switch (type)
      {
         case OVERRIDE_CORE:
            fill_pathname_join_special_ext(override_path,
                  config_directory, core_name,
                  core_name,
                  FILE_PATH_CONFIG_EXTENSION,
                  sizeof(override_path));
            break;
         case OVERRIDE_GAME:
            game_name = path_basename_nocompression(rarch_path_basename);
            fill_pathname_join_special_ext(override_path,
                  config_directory, core_name,
                  game_name,
                  FILE_PATH_CONFIG_EXTENSION,
                  sizeof(override_path));
            break;
         case OVERRIDE_CONTENT_DIR:
            fill_pathname_parent_dir_name(content_dir_name,
                  rarch_path_basename, sizeof(content_dir_name));
            fill_pathname_join_special_ext(override_path,
                  config_directory, core_name,
                  content_dir_name,
                  FILE_PATH_CONFIG_EXTENSION,
                  sizeof(override_path));
            break;
         case OVERRIDE_AS:
            fill_pathname_join_special_ext(override_path,
                  config_directory, core_name,
                  path,
                  FILE_PATH_CONFIG_EXTENSION,
                  sizeof(override_path));
            break;
         case OVERRIDE_NONE:
         default:
            break;
      }

      if (!(conf->flags & CONF_FILE_FLG_MODIFIED) && !remove)
         ret = -1;

      if (!string_is_empty(override_path))
      {
         if (!(conf->flags & CONF_FILE_FLG_MODIFIED) && !remove)
            if (path_is_valid(override_path))
               remove = true;

         if (     remove
               && path_is_valid(override_path))
         {
            if (filestream_delete(override_path) == 0)
            {
               ret = -1;
               RARCH_LOG("[Overrides]: %s: \"%s\".\n",
                     "Deleted", override_path);
            }
         }
         else if (conf->flags & CONF_FILE_FLG_MODIFIED)
         {
            ret = config_file_write(conf, override_path, true);

            if (ret)
            {
               path_set(RARCH_PATH_CONFIG_OVERRIDE, override_path);
               RARCH_LOG("[Overrides]: %s: \"%s\".\n",
                     "Saved", override_path);
            }
            else
            {
               RARCH_LOG("[Overrides]: %s: \"%s\".\n",
                     "Failed to save", override_path);
            }
         }
      }

      config_file_free(conf);
   }

   /* Since config_load_file resets binds, restore overrides back to current binds */
   memcpy(input_config_binds, input_override_binds, sizeof(input_config_binds));

   if (bool_settings)
      free(bool_settings);
   if (bool_overrides)
      free(bool_overrides);
   if (int_settings)
      free(int_settings);
   if (uint_settings)
      free(uint_settings);
   if (size_settings)
      free(size_settings);
   if (int_overrides)
      free(int_overrides);
   if (uint_overrides)
      free(uint_overrides);
   if (float_settings)
      free(float_settings);
   if (float_overrides)
      free(float_overrides);
   if (array_settings)
      free(array_settings);
   if (array_overrides)
      free(array_overrides);
   if (path_settings)
      free(path_settings);
   if (path_overrides)
      free(path_overrides);
   if (size_overrides)
      free(size_overrides);
   free(settings);

   return ret;
}

/* Replaces currently loaded configuration file with
 * another one. Will load a dummy core to flush state
 * properly. */
bool config_replace(bool config_replace_save_on_exit, char *path)
{
   content_ctx_info_t content_info = {0};
   const char *rarch_path_config   = path_get(RARCH_PATH_CONFIG);

   /* If config file to be replaced is the same as the
    * current config file, exit. */
   if (string_is_equal(path, rarch_path_config))
      return false;

   if (config_replace_save_on_exit && !path_is_empty(RARCH_PATH_CONFIG))
      config_save_file(rarch_path_config);

   path_set(RARCH_PATH_CONFIG, path);

   retroarch_ctl(RARCH_CTL_UNSET_BLOCK_CONFIG_READ, NULL);

   /* Load core in new (salamander) config. */
   path_clear(RARCH_PATH_CORE);

   return task_push_start_dummy_core(&content_info);
}

/**
 * input_remapping_load_file:
 * @data                     : Path to config file.
 *
 * Loads a remap file from disk to memory.
 *
 * Returns: true (1) if successful, otherwise false (0).
 **/
bool input_remapping_load_file(void *data, const char *path)
{
   unsigned i, j;
   config_file_t *conf                              = (config_file_t*)data;
   settings_t *settings                             = config_st;
   runloop_state_t *runloop_st                      = runloop_state_get_ptr();
   static const char *  key_strings[RARCH_FIRST_CUSTOM_BIND + 8] = {
      "b", "y", "select", "start",
      "up", "down", "left", "right",
      "a", "x", "l", "r", "l2", "r2",
      "l3", "r3", "l_x+", "l_x-", "l_y+", "l_y-", "r_x+", "r_x-", "r_y+", "r_y-" };

   if (    !conf
         || string_is_empty(path))
      return false;

   if (!string_is_empty(runloop_st->name.remapfile))
      input_remapping_deinit(false);

   input_remapping_set_defaults(false);
   runloop_st->name.remapfile = strdup(path);

   for (i = 0; i < MAX_USERS; i++)
   {
      size_t _len;
      char prefix[16];
      char s1[32], s2[32], s3[32];
      char formatted_number[4];
      formatted_number[0] = '\0';
      snprintf(formatted_number, sizeof(formatted_number), "%u", i + 1);
      _len       = strlcpy(prefix, "input_player",   sizeof(prefix));
      strlcpy(prefix + _len, formatted_number, sizeof(prefix) - _len);
      _len       = strlcpy(s1, prefix, sizeof(s1));
      strlcpy(s1 + _len, "_btn", sizeof(s1) - _len);
      _len       = strlcpy(s2, prefix, sizeof(s2));
      strlcpy(s2 + _len, "_key", sizeof(s2) - _len);
      _len       = strlcpy(s3, prefix, sizeof(s3));
      strlcpy(s3 + _len, "_stk", sizeof(s3) - _len);

      for (j = 0; j < RARCH_FIRST_CUSTOM_BIND + 8; j++)
      {
         const char *key_string = key_strings[j];

         if (j < RARCH_FIRST_CUSTOM_BIND)
         {
            int btn_remap = -1;
            int key_remap = -1;
            char btn_ident[128];
            char key_ident[128];

            fill_pathname_join_delim(btn_ident, s1,
                  key_string, '_', sizeof(btn_ident));
            fill_pathname_join_delim(key_ident, s2,
                  key_string, '_', sizeof(key_ident));

            if (config_get_int(conf, btn_ident, &btn_remap))
            {
               if (btn_remap == -1)
                  btn_remap = RARCH_UNMAPPED;

               configuration_set_uint(settings,
                     settings->uints.input_remap_ids[i][j], btn_remap);
            }

            if (!config_get_int(conf, key_ident, &key_remap))
               key_remap = RETROK_UNKNOWN;

            configuration_set_uint(settings,
                  settings->uints.input_keymapper_ids[i][j], key_remap);
         }
         else
         {
            char stk_ident[256];
            char key_ident[128];
            int stk_remap = -1;
            int key_remap = -1;

            fill_pathname_join_delim(stk_ident, s3,
                  key_string, '_', sizeof(stk_ident));

            if (config_get_int(conf, stk_ident, &stk_remap))
            {
               if (stk_remap == -1)
                  stk_remap = RARCH_UNMAPPED;

               configuration_set_uint(settings,
                     settings->uints.input_remap_ids[i][j], stk_remap);
            }

            fill_pathname_join_delim(key_ident, s2,
                  key_string, '_', sizeof(key_ident));

            if (!config_get_int(conf, key_ident, &key_remap))
               key_remap = RETROK_UNKNOWN;

            configuration_set_uint(settings,
                  settings->uints.input_keymapper_ids[i][j], key_remap);
         }
      }

      _len = strlcpy(s1, prefix, sizeof(s1));
      strlcpy(s1 + _len, "_analog_dpad_mode", sizeof(s1) - _len);
      CONFIG_GET_INT_BASE(conf, settings, uints.input_analog_dpad_mode[i], s1);

      _len = strlcpy(s1, "input_libretro_device_p", sizeof(s1));
      strlcpy(s1 + _len, formatted_number, sizeof(s1) - _len);
      CONFIG_GET_INT_BASE(conf, settings, uints.input_libretro_device[i], s1);

      _len = strlcpy(s1, "input_remap_port_p", sizeof(s1));
      strlcpy(s1 + _len, formatted_number, sizeof(s1) - _len);
      CONFIG_GET_INT_BASE(conf, settings, uints.input_remap_ports[i], s1);
      {
      static const char * sensor_strings[RETRO_SENSOR_MAX] =
      {
         "accel_x","accel_y", "accel_z",
         "gyro_x","gyro_y","gyro_z",
         "light"
      };
      static const char * sensor_strings_flip[RETRO_SENSOR_MAX] =
      {
         "accel_x_flip","accel_y_flip", "accel_z_flip",
         "gyro_x_flip","gyro_y_flip","gyro_z_flip",
         "light_flip"
      };
      for (j = 0; j < RETRO_SENSOR_MAX; j++){

         int sensor_remap = -1;
         bool sensor_flip_remap = false;
         char sensor_ident[128];
         char sensor_flip_ident[128];
         fill_pathname_join_delim(sensor_ident, s1,
               sensor_strings[j], '_', sizeof(sensor_ident));
         fill_pathname_join_delim(sensor_flip_ident, s1,
               sensor_strings_flip[j], '_', sizeof(sensor_flip_ident));
         if(!config_get_int(conf, sensor_ident, &sensor_remap))
            sensor_remap=RETROK_UNKNOWN;
         configuration_set_uint(settings,
            settings->uints.input_sensor_ids[i][j], sensor_remap);
         config_get_bool(conf, sensor_flip_ident, &sensor_flip_remap);
         configuration_set_bool(settings,
            settings->bools.input_sensor_flip_axis[i][j], sensor_flip_remap);

      }
      }
   } 

   input_remapping_update_port_map();

   /* Whenever a remap file is loaded, subsequent
    * changes to global remap-related parameters
    * must be reset at the next core deinitialisation */
   input_state_get_ptr()->flags   |=  INP_FLAG_REMAPPING_CACHE_ACTIVE;

   return true;
}

/**
 * input_remapping_save_file:
 * @path                     : Path to remapping file.
 *
 * Saves remapping values to file.
 *
 * Returns: true (1) if successful, otherwise false (0).
 **/
bool input_remapping_save_file(const char *path)
{
   size_t _len;
   bool ret;
   unsigned i, j;
<<<<<<< HEAD
   char remap_file_dir[PATH_MAX_LENGTH];
   static const char * key_strings[RARCH_FIRST_CUSTOM_BIND + 8] =
=======
   char remap_file_dir[DIR_MAX_LENGTH];
   char key_strings[RARCH_FIRST_CUSTOM_BIND + 8][8] =
>>>>>>> 14b1af9e
   {
      "b",      "y",      "select", "start",
      "up",     "down",   "left",   "right",
      "a",      "x",      "l",      "r",
      "l2",     "r2",     "l3",     "r3",
      "l_x+",   "l_x-",   "l_y+",   "l_y-",
      "r_x+",   "r_x-",   "r_y+",   "r_y-"
   };
   static const char * sensor_strings[RETRO_SENSOR_MAX] =
   {
      "accel_x","accel_y", "accel_z",
      "gyro_x","gyro_y","gyro_z",
      "light"
   };
   static const char * sensor_strings_flip[RETRO_SENSOR_MAX] =
   {
      "accel_x_flip","accel_y_flip", "accel_z_flip",
      "gyro_x_flip","gyro_y_flip","gyro_z_flip",
      "light_flip"
   };
   config_file_t         *conf = NULL;
   runloop_state_t *runloop_st = runloop_state_get_ptr();
   settings_t        *settings = config_st;
   unsigned          max_users = settings->uints.input_max_users;

   if (string_is_empty(path))
      return false;

   /* Create output directory, if required */
   _len = strlcpy(remap_file_dir, path, sizeof(remap_file_dir));
   path_parent_dir(remap_file_dir, _len);

   if (   !string_is_empty(remap_file_dir)
       && !path_is_directory(remap_file_dir)
       && !path_mkdir(remap_file_dir))
      return false;

   /* Attempt to load file */
   if (!(conf = config_file_new_alloc()))
      return false;

   for (i = 0; i < MAX_USERS; i++)
   {
      size_t _len;
      bool skip_port = true;
      char formatted_number[4];
      char prefix[16];
      char s1[32];
      char s2[32];
      char s3[32];

      formatted_number[0] = '\0';

      /* We must include all mapped ports + all those
       * with an index less than max_users */
      if (i < max_users)
         skip_port = false;
      else
      {
         /* Check whether current port is mapped
          * to an input device */
         for (j = 0; j < max_users; j++)
         {
            if (i == settings->uints.input_remap_ports[j])
            {
               skip_port = false;
               break;
            }
         }
      }

      if (skip_port)
         continue;

      snprintf(formatted_number, sizeof(formatted_number), "%u", i + 1);
      _len       = strlcpy(prefix, "input_player",   sizeof(prefix));
      strlcpy(prefix + _len, formatted_number, sizeof(prefix) - _len);
      _len       = strlcpy(s1, prefix, sizeof(s1));
      strlcpy(s1 + _len, "_btn", sizeof(s1) - _len);
      _len       = strlcpy(s2, prefix, sizeof(s2));
      strlcpy(s2 + _len, "_key", sizeof(s2) - _len);
      _len       = strlcpy(s3, prefix, sizeof(s3));
      strlcpy(s3 + _len, "_stk", sizeof(s3) - _len);

      for (j = 0; j < RARCH_FIRST_CUSTOM_BIND; j++)
      {
         char btn_ident[128];
         char key_ident[128];
         const char *key_string = key_strings[j];
         unsigned remap_id      = settings->uints.input_remap_ids[i][j];
         unsigned keymap_id     = settings->uints.input_keymapper_ids[i][j];

         fill_pathname_join_delim(btn_ident, s1,
               key_string, '_', sizeof(btn_ident));
         fill_pathname_join_delim(key_ident, s2,
               key_string, '_', sizeof(key_ident));

         /* Only save modified button values */
         if (remap_id == j)
            config_unset(conf, btn_ident);
         else
         {
            if (remap_id == RARCH_UNMAPPED)
               config_set_int(conf, btn_ident, -1);
            else
               config_set_int(conf, btn_ident,
                     settings->uints.input_remap_ids[i][j]);
         }

         /* Only save non-empty keymapper values */
         if (keymap_id == RETROK_UNKNOWN)
            config_unset(conf, key_ident);
         else
            config_set_int(conf, key_ident,
                  settings->uints.input_keymapper_ids[i][j]);
      }

      for (j = RARCH_FIRST_CUSTOM_BIND; j < (RARCH_FIRST_CUSTOM_BIND + 8); j++)
      {
         char stk_ident[128];
         char key_ident[128];
         const char *key_string = key_strings[j];
         unsigned remap_id      = settings->uints.input_remap_ids[i][j];
         unsigned keymap_id     = settings->uints.input_keymapper_ids[i][j];

         fill_pathname_join_delim(stk_ident, s3,
               key_string, '_', sizeof(stk_ident));
         fill_pathname_join_delim(key_ident, s2,
               key_string, '_', sizeof(key_ident));

         /* Only save modified button values */
         if (remap_id == j)
            config_unset(conf, stk_ident);
         else
         {
            if (remap_id == RARCH_UNMAPPED)
               config_set_int(conf, stk_ident, -1);
            else
               config_set_int(conf, stk_ident,
                     settings->uints.input_remap_ids[i][j]);
         }

         /* Only save non-empty keymapper values */
         if (keymap_id == RETROK_UNKNOWN)
            config_unset(conf, key_ident);
         else
            config_set_int(conf, key_ident,
                  settings->uints.input_keymapper_ids[i][j]);
      }

      _len = strlcpy(s1, "input_libretro_device_p", sizeof(s1));
      strlcpy(s1 + _len, formatted_number, sizeof(s1) - _len);
      config_set_int(conf, s1, input_config_get_device(i));

      _len = strlcpy(s1, prefix, sizeof(s1));
      strlcpy(s1 + _len, "_analog_dpad_mode", sizeof(s1) - _len);
      config_set_int(conf, s1, settings->uints.input_analog_dpad_mode[i]);

      _len = strlcpy(s1, "input_remap_port_p", sizeof(s1));
      strlcpy(s1 + _len, formatted_number, sizeof(s1) - _len);
      config_set_int(conf, s1, settings->uints.input_remap_ports[i]);
      for (j = 0; j < RETRO_SENSOR_MAX; j++){
         char sensor_ident[128];
         char sensor_ident_flip[128];
         unsigned sensor_remap = settings->uints.input_sensor_ids[i][j];
         
         fill_pathname_join_delim(sensor_ident, s1,
               sensor_strings[j], '_', sizeof(sensor_ident));
         fill_pathname_join_delim(sensor_ident_flip, s1,
            sensor_strings_flip[j], '_', sizeof(sensor_ident_flip));
         
         if (sensor_remap == j)
            config_unset(conf, sensor_ident);
         else
         {
            if (sensor_remap == RARCH_UNMAPPED)
               config_set_int(conf, sensor_ident, -1);
            else
               config_set_int(conf, sensor_ident,
                     settings->uints.input_sensor_ids[i][j]);
         }
         /*
         configuration_set_bool(conf, 
            settings->bools.input_sensor_flip_axis[i][j],
            settings->bools.input_sensor_flip_axis[i][j]
         );
         */
      }
   }

   ret = config_file_write(conf, path, true);
   config_file_free(conf);

   /* Cache remap file path
    * > Must guard against the case where
    *   runloop_st->name.remapfile itself
    *   is passed to this function... */
   if (runloop_st->name.remapfile != path)
   {
      if (runloop_st->name.remapfile)
         free(runloop_st->name.remapfile);
      runloop_st->name.remapfile = strdup(path);
   }

   return ret;
}
#endif

#if !defined(HAVE_DYNAMIC)
/* Salamander config file contains a single
 * entry (libretro_path), which is linked to
 * RARCH_PATH_CORE
 * > Used to select which core to load
 *   when launching a salamander build */

static bool config_file_salamander_get_path(char *s, size_t len)
{
   const char *rarch_config_path = g_defaults.path_config;

   if (!string_is_empty(rarch_config_path))
      fill_pathname_resolve_relative(s,
            rarch_config_path,
            FILE_PATH_SALAMANDER_CONFIG,
            len);
   else
      strlcpy(s, FILE_PATH_SALAMANDER_CONFIG, len);

   return !string_is_empty(s);
}

void config_load_file_salamander(void)
{
   config_file_t *config = NULL;
   char config_path[PATH_MAX_LENGTH];
   char libretro_path[PATH_MAX_LENGTH];

   config_path[0]   = '\0';
   libretro_path[0] = '\0';

   /* Get config file path */
   if (!config_file_salamander_get_path(
         config_path, sizeof(config_path)))
      return;

   /* Open config file */
   if (!(config = config_file_new_from_path_to_string(config_path)))
      return;

   /* Read 'libretro_path' value and update
    * RARCH_PATH_CORE */
   RARCH_LOG("[Config]: Loading salamander config from: \"%s\".\n",
         config_path);

   if (config_get_path(config, "libretro_path",
         libretro_path, sizeof(libretro_path)) &&
       !string_is_empty(libretro_path) &&
       !string_is_equal(libretro_path, "builtin"))
      path_set(RARCH_PATH_CORE, libretro_path);

   config_file_free(config);
}

void config_save_file_salamander(void)
{
   config_file_t *conf       = NULL;
   const char *libretro_path = path_get(RARCH_PATH_CORE);
   bool success              = false;
   char config_path[PATH_MAX_LENGTH];

   config_path[0] = '\0';

   if (   string_is_empty(libretro_path)
       || string_is_equal(libretro_path, "builtin"))
      return;

   /* Get config file path */
   if (!config_file_salamander_get_path(
         config_path, sizeof(config_path)))
      return;

   /* Open config file */
   if (     !(conf = config_file_new_from_path_to_string(config_path))
         && !(conf = config_file_new_alloc())
      )
      goto end;

   /* Update config file */
   config_set_path(conf, "libretro_path", libretro_path);

   /* Save config file
    * > Only one entry - no need to sort */
   success = config_file_write(conf, config_path, false);

end:
   if (success)
      RARCH_LOG("[Config]: Saving salamander config to: \"%s\".\n",
            config_path);
   else
      RARCH_ERR("[Config]: Failed to create new salamander config file in: \"%s\".\n",
            config_path);

   if (conf)
      config_file_free(conf);
}
#endif

bool input_config_bind_map_get_valid(unsigned bind_index)
{
   const struct input_bind_map *keybind =
      (const struct input_bind_map*)INPUT_CONFIG_BIND_MAP_GET(bind_index);
   if (!keybind)
      return false;
   return keybind->valid;
}

unsigned input_config_bind_map_get_meta(unsigned bind_index)
{
   const struct input_bind_map *keybind =
      (const struct input_bind_map*)INPUT_CONFIG_BIND_MAP_GET(bind_index);
   if (!keybind)
      return 0;
   return keybind->meta;
}

const char *input_config_bind_map_get_base(unsigned bind_index)
{
   const struct input_bind_map *keybind =
      (const struct input_bind_map*)INPUT_CONFIG_BIND_MAP_GET(bind_index);
   if (!keybind)
      return NULL;
   return keybind->base;
}

const char *input_config_bind_map_get_desc(unsigned bind_index)
{
   const struct input_bind_map *keybind =
      (const struct input_bind_map*)INPUT_CONFIG_BIND_MAP_GET(bind_index);
   if (!keybind)
      return NULL;
   return msg_hash_to_str(keybind->desc);
}

uint8_t input_config_bind_map_get_retro_key(unsigned bind_index)
{
   const struct input_bind_map *keybind =
      (const struct input_bind_map*)INPUT_CONFIG_BIND_MAP_GET(bind_index);
   if (!keybind)
      return 0;
   return keybind->retro_key;
}

void input_config_reset_autoconfig_binds(unsigned port)
{
   unsigned i;

   if (port >= MAX_USERS)
      return;

   for (i = 0; i < RARCH_BIND_LIST_END; i++)
   {
      input_autoconf_binds[port][i].joykey  = NO_BTN;
      input_autoconf_binds[port][i].joyaxis = AXIS_NONE;

      if (input_autoconf_binds[port][i].joykey_label)
      {
         free(input_autoconf_binds[port][i].joykey_label);
         input_autoconf_binds[port][i].joykey_label = NULL;
      }

      if (input_autoconf_binds[port][i].joyaxis_label)
      {
         free(input_autoconf_binds[port][i].joyaxis_label);
         input_autoconf_binds[port][i].joyaxis_label = NULL;
      }
   }
}

void input_config_set_autoconfig_binds(unsigned port, void *data)
{
   unsigned i;
   config_file_t *config       = (config_file_t*)data;
   struct retro_keybind *binds = NULL;

   if (    (port >= MAX_USERS)
         || !config)
      return;

   binds = input_autoconf_binds[port];

   for (i = 0; i < RARCH_BIND_LIST_END; i++)
   {
      const struct input_bind_map *keybind =
         (const struct input_bind_map*)INPUT_CONFIG_BIND_MAP_GET(i);
      if (keybind)
      {
         char str[256];
         const char *base = keybind->base;
         fill_pathname_join_delim(str, "input", base,  '_', sizeof(str));

         input_config_parse_joy_button(str, config, "input", base, &binds[i]);
         input_config_parse_joy_axis  (str, config, "input", base, &binds[i]);
      }
   }
}

void input_config_parse_mouse_button(
      char *s,
      void *conf_data, const char *prefix,
      const char *btn, void *bind_data)
{
   int val;
   char tmp[64];
   char key[64];
   config_file_t *conf        = (config_file_t*)conf_data;
   struct retro_keybind *bind = (struct retro_keybind*)bind_data;

   tmp[0] = '\0';

   fill_pathname_join_delim(key, s, "mbtn", '_', sizeof(key));

   if (config_get_array(conf, key, tmp, sizeof(tmp)))
   {
      bind->mbutton = NO_BTN;

      if (tmp[0]=='w')
      {
         switch (tmp[1])
         {
            case 'u':
               bind->mbutton = RETRO_DEVICE_ID_MOUSE_WHEELUP;
               break;
            case 'd':
               bind->mbutton = RETRO_DEVICE_ID_MOUSE_WHEELDOWN;
               break;
            case 'h':
               switch (tmp[2])
               {
                  case 'u':
                     bind->mbutton = RETRO_DEVICE_ID_MOUSE_HORIZ_WHEELUP;
                     break;
                  case 'd':
                     bind->mbutton = RETRO_DEVICE_ID_MOUSE_HORIZ_WHEELDOWN;
                     break;
               }
               break;
         }
      }
      else
      {
         val = atoi(tmp);
         switch (val)
         {
            case 1:
               bind->mbutton = RETRO_DEVICE_ID_MOUSE_LEFT;
               break;
            case 2:
               bind->mbutton = RETRO_DEVICE_ID_MOUSE_RIGHT;
               break;
            case 3:
               bind->mbutton = RETRO_DEVICE_ID_MOUSE_MIDDLE;
               break;
            case 4:
               bind->mbutton = RETRO_DEVICE_ID_MOUSE_BUTTON_4;
               break;
            case 5:
               bind->mbutton = RETRO_DEVICE_ID_MOUSE_BUTTON_5;
               break;
         }
      }
   }
}

void input_config_parse_joy_axis(
      char *s,
      void *conf_data, const char *prefix,
      const char *axis, void *bind_data)
{
   char       tmp[64];
   char       key[64];
   char key_label[64];
   config_file_t *conf                     = (config_file_t*)conf_data;
   struct retro_keybind *bind              = (struct retro_keybind*)bind_data;
   struct config_entry_list *tmp_a         = NULL;

   tmp[0] = '\0';

   fill_pathname_join_delim(key, s,
         "axis", '_', sizeof(key));
   fill_pathname_join_delim(key_label, s,
         "axis_label", '_', sizeof(key_label));

   if (config_get_array(conf, key, tmp, sizeof(tmp)))
   {
      if (     tmp[0] == 'n'
            && tmp[1] == 'u'
            && tmp[2] == 'l'
            && tmp[3] == '\0'
         )
         bind->joyaxis = AXIS_NONE;
      else if
         (     tmp[0] != '\0'
          &&   tmp[1] != '\0'
          && (*tmp    == '+'
          ||  *tmp    == '-'))
      {
         int i_axis = (int)strtol(tmp + 1, NULL, 0);
         if (*tmp == '+')
            bind->joyaxis = AXIS_POS(i_axis);
         else
            bind->joyaxis = AXIS_NEG(i_axis);
      }

      /* Ensure that D-pad emulation doesn't screw this over. */
      bind->orig_joyaxis = bind->joyaxis;
   }

   tmp_a = config_get_entry(conf, key_label);

   if (tmp_a && (!string_is_empty(tmp_a->value)))
   {
      if (bind->joyaxis_label &&
            !string_is_empty(bind->joyaxis_label))
         free(bind->joyaxis_label);
      bind->joyaxis_label = strdup(tmp_a->value);
   }
}

static uint16_t input_config_parse_hat(const char *dir)
{
   if (     dir[0] == 'u'
         && dir[1] == 'p'
         && dir[2] == '\0'
      )
      return HAT_UP_MASK;
   else if (
            dir[0] == 'd'
         && dir[1] == 'o'
         && dir[2] == 'w'
         && dir[3] == 'n'
         && dir[4] == '\0'
         )
      return HAT_DOWN_MASK;
   else if (
            dir[0] == 'l'
         && dir[1] == 'e'
         && dir[2] == 'f'
         && dir[3] == 't'
         && dir[4] == '\0'
         )
      return HAT_LEFT_MASK;
   else if (
            dir[0] == 'r'
         && dir[1] == 'i'
         && dir[2] == 'g'
         && dir[3] == 'h'
         && dir[4] == 't'
         && dir[5] == '\0'
         )
      return HAT_RIGHT_MASK;

   return 0;
}

void input_config_parse_joy_button(
      char *s,
      void *data, const char *prefix,
      const char *btn, void *bind_data)
{
   char tmp[64];
   char key[64];
   char key_label[64];
   config_file_t *conf                     = (config_file_t*)data;
   struct retro_keybind *bind              = (struct retro_keybind*)bind_data;
   struct config_entry_list *tmp_a         = NULL;

   tmp[0]                                  = '\0';

   fill_pathname_join_delim(key, s,
         "btn", '_', sizeof(key));
   fill_pathname_join_delim(key_label, s,
         "btn_label", '_', sizeof(key_label));

   if (config_get_array(conf, key, tmp, sizeof(tmp)))
   {
      btn = tmp;
      if (     btn[0] == 'n'
            && btn[1] == 'u'
            && btn[2] == 'l'
            && btn[3] == '\0'
         )
         bind->joykey = NO_BTN;
      else
      {
         if (*btn == 'h')
         {
            const char *str = btn + 1;
            /* Parse hat? */
            if (str && ISDIGIT((int)*str))
            {
               char        *dir = NULL;
               uint16_t     hat = strtoul(str, &dir, 0);
               uint16_t hat_dir = dir ? input_config_parse_hat(dir) : 0;
               if (hat_dir)
                  bind->joykey = HAT_MAP(hat, hat_dir);
            }
         }
         else
            bind->joykey = strtoull(tmp, NULL, 0);
      }
   }

   tmp_a = config_get_entry(conf, key_label);

   if (tmp_a && !string_is_empty(tmp_a->value))
   {
      if (!string_is_empty(bind->joykey_label))
         free(bind->joykey_label);

      bind->joykey_label = strdup(tmp_a->value);
   }
}

void retroarch_config_deinit(void)
{
   if (config_st)
      free(config_st);
   config_st = NULL;
}

void retroarch_config_init(void)
{
   if (!config_st)
      config_st = (settings_t*)calloc(1, sizeof(settings_t));
}<|MERGE_RESOLUTION|>--- conflicted
+++ resolved
@@ -6087,13 +6087,8 @@
    size_t _len;
    bool ret;
    unsigned i, j;
-<<<<<<< HEAD
-   char remap_file_dir[PATH_MAX_LENGTH];
+   char remap_file_dir[DIR_MAX_LENGTH];
    static const char * key_strings[RARCH_FIRST_CUSTOM_BIND + 8] =
-=======
-   char remap_file_dir[DIR_MAX_LENGTH];
-   char key_strings[RARCH_FIRST_CUSTOM_BIND + 8][8] =
->>>>>>> 14b1af9e
    {
       "b",      "y",      "select", "start",
       "up",     "down",   "left",   "right",

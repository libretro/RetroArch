/*  RetroArch - A frontend for libretro.
 *  Copyright (C) 2011-2017 - Daniel De Matteis
 *  Copyright (C) 2015-2017 - Andrés Suárez
 *  Copyright (C) 2016-2017 - Brad Parker
 *
 *  RetroArch is free software: you can redistribute it and/or modify it under the terms
 *  of the GNU General Public License as published by the Free Software Found-
 *  ation, either version 3 of the License, or (at your option) any later version.
 *
 *  RetroArch is distributed in the hope that it will be useful, but WITHOUT ANY WARRANTY;
 *  without even the implied warranty of MERCHANTABILITY or FITNESS FOR A PARTICULAR
 *  PURPOSE.  See the GNU General Public License for more details.
 *
 *  You should have received a copy of the GNU General Public License along with RetroArch.
 *  If not, see <http://www.gnu.org/licenses/>.
 */

#include <stdio.h>
#include <string.h>
#include <ctype.h>

#include <compat/strl.h>
#include <compat/posix_string.h>
#include <file/file_path.h>
#include <lists/dir_list.h>
#include <string/stdstring.h>
#include <streams/stdin_stream.h>

#ifdef HAVE_CONFIG_H
#include "config.h"
#endif

#ifdef HAVE_COMMAND
#ifdef HAVE_NETWORKING
#include <net/net_compat.h>
#include <net/net_socket.h>
#endif
#include <string/stdstring.h>
#endif

#ifdef HAVE_CHEEVOS
#include "cheevos/cheevos.h"
#include "cheevos/var.h"
#endif

#ifdef HAVE_MENU
#include "menu/menu_driver.h"
#include "menu/menu_content.h"
#include "menu/menu_shader.h"
#include "menu/widgets/menu_dialog.h"
#endif

#ifdef HAVE_NETWORKING
#include <net/net_compat.h>
#include "network/netplay/netplay.h"
#endif

#include "command.h"

#include "defaults.h"
#include "driver.h"
#include "input/input_driver.h"
#include "frontend/frontend_driver.h"
#include "audio/audio_driver.h"
#include "record/record_driver.h"
#include "file_path_special.h"
#include "autosave.h"
#include "core_info.h"
#include "core_type.h"
#include "performance_counters.h"
#include "dynamic.h"
#include "content.h"
#include "dirs.h"
#include "movie.h"
#include "paths.h"
#include "msg_hash.h"
#include "retroarch.h"
#include "managers/cheat_manager.h"
#include "managers/state_manager.h"
#include "ui/ui_companion_driver.h"
#include "tasks/tasks_internal.h"
#include "list_special.h"

#include "core.h"
#include "verbosity.h"
#include "retroarch.h"
#include "configuration.h"
#include "input/input_remapping.h"

#define DEFAULT_NETWORK_CMD_PORT 55355
#define STDIN_BUF_SIZE           4096

enum cmd_source_t
{
   CMD_NONE = 0,
   CMD_STDIN,
   CMD_NETWORK
};

struct cmd_map
{
   const char *str;
   unsigned id;
};

struct cmd_action_map
{
   const char *str;
   bool (*action)(const char *arg);
   const char *arg_desc;
};

struct command
{
   bool stdin_enable;
   bool state[RARCH_BIND_LIST_END];
#ifdef HAVE_STDIN_CMD
   char stdin_buf[STDIN_BUF_SIZE];
   size_t stdin_buf_ptr;
#endif
#if defined(HAVE_NETWORKING) && defined(HAVE_NETWORK_CMD)
   int net_fd;
#endif
};

static bool command_read_ram(const char *arg);
static bool command_write_ram(const char *arg);

static const struct cmd_action_map action_map[] = {
   { "SET_SHADER",      command_set_shader,  "<shader path>" },
#ifdef HAVE_CHEEVOS
   { "READ_CORE_RAM",   command_read_ram,    "<address> <number of bytes>" },
   { "WRITE_CORE_RAM",  command_write_ram,   "<address> <byte1> <byte2> ..." },
#endif
};

static const struct cmd_map map[] = {
   { "FAST_FORWARD",           RARCH_FAST_FORWARD_KEY },
   { "FAST_FORWARD_HOLD",      RARCH_FAST_FORWARD_HOLD_KEY },
   { "LOAD_STATE",             RARCH_LOAD_STATE_KEY },
   { "SAVE_STATE",             RARCH_SAVE_STATE_KEY },
   { "FULLSCREEN_TOGGLE",      RARCH_FULLSCREEN_TOGGLE_KEY },
   { "QUIT",                   RARCH_QUIT_KEY },
   { "STATE_SLOT_PLUS",        RARCH_STATE_SLOT_PLUS },
   { "STATE_SLOT_MINUS",       RARCH_STATE_SLOT_MINUS },
   { "REWIND",                 RARCH_REWIND },
   { "MOVIE_RECORD_TOGGLE",    RARCH_MOVIE_RECORD_TOGGLE },
   { "PAUSE_TOGGLE",           RARCH_PAUSE_TOGGLE },
   { "FRAMEADVANCE",           RARCH_FRAMEADVANCE },
   { "RESET",                  RARCH_RESET },
   { "SHADER_NEXT",            RARCH_SHADER_NEXT },
   { "SHADER_PREV",            RARCH_SHADER_PREV },
   { "CHEAT_INDEX_PLUS",       RARCH_CHEAT_INDEX_PLUS },
   { "CHEAT_INDEX_MINUS",      RARCH_CHEAT_INDEX_MINUS },
   { "CHEAT_TOGGLE",           RARCH_CHEAT_TOGGLE },
   { "SCREENSHOT",             RARCH_SCREENSHOT },
   { "MUTE",                   RARCH_MUTE },
   { "OSK",                    RARCH_OSK },
   { "NETPLAY_FLIP",           RARCH_NETPLAY_FLIP },
   { "NETPLAY_GAME_WATCH",     RARCH_NETPLAY_GAME_WATCH },
   { "SLOWMOTION",             RARCH_SLOWMOTION },
   { "VOLUME_UP",              RARCH_VOLUME_UP },
   { "VOLUME_DOWN",            RARCH_VOLUME_DOWN },
   { "OVERLAY_NEXT",           RARCH_OVERLAY_NEXT },
   { "DISK_EJECT_TOGGLE",      RARCH_DISK_EJECT_TOGGLE },
   { "DISK_NEXT",              RARCH_DISK_NEXT },
   { "DISK_PREV",              RARCH_DISK_PREV },
   { "GRAB_MOUSE_TOGGLE",      RARCH_GRAB_MOUSE_TOGGLE },
   { "GAME_FOCUS_TOGGLE",      RARCH_GAME_FOCUS_TOGGLE },
   { "MENU_TOGGLE",            RARCH_MENU_TOGGLE },
   { "MENU_UP",                RETRO_DEVICE_ID_JOYPAD_UP },
   { "MENU_DOWN",              RETRO_DEVICE_ID_JOYPAD_DOWN },
   { "MENU_LEFT",              RETRO_DEVICE_ID_JOYPAD_LEFT },
   { "MENU_RIGHT",             RETRO_DEVICE_ID_JOYPAD_RIGHT },
   { "MENU_A",                 RETRO_DEVICE_ID_JOYPAD_A },
   { "MENU_B",                 RETRO_DEVICE_ID_JOYPAD_B },
   { "MENU_B",                 RETRO_DEVICE_ID_JOYPAD_B },
};

static enum cmd_source_t lastcmd_source;
#if defined(HAVE_NETWORKING) && defined(HAVE_NETWORK_CMD)
static int lastcmd_net_fd;
static struct sockaddr_storage lastcmd_net_source;
static socklen_t lastcmd_net_source_len;
#endif

#ifdef HAVE_CHEEVOS
#if defined(HAVE_STDIN_CMD) || defined(HAVE_NETWORK_CMD) && defined(HAVE_NETWORKING)
static bool command_reply(const char * data, size_t len)
{
   switch (lastcmd_source)
   {
      case CMD_NONE:
         break;
      case CMD_STDIN:
#ifdef HAVE_STDIN_CMD
         fwrite(data, 1,len, stdout);
         return true;
#else
         break;
#endif
      case CMD_NETWORK:
#if defined(HAVE_NETWORKING) && defined(HAVE_NETWORK_CMD)
         sendto(lastcmd_net_fd, data, len, 0,
               (struct sockaddr*)&lastcmd_net_source, lastcmd_net_source_len);
         return true;
#else
         break;
#endif
   }

   return false;
}
#endif
#endif

bool command_set_shader(const char *arg)
{
   char msg[256];
   enum rarch_shader_type type = RARCH_SHADER_NONE;

   switch (msg_hash_to_file_type(msg_hash_calculate(path_get_extension(arg))))
   {
      case FILE_TYPE_SHADER_GLSL:
      case FILE_TYPE_SHADER_PRESET_GLSLP:
         type = RARCH_SHADER_GLSL;
         break;
      case FILE_TYPE_SHADER_CG:
      case FILE_TYPE_SHADER_PRESET_CGP:
         type = RARCH_SHADER_CG;
         break;
      case FILE_TYPE_SHADER_SLANG:
      case FILE_TYPE_SHADER_PRESET_SLANGP:
         type = RARCH_SHADER_SLANG;
         break;
      default:
         return false;
   }

   snprintf(msg, sizeof(msg), "Shader: \"%s\"", arg);
   runloop_msg_queue_push(msg, 1, 120, true);
   RARCH_LOG("%s \"%s\".\n",
         msg_hash_to_str(MSG_APPLYING_SHADER),
         arg);

   return video_driver_set_shader(type, arg);
}

static bool command_read_ram(const char *arg)
{
#if defined(HAVE_COMMAND) && defined(HAVE_CHEEVOS)
   cheevos_var_t var;
   unsigned i;
   unsigned nbytes;
   char reply[256];
   const uint8_t * data = NULL;
   char *reply_at       = NULL;

   reply[0]             = '\0';

   strlcpy(reply, "READ_CORE_RAM ", sizeof(reply));
   reply_at = reply + strlen("READ_CORE_RAM ");
   strlcpy(reply_at, arg, sizeof(reply)-strlen(reply));

   var.value = strtoul(reply_at, (char**)&reply_at, 16);
   cheevos_var_patch_addr(&var, cheevos_get_console());
   data = cheevos_var_get_memory(&var);

   if (data)
   {
      unsigned nbytes = strtol(reply_at, NULL, 10);

      for (i=0;i<nbytes;i++)
         sprintf(reply_at+3*i, " %.2X", data[i]);
      reply_at[3*nbytes] = '\n';
      command_reply(reply, reply_at+3*nbytes+1 - reply);
   }
   else
   {
      strlcpy(reply_at, " -1\n", sizeof(reply)-strlen(reply));
      command_reply(reply, reply_at+strlen(" -1\n") - reply);
   }

   return true;
#else
   return false;
#endif
}

static bool command_write_ram(const char *arg)
{
#if defined(HAVE_COMMAND) && defined(HAVE_CHEEVOS)
   int i;
   cheevos_var_t var;
   unsigned nbytes   = 0;
   uint8_t *data     = NULL;

   var.value = strtoul(arg, (char**)&arg, 16);
   cheevos_var_patch_addr(&var, cheevos_get_console());

   data = cheevos_var_get_memory(&var);

   if (data)
   {
      while (*arg)
      {
         *data = strtoul(arg, (char**)&arg, 16);
         data++;
      }
      return true;
   }

#endif

   return false;
}

static bool command_get_arg(const char *tok,
      const char **arg, unsigned *index)
{
   unsigned i;

   for (i = 0; i < ARRAY_SIZE(map); i++)
   {
      if (string_is_equal(tok, map[i].str))
      {
         if (arg)
            *arg = NULL;

         if (index)
            *index = i;

         return true;
      }
   }

   for (i = 0; i < ARRAY_SIZE(action_map); i++)
   {
      const char *str = strstr(tok, action_map[i].str);
      if (str == tok)
      {
         const char *argument = str + strlen(action_map[i].str);
         if (*argument != ' ')
            return false;

         if (arg)
            *arg = argument + 1;

         if (index)
            *index = i;

         return true;
      }
   }

   return false;
}

static void command_parse_sub_msg(command_t *handle, const char *tok)
{
   const char *arg = NULL;
   unsigned index  = 0;

   if (command_get_arg(tok, &arg, &index))
   {
      if (arg)
      {
         if (!action_map[index].action(arg))
            RARCH_ERR("Command \"%s\" failed.\n", arg);
      }
      else
         handle->state[map[index].id] = true;
   }
   else
      RARCH_WARN("%s \"%s\" %s.\n",
            msg_hash_to_str(MSG_UNRECOGNIZED_COMMAND),
            tok,
            msg_hash_to_str(MSG_RECEIVED));
}

#if defined(HAVE_NETWORKING) && defined(HAVE_NETWORK_CMD) && defined(HAVE_COMMAND)
static bool command_network_init(command_t *handle, uint16_t port)
{
   struct addrinfo *res  = NULL;
   int fd                = socket_init((void**)&res, port,
         NULL, SOCKET_TYPE_DATAGRAM);

   RARCH_LOG("%s %hu.\n",
         msg_hash_to_str(MSG_BRINGING_UP_COMMAND_INTERFACE_ON_PORT),
         (unsigned short)port);


   if (fd < 0)
      goto error;

   handle->net_fd = fd;

   if (!socket_nonblock(handle->net_fd))
      goto error;

   if (!socket_bind(handle->net_fd, (void*)res))
   {
      RARCH_ERR("%s.\n",
            msg_hash_to_str(MSG_FAILED_TO_BIND_SOCKET));
      goto error;
   }

   freeaddrinfo_retro(res);
   return true;

error:
   if (res)
      freeaddrinfo_retro(res);
   return false;
}

static bool command_verify(const char *cmd)
{
   unsigned i;

   if (command_get_arg(cmd, NULL, NULL))
      return true;

   RARCH_ERR("Command \"%s\" is not recognized by the program.\n", cmd);
   RARCH_ERR("\tValid commands:\n");
   for (i = 0; i < sizeof(map) / sizeof(map[0]); i++)
      RARCH_ERR("\t\t%s\n", map[i].str);

   for (i = 0; i < sizeof(action_map) / sizeof(action_map[0]); i++)
      RARCH_ERR("\t\t%s %s\n", action_map[i].str, action_map[i].arg_desc);

   return false;
}

#ifdef HAVE_COMMAND
static void command_parse_msg(command_t *handle, char *buf, enum cmd_source_t source)
{
   char *save      = NULL;
   const char *tok = strtok_r(buf, "\n", &save);

   lastcmd_source = source;

   while (tok)
   {
      command_parse_sub_msg(handle, tok);
      tok = strtok_r(NULL, "\n", &save);
   }
   lastcmd_source = CMD_NONE;
}

static void command_network_poll(command_t *handle)
{
   fd_set fds;
   struct timeval tmp_tv = {0};

   if (handle->net_fd < 0)
      return;

   FD_ZERO(&fds);
   FD_SET(handle->net_fd, &fds);

   if (socket_select(handle->net_fd + 1, &fds, NULL, NULL, &tmp_tv) <= 0)
      return;

   if (!FD_ISSET(handle->net_fd, &fds))
      return;

   for (;;)
   {
      ssize_t ret;
      char buf[1024];

      buf[0] = '\0';

      lastcmd_net_fd         = handle->net_fd;
      lastcmd_net_source_len = sizeof(lastcmd_net_source);
      ret                    = recvfrom(handle->net_fd, buf,
            sizeof(buf) - 1, 0,
            (struct sockaddr*)&lastcmd_net_source,
            &lastcmd_net_source_len);

      if (ret <= 0)
         break;

      buf[ret] = '\0';

      command_parse_msg(handle, buf, CMD_NETWORK);
   }
}
#endif
#endif

bool command_network_send(const char *cmd_)
{
#if defined(HAVE_COMMAND) && defined(HAVE_NETWORKING) && defined(HAVE_NETWORK_CMD)
   bool ret            = false;
   char *command       = NULL;
   char *save          = NULL;
   const char *cmd     = NULL;
   const char *host    = NULL;
   const char *port_   = NULL;
   uint16_t port       = DEFAULT_NETWORK_CMD_PORT;

   if (!network_init())
      return false;

   if (!(command = strdup(cmd_)))
      return false;

   cmd = strtok_r(command, ";", &save);
   if (cmd)
      host = strtok_r(NULL, ";", &save);
   if (host)
      port_ = strtok_r(NULL, ";", &save);

   if (!host)
   {
#ifdef _WIN32
      host = "127.0.0.1";
#else
      host = "localhost";
#endif
   }

   if (port_)
      port = strtoul(port_, NULL, 0);

   if (cmd)
   {
      RARCH_LOG("%s: \"%s\" to %s:%hu\n",
            msg_hash_to_str(MSG_SENDING_COMMAND),
            cmd, host, (unsigned short)port);

      ret = command_verify(cmd) && udp_send_packet(host, port, cmd);
   }
   free(command);

   return ret;
#else
   return false;
#endif
}

#ifdef HAVE_STDIN_CMD
static bool command_stdin_init(command_t *handle)
{
#ifndef _WIN32
#ifdef HAVE_NETWORKING
   if (!socket_nonblock(STDIN_FILENO))
      return false;
#endif
#endif

   handle->stdin_enable = true;
   return true;
}
#endif

command_t *command_new(void)
{
   command_t *handle = (command_t*)calloc(1, sizeof(*handle));
   if (!handle)
      return NULL;

   return handle;
}

bool command_network_new(
      command_t *handle,
      bool stdin_enable,
      bool network_enable,
      uint16_t port)
{
   if (!handle)
      return false;

#if defined(HAVE_NETWORKING) && defined(HAVE_NETWORK_CMD) && defined(HAVE_COMMAND)
   handle->net_fd = -1;
   if (network_enable && !command_network_init(handle, port))
      goto error;
#endif

#ifdef HAVE_STDIN_CMD
   handle->stdin_enable = stdin_enable;
   if (stdin_enable && !command_stdin_init(handle))
      goto error;
#endif

   return true;

#if (defined(HAVE_NETWORK_CMD) && defined(HAVE_NETWORKING)) || defined(HAVE_STDIN_CMD)
error:
   command_free(handle);
   return false;
#endif
}

#ifdef HAVE_STDIN_CMD
static void command_stdin_poll(command_t *handle)
{
   ptrdiff_t msg_len;
   char *last_newline = NULL;
   ssize_t        ret = read_stdin(
         handle->stdin_buf + handle->stdin_buf_ptr,
         STDIN_BUF_SIZE - handle->stdin_buf_ptr - 1);

   if (ret == 0)
      return;

   handle->stdin_buf_ptr                    += ret;
   handle->stdin_buf[handle->stdin_buf_ptr]  = '\0';

   last_newline                              = 
      strrchr(handle->stdin_buf, '\n');

   if (!last_newline)
   {
      /* We're receiving bogus data in pipe
       * (no terminating newline), flush out the buffer. */
      if (handle->stdin_buf_ptr + 1 >= STDIN_BUF_SIZE)
      {
         handle->stdin_buf_ptr = 0;
         handle->stdin_buf[0]  = '\0';
      }

      return;
   }

   *last_newline++ = '\0';
   msg_len         = last_newline - handle->stdin_buf;

#if defined(HAVE_NETWORKING)
   command_parse_msg(handle, handle->stdin_buf, CMD_STDIN);
#endif

   memmove(handle->stdin_buf, last_newline,
         handle->stdin_buf_ptr - msg_len);
   handle->stdin_buf_ptr -= msg_len;
}
#endif

bool command_poll(command_t *handle)
{
#if defined(HAVE_NETWORKING) && defined(HAVE_NETWORK_CMD) && defined(HAVE_COMMAND)
   command_network_poll(handle);
#endif

#ifdef HAVE_STDIN_CMD
   if (handle->stdin_enable)
      command_stdin_poll(handle);
#endif

   return true;
}

bool command_get(command_handle_t *handle)
{
   if (!handle || !handle->handle)
      return false;
   return handle->id < RARCH_BIND_LIST_END
      && handle->handle->state[handle->id];
}

bool command_set(command_handle_t *handle)
{
   if (!handle || !handle->handle)
      return false;
   if (handle->id < RARCH_BIND_LIST_END)
      handle->handle->state[handle->id] = true;
   return true;
}

bool command_free(command_t *handle)
{
#if defined(HAVE_NETWORKING) && defined(HAVE_NETWORK_CMD) && defined(HAVE_COMMAND)
   if (handle && handle->net_fd >= 0)
      socket_close(handle->net_fd);
#endif

   free(handle);

   return true;
}

/**
 * command_event_disk_control_set_eject:
 * @new_state            : Eject or close the virtual drive tray.
 *                         false (0) : Close
 *                         true  (1) : Eject
 * @print_log            : Show message onscreen.
 *
 * Ejects/closes of the virtual drive tray.
 **/
static void command_event_disk_control_set_eject(bool new_state, bool print_log)
{
   char msg[128];
   bool error                                        = false;
   const struct retro_disk_control_callback *control = NULL;
   rarch_system_info_t *info                         = runloop_get_system_info();

   msg[0] = '\0';

   if (info)
      control = (const struct retro_disk_control_callback*)&info->disk_control_cb;

   if (!control || !control->get_num_images)
      return;

   if (control->set_eject_state(new_state))
      snprintf(msg, sizeof(msg), "%s %s",
            new_state ?
            msg_hash_to_str(MSG_DISK_EJECTED) :
            msg_hash_to_str(MSG_DISK_CLOSED),
            msg_hash_to_str(MSG_VIRTUAL_DISK_TRAY));
   else
   {
      error = true;
      snprintf(msg, sizeof(msg), "%s %s %s",
            msg_hash_to_str(MSG_FAILED_TO),
            new_state ? "eject" : "close",
            msg_hash_to_str(MSG_VIRTUAL_DISK_TRAY));
   }

   if (!string_is_empty(msg))
   {
      if (error)
         RARCH_ERR("%s\n", msg);
      else
         RARCH_LOG("%s\n", msg);

      /* Only noise in menu. */
      if (print_log)
         runloop_msg_queue_push(msg, 1, 180, true);
   }
}

/**
 * command_event_disk_control_set_index:
 * @idx                : Index of disk to set as current.
 *
 * Sets current disk to @index.
 **/
static void command_event_disk_control_set_index(unsigned idx)
{
   unsigned num_disks;
   char msg[128];
   bool error                                        = false;
   const struct retro_disk_control_callback *control = NULL;
   rarch_system_info_t *info                         = runloop_get_system_info();

   msg[0] = '\0';

   if (info)
      control = (const struct retro_disk_control_callback*)&info->disk_control_cb;

   if (!control || !control->get_num_images)
      return;

   num_disks = control->get_num_images();

   if (control->set_image_index(idx))
   {
      if (idx < num_disks)
         snprintf(msg, sizeof(msg), "%s: %u/%u.",
               msg_hash_to_str(MSG_SETTING_DISK_IN_TRAY),
               idx + 1, num_disks);
      else
         strlcpy(msg,
               msg_hash_to_str(MSG_REMOVED_DISK_FROM_TRAY),
               sizeof(msg));
   }
   else
   {
      if (idx < num_disks)
         snprintf(msg, sizeof(msg), "%s %u/%u.",
               msg_hash_to_str(MSG_FAILED_TO_SET_DISK),
               idx + 1, num_disks);
      else
         strlcpy(msg,
               msg_hash_to_str(MSG_FAILED_TO_REMOVE_DISK_FROM_TRAY),
               sizeof(msg));
      error = true;
   }

   if (!string_is_empty(msg))
   {
      if (error)
         RARCH_ERR("%s\n", msg);
      else
         RARCH_LOG("%s\n", msg);
      runloop_msg_queue_push(msg, 1, 180, true);
   }
}

/**
 * command_event_disk_control_append_image:
 * @path                 : Path to disk image.
 *
 * Appends disk image to disk image list.
 **/
static bool command_event_disk_control_append_image(const char *path)
{
   unsigned new_idx;
   char msg[128];
   struct retro_game_info info                        = {0};
   const struct retro_disk_control_callback *control  = NULL;
   rarch_system_info_t *sysinfo                      = runloop_get_system_info();

   msg[0] = '\0';

   if (sysinfo)
      control = (const struct retro_disk_control_callback*)
         &sysinfo->disk_control_cb;

   if (!control)
      return false;

   command_event_disk_control_set_eject(true, false);

   control->add_image_index();
   new_idx = control->get_num_images();
   if (!new_idx)
      return false;
   new_idx--;

   info.path = path;
   control->replace_image_index(new_idx, &info);

   snprintf(msg, sizeof(msg), "%s: ", msg_hash_to_str(MSG_APPENDED_DISK));
   strlcat(msg, path, sizeof(msg));
   RARCH_LOG("%s\n", msg);
   runloop_msg_queue_push(msg, 0, 180, true);

   command_event(CMD_EVENT_AUTOSAVE_DEINIT, NULL);

   /* TODO: Need to figure out what to do with subsystems case. */
   if (path_is_empty(RARCH_PATH_SUBSYSTEM))
   {
      /* Update paths for our new image.
       * If we actually use append_image, we assume that we
       * started out in a single disk case, and that this way
       * of doing it makes the most sense. */
      path_set(RARCH_PATH_NAMES, path);
      path_fill_names();
   }

   command_event(CMD_EVENT_AUTOSAVE_INIT, NULL);
   command_event_disk_control_set_index(new_idx);
   command_event_disk_control_set_eject(false, false);

   return true;
}

/**
 * command_event_check_disk_prev:
 * @control              : Handle to disk control handle.
 *
 * Perform disk cycle to previous index action (Core Disk Options).
 **/
static void command_event_check_disk_prev(
      const struct retro_disk_control_callback *control)
{
   unsigned num_disks    = 0;
   unsigned current      = 0;
   bool disk_prev_enable = false;

   if (!control || !control->get_num_images)
      return;
   if (!control->get_image_index)
      return;

   num_disks        = control->get_num_images();
   current          = control->get_image_index();
   disk_prev_enable = num_disks && num_disks != UINT_MAX;

   if (!disk_prev_enable)
   {
      RARCH_ERR("%s.\n", msg_hash_to_str(MSG_GOT_INVALID_DISK_INDEX));
      return;
   }

   if (current > 0)
      current--;
   command_event_disk_control_set_index(current);
}

/**
 * command_event_check_disk_next:
 * @control              : Handle to disk control handle.
 *
 * Perform disk cycle to next index action (Core Disk Options).
 **/
static void command_event_check_disk_next(
      const struct retro_disk_control_callback *control)
{
   unsigned num_disks        = 0;
   unsigned current          = 0;
   bool     disk_next_enable = false;

   if (!control || !control->get_num_images)
      return;
   if (!control->get_image_index)
      return;

   num_disks        = control->get_num_images();
   current          = control->get_image_index();
   disk_next_enable = num_disks && num_disks != UINT_MAX;

   if (!disk_next_enable)
   {
      RARCH_ERR("%s.\n", msg_hash_to_str(MSG_GOT_INVALID_DISK_INDEX));
      return;
   }

   if (current < num_disks - 1)
      current++;
   command_event_disk_control_set_index(current);
}

/**
 * event_set_volume:
 * @gain      : amount of gain to be applied to current volume level.
 *
 * Adjusts the current audio volume level.
 *
 **/
static void command_event_set_volume(float gain)
{
   char msg[128];
   settings_t *settings      = config_get_ptr();
   float new_volume          = settings->floats.audio_volume + gain;

   new_volume                = MAX(new_volume, -80.0f);
   new_volume                = MIN(new_volume, 12.0f);

   configuration_set_float(settings, settings->floats.audio_volume, new_volume);

   snprintf(msg, sizeof(msg), "%s: %.1f dB",
         msg_hash_to_str(MSG_AUDIO_VOLUME),
         new_volume);
   runloop_msg_queue_push(msg, 1, 180, true);
   RARCH_LOG("%s\n", msg);

   audio_set_float(AUDIO_ACTION_VOLUME_GAIN, new_volume);
}

/**
 * event_set_mixer_volume:
 * @gain      : amount of gain to be applied to current volume level.
 *
 * Adjusts the current audio volume level.
 *
 **/
static void command_event_set_mixer_volume(float gain)
{
   char msg[128];
   settings_t *settings      = config_get_ptr();
   float new_volume          = settings->floats.audio_mixer_volume + gain;

   new_volume                = MAX(new_volume, -80.0f);
   new_volume                = MIN(new_volume, 12.0f);

   configuration_set_float(settings, settings->floats.audio_mixer_volume, new_volume);

   snprintf(msg, sizeof(msg), "%s: %.1f dB",
         msg_hash_to_str(MSG_AUDIO_VOLUME),
         new_volume);
   runloop_msg_queue_push(msg, 1, 180, true);
   RARCH_LOG("%s\n", msg);

   audio_set_float(AUDIO_ACTION_VOLUME_GAIN, new_volume);
}

/**
 * command_event_init_controllers:
 *
 * Initialize libretro controllers.
 **/
static void command_event_init_controllers(void)
{
   unsigned i;
   rarch_system_info_t *info = runloop_get_system_info();

   for (i = 0; i < MAX_USERS; i++)
   {
      retro_ctx_controller_info_t pad;
      const char *ident                               = NULL;
      bool set_controller                             = false;
      const struct retro_controller_description *desc = NULL;
      unsigned device                                 = input_config_get_device(i);

      if (info)
      {
         if (i < info->ports.size)
            desc = libretro_find_controller_description(
                  &info->ports.data[i], device);
      }

      if (desc)
         ident = desc->desc;

      if (!ident)
      {
         /* If we're trying to connect a completely unknown device,
          * revert back to JOYPAD. */

         if (device != RETRO_DEVICE_JOYPAD && device != RETRO_DEVICE_NONE)
         {
            /* Do not fix device,
             * because any use of dummy core will reset this,
             * which is not a good idea. */
            RARCH_WARN("Input device ID %u is unknown to this "
                  "libretro implementation. Using RETRO_DEVICE_JOYPAD.\n",
                  device);
            device = RETRO_DEVICE_JOYPAD;
         }
         ident = "Joypad";
      }

      switch (device)
      {
         case RETRO_DEVICE_NONE:
            RARCH_LOG("%s %u.\n",
                  msg_hash_to_str(MSG_VALUE_DISCONNECTING_DEVICE_FROM_PORT),
                  i + 1);
            set_controller = true;
            break;
         case RETRO_DEVICE_JOYPAD:
            /* Ideally these checks shouldn't be required but if we always
             * call core_set_controller_port_device input won't work on 
             * cores that don't set port information properly */
            if (info && info->ports.size != 0 && i < info->ports.size)
               set_controller = true;
            break;
         default:
            /* Some cores do not properly range check port argument.
             * This is broken behavior of course, but avoid breaking
             * cores needlessly. */
            RARCH_LOG("%s %u: %s (ID: %u).\n",
                    msg_hash_to_str(MSG_CONNECTING_TO_PORT),
                    device, ident, i+1);
            set_controller = true;
            break;
      }

      if (set_controller)
      {
         pad.device     = device;
         pad.port       = i;
         core_set_controller_port_device(&pad);
      }
   }
}

static void command_event_deinit_core(bool reinit)
{
#ifdef HAVE_CHEEVOS
   cheevos_unload();
#endif

   core_unload_game();
   core_unload();
   core_uninit_symbols();

   if (reinit)
      driver_uninit(DRIVERS_CMD_ALL);

   command_event(CMD_EVENT_DISABLE_OVERRIDES, NULL);
   command_event(CMD_EVENT_RESTORE_DEFAULT_SHADER_PRESET, NULL);
   command_event(CMD_EVENT_RESTORE_REMAPS, NULL);
}

static void command_event_init_cheats(void)
{
   bool allow_cheats = true;
#ifdef HAVE_NETWORKING
   allow_cheats &= !netplay_driver_ctl(
         RARCH_NETPLAY_CTL_IS_DATA_INITED, NULL);
#endif
   allow_cheats &= !bsv_movie_ctl(BSV_MOVIE_CTL_IS_INITED, NULL);

   if (!allow_cheats)
      return;

   /* TODO/FIXME - add some stuff here. */
}

static void command_event_load_auto_state(void)
{
   bool ret;
   char msg[128]                   = {0};
   char *savestate_name_auto       = (char*)calloc(PATH_MAX_LENGTH,
         sizeof(*savestate_name_auto));
   size_t savestate_name_auto_size = PATH_MAX_LENGTH * sizeof(char);
   settings_t *settings            = config_get_ptr();
   global_t   *global              = global_get_ptr();

#ifdef HAVE_NETWORKING
   if (netplay_driver_ctl(RARCH_NETPLAY_CTL_IS_ENABLED, NULL))
      goto error;
#endif

#ifdef HAVE_CHEEVOS
   if (settings->bools.cheevos_hardcore_mode_enable)
      goto error;
#endif

   if (!settings->bools.savestate_auto_load)
      goto error;

   if (global)
      fill_pathname_noext(savestate_name_auto, global->name.savestate,
            file_path_str(FILE_PATH_AUTO_EXTENSION),
            savestate_name_auto_size);

   if (!path_file_exists(savestate_name_auto))
      goto error;

   ret = content_load_state(savestate_name_auto, false, true);

   RARCH_LOG("%s: %s\n", msg_hash_to_str(MSG_FOUND_AUTO_SAVESTATE_IN),
         savestate_name_auto);

   snprintf(msg, sizeof(msg), "%s \"%s\" %s.",
         msg_hash_to_str(MSG_AUTOLOADING_SAVESTATE_FROM),
         savestate_name_auto, ret ? "succeeded" : "failed");
   RARCH_LOG("%s\n", msg);
   
   free(savestate_name_auto);

   return;

error:
   free(savestate_name_auto);
}

static void command_event_set_savestate_auto_index(void)
{
   size_t i;
   char *state_dir                   = (char*)calloc(PATH_MAX_LENGTH, sizeof(*state_dir));
   char *state_base                  = (char*)calloc(PATH_MAX_LENGTH, sizeof(*state_base));
   size_t state_size                 = PATH_MAX_LENGTH * sizeof(char);
   struct string_list *dir_list      = NULL;
   unsigned max_idx                  = 0;
   settings_t *settings              = config_get_ptr();
   global_t   *global                = global_get_ptr();

   if (!settings->bools.savestate_auto_index)
      goto error;

   if (global)
   {
      /* Find the file in the same directory as global->savestate_name
       * with the largest numeral suffix.
       *
       * E.g. /foo/path/content.state, will try to find
       * /foo/path/content.state%d, where %d is the largest number available.
       */
      fill_pathname_basedir(state_dir, global->name.savestate,
            state_size);
      fill_pathname_base(state_base, global->name.savestate,
            state_size);
   }

   dir_list = dir_list_new_special(state_dir, DIR_LIST_PLAIN, NULL);

   if (!dir_list)
      goto error;

   for (i = 0; i < dir_list->size; i++)
   {
      unsigned idx;
      char elem_base[128]             = {0};
      const char *end                 = NULL;
      const char *dir_elem            = dir_list->elems[i].data;

      fill_pathname_base(elem_base, dir_elem, sizeof(elem_base));

      if (strstr(elem_base, state_base) != elem_base)
         continue;

      end = dir_elem + strlen(dir_elem);
      while ((end > dir_elem) && isdigit((int)end[-1]))
         end--;

      idx = (unsigned)strtoul(end, NULL, 0);
      if (idx > max_idx)
         max_idx = idx;
   }

   dir_list_free(dir_list);

   configuration_set_int(settings, settings->ints.state_slot, max_idx);

   RARCH_LOG("%s: #%d\n",
         msg_hash_to_str(MSG_FOUND_LAST_STATE_SLOT),
         max_idx);

   free(state_dir);
   free(state_base);
   return;

error:
   free(state_dir);
   free(state_base);
}

static bool event_init_content(void)
{
   bool contentless = false;
   bool is_inited   = false;

   content_get_status(&contentless, &is_inited);

   rarch_ctl(RARCH_CTL_SET_SRAM_ENABLE, NULL);

   /* No content to be loaded for dummy core,
    * just successfully exit. */
   if (rarch_ctl(RARCH_CTL_IS_DUMMY_CORE, NULL))
      return true;

   if (!contentless)
      path_fill_names();

   if (!content_init())
      return false;

   content_get_status(&contentless, &is_inited);

   command_event_set_savestate_auto_index();

   if (event_load_save_files())
      RARCH_LOG("%s.\n",
            msg_hash_to_str(MSG_SKIPPING_SRAM_LOAD));

   command_event_load_auto_state();
   command_event(CMD_EVENT_BSV_MOVIE_INIT, NULL);
   command_event(CMD_EVENT_NETPLAY_INIT, NULL);

   return true;
}

static bool command_event_init_core(enum rarch_core_type *data)
{
   retro_ctx_environ_info_t info;
   settings_t *settings            = config_get_ptr();

   if (!core_init_symbols(data))
      return false;

   rarch_ctl(RARCH_CTL_SYSTEM_INFO_INIT, NULL);

   /* auto overrides: apply overrides */
   if(settings->bools.auto_overrides_enable)
   {
      if (config_load_override())
         rarch_ctl(RARCH_CTL_SET_OVERRIDES_ACTIVE, NULL);
      else
         rarch_ctl(RARCH_CTL_UNSET_OVERRIDES_ACTIVE, NULL);
   }

   /* Auto-shaders: apply shader preset files */
   if(settings->bools.auto_shaders_enable)
      config_load_shader_preset();


   /* reset video format to libretro's default */
   video_driver_set_pixel_format(RETRO_PIXEL_FORMAT_0RGB1555);

   info.env = rarch_environment_cb;
   core_set_environment(&info);

   /* Auto-remap: apply remap files */
   if(settings->bools.auto_remaps_enable)
      config_load_remap();

   /* Per-core saves: reset redirection paths */
   path_set_redirect();

   if (!core_init())
      return false;

   if (!event_init_content())
      return false;

   if (!core_load(settings->uints.input_poll_type_behavior))
      return false;

   rarch_ctl(RARCH_CTL_SET_FRAME_LIMIT, NULL);

   return true;
}

static void command_event_disable_overrides(void)
{
   if (!rarch_ctl(RARCH_CTL_IS_OVERRIDES_ACTIVE, NULL))
      return;

   /* reload the original config */

   config_unload_override();
   rarch_ctl(RARCH_CTL_UNSET_OVERRIDES_ACTIVE, NULL);
}

static void command_event_restore_default_shader_preset(void)
{
   if (!path_is_empty(RARCH_PATH_DEFAULT_SHADER_PRESET))
   {
      /* auto shader preset: reload the original shader */
      settings_t *settings = config_get_ptr();

      RARCH_LOG("%s %s\n",
            msg_hash_to_str(MSG_RESTORING_DEFAULT_SHADER_PRESET_TO),
            path_get(RARCH_PATH_DEFAULT_SHADER_PRESET));
      strlcpy(settings->paths.path_shader,
            path_get(RARCH_PATH_DEFAULT_SHADER_PRESET),
            sizeof(settings->paths.path_shader));
   }

   path_clear(RARCH_PATH_DEFAULT_SHADER_PRESET);
}

static void command_event_restore_remaps(void)
{
   if (rarch_ctl(RARCH_CTL_IS_REMAPS_GAME_ACTIVE, NULL))
      input_remapping_set_defaults(true);
}

static bool command_event_save_auto_state(void)
{
   bool ret                    = false;
   bool contentless            = false;
   bool is_inited              = false;
   char *savestate_name_auto   = (char*)
      calloc(PATH_MAX_LENGTH, sizeof(*savestate_name_auto));
   size_t 
      savestate_name_auto_size = PATH_MAX_LENGTH * sizeof(char);
   settings_t *settings        = config_get_ptr();
   global_t   *global          = global_get_ptr();

   if (!settings || !settings->bools.savestate_auto_save)
      goto error;
   if (!global)
      goto error;
   if (rarch_ctl(RARCH_CTL_IS_DUMMY_CORE, NULL))
      goto error;

   content_get_status(&contentless, &is_inited);

   if (contentless)
      goto error;

#ifdef HAVE_CHEEVOS
   if (settings->bools.cheevos_hardcore_mode_enable)
      goto error;
#endif

   fill_pathname_noext(savestate_name_auto, global->name.savestate,
         file_path_str(FILE_PATH_AUTO_EXTENSION),
         savestate_name_auto_size);

   ret = content_save_state((const char*)savestate_name_auto, true, true);
   RARCH_LOG("%s \"%s\" %s.\n",
         msg_hash_to_str(MSG_AUTO_SAVE_STATE_TO),
         savestate_name_auto, ret ?
         "succeeded" : "failed");

   free(savestate_name_auto);
   return true;

error:
   free(savestate_name_auto);
   return false;
}

static bool command_event_save_config(const char *config_path,
      char *s, size_t len)
{
   if (string_is_empty(config_path) || !config_save_file(config_path))
   {
      snprintf(s, len, "%s \"%s\".",
            msg_hash_to_str(MSG_FAILED_SAVING_CONFIG_TO),
            path_get(RARCH_PATH_CONFIG));
      RARCH_ERR("%s\n", s);

      return false;
   }

   snprintf(s, len, "[Config]: %s \"%s\".",
         msg_hash_to_str(MSG_SAVED_NEW_CONFIG_TO),
         path_get(RARCH_PATH_CONFIG));
   RARCH_LOG("%s\n", s);
   return true;
}

/**
 * command_event_save_core_config:
 *
 * Saves a new (core) configuration to a file. Filename is based
 * on heuristics to avoid typing.
 *
 * Returns: true (1) on success, otherwise false (0).
 **/
static bool command_event_save_core_config(void)
{
   char msg[128];
   bool ret                        = false;
   bool found_path                 = false;
   bool overrides_active           = false;
   char *config_dir                = (char*)malloc(PATH_MAX_LENGTH * sizeof(char));
   char *config_name               = (char*)malloc(PATH_MAX_LENGTH * sizeof(char));
   char *config_path               = (char*)malloc(PATH_MAX_LENGTH * sizeof(char));
   size_t config_size              = PATH_MAX_LENGTH * sizeof(char);
   settings_t *settings            = config_get_ptr();

   config_dir[0]  = config_name[0] =
   config_path[0] = msg[0]         = '\0';

   if (!string_is_empty(settings->paths.directory_menu_config))
      strlcpy(config_dir, settings->paths.directory_menu_config,
            config_size);
   else if (!path_is_empty(RARCH_PATH_CONFIG)) /* Fallback */
      fill_pathname_basedir(config_dir, path_get(RARCH_PATH_CONFIG),
            config_size);
   else
   {
      runloop_msg_queue_push(msg_hash_to_str(MSG_CONFIG_DIRECTORY_NOT_SET), 1, 180, true);
      RARCH_ERR("[Config]: %s\n", msg_hash_to_str(MSG_CONFIG_DIRECTORY_NOT_SET));
      goto error;
   }

   /* Infer file name based on libretro core. */
   if (!string_is_empty(path_get(RARCH_PATH_CORE)) && path_file_exists(path_get(RARCH_PATH_CORE)))
   {
      unsigned i;
      RARCH_LOG("%s\n", msg_hash_to_str(MSG_USING_CORE_NAME_FOR_NEW_CONFIG));

      /* In case of collision, find an alternative name. */
      for (i = 0; i < 16; i++)
      {
         char tmp[64] = {0};

         fill_pathname_base_noext(
               config_name,
               path_get(RARCH_PATH_CORE),
               config_size);

         fill_pathname_join(config_path, config_dir, config_name,
               config_size);

         if (i)
            snprintf(tmp, sizeof(tmp), "-%u%s",
                  i,
                  file_path_str(FILE_PATH_CONFIG_EXTENSION));
         else
            strlcpy(tmp,
                  file_path_str(FILE_PATH_CONFIG_EXTENSION),
                  sizeof(tmp));

         strlcat(config_path, tmp, config_size);
         if (!path_file_exists(config_path))
         {
            found_path = true;
            break;
         }
      }
   }

   if (!found_path)
   {
      /* Fallback to system time... */
      RARCH_WARN("[Config]: %s\n",
            msg_hash_to_str(MSG_CANNOT_INFER_NEW_CONFIG_PATH));
      fill_dated_filename(config_name,
            file_path_str(FILE_PATH_CONFIG_EXTENSION),
            config_size);
      fill_pathname_join(config_path, config_dir, config_name,
            config_size);
   }

   if (rarch_ctl(RARCH_CTL_IS_OVERRIDES_ACTIVE, NULL))
   {
      /* Overrides block config file saving,
       * make it appear as overrides weren't enabled
       * for a manual save. */
      rarch_ctl(RARCH_CTL_UNSET_OVERRIDES_ACTIVE, NULL);
      overrides_active = true;
   }

   command_event_save_config(config_path, msg, sizeof(msg));

   runloop_msg_queue_push(msg, 1, 180, true);

   if (overrides_active)
      rarch_ctl(RARCH_CTL_SET_OVERRIDES_ACTIVE, NULL);
   else
      rarch_ctl(RARCH_CTL_UNSET_OVERRIDES_ACTIVE, NULL);

   free(config_dir);
   free(config_name);
   free(config_path);
   return ret;

error:
   free(config_dir);
   free(config_name);
   free(config_path);
   return false;
}

/**
 * event_save_current_config:
 *
 * Saves current configuration file to disk, and (optionally)
 * autosave state.
 **/
static void command_event_save_current_config(enum override_type type)
{
   char msg[128];

   msg[0] = '\0';

   switch (type)
   {
      case OVERRIDE_NONE:
         if (path_is_empty(RARCH_PATH_CONFIG))
            strlcpy(msg, "[Config]: Config directory not set, cannot save configuration.",
                  sizeof(msg));
         else
            command_event_save_config(path_get(RARCH_PATH_CONFIG), msg, sizeof(msg));
         break;
      case OVERRIDE_GAME:
      case OVERRIDE_CORE:
         if (config_save_overrides(type))
         {
            strlcpy(msg, msg_hash_to_str(MSG_OVERRIDES_SAVED_SUCCESSFULLY), sizeof(msg));
            RARCH_LOG("[Config]: [overrides] %s\n", msg);

            /* set overrides to active so the original config can be
               restored after closing content */
            rarch_ctl(RARCH_CTL_SET_OVERRIDES_ACTIVE, NULL);
         }
         else
         {
            strlcpy(msg, msg_hash_to_str(MSG_OVERRIDES_ERROR_SAVING), sizeof(msg));
            RARCH_ERR("[Config]: [overrides] %s\n", msg);
         }
         break;
   }


   if (!string_is_empty(msg))
      runloop_msg_queue_push(msg, 1, 180, true);
}

static void command_event_undo_save_state(char *s, size_t len)
{
   if (content_undo_save_buf_is_empty())
   {
      strlcpy(s,
         msg_hash_to_str(MSG_NO_SAVE_STATE_HAS_BEEN_OVERWRITTEN_YET), len);
      return;
   }

   if (!content_undo_save_state())
      return;
}

static void command_event_undo_load_state(char *s, size_t len)
{

   if (content_undo_load_buf_is_empty())
   {
      strlcpy(s,
         msg_hash_to_str(MSG_NO_STATE_HAS_BEEN_LOADED_YET),
         len);
      return;
   }

   if (!content_undo_load_state())
   {
      snprintf(s, len, "%s \"%s\".",
            msg_hash_to_str(MSG_FAILED_TO_UNDO_LOAD_STATE),
            "RAM");
      return;
   }

#ifdef HAVE_NETWORKING
   netplay_driver_ctl(RARCH_NETPLAY_CTL_LOAD_SAVESTATE, NULL);
#endif

   strlcpy(s,
         msg_hash_to_str(MSG_UNDID_LOAD_STATE), len);
}

static bool command_event_main_state(unsigned cmd)
{
   retro_ctx_size_info_t info;
   char msg[128];
   char *state_path           = (char*)malloc(PATH_MAX_LENGTH * sizeof(char));
   size_t state_path_size     = PATH_MAX_LENGTH * sizeof(char);
   global_t *global           = global_get_ptr();
   bool ret                   = false;
   bool push_msg              = true;

   state_path[0] = msg[0]     = '\0';

   if (global)
   {
      settings_t *settings    = config_get_ptr();
      int state_slot          = settings->ints.state_slot;

      if (state_slot > 0)
         snprintf(state_path, state_path_size, "%s%d",
               global->name.savestate, state_slot);
      else if (state_slot < 0)
         fill_pathname_join_delim(state_path,
               global->name.savestate, "auto", '.', state_path_size);
      else
         strlcpy(state_path, global->name.savestate, state_path_size);
   }

   core_serialize_size(&info);

   if (info.size)
   {
      switch (cmd)
      {
         case CMD_EVENT_SAVE_STATE:
            content_save_state(state_path, true, false);
            ret      = true;
            push_msg = false;
            break;
         case CMD_EVENT_LOAD_STATE:
            if (content_load_state(state_path, false, false))
            {
               ret = true;
#ifdef HAVE_NETWORKING
               netplay_driver_ctl(RARCH_NETPLAY_CTL_LOAD_SAVESTATE, NULL);
#endif
            }
            push_msg = false;
            break;
         case CMD_EVENT_UNDO_LOAD_STATE:
            command_event_undo_load_state(msg, sizeof(msg));
            ret = true;
            break;
         case CMD_EVENT_UNDO_SAVE_STATE:
            command_event_undo_save_state(msg, sizeof(msg));
            ret = true;
            break;
      }
   }
   else
      strlcpy(msg, msg_hash_to_str(
               MSG_CORE_DOES_NOT_SUPPORT_SAVESTATES), sizeof(msg));

   if (push_msg)
      runloop_msg_queue_push(msg, 2, 180, true);
   RARCH_LOG("%s\n", msg);

   free(state_path);
   return ret;
}

static bool command_event_resize_windowed_scale(void)
{
   unsigned idx           = 0;
   unsigned *window_scale = NULL;
   settings_t *settings   = config_get_ptr();

   if (rarch_ctl(RARCH_CTL_GET_WINDOWED_SCALE, &window_scale))
   {
      if (!window_scale || *window_scale == 0)
         return false;

      configuration_set_float(settings, settings->floats.video_scale, *window_scale);
   }

   if (!settings->bools.video_fullscreen)
      command_event(CMD_EVENT_REINIT, NULL);

   rarch_ctl(RARCH_CTL_SET_WINDOWED_SCALE, &idx);

   return true;
}

/**
 * command_event:
 * @cmd                  : Event command index.
 *
 * Performs program event command with index @cmd.
 *
 * Returns: true (1) on success, otherwise false (0).
 **/
bool command_event(enum event_command cmd, void *data)
{
   bool boolean              = false;

   switch (cmd)
   {
      case CMD_EVENT_MENU_REFRESH:
#ifdef HAVE_MENU
         menu_driver_ctl(RARCH_MENU_CTL_REFRESH, NULL);
#endif
         break;
      case CMD_EVENT_SET_PER_GAME_RESOLUTION:
#if defined(GEKKO)
         {
            unsigned width = 0, height = 0;

            command_event(CMD_EVENT_VIDEO_SET_ASPECT_RATIO, NULL);

            if (video_driver_get_video_output_size(&width, &height))
            {
               char msg[128] = {0};

               video_driver_set_video_mode(width, height, true);

               if (width == 0 || height == 0)
                  snprintf(msg, sizeof(msg), "%s: DEFAULT",
                        msg_hash_to_str(MENU_ENUM_LABEL_VALUE_SCREEN_RESOLUTION));
               else
                  snprintf(msg, sizeof(msg),"%s: %dx%d",
                        msg_hash_to_str(MENU_ENUM_LABEL_VALUE_SCREEN_RESOLUTION),
                        width, height);
               runloop_msg_queue_push(msg, 1, 100, true);
            }
         }
#endif
         break;
      case CMD_EVENT_LOAD_CORE_PERSIST:
         {
#ifdef HAVE_MENU
            core_info_ctx_find_t info_find;
            rarch_system_info_t *system_info = runloop_get_system_info();
            struct retro_system_info *system = &system_info->info;

#if defined(HAVE_DYNAMIC)
            if (string_is_empty(path_get(RARCH_PATH_CORE)))
               return false;
#endif
            libretro_get_system_info(
                  path_get(RARCH_PATH_CORE),
                  system,
                  &system_info->load_no_content);
            info_find.path = path_get(RARCH_PATH_CORE);

            if (!core_info_load(&info_find))
            {
#ifdef HAVE_DYNAMIC
               return false;
#endif
            }
#endif
         }
         break;
      case CMD_EVENT_LOAD_CORE:
         command_event(CMD_EVENT_LOAD_CORE_PERSIST, NULL);
#ifndef HAVE_DYNAMIC
         command_event(CMD_EVENT_QUIT, NULL);
#endif
         break;
      case CMD_EVENT_LOAD_STATE:
         /* Immutable - disallow savestate load when
          * we absolutely cannot change game state. */
         if (bsv_movie_ctl(BSV_MOVIE_CTL_IS_INITED, NULL))
            return false;

#ifdef HAVE_CHEEVOS
         {
            settings_t *settings      = config_get_ptr();
            if (settings->bools.cheevos_hardcore_mode_enable)
               return false;
         }
#endif

         return command_event_main_state(cmd);
      case CMD_EVENT_UNDO_LOAD_STATE:
         return command_event_main_state(cmd);
      case CMD_EVENT_UNDO_SAVE_STATE:
         return command_event_main_state(cmd);
      case CMD_EVENT_RESIZE_WINDOWED_SCALE:
         return command_event_resize_windowed_scale();
      case CMD_EVENT_MENU_TOGGLE:
#ifdef HAVE_MENU
         if (menu_driver_is_alive())
            rarch_menu_running_finished();
         else
            rarch_menu_running();
#endif
         break;
      case CMD_EVENT_CONTROLLERS_INIT:
         command_event_init_controllers();
         break;
      case CMD_EVENT_RESET:
         RARCH_LOG("%s.\n", msg_hash_to_str(MSG_RESET));
         runloop_msg_queue_push(msg_hash_to_str(MSG_RESET), 1, 120, true);

#ifdef HAVE_CHEEVOS
         cheevos_set_cheats();
#endif
         core_reset();
#ifdef HAVE_CHEEVOS
         cheevos_reset_game();
#endif
#if HAVE_NETWORKING
         netplay_driver_ctl(RARCH_NETPLAY_CTL_RESET, NULL);
#endif
         return command_event_main_state(cmd);
      case CMD_EVENT_SAVE_STATE:
         {
            settings_t *settings      = config_get_ptr();
#ifdef HAVE_CHEEVOS
            if (settings->bools.cheevos_hardcore_mode_enable)
               return false;
#endif

            if (settings->bools.savestate_auto_index)
            {
               int new_state_slot = settings->ints.state_slot + 1;
               configuration_set_int(settings, settings->ints.state_slot, new_state_slot);
            }
         }
         return command_event_main_state(cmd);
      case CMD_EVENT_SAVE_STATE_DECREMENT:
         {
            settings_t *settings      = config_get_ptr();
            /* Slot -1 is (auto) slot. */
            if (settings->ints.state_slot >= 0)
            {
               int new_state_slot = settings->ints.state_slot - 1;
               configuration_set_int(settings, settings->ints.state_slot, new_state_slot);
            }
         }
         break;
      case CMD_EVENT_SAVE_STATE_INCREMENT:
         {
            settings_t *settings      = config_get_ptr();
            int new_state_slot        = settings->ints.state_slot + 1;
            configuration_set_int(settings, settings->ints.state_slot, new_state_slot);
         }
         break;
      case CMD_EVENT_TAKE_SCREENSHOT:
         if (!take_screenshot(path_get(RARCH_PATH_BASENAME), false,
                  video_driver_cached_frame_has_valid_framebuffer()))
            return false;
         break;
      case CMD_EVENT_UNLOAD_CORE:
         {
            bool contentless                = false;
            bool is_inited                  = false;
            content_ctx_info_t content_info = {0};

            content_get_status(&contentless, &is_inited);

            command_event(CMD_EVENT_AUTOSAVE_STATE, NULL);
            command_event(CMD_EVENT_DISABLE_OVERRIDES, NULL);
            command_event(CMD_EVENT_RESTORE_DEFAULT_SHADER_PRESET, NULL);
            command_event(CMD_EVENT_RESTORE_REMAPS, NULL);

            if (is_inited)
               if (!task_push_start_dummy_core(&content_info))
                  return false;
#ifdef HAVE_DYNAMIC
            path_clear(RARCH_PATH_CORE);
            rarch_ctl(RARCH_CTL_SYSTEM_INFO_FREE, NULL);
#endif
            core_unload_game();
            if (!rarch_ctl(RARCH_CTL_IS_DUMMY_CORE, NULL))
               core_unload();
         }
         break;
      case CMD_EVENT_QUIT:
         return retroarch_main_quit();
      case CMD_EVENT_CHEEVOS_HARDCORE_MODE_TOGGLE:
#ifdef HAVE_CHEEVOS
         cheevos_toggle_hardcore_mode();
#endif
         break;
      case CMD_EVENT_REINIT:
         video_driver_reinit();
         /* Poll input to avoid possibly stale data to corrupt things. */
         input_driver_poll();
         command_event(CMD_EVENT_GAME_FOCUS_TOGGLE, (void*)(intptr_t)-1);
#ifdef HAVE_MENU
         menu_display_set_framebuffer_dirty_flag();
         if (menu_driver_is_alive())
            command_event(CMD_EVENT_VIDEO_SET_BLOCKING_STATE, NULL);
#endif
         break;
      case CMD_EVENT_CHEATS_DEINIT:
         cheat_manager_state_free();
         break;
      case CMD_EVENT_CHEATS_INIT:
         command_event(CMD_EVENT_CHEATS_DEINIT, NULL);
         command_event_init_cheats();
         break;
      case CMD_EVENT_CHEATS_APPLY:
         cheat_manager_apply_cheats();
         break;
      case CMD_EVENT_REWIND_DEINIT:
         {
#ifdef HAVE_CHEEVOS
            settings_t *settings      = config_get_ptr();
            if (settings->bools.cheevos_hardcore_mode_enable)
               return false;
#endif

            state_manager_event_deinit();
         }
         break;
      case CMD_EVENT_REWIND_INIT:
         {
            settings_t *settings      = config_get_ptr();
#ifdef HAVE_CHEEVOS
            if (settings->bools.cheevos_hardcore_mode_enable)
               return false;
#endif
<<<<<<< HEAD
           if (settings->bools.rewind_enable)
           {
#ifdef HAVE_NETWORKING
            /* Only enable state manager if netplay is not underway 
               TODO: Add a setting for these tweaks */
            if (!netplay_driver_ctl(RARCH_NETPLAY_CTL_IS_ENABLED, NULL))
#endif
            {
               state_manager_event_init((unsigned)settings->rewind_buffer_size);
            }
           }
=======
            if (settings->bools.rewind_enable)
            {
#ifdef HAVE_NETWORKING
               /* Only enable state manager if netplay is not underway
TODO: Add a setting for these tweaks */
               if (!netplay_driver_ctl(RARCH_NETPLAY_CTL_IS_ENABLED, NULL))
#endif
               {
                  state_manager_event_init((unsigned)settings->rewind_buffer_size);
               }
            }
>>>>>>> 0d572b0d
         }
         break;
      case CMD_EVENT_REWIND_TOGGLE:
         {
            settings_t *settings      = config_get_ptr();
            if (settings->bools.rewind_enable)
               command_event(CMD_EVENT_REWIND_INIT, NULL);
            else
               command_event(CMD_EVENT_REWIND_DEINIT, NULL);
         }
         break;
      case CMD_EVENT_AUTOSAVE_DEINIT:
#ifdef HAVE_THREADS
         if (!rarch_ctl(RARCH_CTL_IS_SRAM_USED, NULL))
            return false;
         autosave_deinit();
#endif
         break;
      case CMD_EVENT_AUTOSAVE_INIT:
         command_event(CMD_EVENT_AUTOSAVE_DEINIT, NULL);
#ifdef HAVE_THREADS
	 {
#ifdef HAVE_NETWORKING
         /* Only enable state manager if netplay is not underway
            TODO: Add a setting for these tweaks */
         settings_t *settings      = config_get_ptr();
         if (settings->uints.autosave_interval != 0
            && !netplay_driver_ctl(RARCH_NETPLAY_CTL_IS_ENABLED, NULL))
#endif
         {
            if (autosave_init())
               runloop_set(RUNLOOP_ACTION_AUTOSAVE);
            else
               runloop_unset(RUNLOOP_ACTION_AUTOSAVE);
         }
	 }
#endif
         break;
      case CMD_EVENT_AUTOSAVE_STATE:
         command_event_save_auto_state();
         break;
      case CMD_EVENT_AUDIO_STOP:
         return audio_driver_stop();
      case CMD_EVENT_AUDIO_START:
         return audio_driver_start(rarch_ctl(RARCH_CTL_IS_SHUTDOWN, NULL));
      case CMD_EVENT_AUDIO_MUTE_TOGGLE:
         {
            bool audio_mute_enable    = *(audio_get_bool_ptr(AUDIO_ACTION_MUTE_ENABLE));
            const char *msg           = !audio_mute_enable ?
               msg_hash_to_str(MSG_AUDIO_MUTED):
               msg_hash_to_str(MSG_AUDIO_UNMUTED);

            if (!audio_driver_toggle_mute())
            {
               RARCH_ERR("%s.\n",
                     msg_hash_to_str(MSG_FAILED_TO_UNMUTE_AUDIO));
               return false;
            }

            runloop_msg_queue_push(msg, 1, 180, true);
            RARCH_LOG("%s\n", msg);
         }
         break;
      case CMD_EVENT_OVERLAY_DEINIT:
#ifdef HAVE_OVERLAY
         input_overlay_free(overlay_ptr);
         overlay_ptr = NULL;
#endif
         break;
      case CMD_EVENT_OVERLAY_INIT:
         {
            settings_t *settings      = config_get_ptr();
            command_event(CMD_EVENT_OVERLAY_DEINIT, NULL);
#ifdef HAVE_OVERLAY
            if (settings->bools.input_overlay_enable)
               task_push_overlay_load_default(input_overlay_loaded, NULL);
#endif
         }
         break;
      case CMD_EVENT_OVERLAY_NEXT:
         {
            settings_t *settings      = config_get_ptr();
#ifdef HAVE_OVERLAY
            input_overlay_next(overlay_ptr, settings->floats.input_overlay_opacity);
#endif
         }
         break;
      case CMD_EVENT_DSP_FILTER_DEINIT:
         audio_driver_dsp_filter_free();
         break;
      case CMD_EVENT_DSP_FILTER_INIT:
         {
            settings_t *settings      = config_get_ptr();
            command_event(CMD_EVENT_DSP_FILTER_DEINIT, NULL);
            if (string_is_empty(settings->paths.path_audio_dsp_plugin))
               break;
            audio_driver_dsp_filter_init(settings->paths.path_audio_dsp_plugin);
         }
         break;
      case CMD_EVENT_GPU_RECORD_DEINIT:
         video_driver_gpu_record_deinit();
         break;
      case CMD_EVENT_RECORD_DEINIT:
         if (!recording_deinit())
            return false;
         break;
      case CMD_EVENT_RECORD_INIT:
         command_event(CMD_EVENT_HISTORY_DEINIT, NULL);
         if (!recording_init())
            return false;
         break;
      case CMD_EVENT_HISTORY_DEINIT:
         if (g_defaults.content_history)
         {
            playlist_write_file(g_defaults.content_history);
            playlist_free(g_defaults.content_history);
         }
         g_defaults.content_history = NULL;

         if (g_defaults.content_favorites)
         {
            playlist_write_file(g_defaults.content_favorites);
            playlist_free(g_defaults.content_favorites);
         }
         g_defaults.content_favorites = NULL;

         if (g_defaults.music_history)
         {
            playlist_write_file(g_defaults.music_history);
            playlist_free(g_defaults.music_history);
         }
         g_defaults.music_history = NULL;

#ifdef HAVE_FFMPEG
         if (g_defaults.video_history)
         {
            playlist_write_file(g_defaults.video_history);
            playlist_free(g_defaults.video_history);
         }
         g_defaults.video_history = NULL;

#endif

#ifdef HAVE_IMAGEVIEWER
         if (g_defaults.image_history)
         {
            playlist_write_file(g_defaults.image_history);
            playlist_free(g_defaults.image_history);
         }
         g_defaults.image_history = NULL;
#endif
         break;
      case CMD_EVENT_HISTORY_INIT:
         {
            settings_t *settings          = config_get_ptr();
            unsigned content_history_size = settings->uints.content_history_size;

            command_event(CMD_EVENT_HISTORY_DEINIT, NULL);

            if (!settings->bools.history_list_enable)
               return false;

            RARCH_LOG("%s: [%s].\n",
                  msg_hash_to_str(MSG_LOADING_HISTORY_FILE),
                  settings->paths.path_content_history);
            g_defaults.content_history = playlist_init(
                  settings->paths.path_content_history,
                  content_history_size);

            RARCH_LOG("%s: [%s].\n",
                  msg_hash_to_str(MSG_LOADING_HISTORY_FILE),
                  settings->paths.path_content_favorites);
            g_defaults.content_favorites = playlist_init(
                  settings->paths.path_content_favorites,
                  content_history_size);

            RARCH_LOG("%s: [%s].\n",
                  msg_hash_to_str(MSG_LOADING_HISTORY_FILE),
                  settings->paths.path_content_music_history);
            g_defaults.music_history = playlist_init(
                  settings->paths.path_content_music_history,
                  content_history_size);

#ifdef HAVE_FFMPEG
            RARCH_LOG("%s: [%s].\n",
                  msg_hash_to_str(MSG_LOADING_HISTORY_FILE),
                  settings->paths.path_content_video_history);
            g_defaults.video_history = playlist_init(
                  settings->paths.path_content_video_history,
                  content_history_size);
#endif

#ifdef HAVE_IMAGEVIEWER
            RARCH_LOG("%s: [%s].\n",
                  msg_hash_to_str(MSG_LOADING_HISTORY_FILE),
                  settings->paths.path_content_image_history);
            g_defaults.image_history = playlist_init(
                  settings->paths.path_content_image_history,
                  content_history_size);
#endif
         }
         break;
      case CMD_EVENT_CORE_INFO_DEINIT:
         core_info_deinit_list();
         break;
      case CMD_EVENT_CORE_INFO_INIT:
         {
            settings_t *settings      = config_get_ptr();
            command_event(CMD_EVENT_CORE_INFO_DEINIT, NULL);

            if (!string_is_empty(settings->paths.directory_libretro))
               core_info_init_list();
         }
         break;
      case CMD_EVENT_CORE_DEINIT:
         {
            struct retro_hw_render_callback *hwr = NULL;
            content_reset_savestate_backups();
            hwr = video_driver_get_hw_context();
            command_event_deinit_core(true);

            if (hwr)
               memset(hwr, 0, sizeof(*hwr));

            break;
         }
      case CMD_EVENT_CORE_INIT:
         content_reset_savestate_backups();
         if (!command_event_init_core((enum rarch_core_type*)data))
            return false;
         break;
      case CMD_EVENT_VIDEO_APPLY_STATE_CHANGES:
         video_driver_apply_state_changes();
         break;
      case CMD_EVENT_VIDEO_SET_NONBLOCKING_STATE:
         boolean = true; /* fall-through */
      case CMD_EVENT_VIDEO_SET_BLOCKING_STATE:
         video_driver_set_nonblock_state(boolean);
         break;
      case CMD_EVENT_VIDEO_SET_ASPECT_RATIO:
         video_driver_set_aspect_ratio();
         break;
      case CMD_EVENT_AUDIO_SET_NONBLOCKING_STATE:
         boolean = true; /* fall-through */
      case CMD_EVENT_AUDIO_SET_BLOCKING_STATE:
         audio_driver_set_nonblocking_state(boolean);
         break;
      case CMD_EVENT_OVERLAY_SET_SCALE_FACTOR:
         {
#ifdef HAVE_OVERLAY
            settings_t *settings      = config_get_ptr();
            input_overlay_set_scale_factor(overlay_ptr, settings->floats.input_overlay_scale);
#endif
         }
         break;
      case CMD_EVENT_OVERLAY_SET_ALPHA_MOD:
         {
#ifdef HAVE_OVERLAY
            settings_t *settings      = config_get_ptr();
            input_overlay_set_alpha_mod(overlay_ptr, settings->floats.input_overlay_opacity);
#endif
         }
         break;
      case CMD_EVENT_AUDIO_REINIT:
         {
            driver_uninit(DRIVER_AUDIO_MASK);
            drivers_init(DRIVER_AUDIO_MASK);
         }
         break;
      case CMD_EVENT_RESET_CONTEXT:
         {
            /* RARCH_DRIVER_CTL_UNINIT clears the callback struct so we
             * need to make sure to keep a copy */
            struct retro_hw_render_callback hwr_copy;
            struct retro_hw_render_callback *hwr = video_driver_get_hw_context();
            const struct retro_hw_render_context_negotiation_interface *iface =
               video_driver_get_context_negotiation_interface();
            memcpy(&hwr_copy, hwr, sizeof(hwr_copy));

            driver_uninit(DRIVERS_CMD_ALL);

            memcpy(hwr, &hwr_copy, sizeof(*hwr));
            video_driver_set_context_negotiation_interface(iface);

            drivers_init(DRIVERS_CMD_ALL);
         }
         break;
      case CMD_EVENT_SHUTDOWN:
#if defined(__linux__) && !defined(ANDROID)
         runloop_msg_queue_push(msg_hash_to_str(MSG_VALUE_SHUTTING_DOWN), 1, 180, true);
         command_event(CMD_EVENT_MENU_SAVE_CURRENT_CONFIG, NULL);
         command_event(CMD_EVENT_QUIT, NULL);
         system("shutdown -P now");
#endif
         break;
      case CMD_EVENT_REBOOT:
#if defined(__linux__) && !defined(ANDROID)
         runloop_msg_queue_push(msg_hash_to_str(MSG_VALUE_REBOOTING), 1, 180, true);
         command_event(CMD_EVENT_MENU_SAVE_CURRENT_CONFIG, NULL);
         command_event(CMD_EVENT_QUIT, NULL);
         system("shutdown -r now");
#endif
         break;
      case CMD_EVENT_RESUME:
         rarch_menu_running_finished();
         if (ui_companion_is_on_foreground())
            ui_companion_driver_toggle();
         break;
      case CMD_EVENT_ADD_TO_FAVORITES:
         playlist_push(
               g_defaults.content_favorites,
               path_get(RARCH_PATH_CONTENT),
               NULL,
               file_path_str(FILE_PATH_DETECT),
               file_path_str(FILE_PATH_DETECT),
               NULL,
               NULL
               );
         playlist_write_file(g_defaults.content_favorites);
         runloop_msg_queue_push(msg_hash_to_str(MSG_ADDED_TO_FAVORITES), 1, 180, true);
         break;
      case CMD_EVENT_RESTART_RETROARCH:
         if (!frontend_driver_set_fork(FRONTEND_FORK_RESTART))
            return false;
#ifndef HAVE_DYNAMIC
         command_event(CMD_EVENT_QUIT, NULL);
#endif
         break;
      case CMD_EVENT_MENU_SAVE_CURRENT_CONFIG:
         command_event_save_current_config(OVERRIDE_NONE);
         break;
      case CMD_EVENT_MENU_SAVE_CURRENT_CONFIG_OVERRIDE_CORE:
         command_event_save_current_config(OVERRIDE_CORE);
         break;
      case CMD_EVENT_MENU_SAVE_CURRENT_CONFIG_OVERRIDE_GAME:
         command_event_save_current_config(OVERRIDE_GAME);
         break;
      case CMD_EVENT_MENU_SAVE_CONFIG:
         if (!command_event_save_core_config())
            return false;
         break;
      case CMD_EVENT_SHADERS_APPLY_CHANGES:
#ifdef HAVE_MENU
         menu_shader_manager_apply_changes();
#endif
         break;
      case CMD_EVENT_PAUSE_CHECKS:
         {
            bool is_paused            = false;
            bool is_idle              = false;
            bool is_slowmotion        = false;
            bool is_perfcnt_enable    = false;

            runloop_get_status(&is_paused, &is_idle, &is_slowmotion,
                  &is_perfcnt_enable);

            if (is_paused)
            {
               RARCH_LOG("%s\n", msg_hash_to_str(MSG_PAUSED));
               command_event(CMD_EVENT_AUDIO_STOP, NULL);

               runloop_msg_queue_push(msg_hash_to_str(MSG_PAUSED), 1,
                     1, true);

               if (!is_idle)
                  video_driver_cached_frame();
            }
            else
            {
               RARCH_LOG("%s\n", msg_hash_to_str(MSG_UNPAUSED));
               command_event(CMD_EVENT_AUDIO_START, NULL);
            }
         }
         break;
      case CMD_EVENT_PAUSE_TOGGLE:
         boolean = rarch_ctl(RARCH_CTL_IS_PAUSED,  NULL);
         boolean = !boolean;
         rarch_ctl(RARCH_CTL_SET_PAUSED, &boolean);
         command_event(CMD_EVENT_PAUSE_CHECKS, NULL);
         break;
      case CMD_EVENT_UNPAUSE:
         boolean = false;

         rarch_ctl(RARCH_CTL_SET_PAUSED, &boolean);
         command_event(CMD_EVENT_PAUSE_CHECKS, NULL);
         break;
      case CMD_EVENT_PAUSE:
         boolean = true;

         rarch_ctl(RARCH_CTL_SET_PAUSED, &boolean);
         command_event(CMD_EVENT_PAUSE_CHECKS, NULL);
         break;
      case CMD_EVENT_MENU_PAUSE_LIBRETRO:
#ifdef HAVE_MENU
         if (menu_driver_is_alive())
         {
            settings_t *settings      = config_get_ptr();
            if (settings->bools.menu_pause_libretro)
               command_event(CMD_EVENT_AUDIO_STOP, NULL);
            else
               command_event(CMD_EVENT_AUDIO_START, NULL);
         }
         else
         {
            settings_t *settings      = config_get_ptr();
            if (settings->bools.menu_pause_libretro)
               command_event(CMD_EVENT_AUDIO_START, NULL);
         }
#endif
         break;
      case CMD_EVENT_SHADER_DIR_DEINIT:
         dir_free_shader();
         break;
      case CMD_EVENT_SHADER_DIR_INIT:
         command_event(CMD_EVENT_SHADER_DIR_DEINIT, NULL);

         if (!dir_init_shader())
            return false;
         break;
      case CMD_EVENT_BSV_MOVIE_DEINIT:
         bsv_movie_deinit();
         break;
      case CMD_EVENT_BSV_MOVIE_INIT:
         command_event(CMD_EVENT_BSV_MOVIE_DEINIT, NULL);
         bsv_movie_init();
         break;
#ifdef HAVE_NETWORKING
      case CMD_EVENT_NETPLAY_DEINIT:
         deinit_netplay();
         break;
      case CMD_EVENT_NETWORK_DEINIT:
         network_deinit();
         break;
      case CMD_EVENT_NETWORK_INIT:
         network_init();
         break;
      /* init netplay manually */
      case CMD_EVENT_NETPLAY_INIT:
         {
            char       *hostname = (char *) data;
            settings_t *settings = config_get_ptr();

            command_event(CMD_EVENT_NETPLAY_DEINIT, NULL);

            if (!init_netplay(NULL, hostname ? hostname :
               settings->paths.netplay_server,
               settings->uints.netplay_port))
            {
               command_event(CMD_EVENT_NETPLAY_DEINIT, NULL);
               return false;
            }

            /* Disable rewind & sram autosave if it was enabled
               TODO: Add a setting for these tweaks */
            state_manager_event_deinit();
#ifdef HAVE_THREADS
            autosave_deinit();
#endif
         }
         break;
      /* init netplay via lobby when content is loaded */
      case CMD_EVENT_NETPLAY_INIT_DIRECT:
         {
            /* buf is expected to be address|port */
            char *buf = (char *)data;
            static struct string_list *hostname = NULL;
            hostname = string_split(buf, "|");

            command_event(CMD_EVENT_NETPLAY_DEINIT, NULL);

            RARCH_LOG("[netplay] connecting to %s:%d\n",
               hostname->elems[0].data, !string_is_empty(hostname->elems[1].data)
               ? atoi(hostname->elems[1].data) : 55435);

            if (!init_netplay(NULL, hostname->elems[0].data,
               !string_is_empty(hostname->elems[1].data)
               ? atoi(hostname->elems[1].data) : 55435))
            {
               command_event(CMD_EVENT_NETPLAY_DEINIT, NULL);
               string_list_free(hostname);
               return false;
            }

            string_list_free(hostname);

            /* Disable rewind if it was enabled
               TODO: Add a setting for these tweaks */
            state_manager_event_deinit();
#ifdef HAVE_THREADS
            autosave_deinit();
#endif
         }
         break;
      /* init netplay via lobby when content is not loaded */
      case CMD_EVENT_NETPLAY_INIT_DIRECT_DEFERRED:
         {
            /* buf is expected to be address|port */
            char *buf = (char *)data;
            static struct string_list *hostname = NULL;
            hostname = string_split(buf, "|");

            command_event(CMD_EVENT_NETPLAY_DEINIT, NULL);

            RARCH_LOG("[netplay] connecting to %s:%d\n",
               hostname->elems[0].data, !string_is_empty(hostname->elems[1].data)
               ? atoi(hostname->elems[1].data) : 55435);

            if (!init_netplay_deferred(hostname->elems[0].data,
               !string_is_empty(hostname->elems[1].data)
               ? atoi(hostname->elems[1].data) : 55435))
            {
               command_event(CMD_EVENT_NETPLAY_DEINIT, NULL);
               string_list_free(hostname);
               return false;
            }

            string_list_free(hostname);

            /* Disable rewind if it was enabled
               TODO: Add a setting for these tweaks */
            state_manager_event_deinit();
#ifdef HAVE_THREADS
            autosave_deinit();
#endif
         }
         break;
      case CMD_EVENT_NETPLAY_FLIP_PLAYERS:
         netplay_driver_ctl(RARCH_NETPLAY_CTL_FLIP_PLAYERS, NULL);
         break;
      case CMD_EVENT_NETPLAY_GAME_WATCH:
         netplay_driver_ctl(RARCH_NETPLAY_CTL_GAME_WATCH, NULL);
         break;
#else
      case CMD_EVENT_NETPLAY_DEINIT:
      case CMD_EVENT_NETWORK_DEINIT:
      case CMD_EVENT_NETWORK_INIT:
      case CMD_EVENT_NETPLAY_INIT:
      case CMD_EVENT_NETPLAY_INIT_DIRECT:
      case CMD_EVENT_NETPLAY_INIT_DIRECT_DEFERRED:
      case CMD_EVENT_NETPLAY_FLIP_PLAYERS:
      case CMD_EVENT_NETPLAY_GAME_WATCH:
         return false;
#endif
      case CMD_EVENT_FULLSCREEN_TOGGLE:
         {
            settings_t *settings      = config_get_ptr();
            bool new_fullscreen_state = !settings->bools.video_fullscreen;
            if (!video_driver_has_windowed())
               return false;

            /* If we go fullscreen we drop all drivers and
             * reinitialize to be safe. */
            configuration_set_bool(settings, settings->bools.video_fullscreen,
                  new_fullscreen_state);

            command_event(CMD_EVENT_REINIT, NULL);
            if (settings->bools.video_fullscreen)
               video_driver_hide_mouse();
            else
               video_driver_show_mouse();
         }
         break;
      case CMD_EVENT_COMMAND_DEINIT:
         input_driver_deinit_command();
         break;
      case CMD_EVENT_COMMAND_INIT:
         command_event(CMD_EVENT_COMMAND_DEINIT, NULL);
         input_driver_init_command();
         break;
      case CMD_EVENT_REMOTE_DEINIT:
         input_driver_deinit_remote();
         break;
      case CMD_EVENT_REMOTE_INIT:
         command_event(CMD_EVENT_REMOTE_DEINIT, NULL);
         input_driver_init_remote();
         break;

      case CMD_EVENT_MAPPER_DEINIT:
         input_driver_deinit_mapper();
         break;
      case CMD_EVENT_MAPPER_INIT:
         command_event(CMD_EVENT_MAPPER_DEINIT, NULL);
         input_driver_init_mapper();
      break;
      case CMD_EVENT_LOG_FILE_DEINIT:
         retro_main_log_file_deinit();
         break;
      case CMD_EVENT_DISK_APPEND_IMAGE:
         {
            const char *path = (const char*)data;
            if (string_is_empty(path))
               return false;
            return command_event_disk_control_append_image(path);
         }
      case CMD_EVENT_DISK_EJECT_TOGGLE:
         {
            rarch_system_info_t *info = runloop_get_system_info();

            if (info && info->disk_control_cb.get_num_images)
            {
               const struct retro_disk_control_callback *control =
                  (const struct retro_disk_control_callback*)
                  &info->disk_control_cb;

               if (control)
               {
                  bool new_state = !control->get_eject_state();
                  command_event_disk_control_set_eject(new_state, true);
               }
            }
            else
               runloop_msg_queue_push(
                     msg_hash_to_str(MSG_CORE_DOES_NOT_SUPPORT_DISK_OPTIONS),
                     1, 120, true);
         }
         break;
      case CMD_EVENT_DISK_NEXT:
         {
            rarch_system_info_t *info = runloop_get_system_info();

            if (info && info->disk_control_cb.get_num_images)
            {
               const struct retro_disk_control_callback *control =
                  (const struct retro_disk_control_callback*)
                  &info->disk_control_cb;

               if (!control)
                  return false;

               if (!control->get_eject_state())
                  return false;

               command_event_check_disk_next(control);
            }
            else
               runloop_msg_queue_push(
                     msg_hash_to_str(MSG_CORE_DOES_NOT_SUPPORT_DISK_OPTIONS),
                     1, 120, true);
         }
         break;
      case CMD_EVENT_DISK_PREV:
         {
            rarch_system_info_t *info = runloop_get_system_info();

            if (info && info->disk_control_cb.get_num_images)
            {
               const struct retro_disk_control_callback *control =
                  (const struct retro_disk_control_callback*)
                  &info->disk_control_cb;

               if (!control)
                  return false;

               if (!control->get_eject_state())
                  return false;

               command_event_check_disk_prev(control);
            }
            else
               runloop_msg_queue_push(
                     msg_hash_to_str(MSG_CORE_DOES_NOT_SUPPORT_DISK_OPTIONS),
                     1, 120, true);
         }
         break;
      case CMD_EVENT_RUMBLE_STOP:
         {
            unsigned i;
            for (i = 0; i < MAX_USERS; i++)
            {
               input_driver_set_rumble_state(i, RETRO_RUMBLE_STRONG, 0);
               input_driver_set_rumble_state(i, RETRO_RUMBLE_WEAK, 0);
            }
         }
         break;
      case CMD_EVENT_GRAB_MOUSE_TOGGLE:
         {
            bool ret = false;
            static bool grab_mouse_state  = false;

            grab_mouse_state = !grab_mouse_state;

            if (grab_mouse_state)
               ret = input_driver_grab_mouse();
            else
               ret = input_driver_ungrab_mouse();

            if (!ret)
               return false;

            RARCH_LOG("%s: %s.\n",
                  msg_hash_to_str(MSG_GRAB_MOUSE_STATE),
                  grab_mouse_state ? "yes" : "no");

            if (grab_mouse_state)
               video_driver_hide_mouse();
            else
               video_driver_show_mouse();
         }
         break;
      case CMD_EVENT_GAME_FOCUS_TOGGLE:
         {
            static bool game_focus_state  = false;
            intptr_t                 mode = (intptr_t)data;

            /* mode = -1: restores current game focus state
             * mode =  1: force set game focus, instead of toggling
             * any other: toggle
             */
            if (mode == 1)
                game_focus_state = true;
            else if (mode != -1)
                game_focus_state = !game_focus_state;

            RARCH_LOG("%s: %s.\n",
                  "Game focus is: ",
                  game_focus_state ? "on" : "off");

            if (game_focus_state)
            {
               input_driver_grab_mouse();
               video_driver_hide_mouse();
               input_driver_set_hotkey_block();
               input_driver_keyboard_mapping_set_block(1);
               if (mode != -1)
                  runloop_msg_queue_push(msg_hash_to_str(MSG_GAME_FOCUS_ON),
                        1, 120, true);
            }
            else
            {
               input_driver_ungrab_mouse();
               video_driver_show_mouse();
               input_driver_unset_hotkey_block();
               input_driver_keyboard_mapping_set_block(0);
               if (mode != -1)
                  runloop_msg_queue_push(msg_hash_to_str(MSG_GAME_FOCUS_OFF),
                        1, 120, true);
            }

         }
         break;
      case CMD_EVENT_PERFCNT_REPORT_FRONTEND_LOG:
         rarch_perf_log();
         break;
      case CMD_EVENT_VOLUME_UP:
         command_event_set_volume(0.5f);
         break;
      case CMD_EVENT_VOLUME_DOWN:
         command_event_set_volume(-0.5f);
         break;
      case CMD_EVENT_MIXER_VOLUME_UP:
         command_event_set_mixer_volume(0.5f);
         break;
      case CMD_EVENT_MIXER_VOLUME_DOWN:
         command_event_set_mixer_volume(-0.5f);
         break;
      case CMD_EVENT_SET_FRAME_LIMIT:
         rarch_ctl(RARCH_CTL_SET_FRAME_LIMIT, NULL);
         break;
      case CMD_EVENT_DISABLE_OVERRIDES:
         command_event_disable_overrides();
         break;
      case CMD_EVENT_RESTORE_REMAPS:
         command_event_restore_remaps();
         break;
      case CMD_EVENT_RESTORE_DEFAULT_SHADER_PRESET:
         command_event_restore_default_shader_preset();
         break;
      case CMD_EVENT_LIBUI_TEST:
#if HAVE_LIBUI
         extern int libui_main(void);
         libui_main();
#endif
         break;
      case CMD_EVENT_NONE:
         return false;
   }

   return true;
}<|MERGE_RESOLUTION|>--- conflicted
+++ resolved
@@ -1917,19 +1917,6 @@
             if (settings->bools.cheevos_hardcore_mode_enable)
                return false;
 #endif
-<<<<<<< HEAD
-           if (settings->bools.rewind_enable)
-           {
-#ifdef HAVE_NETWORKING
-            /* Only enable state manager if netplay is not underway 
-               TODO: Add a setting for these tweaks */
-            if (!netplay_driver_ctl(RARCH_NETPLAY_CTL_IS_ENABLED, NULL))
-#endif
-            {
-               state_manager_event_init((unsigned)settings->rewind_buffer_size);
-            }
-           }
-=======
             if (settings->bools.rewind_enable)
             {
 #ifdef HAVE_NETWORKING
@@ -1941,7 +1928,6 @@
                   state_manager_event_init((unsigned)settings->rewind_buffer_size);
                }
             }
->>>>>>> 0d572b0d
          }
          break;
       case CMD_EVENT_REWIND_TOGGLE:

<<<<<<< HEAD
/*  RetroArch - A frontend for libretro.
 *  Copyright (C) 2011-2021 - Daniel De Matteis
 *  Copyright (C) 2014-2017 - Jean-André Santoni
 *  Copyright (C) 2016-2019 - Andrés Suárez
 *  Copyright (C) 2016-2019 - Brad Parker
 *
 *  RetroArch is free software: you can redistribute it and/or modify it under the terms
 *  of the GNU General Public License as published by the Free Software Found-
 *  ation, either version 3 of the License, or (at your option) any later version.
 *
 *  RetroArch is distributed in the hope that it will be useful, but WITHOUT ANY WARRANTY;
 *  without even the implied warranty of MERCHANTABILITY or FITNESS FOR A PARTICULAR
 *  PURPOSE.  See the GNU General Public License for more details.
 *
 *  You should have received a copy of the GNU General Public License along with RetroArch.
 *  If not, see <http://www.gnu.org/licenses/>.
 */

#if defined(HAVE_CONFIG_H)
#include "../config.h"
#endif

#include <locale.h>

#include <retro_timers.h>
#include <lists/dir_list.h>
#include <string/stdstring.h>
#include <compat/strcasestr.h>
#include <encodings/utf.h>
#include <streams/file_stream.h>
#include <time/rtime.h>

#ifdef WIIU
#include <wiiu/os/energy.h>
#endif

#ifdef HAVE_ACCESSIBILITY
#include "../accessibility.h"
#endif

#ifdef HAVE_NETWORKING
#include "../network/netplay/netplay.h"
#endif

#include "../audio/audio_driver.h"

#include "menu_driver.h"
#include "menu_cbs.h"
#include "../driver.h"
#include "../list_special.h"
#include "../paths.h"
#include "../tasks/task_powerstate.h"
#include "../tasks/tasks_internal.h"
#include "../verbosity.h"

#include "../frontend/frontend_driver.h"

#ifdef HAVE_LANGEXTRA
/* This file has a UTF8 BOM, we assume HAVE_LANGEXTRA
 * is only enabled for compilers that can support this. */
#include "../input/input_osk_utf8_pages.h"
#endif

#ifdef HAVE_CHEEVOS
#include "../cheevos/cheevos_menu.h"
#endif

#include "../gfx/gfx_animation.h"
#include "../input/input_driver.h"
#include "../input/input_remapping.h"
#include "../performance_counters.h"
#include "../version.h"
#include "../misc/cpufreq/cpufreq.h"

#ifdef HAVE_LIBNX
#include <switch.h>
#endif

#if defined(HAVE_LAKKA) || defined(HAVE_LIBNX)
#include "../switch_performance_profiles.h"
#endif

#ifdef HAVE_LIBNX
#define LIBNX_SWKBD_LIMIT 500 /* enforced by HOS */

/* TODO/FIXME - public global variable */
extern u32 __nx_applet_type;
#endif

struct key_desc key_descriptors[RARCH_MAX_KEYS] =
{
   {RETROK_FIRST,         "Unmapped"},
   {RETROK_BACKSPACE,     "Backspace"},
   {RETROK_TAB,           "Tab"},
   {RETROK_CLEAR,         "Clear"},
   {RETROK_RETURN,        "Return"},
   {RETROK_PAUSE,         "Pause"},
   {RETROK_ESCAPE,        "Escape"},
   {RETROK_SPACE,         "Space"},
   {RETROK_EXCLAIM,       "!"},
   {RETROK_QUOTEDBL,      "\""},
   {RETROK_HASH,          "#"},
   {RETROK_DOLLAR,        "$"},
   {RETROK_AMPERSAND,     "&"},
   {RETROK_QUOTE,         "\'"},
   {RETROK_LEFTPAREN,     "("},
   {RETROK_RIGHTPAREN,    ")"},
   {RETROK_ASTERISK,      "*"},
   {RETROK_PLUS,          "+"},
   {RETROK_COMMA,         ","},
   {RETROK_MINUS,         "-"},
   {RETROK_PERIOD,        "."},
   {RETROK_SLASH,         "/"},
   {RETROK_0,             "0"},
   {RETROK_1,             "1"},
   {RETROK_2,             "2"},
   {RETROK_3,             "3"},
   {RETROK_4,             "4"},
   {RETROK_5,             "5"},
   {RETROK_6,             "6"},
   {RETROK_7,             "7"},
   {RETROK_8,             "8"},
   {RETROK_9,             "9"},
   {RETROK_COLON,         ":"},
   {RETROK_SEMICOLON,     ";"},
   {RETROK_LESS,          "<"},
   {RETROK_EQUALS,        "="},
   {RETROK_GREATER,       ">"},
   {RETROK_QUESTION,      "?"},
   {RETROK_AT,            "@"},
   {RETROK_LEFTBRACKET,   "["},
   {RETROK_BACKSLASH,     "\\"},
   {RETROK_RIGHTBRACKET,  "]"},
   {RETROK_CARET,         "^"},
   {RETROK_UNDERSCORE,    "_"},
   {RETROK_BACKQUOTE,     "`"},
   {RETROK_a,             "A"},
   {RETROK_b,             "B"},
   {RETROK_c,             "C"},
   {RETROK_d,             "D"},
   {RETROK_e,             "E"},
   {RETROK_f,             "F"},
   {RETROK_g,             "G"},
   {RETROK_h,             "H"},
   {RETROK_i,             "I"},
   {RETROK_j,             "J"},
   {RETROK_k,             "K"},
   {RETROK_l,             "L"},
   {RETROK_m,             "M"},
   {RETROK_n,             "N"},
   {RETROK_o,             "O"},
   {RETROK_p,             "P"},
   {RETROK_q,             "Q"},
   {RETROK_r,             "R"},
   {RETROK_s,             "S"},
   {RETROK_t,             "T"},
   {RETROK_u,             "U"},
   {RETROK_v,             "V"},
   {RETROK_w,             "W"},
   {RETROK_x,             "X"},
   {RETROK_y,             "Y"},
   {RETROK_z,             "Z"},
   {RETROK_DELETE,        "Delete"},

   {RETROK_KP0,           "Numpad 0"},
   {RETROK_KP1,           "Numpad 1"},
   {RETROK_KP2,           "Numpad 2"},
   {RETROK_KP3,           "Numpad 3"},
   {RETROK_KP4,           "Numpad 4"},
   {RETROK_KP5,           "Numpad 5"},
   {RETROK_KP6,           "Numpad 6"},
   {RETROK_KP7,           "Numpad 7"},
   {RETROK_KP8,           "Numpad 8"},
   {RETROK_KP9,           "Numpad 9"},
   {RETROK_KP_PERIOD,     "Numpad ."},
   {RETROK_KP_DIVIDE,     "Numpad /"},
   {RETROK_KP_MULTIPLY,   "Numpad *"},
   {RETROK_KP_MINUS,      "Numpad -"},
   {RETROK_KP_PLUS,       "Numpad +"},
   {RETROK_KP_ENTER,      "Numpad Enter"},
   {RETROK_KP_EQUALS,     "Numpad ="},

   {RETROK_UP,            "Up"},
   {RETROK_DOWN,          "Down"},
   {RETROK_RIGHT,         "Right"},
   {RETROK_LEFT,          "Left"},
   {RETROK_INSERT,        "Insert"},
   {RETROK_HOME,          "Home"},
   {RETROK_END,           "End"},
   {RETROK_PAGEUP,        "Page Up"},
   {RETROK_PAGEDOWN,      "Page Down"},

   {RETROK_F1,            "F1"},
   {RETROK_F2,            "F2"},
   {RETROK_F3,            "F3"},
   {RETROK_F4,            "F4"},
   {RETROK_F5,            "F5"},
   {RETROK_F6,            "F6"},
   {RETROK_F7,            "F7"},
   {RETROK_F8,            "F8"},
   {RETROK_F9,            "F9"},
   {RETROK_F10,           "F10"},
   {RETROK_F11,           "F11"},
   {RETROK_F12,           "F12"},
   {RETROK_F13,           "F13"},
   {RETROK_F14,           "F14"},
   {RETROK_F15,           "F15"},

   {RETROK_NUMLOCK,       "Num Lock"},
   {RETROK_CAPSLOCK,      "Caps Lock"},
   {RETROK_SCROLLOCK,     "Scroll Lock"},
   {RETROK_RSHIFT,        "Right Shift"},
   {RETROK_LSHIFT,        "Left Shift"},
   {RETROK_RCTRL,         "Right Control"},
   {RETROK_LCTRL,         "Left Control"},
   {RETROK_RALT,          "Right Alt"},
   {RETROK_LALT,          "Left Alt"},
   {RETROK_RMETA,         "Right Meta"},
   {RETROK_LMETA,         "Left Meta"},
   {RETROK_RSUPER,        "Right Super"},
   {RETROK_LSUPER,        "Left Super"},
   {RETROK_MODE,          "Mode"},
   {RETROK_COMPOSE,       "Compose"},

   {RETROK_HELP,          "Help"},
   {RETROK_PRINT,         "Print"},
   {RETROK_SYSREQ,        "Sys Req"},
   {RETROK_BREAK,         "Break"},
   {RETROK_MENU,          "Menu"},
   {RETROK_POWER,         "Power"},
   {RETROK_EURO,          {-30, -126, -84, 0}}, /* "�" */
   {RETROK_UNDO,          "Undo"},
   {RETROK_OEM_102,       "OEM-102"}
};

static void *null_menu_init(void **userdata, bool video_is_threaded)
{
   menu_handle_t *menu = (menu_handle_t*)calloc(1, sizeof(*menu));
   if (!menu)
      return NULL;
   return menu;
}

static int null_menu_list_bind_init(menu_file_list_cbs_t *cbs,
      const char *path, const char *label, unsigned type, size_t idx) { return 0; }

static menu_ctx_driver_t menu_ctx_null = {
  NULL,  /* set_texture */
  NULL,  /* render_messagebox */
  NULL,  /* render */
  NULL,  /* frame */
  null_menu_init,
  NULL,  /* free */
  NULL,  /* context_reset */
  NULL,  /* context_destroy */
  NULL,  /* populate_entries */
  NULL,  /* toggle */
  NULL,  /* navigation_clear */
  NULL,  /* navigation_decrement */
  NULL,  /* navigation_increment */
  NULL,  /* navigation_set */
  NULL,  /* navigation_set_last */
  NULL,  /* navigation_descend_alphabet */
  NULL,  /* navigation_ascend_alphabet */
  NULL,  /* lists_init */
  NULL,  /* list_insert */
  NULL,  /* list_prepend */
  NULL,  /* list_delete */
  NULL,  /* list_clear */
  NULL,  /* list_cache */
  NULL,  /* list_push */
  NULL,  /* list_get_selection */
  NULL,  /* list_get_size */
  NULL,  /* list_get_entry */
  NULL,  /* list_set_selection */
  null_menu_list_bind_init,
  NULL,  /* load_image */
  "null",
  NULL,  /* environ */
  NULL,  /* update_thumbnail_path */
  NULL,  /* update_thumbnail_image */
  NULL,  /* refresh_thumbnail_image */
  NULL,  /* set_thumbnail_system */
  NULL,  /* get_thumbnail_system */
  NULL,  /* set_thumbnail_content */
  NULL,  /* osk_ptr_at_pos */
  NULL,  /* update_savestate_thumbnail_path */
  NULL,  /* update_savestate_thumbnail_image */
  NULL,  /* pointer_down */
  NULL,  /* pointer_up   */
  NULL   /* entry_action */
};

/* Menu drivers */
const menu_ctx_driver_t *menu_ctx_drivers[] = {
#if defined(HAVE_MATERIALUI)
   &menu_ctx_mui,
#endif
#if defined(HAVE_OZONE)
   &menu_ctx_ozone,
#endif
#if defined(HAVE_RGUI)
   &menu_ctx_rgui,
#endif
#if defined(HAVE_XMB)
   &menu_ctx_xmb,
#endif
   &menu_ctx_null,
   NULL
};

static struct menu_state menu_driver_state = { 0 };

struct menu_state *menu_state_get_ptr(void)
{
   return &menu_driver_state;
}

static bool menu_should_pop_stack(const char *label)
{
   /* > Info box */
   if (string_is_equal(label, msg_hash_to_str(MENU_ENUM_LABEL_INFO_SCREEN)))
      return true;
   /* > Help box */
   if (string_starts_with_size(label, "help", STRLEN_CONST("help")))
      if (
               string_is_equal(label, msg_hash_to_str(MENU_ENUM_LABEL_HELP))
            || string_is_equal(label, msg_hash_to_str(MENU_ENUM_LABEL_HELP_CONTROLS))
            || string_is_equal(label, msg_hash_to_str(MENU_ENUM_LABEL_HELP_WHAT_IS_A_CORE))
            || string_is_equal(label, msg_hash_to_str(MENU_ENUM_LABEL_HELP_LOADING_CONTENT))
            || string_is_equal(label, msg_hash_to_str(MENU_ENUM_LABEL_HELP_SCANNING_CONTENT))
            || string_is_equal(label, msg_hash_to_str(MENU_ENUM_LABEL_HELP_CHANGE_VIRTUAL_GAMEPAD))
            || string_is_equal(label, msg_hash_to_str(MENU_ENUM_LABEL_HELP_AUDIO_VIDEO_TROUBLESHOOTING))
            || string_is_equal(label, msg_hash_to_str(MENU_ENUM_LABEL_HELP_SEND_DEBUG_INFO))
            || string_is_equal(label, msg_hash_to_str(MENU_ENUM_LABEL_CHEEVOS_DESCRIPTION)))
         return true;
   if (
         string_is_equal(label, msg_hash_to_str(MENU_ENUM_LABEL_CHEEVOS_DESCRIPTION)))
      return true;
   return false;
}

size_t menu_navigation_get_selection(void)
{
   struct menu_state *menu_st  = &menu_driver_state;
   return menu_st->selection_ptr;
}

void menu_navigation_set_selection(size_t val)
{
   struct menu_state *menu_st  = &menu_driver_state;
   menu_st->selection_ptr      = val;
}

void menu_entry_get(menu_entry_t *entry, size_t stack_idx,
      size_t i, void *userdata, bool use_representation)
{
   char newpath[255];
   const char *path            = NULL;
   const char *entry_label     = NULL;
   menu_file_list_cbs_t *cbs   = NULL;
   struct menu_state *menu_st  = &menu_driver_state;
   file_list_t *selection_buf  = MENU_ENTRIES_GET_SELECTION_BUF_PTR_INTERNAL(menu_st, stack_idx);
   file_list_t *list           = (userdata) ? (file_list_t*)userdata : selection_buf;
   bool path_enabled           = entry->path_enabled;

   newpath[0]                  = '\0';

   if (!list)
      return;

   path                       = list->list[i].path;
   entry_label                = list->list[i].label;
   entry->type                = list->list[i].type;
   entry->entry_idx           = list->list[i].entry_idx;

   cbs                        = (menu_file_list_cbs_t*)list->list[i].actiondata;
   entry->idx                 = (unsigned)i;

   if (entry->label_enabled && !string_is_empty(entry_label))
      strlcpy(entry->label, entry_label, sizeof(entry->label));

   if (cbs)
   {
      const char *label             = NULL;

      entry->enum_idx               = cbs->enum_idx;
      entry->checked                = cbs->checked;

      file_list_get_last(MENU_LIST_GET(menu_st->entries.list, 0),
            NULL, &label, NULL, NULL);

      if (entry->rich_label_enabled && cbs->action_label)
      {
         cbs->action_label(list,
               entry->type, (unsigned)i,
               label, path,
               entry->rich_label,
               sizeof(entry->rich_label));

         if (string_is_empty(entry->rich_label))
            path_enabled = true;
      }

      if ((path_enabled || entry->value_enabled) &&
          cbs->action_get_value &&
          use_representation)
      {
         cbs->action_get_value(list,
               &entry->spacing, entry->type,
               (unsigned)i, label,
               entry->value,
               entry->value_enabled ? sizeof(entry->value) : 0,
               path,
               newpath,
               path_enabled ? sizeof(newpath) : 0);

         if (!string_is_empty(entry->value))
         {
            if (entry->enum_idx == MENU_ENUM_LABEL_CHEEVOS_PASSWORD)
            {
               size_t j;
               size_t size = strlcpy(entry->password_value, entry->value,
                     sizeof(entry->password_value));
               for (j = 0; j < size; j++)
                  entry->password_value[j] = '*';
            }
         }
      }

      if (entry->sublabel_enabled)
      {
         if (!string_is_empty(cbs->action_sublabel_cache))
            strlcpy(entry->sublabel,
                     cbs->action_sublabel_cache, sizeof(entry->sublabel));
         else if (cbs->action_sublabel)
         {
            /* If this function callback returns true,
             * we know that the value won't change - so we
             * can cache it instead. */
            if (cbs->action_sublabel(list,
                     entry->type, (unsigned)i,
                     label, path,
                     entry->sublabel,
                     sizeof(entry->sublabel)) > 0)
               strlcpy(cbs->action_sublabel_cache,
                     entry->sublabel,
                     sizeof(cbs->action_sublabel_cache));
         }
      }
   }

   if (path_enabled)
   {
      if (!string_is_empty(path) && !use_representation)
         strlcpy(entry->path, path, sizeof(entry->path));
      else if (
                cbs
            &&  cbs->setting
            &&  cbs->setting->enum_value_idx != MSG_UNKNOWN
            && !cbs->setting->dont_use_enum_idx_representation)
         strlcpy(entry->path,
               msg_hash_to_str(cbs->setting->enum_value_idx),
               sizeof(entry->path));
      else
         if (!string_is_empty(newpath))
            strlcpy(entry->path, newpath, sizeof(entry->path));
   }
}

menu_file_list_cbs_t *menu_entries_get_last_stack_actiondata(void)
{
   struct menu_state *menu_st  = &menu_driver_state;
   if (menu_st->entries.list)
   {
      const file_list_t *list  = MENU_LIST_GET(menu_st->entries.list, 0);
      return (menu_file_list_cbs_t*)list->list[list->size - 1].actiondata;
   }
   return NULL;
}

file_list_t *menu_entries_get_menu_stack_ptr(size_t idx)
{
   struct menu_state   *menu_st   = &menu_driver_state;
   menu_list_t *menu_list         = menu_st->entries.list;
   if (!menu_list)
      return NULL;
   return MENU_LIST_GET(menu_list, (unsigned)idx);
}

file_list_t *menu_entries_get_selection_buf_ptr(size_t idx)
{
   struct menu_state   *menu_st   = &menu_driver_state;
   menu_list_t *menu_list         = menu_st->entries.list;
   if (!menu_list)
      return NULL;
   return MENU_LIST_GET_SELECTION(menu_list, (unsigned)idx);
}

size_t menu_entries_get_stack_size(size_t idx)
{
   struct menu_state   *menu_st   = &menu_driver_state;
   menu_list_t *menu_list         = menu_st->entries.list;
   if (!menu_list)
      return 0;
   return MENU_LIST_GET_STACK_SIZE(menu_list, idx);
}

size_t menu_entries_get_size(void)
{
   struct menu_state   *menu_st   = &menu_driver_state;
   menu_list_t *menu_list         = menu_st->entries.list;
   if (!menu_list)
      return 0;
   return MENU_LIST_GET_SELECTION(menu_list, 0)->size;
}

menu_search_terms_t *menu_entries_search_get_terms_internal(void)
{
   struct menu_state *menu_st  = &menu_driver_state;
   file_list_t *list           = MENU_LIST_GET(menu_st->entries.list, 0);
   menu_file_list_cbs_t *cbs   = NULL;

   if (!list ||
       (list->size < 1))
      return NULL;

   cbs = (menu_file_list_cbs_t*)list->list[list->size - 1].actiondata;

   if (!cbs)
      return NULL;

   return &cbs->search;
}

/* Searches current menu list for specified 'needle'
 * string. If string is found, returns true and sets
 * 'idx' to the matching list entry index. */
bool menu_entries_list_search(const char *needle, size_t *idx)
{
   struct menu_state *menu_st  = &menu_driver_state;
   menu_list_t *menu_list      = menu_st->entries.list;
   file_list_t *list           = MENU_LIST_GET_SELECTION(menu_list, (unsigned)0);
   bool match_found            = false;
   bool char_search            = false;
   char needle_char            = 0;
   size_t i;

   if (   !list
       || string_is_empty(needle)
       || !idx)
      return match_found;

   /* Check if we are searching for a single
    * Latin alphabet character */
   char_search    = ((needle[1] == '\0') && (ISALPHA(needle[0])));
   if (char_search)
      needle_char = TOLOWER(needle[0]);

   for (i = 0; i < list->size; i++)
   {
      const char *entry_label = NULL;
      menu_entry_t entry;

      /* Note the we have to get the actual menu
       * entry here, since we need the exact label
       * that is currently displayed by the menu
       * driver */
      MENU_ENTRY_INIT(entry);
      entry.value_enabled    = false;
      entry.sublabel_enabled = false;
      menu_entry_get(&entry, 0, i, NULL, true);

      /* When using the file browser, one or more
       * 'utility' entries will be added to the top
       * of the list (e.g. 'Parent Directory'). These
       * have no bearing on the actual content of the
       * list, and should be excluded from the search */
      if ((entry.type == FILE_TYPE_SCAN_DIRECTORY) ||
          (entry.type == FILE_TYPE_MANUAL_SCAN_DIRECTORY) ||
          (entry.type == FILE_TYPE_USE_DIRECTORY) ||
          (entry.type == FILE_TYPE_PARENT_DIRECTORY))
         continue;

      /* Get displayed entry label */
      if (!string_is_empty(entry.rich_label))
         entry_label = entry.rich_label;
      else
         entry_label = entry.path;

      if (string_is_empty(entry_label))
         continue;

      /* If we are performing a single character
       * search, jump to the first entry whose
       * first character matches */
      if (char_search)
      {
         if (needle_char == TOLOWER(entry_label[0]))
         {
            *idx        = i;
            match_found = true;
            break;
         }
      }
      /* Otherwise perform an exhaustive string
       * comparison */
      else
      {
         const char *found_str = (const char *)strcasestr(entry_label, needle);

         /* Found a match with the first characters
          * of the label -> best possible match,
          * so quit immediately */
         if (found_str == entry_label)
         {
            *idx        = i;
            match_found = true;
            break;
         }
         /* Found a mid-string match; this is a valid
          * result, but keep searching for the best
          * possible match */
         else if (found_str)
         {
            *idx        = i;
            match_found = true;
         }
      }
   }

   return match_found;
}

/* Time format strings with AM-PM designation require special
 * handling due to platform dependence */
static void strftime_am_pm(char* ptr, size_t maxsize, const char* format,
      const struct tm* timeptr)
{
   char *local = NULL;

   /* Ensure correct locale is set
    * > Required for localised AM/PM strings */
   setlocale(LC_TIME, "");

   strftime(ptr, maxsize, format, timeptr);
#if !(defined(__linux__) && !defined(ANDROID))
   local = local_to_utf8_string_alloc(ptr);

   if (!string_is_empty(local))
      strlcpy(ptr, local, maxsize);

   if (local)
   {
      free(local);
      local = NULL;
   }
#endif
}


/* Display the date and time - time_mode will influence how
 * the time representation will look like.
 * */
void menu_display_timedate(gfx_display_ctx_datetime_t *datetime)
{
   struct menu_state *menu_st  = &menu_driver_state;
   if (!datetime)
      return;

   /* Trigger an update, if required */
   if (menu_st->current_time_us - menu_st->datetime_last_time_us >=
         DATETIME_CHECK_INTERVAL)
   {
      time_t time_;
      struct tm tm_;
      bool has_am_pm         = false;
      const char *format_str = "";

      menu_st->datetime_last_time_us = menu_st->current_time_us;

      /* Get current time */
      time(&time_);
      rtime_localtime(&time_, &tm_);

      /* Format string representation */
      switch (datetime->time_mode)
      {
         case MENU_TIMEDATE_STYLE_YMD_HMS: /* YYYY-MM-DD HH:MM:SS */
            /* Using switch statements to set the format
             * string is verbose, but has far less performance
             * impact than setting the date separator dynamically
             * (i.e. no snprintf() or character replacement...) */
            switch (datetime->date_separator)
            {
               case MENU_TIMEDATE_DATE_SEPARATOR_SLASH:
                  format_str = "%Y/%m/%d %H:%M:%S";
                  break;
               case MENU_TIMEDATE_DATE_SEPARATOR_PERIOD:
                  format_str = "%Y.%m.%d %H:%M:%S";
                  break;
               default:
                  format_str = "%Y-%m-%d %H:%M:%S";
                  break;
            }
            break;
         case MENU_TIMEDATE_STYLE_YMD_HM: /* YYYY-MM-DD HH:MM */
            switch (datetime->date_separator)
            {
               case MENU_TIMEDATE_DATE_SEPARATOR_SLASH:
                  format_str = "%Y/%m/%d %H:%M";
                  break;
               case MENU_TIMEDATE_DATE_SEPARATOR_PERIOD:
                  format_str = "%Y.%m.%d %H:%M";
                  break;
               default:
                  format_str = "%Y-%m-%d %H:%M";
                  break;
            }
            break;
         case MENU_TIMEDATE_STYLE_YMD: /* YYYY-MM-DD */
            switch (datetime->date_separator)
            {
               case MENU_TIMEDATE_DATE_SEPARATOR_SLASH:
                  format_str = "%Y/%m/%d";
                  break;
               case MENU_TIMEDATE_DATE_SEPARATOR_PERIOD:
                  format_str = "%Y.%m.%d";
                  break;
               default:
                  format_str = "%Y-%m-%d";
                  break;
            }
            break;
         case MENU_TIMEDATE_STYLE_YM: /* YYYY-MM */
            switch (datetime->date_separator)
            {
               case MENU_TIMEDATE_DATE_SEPARATOR_SLASH:
                  format_str = "%Y/%m";
                  break;
               case MENU_TIMEDATE_DATE_SEPARATOR_PERIOD:
                  format_str = "%Y.%m";
                  break;
               default:
                  format_str = "%Y-%m";
                  break;
            }
            break;
         case MENU_TIMEDATE_STYLE_MDYYYY_HMS: /* MM-DD-YYYY HH:MM:SS */
            switch (datetime->date_separator)
            {
               case MENU_TIMEDATE_DATE_SEPARATOR_SLASH:
                  format_str = "%m/%d/%Y %H:%M:%S";
                  break;
               case MENU_TIMEDATE_DATE_SEPARATOR_PERIOD:
                  format_str = "%m.%d.%Y %H:%M:%S";
                  break;
               default:
                  format_str = "%m-%d-%Y %H:%M:%S";
                  break;
            }
            break;
         case MENU_TIMEDATE_STYLE_MDYYYY_HM: /* MM-DD-YYYY HH:MM */
            switch (datetime->date_separator)
            {
               case MENU_TIMEDATE_DATE_SEPARATOR_SLASH:
                  format_str = "%m/%d/%Y %H:%M";
                  break;
               case MENU_TIMEDATE_DATE_SEPARATOR_PERIOD:
                  format_str = "%m.%d.%Y %H:%M";
                  break;
               default:
                  format_str = "%m-%d-%Y %H:%M";
                  break;
            }
            break;
         case MENU_TIMEDATE_STYLE_MD_HM: /* MM-DD HH:MM */
            switch (datetime->date_separator)
            {
               case MENU_TIMEDATE_DATE_SEPARATOR_SLASH:
                  format_str = "%m/%d %H:%M";
                  break;
               case MENU_TIMEDATE_DATE_SEPARATOR_PERIOD:
                  format_str = "%m.%d %H:%M";
                  break;
               default:
                  format_str = "%m-%d %H:%M";
                  break;
            }
            break;
         case MENU_TIMEDATE_STYLE_MDYYYY: /* MM-DD-YYYY */
            switch (datetime->date_separator)
            {
               case MENU_TIMEDATE_DATE_SEPARATOR_SLASH:
                  format_str = "%m/%d/%Y";
                  break;
               case MENU_TIMEDATE_DATE_SEPARATOR_PERIOD:
                  format_str = "%m.%d.%Y";
                  break;
               default:
                  format_str = "%m-%d-%Y";
                  break;
            }
            break;
         case MENU_TIMEDATE_STYLE_MD: /* MM-DD */
            switch (datetime->date_separator)
            {
               case MENU_TIMEDATE_DATE_SEPARATOR_SLASH:
                  format_str = "%m/%d";
                  break;
               case MENU_TIMEDATE_DATE_SEPARATOR_PERIOD:
                  format_str = "%m.%d";
                  break;
               default:
                  format_str = "%m-%d";
                  break;
            }
            break;
         case MENU_TIMEDATE_STYLE_DDMMYYYY_HMS: /* DD-MM-YYYY HH:MM:SS */
            switch (datetime->date_separator)
            {
               case MENU_TIMEDATE_DATE_SEPARATOR_SLASH:
                  format_str = "%d/%m/%Y %H:%M:%S";
                  break;
               case MENU_TIMEDATE_DATE_SEPARATOR_PERIOD:
                  format_str = "%d.%m.%Y %H:%M:%S";
                  break;
               default:
                  format_str = "%d-%m-%Y %H:%M:%S";
                  break;
            }
            break;
         case MENU_TIMEDATE_STYLE_DDMMYYYY_HM: /* DD-MM-YYYY HH:MM */
            switch (datetime->date_separator)
            {
               case MENU_TIMEDATE_DATE_SEPARATOR_SLASH:
                  format_str = "%d/%m/%Y %H:%M";
                  break;
               case MENU_TIMEDATE_DATE_SEPARATOR_PERIOD:
                  format_str = "%d.%m.%Y %H:%M";
                  break;
               default:
                  format_str = "%d-%m-%Y %H:%M";
                  break;
            }
            break;
         case MENU_TIMEDATE_STYLE_DDMM_HM: /* DD-MM HH:MM */
            switch (datetime->date_separator)
            {
               case MENU_TIMEDATE_DATE_SEPARATOR_SLASH:
                  format_str = "%d/%m %H:%M";
                  break;
               case MENU_TIMEDATE_DATE_SEPARATOR_PERIOD:
                  format_str = "%d.%m %H:%M";
                  break;
               default:
                  format_str = "%d-%m %H:%M";
                  break;
            }
            break;
         case MENU_TIMEDATE_STYLE_DDMMYYYY: /* DD-MM-YYYY */
            switch (datetime->date_separator)
            {
               case MENU_TIMEDATE_DATE_SEPARATOR_SLASH:
                  format_str = "%d/%m/%Y";
                  break;
               case MENU_TIMEDATE_DATE_SEPARATOR_PERIOD:
                  format_str = "%d.%m.%Y";
                  break;
               default:
                  format_str = "%d-%m-%Y";
                  break;
            }
            break;
         case MENU_TIMEDATE_STYLE_DDMM: /* DD-MM */
            switch (datetime->date_separator)
            {
               case MENU_TIMEDATE_DATE_SEPARATOR_SLASH:
                  format_str = "%d/%m";
                  break;
               case MENU_TIMEDATE_DATE_SEPARATOR_PERIOD:
                  format_str = "%d.%m";
                  break;
               default:
                  format_str = "%d-%m";
                  break;
            }
            break;
         case MENU_TIMEDATE_STYLE_HMS: /* HH:MM:SS */
            format_str = "%H:%M:%S";
            break;
         case MENU_TIMEDATE_STYLE_HM: /* HH:MM */
            format_str = "%H:%M";
            break;
         case MENU_TIMEDATE_STYLE_YMD_HMS_AMPM: /* YYYY-MM-DD HH:MM:SS (AM/PM) */
            has_am_pm = true;
            switch (datetime->date_separator)
            {
               case MENU_TIMEDATE_DATE_SEPARATOR_SLASH:
                  format_str = "%Y/%m/%d %I:%M:%S %p";
                  break;
               case MENU_TIMEDATE_DATE_SEPARATOR_PERIOD:
                  format_str = "%Y.%m.%d %I:%M:%S %p";
                  break;
               default:
                  format_str = "%Y-%m-%d %I:%M:%S %p";
                  break;
            }
            break;
         case MENU_TIMEDATE_STYLE_YMD_HM_AMPM: /* YYYY-MM-DD HH:MM (AM/PM) */
            has_am_pm = true;
            switch (datetime->date_separator)
            {
               case MENU_TIMEDATE_DATE_SEPARATOR_SLASH:
                  format_str = "%Y/%m/%d %I:%M %p";
                  break;
               case MENU_TIMEDATE_DATE_SEPARATOR_PERIOD:
                  format_str = "%Y.%m.%d %I:%M %p";
                  break;
               default:
                  format_str = "%Y-%m-%d %I:%M %p";
                  break;
            }
            break;
         case MENU_TIMEDATE_STYLE_MDYYYY_HMS_AMPM: /* MM-DD-YYYY HH:MM:SS (AM/PM) */
            has_am_pm = true;
            switch (datetime->date_separator)
            {
               case MENU_TIMEDATE_DATE_SEPARATOR_SLASH:
                  format_str = "%m/%d/%Y %I:%M:%S %p";
                  break;
               case MENU_TIMEDATE_DATE_SEPARATOR_PERIOD:
                  format_str = "%m.%d.%Y %I:%M:%S %p";
                  break;
               default:
                  format_str = "%m-%d-%Y %I:%M:%S %p";
                  break;
            }
            break;
         case MENU_TIMEDATE_STYLE_MDYYYY_HM_AMPM: /* MM-DD-YYYY HH:MM (AM/PM) */
            has_am_pm = true;
            switch (datetime->date_separator)
            {
               case MENU_TIMEDATE_DATE_SEPARATOR_SLASH:
                  format_str = "%m/%d/%Y %I:%M %p";
                  break;
               case MENU_TIMEDATE_DATE_SEPARATOR_PERIOD:
                  format_str = "%m.%d.%Y %I:%M %p";
                  break;
               default:
                  format_str = "%m-%d-%Y %I:%M %p";
                  break;
            }
            break;
         case MENU_TIMEDATE_STYLE_MD_HM_AMPM: /* MM-DD HH:MM (AM/PM) */
            has_am_pm = true;
            switch (datetime->date_separator)
            {
               case MENU_TIMEDATE_DATE_SEPARATOR_SLASH:
                  format_str = "%m/%d %I:%M %p";
                  break;
               case MENU_TIMEDATE_DATE_SEPARATOR_PERIOD:
                  format_str = "%m.%d %I:%M %p";
                  break;
               default:
                  format_str = "%m-%d %I:%M %p";
                  break;
            }
            break;
         case MENU_TIMEDATE_STYLE_DDMMYYYY_HMS_AMPM: /* DD-MM-YYYY HH:MM:SS (AM/PM) */
            has_am_pm = true;
            switch (datetime->date_separator)
            {
               case MENU_TIMEDATE_DATE_SEPARATOR_SLASH:
                  format_str = "%d/%m/%Y %I:%M:%S %p";
                  break;
               case MENU_TIMEDATE_DATE_SEPARATOR_PERIOD:
                  format_str = "%d.%m.%Y %I:%M:%S %p";
                  break;
               default:
                  format_str = "%d-%m-%Y %I:%M:%S %p";
                  break;
            }
            break;
         case MENU_TIMEDATE_STYLE_DDMMYYYY_HM_AMPM: /* DD-MM-YYYY HH:MM (AM/PM) */
            has_am_pm = true;
            switch (datetime->date_separator)
            {
               case MENU_TIMEDATE_DATE_SEPARATOR_SLASH:
                  format_str = "%d/%m/%Y %I:%M %p";
                  break;
               case MENU_TIMEDATE_DATE_SEPARATOR_PERIOD:
                  format_str = "%d.%m.%Y %I:%M %p";
                  break;
               default:
                  format_str = "%d-%m-%Y %I:%M %p";
                  break;
            }
            break;
         case MENU_TIMEDATE_STYLE_DDMM_HM_AMPM: /* DD-MM HH:MM (AM/PM) */
            has_am_pm = true;
            switch (datetime->date_separator)
            {
               case MENU_TIMEDATE_DATE_SEPARATOR_SLASH:
                  format_str = "%d/%m %I:%M %p";
                  break;
               case MENU_TIMEDATE_DATE_SEPARATOR_PERIOD:
                  format_str = "%d.%m %I:%M %p";
                  break;
               default:
                  format_str = "%d-%m %I:%M %p";
                  break;
            }
            break;
         case MENU_TIMEDATE_STYLE_HMS_AMPM: /* HH:MM:SS (AM/PM) */
            has_am_pm  = true;
            format_str = "%I:%M:%S %p";
            break;
         case MENU_TIMEDATE_STYLE_HM_AMPM: /* HH:MM (AM/PM) */
            has_am_pm  = true;
            format_str = "%I:%M %p";
            break;
      }

      if (has_am_pm)
         strftime_am_pm(menu_st->datetime_cache, sizeof(menu_st->datetime_cache),
               format_str, &tm_);
      else
         strftime(menu_st->datetime_cache, sizeof(menu_st->datetime_cache),
               format_str, &tm_);
   }

   /* Copy cached datetime string to input
    * menu_display_ctx_datetime_t struct */
   strlcpy(datetime->s, menu_st->datetime_cache, datetime->len);
}

/* Display current (battery) power state */
void menu_display_powerstate(gfx_display_ctx_powerstate_t *powerstate)
{
   int percent                    = 0;
   struct menu_state    *menu_st  = &menu_driver_state;
   enum frontend_powerstate state = FRONTEND_POWERSTATE_NONE;

   if (!powerstate)
      return;

   /* Trigger an update, if required */
   if (menu_st->current_time_us - menu_st->powerstate_last_time_us >=
         POWERSTATE_CHECK_INTERVAL)
   {
      menu_st->powerstate_last_time_us = menu_st->current_time_us;
      task_push_get_powerstate();
   }

   /* Get last recorded state */
   state                       = get_last_powerstate(&percent);

   /* Populate gfx_display_ctx_powerstate_t */
   powerstate->battery_enabled = (state != FRONTEND_POWERSTATE_NONE) &&
                                 (state != FRONTEND_POWERSTATE_NO_SOURCE);
   powerstate->percent         = 0;
   powerstate->charging        = false;

   if (powerstate->battery_enabled)
   {
      if (state == FRONTEND_POWERSTATE_CHARGING)
         powerstate->charging  = true;
      if (percent > 0)
         powerstate->percent   = (unsigned)percent;
      snprintf(powerstate->s, powerstate->len, "%u%%", powerstate->percent);
   }
}


/* Sets title to what the name of the current menu should be. */
int menu_entries_get_title(char *s, size_t len)
{
   unsigned menu_type            = 0;
   const char *path              = NULL;
   const char *label             = NULL;
   struct menu_state   *menu_st  = &menu_driver_state;
   const file_list_t *list       = menu_st->entries.list ?
      MENU_LIST_GET(menu_st->entries.list, 0) : NULL;
   menu_file_list_cbs_t *cbs     = list
      ? (menu_file_list_cbs_t*)list->list[list->size - 1].actiondata
      : NULL;

   if (!cbs)
      return -1;

   if (cbs && cbs->action_get_title)
   {
      int ret;
      if (!string_is_empty(cbs->action_title_cache))
      {
         strlcpy(s, cbs->action_title_cache, len);
         return 0;
      }
      file_list_get_last(MENU_LIST_GET(menu_st->entries.list, 0),
            &path, &label, &menu_type, NULL);
      ret = cbs->action_get_title(path, label, menu_type, s, len);
      if (ret == 1)
         strlcpy(cbs->action_title_cache, s, sizeof(cbs->action_title_cache));
      return ret;
   }
   return 0;
}

/* Used to close an active message box (help or info)
 * TODO/FIXME: The way that message boxes are handled
 * is complete garbage. generic_menu_iterate() and
 * message boxes in general need a total rewrite.
 * I consider this current 'close_messagebox' a hack,
 * but at least it prevents undefined/dangerous
 * behaviour... */
void menu_input_pointer_close_messagebox(struct menu_state *menu_st)
{
   const char *label            = NULL;

   /* Determine whether this is a help or info
    * message box */
   file_list_get_last(MENU_LIST_GET(menu_st->entries.list, 0),
         NULL, &label, NULL, NULL);

   /* Pop stack, if required */
   if (menu_should_pop_stack(label))
   {
      size_t selection            = menu_st->selection_ptr;
      size_t new_selection        = selection;

      menu_entries_pop_stack(&new_selection, 0, 0);
      menu_st->selection_ptr      = selection;
   }
}


float menu_input_get_dpi(
      menu_handle_t *menu,
      gfx_display_t *p_disp,
      unsigned video_width,
      unsigned video_height)
{
   static unsigned last_video_width  = 0;
   static unsigned last_video_height = 0;
   static float dpi                  = 0.0f;
   static bool dpi_cached            = false;

   /* Regardless of menu driver, need 'actual' screen DPI
    * Note: DPI is a fixed hardware property. To minimise performance
    * overheads we therefore only call video_context_driver_get_metrics()
    * on first run, or when the current video resolution changes */
   if (!dpi_cached ||
       (video_width  != last_video_width) ||
       (video_height != last_video_height))
   {
      gfx_ctx_metrics_t mets;
      /* Note: If video_context_driver_get_metrics() fails,
       * we don't know what happened to dpi - so ensure it
       * is reset to a sane value */

      mets.type  = DISPLAY_METRIC_DPI;
      mets.value = &dpi;
      if (!video_context_driver_get_metrics(&mets))
         dpi            = 0.0f;

      dpi_cached        = true;
      last_video_width  = video_width;
      last_video_height = video_height;
   }

   /* RGUI uses a framebuffer texture, which means we
    * operate in menu space, not screen space.
    * DPI in a traditional sense is therefore meaningless,
    * so generate a substitute value based upon framebuffer
    * dimensions */
   if (dpi > 0.0f)
   {
      bool menu_has_fb =
            menu->driver_ctx
         && menu->driver_ctx->set_texture;

      /* Read framebuffer info? */
      if (menu_has_fb)
      {
         unsigned fb_height         = p_disp->framebuf_height;
         /* Rationale for current 'DPI' determination method:
          * - Divide screen height by DPI, to get number of vertical
          *   '1 inch' squares
          * - Divide RGUI framebuffer height by number of vertical
          *   '1 inch' squares to get number of menu space pixels
          *   per inch
          * This is crude, but should be sufficient... */
         return ((float)fb_height / (float)video_height) * dpi;
      }
   }

   return dpi;
}

bool input_event_osk_show_symbol_pages(
      menu_handle_t *menu)
{
#if defined(HAVE_LANGEXTRA)
#if defined(HAVE_RGUI)
   bool menu_has_fb      = (menu &&
         menu->driver_ctx &&
         menu->driver_ctx->set_texture);
   unsigned language     = *msg_hash_get_uint(MSG_HASH_USER_LANGUAGE);
   return !menu_has_fb ||
         ((language == RETRO_LANGUAGE_JAPANESE) ||
          (language == RETRO_LANGUAGE_KOREAN) ||
          (language == RETRO_LANGUAGE_CHINESE_SIMPLIFIED) ||
          (language == RETRO_LANGUAGE_CHINESE_TRADITIONAL));
#else  /* HAVE_RGUI */
   return true;
#endif /* HAVE_RGUI */
#else  /* HAVE_LANGEXTRA */
   return false;
#endif /* HAVE_LANGEXTRA */
}

static void menu_driver_list_free(
      const menu_ctx_driver_t *menu_driver_ctx,
      menu_ctx_list_t *list)
{
   if (menu_driver_ctx)
      if (menu_driver_ctx->list_free)
         menu_driver_ctx->list_free(
               list->list, list->idx, list->list_size);

   if (list->list)
   {
      file_list_free_userdata  (list->list, list->idx);
      file_list_free_actiondata(list->list, list->idx);
   }
}

static void menu_list_free_list(
      const menu_ctx_driver_t *menu_driver_ctx,
      file_list_t *list)
{
   unsigned i;

   for (i = 0; i < list->size; i++)
   {
      menu_ctx_list_t list_info;

      list_info.list      = list;
      list_info.idx       = i;
      list_info.list_size = list->size;

      menu_driver_list_free(menu_driver_ctx, &list_info);
   }

   file_list_free(list);
}

bool menu_list_pop_stack(
      const menu_ctx_driver_t *menu_driver_ctx,
      void *menu_userdata,
      menu_list_t *list,
      size_t idx,
      size_t *directory_ptr)
{
   file_list_t *menu_list = MENU_LIST_GET(list, (unsigned)idx);

   if (!menu_list)
      return false;

   if (menu_list->size != 0)
   {
      menu_ctx_list_t list_info;

      list_info.list      = menu_list;
      list_info.idx       = menu_list->size - 1;
      list_info.list_size = menu_list->size - 1;

      menu_driver_list_free(menu_driver_ctx, &list_info);
   }

   file_list_pop(menu_list, directory_ptr);
   if (  menu_driver_ctx &&
         menu_driver_ctx->list_set_selection)
      menu_driver_ctx->list_set_selection(menu_userdata,
            menu_list);

   return true;
}

static int menu_list_flush_stack_type(const char *needle, const char *label,
      unsigned type, unsigned final_type)
{
   return needle ? !string_is_equal(needle, label) : (type != final_type);
}

void menu_list_flush_stack(
      const menu_ctx_driver_t *menu_driver_ctx,
      void *menu_userdata,
      struct menu_state *menu_st,
      menu_list_t *list,
      size_t idx, const char *needle, unsigned final_type)
{
   bool refresh                = false;
   const char *path            = NULL;
   const char *label           = NULL;
   unsigned type               = 0;
   size_t entry_idx            = 0;
   file_list_t *menu_list      = MENU_LIST_GET(list, (unsigned)idx);

   menu_entries_ctl(MENU_ENTRIES_CTL_SET_REFRESH, &refresh);

   if (menu_list && menu_list->size)
      file_list_get_at_offset(menu_list, menu_list->size - 1, &path, &label, &type, &entry_idx);

   while (menu_list_flush_stack_type(
            needle, label, type, final_type) != 0)
   {
      bool refresh             = false;
      size_t new_selection_ptr = menu_st->selection_ptr;
      bool wont_pop_stack      = (MENU_LIST_GET_STACK_SIZE(list, idx) <= 1);
      if (wont_pop_stack)
         break;

      if (menu_driver_ctx->list_cache)
         menu_driver_ctx->list_cache(menu_userdata,
               MENU_LIST_PLAIN, 0);

      menu_list_pop_stack(menu_driver_ctx,
            menu_userdata,
            list, idx, &new_selection_ptr);

      menu_entries_ctl(MENU_ENTRIES_CTL_SET_REFRESH, &refresh);

      menu_st->selection_ptr   = new_selection_ptr;
      menu_list                = MENU_LIST_GET(list, (unsigned)idx);

      if (menu_list && menu_list->size)
         file_list_get_at_offset(menu_list, menu_list->size - 1, &path, &label, &type, &entry_idx);
   }
}

static void menu_list_free(
      const menu_ctx_driver_t *menu_driver_ctx,
      menu_list_t *menu_list)
{
   if (!menu_list)
      return;

   if (menu_list->menu_stack)
   {
      unsigned i;

      for (i = 0; i < menu_list->menu_stack_size; i++)
      {
         if (!menu_list->menu_stack[i])
            continue;

         menu_list_free_list(menu_driver_ctx,
               menu_list->menu_stack[i]);
         menu_list->menu_stack[i]    = NULL;
      }

      free(menu_list->menu_stack);
   }

   if (menu_list->selection_buf)
   {
      unsigned i;

      for (i = 0; i < menu_list->selection_buf_size; i++)
      {
         if (!menu_list->selection_buf[i])
            continue;

         menu_list_free_list(menu_driver_ctx,
               menu_list->selection_buf[i]);
         menu_list->selection_buf[i] = NULL;
      }

      free(menu_list->selection_buf);
   }

   free(menu_list);
}

static menu_list_t *menu_list_new(const menu_ctx_driver_t *menu_driver_ctx)
{
   unsigned i;
   menu_list_t           *list = (menu_list_t*)malloc(sizeof(*list));

   if (!list)
      return NULL;

   list->menu_stack_size       = 1;
   list->selection_buf_size    = 1;
   list->selection_buf         = NULL;
   list->menu_stack            = (file_list_t**)
      calloc(list->menu_stack_size, sizeof(*list->menu_stack));

   if (!list->menu_stack)
      goto error;

   list->selection_buf         = (file_list_t**)
      calloc(list->selection_buf_size, sizeof(*list->selection_buf));

   if (!list->selection_buf)
      goto error;

   for (i = 0; i < list->menu_stack_size; i++)
   {
      list->menu_stack[i]           = (file_list_t*)
         malloc(sizeof(*list->menu_stack[i]));
      list->menu_stack[i]->list     = NULL;
      list->menu_stack[i]->capacity = 0;
      list->menu_stack[i]->size     = 0;
   }

   for (i = 0; i < list->selection_buf_size; i++)
   {
      list->selection_buf[i]           = (file_list_t*)
         malloc(sizeof(*list->selection_buf[i]));
      list->selection_buf[i]->list     = NULL;
      list->selection_buf[i]->capacity = 0;
      list->selection_buf[i]->size     = 0;
   }

   return list;

error:
   menu_list_free(menu_driver_ctx, list);
   return NULL;
}


int menu_input_key_bind_set_mode_common(
      struct menu_state *menu_st,
      struct menu_bind_state *binds,
      enum menu_input_binds_ctl_state state,
      rarch_setting_t  *setting,
      settings_t *settings)
{
   menu_displaylist_info_t info;
   unsigned bind_type             = 0;
   struct retro_keybind *keybind  = NULL;
   unsigned         index_offset  = setting->index_offset;
   menu_list_t *menu_list         = menu_st->entries.list;
   file_list_t *menu_stack        = menu_list ? MENU_LIST_GET(menu_list, (unsigned)0) : NULL;
   size_t selection               = menu_st->selection_ptr;

   menu_displaylist_info_init(&info);

   switch (state)
   {
      case MENU_INPUT_BINDS_CTL_BIND_SINGLE:
         keybind                  = (struct retro_keybind*)setting->value.target.keybind;

         if (!keybind)
            return -1;

         bind_type                = setting_get_bind_type(setting);

         binds->begin             = bind_type;
         binds->last              = bind_type;
         binds->output            = keybind;
         binds->buffer            = *(binds->output);
         binds->user              = index_offset;

         info.list                = menu_stack;
         info.type                = MENU_SETTINGS_CUSTOM_BIND_KEYBOARD;
         info.directory_ptr       = selection;
         info.enum_idx            = MENU_ENUM_LABEL_CUSTOM_BIND;
         info.label               = strdup(
               msg_hash_to_str(MENU_ENUM_LABEL_CUSTOM_BIND));
         break;
      case MENU_INPUT_BINDS_CTL_BIND_ALL:
         binds->output            = &input_config_binds[index_offset][0];
         binds->buffer            = *(binds->output);
         binds->begin             = MENU_SETTINGS_BIND_BEGIN;
         binds->last              = MENU_SETTINGS_BIND_LAST;

         info.list                = menu_stack;
         info.type                = MENU_SETTINGS_CUSTOM_BIND_KEYBOARD;
         info.directory_ptr       = selection;
         info.enum_idx            = MENU_ENUM_LABEL_CUSTOM_BIND_ALL;
         info.label               = strdup(
               msg_hash_to_str(MENU_ENUM_LABEL_CUSTOM_BIND_ALL));
         break;
      default:
      case MENU_INPUT_BINDS_CTL_BIND_NONE:
         return 0;
   }

   if (menu_displaylist_ctl(DISPLAYLIST_INFO, &info, settings))
      menu_displaylist_process(&info);
   menu_displaylist_info_free(&info);

   return 0;
}

#ifdef ANDROID
bool menu_input_key_bind_poll_find_hold_pad(
      struct menu_bind_state *new_state,
      struct retro_keybind * output,
      unsigned p)
{
   unsigned a, b, h;
   const struct menu_bind_state_port *n =
      (const struct menu_bind_state_port*)
      &new_state->state[p];

   for (b = 0; b < MENU_MAX_MBUTTONS; b++)
   {
      bool iterate = n->mouse_buttons[b];

      if (!iterate)
         continue;

      switch (b)
      {
         case RETRO_DEVICE_ID_MOUSE_LEFT:
         case RETRO_DEVICE_ID_MOUSE_RIGHT:
         case RETRO_DEVICE_ID_MOUSE_MIDDLE:
         case RETRO_DEVICE_ID_MOUSE_BUTTON_4:
         case RETRO_DEVICE_ID_MOUSE_BUTTON_5:
         case RETRO_DEVICE_ID_MOUSE_WHEELUP:
         case RETRO_DEVICE_ID_MOUSE_WHEELDOWN:
         case RETRO_DEVICE_ID_MOUSE_HORIZ_WHEELUP:
         case RETRO_DEVICE_ID_MOUSE_HORIZ_WHEELDOWN:
            output->mbutton = b;
            return true;
      }
   }

   for (b = 0; b < MENU_MAX_BUTTONS; b++)
   {
      bool iterate = n->buttons[b];

      if (!iterate)
         continue;

      output->joykey = b;
      output->joyaxis = AXIS_NONE;
      return true;
   }

   /* Axes are a bit tricky ... */
   for (a = 0; a < MENU_MAX_AXES; a++)
   {
      if (abs(n->axes[a]) >= 20000)
      {
         /* Take care of case where axis rests on +/- 0x7fff
          * (e.g. 360 controller on Linux) */
         output->joyaxis = n->axes[a] > 0
            ? AXIS_POS(a) : AXIS_NEG(a);
         output->joykey = NO_BTN;

         return true;
      }
   }

   for (h = 0; h < MENU_MAX_HATS; h++)
   {
      uint16_t      trigged = n->hats[h];
      uint16_t sane_trigger = 0;

      if (trigged & HAT_UP_MASK)
         sane_trigger = HAT_UP_MASK;
      else if (trigged & HAT_DOWN_MASK)
         sane_trigger = HAT_DOWN_MASK;
      else if (trigged & HAT_LEFT_MASK)
         sane_trigger = HAT_LEFT_MASK;
      else if (trigged & HAT_RIGHT_MASK)
         sane_trigger = HAT_RIGHT_MASK;

      if (sane_trigger)
      {
         output->joykey  = HAT_MAP(h, sane_trigger);
         output->joyaxis = AXIS_NONE;
         return true;
      }
   }

   return false;
}

bool menu_input_key_bind_poll_find_hold(
      unsigned max_users,
      struct menu_bind_state *new_state,
      struct retro_keybind * output)
{
   if (new_state)
   {
      unsigned i;

      for (i = 0; i < max_users; i++)
      {
         if (menu_input_key_bind_poll_find_hold_pad(new_state, output, i))
            return true;
      }
   }

   return false;
}
#endif

bool menu_input_key_bind_poll_find_trigger_pad(
      struct menu_bind_state *state,
      struct menu_bind_state *new_state,
      struct retro_keybind * output,
      unsigned p)
{
   unsigned a, b, h;
   const struct menu_bind_state_port *n = (const struct menu_bind_state_port*)
      &new_state->state[p];
   const struct menu_bind_state_port *o = (const struct menu_bind_state_port*)
      &state->state[p];

   for (b = 0; b < MENU_MAX_MBUTTONS; b++)
   {
      bool iterate = n->mouse_buttons[b] && !o->mouse_buttons[b];

      if (!iterate)
         continue;

      switch (b)
      {
         case RETRO_DEVICE_ID_MOUSE_LEFT:
         case RETRO_DEVICE_ID_MOUSE_RIGHT:
         case RETRO_DEVICE_ID_MOUSE_MIDDLE:
         case RETRO_DEVICE_ID_MOUSE_BUTTON_4:
         case RETRO_DEVICE_ID_MOUSE_BUTTON_5:
         case RETRO_DEVICE_ID_MOUSE_WHEELUP:
         case RETRO_DEVICE_ID_MOUSE_WHEELDOWN:
         case RETRO_DEVICE_ID_MOUSE_HORIZ_WHEELUP:
         case RETRO_DEVICE_ID_MOUSE_HORIZ_WHEELDOWN:
            output->mbutton = b;
            return true;
      }
   }

   for (b = 0; b < MENU_MAX_BUTTONS; b++)
   {
      bool iterate = n->buttons[b] && !o->buttons[b];

      if (!iterate)
         continue;

      output->joykey = b;
      output->joyaxis = AXIS_NONE;
      return true;
   }

   /* Axes are a bit tricky ... */
   for (a = 0; a < MENU_MAX_AXES; a++)
   {
      int locked_distance = abs(n->axes[a] -
            new_state->axis_state[p].locked_axes[a]);
      int rested_distance = abs(n->axes[a] -
            new_state->axis_state[p].rested_axes[a]);

      if (abs(n->axes[a]) >= 20000 &&
            locked_distance >= 20000 &&
            rested_distance >= 20000)
      {
         /* Take care of case where axis rests on +/- 0x7fff
          * (e.g. 360 controller on Linux) */
         output->joyaxis = n->axes[a] > 0
            ? AXIS_POS(a) : AXIS_NEG(a);
         output->joykey = NO_BTN;

         /* Lock the current axis */
         new_state->axis_state[p].locked_axes[a] =
            n->axes[a] > 0 ?
            0x7fff : -0x7fff;
         return true;
      }

      if (locked_distance >= 20000) /* Unlock the axis. */
         new_state->axis_state[p].locked_axes[a] = 0;
   }

   for (h = 0; h < MENU_MAX_HATS; h++)
   {
      uint16_t      trigged = n->hats[h] & (~o->hats[h]);
      uint16_t sane_trigger = 0;

      if (trigged & HAT_UP_MASK)
         sane_trigger = HAT_UP_MASK;
      else if (trigged & HAT_DOWN_MASK)
         sane_trigger = HAT_DOWN_MASK;
      else if (trigged & HAT_LEFT_MASK)
         sane_trigger = HAT_LEFT_MASK;
      else if (trigged & HAT_RIGHT_MASK)
         sane_trigger = HAT_RIGHT_MASK;

      if (sane_trigger)
      {
         output->joykey = HAT_MAP(h, sane_trigger);
         output->joyaxis = AXIS_NONE;
         return true;
      }
   }

   return false;
}

bool menu_input_key_bind_poll_find_trigger(
      unsigned max_users,
      struct menu_bind_state *state,
      struct menu_bind_state *new_state,
      struct retro_keybind * output)
{
   if (state && new_state)
   {
      unsigned i;

      for (i = 0; i < max_users; i++)
      {
         if (menu_input_key_bind_poll_find_trigger_pad(
                  state, new_state, output, i))
            return true;
      }
   }

   return false;
}


void menu_input_key_bind_poll_bind_get_rested_axes(
      const input_device_driver_t *joypad,
      const input_device_driver_t *sec_joypad,
      struct menu_bind_state *state)
{
   unsigned a;
   unsigned port                           = state->port;

   if (joypad)
   {
      /* poll only the relevant port */
      for (a = 0; a < MENU_MAX_AXES; a++)
      {
         if (AXIS_POS(a) != AXIS_NONE)
            state->axis_state[port].rested_axes[a]  =
               joypad->axis(port, AXIS_POS(a));
         if (AXIS_NEG(a) != AXIS_NONE)
            state->axis_state[port].rested_axes[a] +=
               joypad->axis(port, AXIS_NEG(a));
      }
   }

   if (sec_joypad)
   {
      /* poll only the relevant port */
      for (a = 0; a < MENU_MAX_AXES; a++)
      {
         if (AXIS_POS(a) != AXIS_NONE)
            state->axis_state[port].rested_axes[a]  = sec_joypad->axis(port, AXIS_POS(a));

         if (AXIS_NEG(a) != AXIS_NONE)
            state->axis_state[port].rested_axes[a] += sec_joypad->axis(port, AXIS_NEG(a));
      }
   }
}

void input_event_osk_iterate(
      void *osk_grid,
      enum osk_type osk_idx)
{
#ifndef HAVE_LANGEXTRA
   /* If HAVE_LANGEXTRA is not defined, define some ASCII-friendly pages. */
   static const char *uppercase_grid[] = {
      "1","2","3","4","5","6","7","8","9","0","Bksp",
      "Q","W","E","R","T","Y","U","I","O","P","Enter",
      "A","S","D","F","G","H","J","K","L","+","Lower",
      "Z","X","C","V","B","N","M"," ","_","/","Next"};
   static const char *lowercase_grid[] = {
      "1","2","3","4","5","6","7","8","9","0","Bksp",
      "q","w","e","r","t","y","u","i","o","p","Enter",
      "a","s","d","f","g","h","j","k","l","@","Upper",
      "z","x","c","v","b","n","m"," ","-",".","Next"};
   static const char *symbols_page1_grid[] = {
      "1","2","3","4","5","6","7","8","9","0","Bksp",
      "!","\"","#","$","%","&","'","*","(",")","Enter",
      "+",",","-","~","/",":",";","=","<",">","Lower",
      "?","@","[","\\","]","^","_","|","{","}","Next"};
#endif
   switch (osk_idx)
   {
#ifdef HAVE_LANGEXTRA
      case OSK_HIRAGANA_PAGE1:
         memcpy(osk_grid,
               hiragana_page1_grid,
               sizeof(hiragana_page1_grid));
         break;
      case OSK_HIRAGANA_PAGE2:
         memcpy(osk_grid,
               hiragana_page2_grid,
               sizeof(hiragana_page2_grid));
         break;
      case OSK_KATAKANA_PAGE1:
         memcpy(osk_grid,
               katakana_page1_grid,
               sizeof(katakana_page1_grid));
         break;
      case OSK_KATAKANA_PAGE2:
         memcpy(osk_grid,
               katakana_page2_grid,
               sizeof(katakana_page2_grid));
         break;
#endif
      case OSK_SYMBOLS_PAGE1:
         memcpy(osk_grid,
               symbols_page1_grid,
               sizeof(uppercase_grid));
         break;
      case OSK_UPPERCASE_LATIN:
         memcpy(osk_grid,
               uppercase_grid,
               sizeof(uppercase_grid));
         break;
      case OSK_LOWERCASE_LATIN:
      default:
         memcpy(osk_grid,
               lowercase_grid,
               sizeof(lowercase_grid));
         break;
   }
}

void menu_input_get_mouse_hw_state(
      gfx_display_t *p_disp,
      menu_handle_t *menu,
      input_driver_state_t *input_driver_st,
      input_driver_t *current_input,
      const input_device_driver_t *joypad,
      const input_device_driver_t *sec_joypad,
      bool keyboard_mapping_blocked,
      bool menu_mouse_enable,
      bool input_overlay_enable,
      bool overlay_active,
      menu_input_pointer_hw_state_t *hw_state)
{
   rarch_joypad_info_t joypad_info;
   static int16_t last_x           = 0;
   static int16_t last_y           = 0;
   static bool last_select_pressed = false;
   static bool last_cancel_pressed = false;
   bool menu_has_fb                =
      (menu &&
       menu->driver_ctx &&
       menu->driver_ctx->set_texture);
   bool state_inited               = current_input &&
      current_input->input_state;
#ifdef HAVE_OVERLAY
   /* Menu pointer controls are ignored when overlays are enabled. */
   if (overlay_active)
      menu_mouse_enable            = false;
#endif

   /* Easiest to set inactive by default, and toggle
    * when input is detected */
   hw_state->active                = false;
   hw_state->x                     = 0;
   hw_state->y                     = 0;
   hw_state->select_pressed        = false;
   hw_state->cancel_pressed        = false;
   hw_state->up_pressed            = false;
   hw_state->down_pressed          = false;
   hw_state->left_pressed          = false;
   hw_state->right_pressed         = false;

   if (!menu_mouse_enable)
      return;

   joypad_info.joy_idx             = 0;
   joypad_info.auto_binds          = NULL;
   joypad_info.axis_threshold      = 0.0f;

   /* X/Y position */
   if (state_inited)
   {
      if ((hw_state->x = current_input->input_state(
                  input_driver_st->current_data,
                  joypad,
                  sec_joypad,
                  &joypad_info,
                  NULL,
                  keyboard_mapping_blocked,
                  0,
                  RARCH_DEVICE_MOUSE_SCREEN,
                  0,
                  RETRO_DEVICE_ID_MOUSE_X)) != last_x)
         hw_state->active          = true;
      if ((hw_state->y = current_input->input_state(
                  input_driver_st->current_data,
                  joypad,
                  sec_joypad,
                  &joypad_info,
                  NULL,
                  keyboard_mapping_blocked,
                  0,
                  RARCH_DEVICE_MOUSE_SCREEN,
                  0,
                  RETRO_DEVICE_ID_MOUSE_Y)) != last_y)
         hw_state->active          = true;
   }

   last_x                          = hw_state->x;
   last_y                          = hw_state->y;

   /* > X/Y position adjustment */
   if (menu_has_fb)
   {
      /* RGUI uses a framebuffer texture + custom viewports,
       * which means we have to convert from screen space to
       * menu space... */
      struct video_viewport vp     = {0};
      /* Read display/framebuffer info */
      unsigned fb_width            = p_disp->framebuf_width;
      unsigned fb_height           = p_disp->framebuf_height;

      video_driver_get_viewport_info(&vp);

      /* Adjust X position */
      hw_state->x                  = (int16_t)(((float)(hw_state->x - vp.x) / (float)vp.width) * (float)fb_width);
      hw_state->x                  = (hw_state->x <  0)         ? (0          ) : hw_state->x;
      hw_state->x                  = (hw_state->x >= fb_width)  ? (fb_width -1) : hw_state->x;

      /* Adjust Y position */
      hw_state->y                  = (int16_t)(((float)(hw_state->y - vp.y) / (float)vp.height) * (float)fb_height);
      hw_state->y                  = (hw_state->y <  0)         ? (0          ) : hw_state->y;
      hw_state->y                  = (hw_state->y >= fb_height) ? (fb_height-1) : hw_state->y;
   }

   if (state_inited)
   {
      /* Select (LMB)
       * Note that releasing select also counts as activity */
      hw_state->select_pressed = (bool)
         current_input->input_state(
               input_driver_st->current_data,
               joypad,
               sec_joypad,
               &joypad_info,
               NULL,
               keyboard_mapping_blocked,
               0,
               RETRO_DEVICE_MOUSE,
               0,
               RETRO_DEVICE_ID_MOUSE_LEFT);
      /* Cancel (RMB)
       * Note that releasing cancel also counts as activity */
      hw_state->cancel_pressed = (bool)
         current_input->input_state(
               input_driver_st->current_data,
               joypad,
               sec_joypad,
               &joypad_info,
               NULL,
               keyboard_mapping_blocked,
               0,
               RETRO_DEVICE_MOUSE,
               0,
               RETRO_DEVICE_ID_MOUSE_RIGHT);
      /* Up (mouse wheel up) */
      if ((hw_state->up_pressed = (bool)
               current_input->input_state(
                  input_driver_st->current_data,
                  joypad,
                  sec_joypad,
                  &joypad_info,
                  NULL,
                  keyboard_mapping_blocked,
                  0,
                  RETRO_DEVICE_MOUSE,
                  0,
                  RETRO_DEVICE_ID_MOUSE_WHEELUP)))
         hw_state->active          = true;
      /* Down (mouse wheel down) */
      if ((hw_state->down_pressed = (bool)
               current_input->input_state(
                  input_driver_st->current_data,
                  joypad,
                  sec_joypad,
                  &joypad_info,
                  NULL,
                  keyboard_mapping_blocked,
                  0,
                  RETRO_DEVICE_MOUSE,
                  0,
                  RETRO_DEVICE_ID_MOUSE_WHEELDOWN)))
         hw_state->active          = true;
      /* Left (mouse wheel horizontal left) */
      if ((hw_state->left_pressed = (bool)
               current_input->input_state(
                  input_driver_st->current_data,
                  joypad,
                  sec_joypad,
                  &joypad_info,
                  NULL,
                  keyboard_mapping_blocked,
                  0,
                  RETRO_DEVICE_MOUSE,
                  0,
                  RETRO_DEVICE_ID_MOUSE_HORIZ_WHEELDOWN)))
         hw_state->active          = true;
      /* Right (mouse wheel horizontal right) */
      if ((hw_state->right_pressed = (bool)
               current_input->input_state(
                  input_driver_st->current_data,
                  joypad,
                  sec_joypad,
                  &joypad_info,
                  NULL,
                  keyboard_mapping_blocked,
                  0,
                  RETRO_DEVICE_MOUSE,
                  0,
                  RETRO_DEVICE_ID_MOUSE_HORIZ_WHEELUP)))
         hw_state->active          = true;
   }

   if (hw_state->select_pressed || (hw_state->select_pressed != last_select_pressed))
      hw_state->active             = true;
   if (hw_state->cancel_pressed || (hw_state->cancel_pressed != last_cancel_pressed))
      hw_state->active             = true;
   last_select_pressed             = hw_state->select_pressed;
   last_cancel_pressed             = hw_state->cancel_pressed;
}

void menu_input_get_touchscreen_hw_state(
      gfx_display_t *p_disp,
      menu_handle_t *menu,
      input_driver_state_t *input_driver_st,
      input_driver_t *current_input,
      const input_device_driver_t *joypad,
      const input_device_driver_t *sec_joypad,
      bool keyboard_mapping_blocked,
      bool overlay_active,
      bool pointer_enabled,
      unsigned input_touch_scale,
      menu_input_pointer_hw_state_t *hw_state)
{
   rarch_joypad_info_t joypad_info;
   unsigned fb_width, fb_height;
   int pointer_x                                = 0;
   int pointer_y                                = 0;
   const retro_keybind_set *binds[MAX_USERS] = {NULL};
   /* Is a background texture set for the current menu driver?
    * Checks if the menu framebuffer is set.
    * This would usually only return true
    * for framebuffer-based menu drivers, like RGUI. */
   int pointer_device                           =
         (menu && menu->driver_ctx && menu->driver_ctx->set_texture) ?
               RETRO_DEVICE_POINTER : RARCH_DEVICE_POINTER_SCREEN;
   static int16_t last_x                        = 0;
   static int16_t last_y                        = 0;
   static bool last_select_pressed              = false;
   static bool last_cancel_pressed              = false;

   /* Easiest to set inactive by default, and toggle
    * when input is detected */
   hw_state->active                             = false;

   /* Touch screens don't have mouse wheels, so these
    * are always disabled */
   hw_state->up_pressed                         = false;
   hw_state->down_pressed                       = false;
   hw_state->left_pressed                       = false;
   hw_state->right_pressed                      = false;

#ifdef HAVE_OVERLAY
   /* Menu pointer controls are ignored when overlays are enabled. */
   if (overlay_active)
      pointer_enabled                           = false;
#endif

   /* If touchscreen is disabled, ignore all input */
   if (!pointer_enabled)
   {
      hw_state->x                               = 0;
      hw_state->y                               = 0;
      hw_state->select_pressed                  = false;
      hw_state->cancel_pressed                  = false;
      return;
   }

   /* TODO/FIXME - this should only be used for framebuffer-based
    * menu drivers like RGUI. Touchscreen input as a whole should
    * NOT be dependent on this
    */
   fb_width                                     = p_disp->framebuf_width;
   fb_height                                    = p_disp->framebuf_height;

   joypad_info.joy_idx                          = 0;
   joypad_info.auto_binds                       = NULL;
   joypad_info.axis_threshold                   = 0.0f;

   /* X pos */
   if (current_input->input_state)
      pointer_x                  = current_input->input_state(
            input_driver_st->current_data,
            joypad,
            sec_joypad,
            &joypad_info, (*binds),
            keyboard_mapping_blocked,
            0, pointer_device,
            0, RETRO_DEVICE_ID_POINTER_X);
   hw_state->x  = ((pointer_x + 0x7fff) * (int)fb_width) / 0xFFFF;
   hw_state->x *= input_touch_scale;

   /* > An annoyance - we get different starting positions
    *   depending upon whether pointer_device is
    *   RETRO_DEVICE_POINTER or RARCH_DEVICE_POINTER_SCREEN,
    *   so different 'activity' checks are required to prevent
    *   false positives on first run */
   if (pointer_device == RARCH_DEVICE_POINTER_SCREEN)
   {
      if (hw_state->x != last_x)
         hw_state->active = true;
      last_x = hw_state->x;
   }
   else
   {
      if (pointer_x != last_x)
         hw_state->active = true;
      last_x = pointer_x;
   }

   /* Y pos */
   if (current_input->input_state)
      pointer_y = current_input->input_state(
            input_driver_st->current_data,
            joypad,
            sec_joypad,
            &joypad_info, (*binds),
            keyboard_mapping_blocked,
            0, pointer_device,
            0, RETRO_DEVICE_ID_POINTER_Y);
   hw_state->y  = ((pointer_y + 0x7fff) * (int)fb_height) / 0xFFFF;
   hw_state->y *= input_touch_scale;

   if (pointer_device == RARCH_DEVICE_POINTER_SCREEN)
   {
      if (hw_state->y != last_y)
         hw_state->active = true;
      last_y = hw_state->y;
   }
   else
   {
      if (pointer_y != last_y)
         hw_state->active = true;
      last_y = pointer_y;
   }

   /* Select (touch screen contact)
    * Note that releasing select also counts as activity */
   if (current_input->input_state)
      hw_state->select_pressed = (bool)current_input->input_state(
            input_driver_st->current_data,
            joypad,
            sec_joypad,
            &joypad_info, (*binds),
            keyboard_mapping_blocked,
            0, pointer_device,
            0, RETRO_DEVICE_ID_POINTER_PRESSED);
   if (hw_state->select_pressed || (hw_state->select_pressed != last_select_pressed))
      hw_state->active = true;
   last_select_pressed = hw_state->select_pressed;

   /* Cancel (touch screen 'back' - don't know what is this, but whatever...)
    * Note that releasing cancel also counts as activity */
   if (current_input->input_state)
      hw_state->cancel_pressed = (bool)current_input->input_state(
            input_driver_st->current_data,
            joypad,
            sec_joypad,
            &joypad_info, (*binds),
            keyboard_mapping_blocked,
            0, pointer_device,
            0, RARCH_DEVICE_ID_POINTER_BACK);
   if (hw_state->cancel_pressed || (hw_state->cancel_pressed != last_cancel_pressed))
      hw_state->active = true;
   last_cancel_pressed = hw_state->cancel_pressed;
}

void menu_entries_settings_deinit(struct menu_state *menu_st)
{
   menu_setting_free(menu_st->entries.list_settings);
   if (menu_st->entries.list_settings)
      free(menu_st->entries.list_settings);
   menu_st->entries.list_settings = NULL;
}

static bool menu_driver_displaylist_push_internal(
      const char *label,
      menu_displaylist_info_t *info,
      settings_t *settings)
{
   if (string_is_equal(label, msg_hash_to_str(MENU_ENUM_LABEL_HISTORY_TAB)))
   {
      if (menu_displaylist_ctl(DISPLAYLIST_HISTORY, info, settings))
         return true;
   }
   else if (string_is_equal(label, msg_hash_to_str(MENU_ENUM_LABEL_FAVORITES_TAB)))
   {
      if (menu_displaylist_ctl(DISPLAYLIST_FAVORITES, info, settings))
         return true;
   }
   else if (string_is_equal(label, msg_hash_to_str(MENU_ENUM_LABEL_SETTINGS_TAB)))
   {
      if (menu_displaylist_ctl(DISPLAYLIST_SETTINGS_ALL, info, settings))
         return true;
   }
#ifdef HAVE_CHEATS
   else if (string_is_equal(label, msg_hash_to_str(MENU_ENUM_LABEL_CHEAT_SEARCH_SETTINGS)))
   {
      if (menu_displaylist_ctl(DISPLAYLIST_CHEAT_SEARCH_SETTINGS_LIST, info, settings))
         return true;
   }
#endif
   else if (string_is_equal(label, msg_hash_to_str(MENU_ENUM_LABEL_MUSIC_TAB)))
   {
      filebrowser_clear_type();
      info->type = 42;

      if (!string_is_empty(info->exts))
         free(info->exts);
      if (!string_is_empty(info->label))
         free(info->label);

      info->exts  = strdup("lpl");
      info->label = strdup(
            msg_hash_to_str(MENU_ENUM_LABEL_PLAYLISTS_TAB));

      menu_entries_ctl(MENU_ENTRIES_CTL_CLEAR, info->list);
      menu_displaylist_ctl(DISPLAYLIST_MUSIC_HISTORY, info, settings);
      return true;
   }
   else if (string_is_equal(label, msg_hash_to_str(MENU_ENUM_LABEL_VIDEO_TAB)))
   {
      filebrowser_clear_type();
      info->type = 42;

      if (!string_is_empty(info->exts))
         free(info->exts);
      if (!string_is_empty(info->label))
         free(info->label);

      info->exts  = strdup("lpl");
      info->label = strdup(
            msg_hash_to_str(MENU_ENUM_LABEL_PLAYLISTS_TAB));

      menu_entries_ctl(MENU_ENTRIES_CTL_CLEAR, info->list);
      menu_displaylist_ctl(DISPLAYLIST_VIDEO_HISTORY, info, settings);
      return true;
   }
   else if (string_is_equal(label, msg_hash_to_str(MENU_ENUM_LABEL_IMAGES_TAB)))
   {
      filebrowser_clear_type();
      info->type = 42;

      if (!string_is_empty(info->exts))
         free(info->exts);
      if (!string_is_empty(info->label))
         free(info->label);

      info->exts  = strdup("lpl");
      info->label = strdup(
            msg_hash_to_str(MENU_ENUM_LABEL_PLAYLISTS_TAB));

      menu_entries_ctl(MENU_ENTRIES_CTL_CLEAR, info->list);

#if 0
#ifdef HAVE_SCREENSHOTS
      if (!retroarch_ctl(RARCH_CTL_IS_DUMMY_CORE, NULL))
         menu_entries_append_enum(info->list,
               msg_hash_to_str(MENU_ENUM_LABEL_VALUE_TAKE_SCREENSHOT),
               msg_hash_to_str(MENU_ENUM_LABEL_TAKE_SCREENSHOT),
               MENU_ENUM_LABEL_TAKE_SCREENSHOT,
               MENU_SETTING_ACTION_SCREENSHOT, 0, 0);
      else
         info->need_push_no_playlist_entries = true;
#endif
#endif
      menu_displaylist_ctl(DISPLAYLIST_IMAGES_HISTORY, info, settings);
      return true;
   }
   else if (string_is_equal(label, msg_hash_to_str(MENU_ENUM_LABEL_PLAYLISTS_TAB)))
   {
      const char *dir_playlist    = settings->paths.directory_playlist;

      filebrowser_clear_type();
      info->type                  = 42;

      if (!string_is_empty(info->exts))
         free(info->exts);
      if (!string_is_empty(info->label))
         free(info->label);

      info->exts  = strdup("lpl");
      info->label = strdup(
            msg_hash_to_str(MENU_ENUM_LABEL_PLAYLISTS_TAB));

      if (string_is_empty(dir_playlist))
      {
         menu_entries_ctl(MENU_ENTRIES_CTL_CLEAR, info->list);
         info->need_refresh                  = true;
         info->need_push_no_playlist_entries = true;
         info->need_push                     = true;

         return true;
      }

      if (!string_is_empty(info->path))
         free(info->path);

      info->path = strdup(dir_playlist);

      if (menu_displaylist_ctl(
               DISPLAYLIST_DATABASE_PLAYLISTS, info, settings))
         return true;
   }
   else if (string_is_equal(label, msg_hash_to_str(MENU_ENUM_LABEL_ADD_TAB)))
   {
      if (menu_displaylist_ctl(DISPLAYLIST_SCAN_DIRECTORY_LIST, info, settings))
         return true;
   }
#if defined(HAVE_LIBRETRODB)
   else if (string_is_equal(label, msg_hash_to_str(MENU_ENUM_LABEL_EXPLORE_TAB)))
   {
      if (menu_displaylist_ctl(DISPLAYLIST_EXPLORE, info, settings))
         return true;
   }
#endif
   else if (string_is_equal(label, msg_hash_to_str(MENU_ENUM_LABEL_NETPLAY_TAB)))
   {
      if (menu_displaylist_ctl(DISPLAYLIST_NETPLAY_ROOM_LIST, info, settings))
         return true;
   }
   else if (string_is_equal(label, msg_hash_to_str(MENU_ENUM_LABEL_HORIZONTAL_MENU)))
   {
      if (menu_displaylist_ctl(DISPLAYLIST_HORIZONTAL, info, settings))
         return true;
   }

   return false;
}

bool menu_driver_displaylist_push(
      struct menu_state *menu_st,
      settings_t *settings,
      file_list_t *entry_list,
      file_list_t *entry_stack)
{
   menu_displaylist_info_t info;
   const char *path               = NULL;
   const char *label              = NULL;
   unsigned type                  = 0;
   bool ret                       = false;
   enum msg_hash_enums enum_idx   = MSG_UNKNOWN;
   file_list_t *list              = MENU_LIST_GET(menu_st->entries.list, 0);
   menu_file_list_cbs_t *cbs      = (menu_file_list_cbs_t*)
      list->list[list->size - 1].actiondata;

   menu_displaylist_info_init(&info);

   if (list && list->size)
      file_list_get_at_offset(list, list->size - 1, &path, &label, &type, NULL);

   if (cbs)
      enum_idx    = cbs->enum_idx;

   info.list      = entry_list;
   info.menu_list = entry_stack;
   info.type      = type;
   info.enum_idx  = enum_idx;

   if (!string_is_empty(path))
      info.path  = strdup(path);

   if (!string_is_empty(label))
      info.label = strdup(label);

   if (!info.list)
      goto error;

   if (menu_driver_displaylist_push_internal(label, &info, settings))
   {
      ret = menu_displaylist_process(&info);
      goto end;
   }

   cbs = (menu_file_list_cbs_t*)list->list[list->size - 1].actiondata;

   if (cbs && cbs->action_deferred_push)
      if (cbs->action_deferred_push(&info) != 0)
         goto error;

   ret = true;

end:
   menu_displaylist_info_free(&info);

   return ret;

error:
   menu_displaylist_info_free(&info);
   return false;
}

static void menu_input_key_bind_poll_bind_state_internal(
      const input_device_driver_t *joypad,
      struct menu_bind_state *state,
      unsigned port,
      bool timed_out)
{
   unsigned i;

   /* poll only the relevant port */
   for (i = 0; i < MENU_MAX_BUTTONS; i++)
      state->state[port].buttons[i] = joypad->button(port, i);

   for (i = 0; i < MENU_MAX_AXES; i++)
   {
      if (AXIS_POS(i) != AXIS_NONE)
         state->state[port].axes[i]  = joypad->axis(port, AXIS_POS(i));

      if (AXIS_NEG(i) != AXIS_NONE)
         state->state[port].axes[i] += joypad->axis(port, AXIS_NEG(i));
   }

   for (i = 0; i < MENU_MAX_HATS; i++)
   {
      if (joypad->button(port, HAT_MAP(i, HAT_UP_MASK)))
         state->state[port].hats[i] |= HAT_UP_MASK;
      if (joypad->button(port, HAT_MAP(i, HAT_DOWN_MASK)))
         state->state[port].hats[i] |= HAT_DOWN_MASK;
      if (joypad->button(port, HAT_MAP(i, HAT_LEFT_MASK)))
         state->state[port].hats[i] |= HAT_LEFT_MASK;
      if (joypad->button(port, HAT_MAP(i, HAT_RIGHT_MASK)))
         state->state[port].hats[i] |= HAT_RIGHT_MASK;
   }
}

/* This sets up all the callback functions for a menu entry.
 *
 * OK     : When we press the 'OK' button on an entry.
 * Cancel : When we press the 'Cancel' button on an entry.
 * Scan   : When we press the 'Scan' button on an entry.
 * Start  : When we press the 'Start' button on an entry.
 * Select : When we press the 'Select' button on an entry.
 * Info   : When we press the 'Info' button on an entry.
 * Left   : when we press 'Left' on the D-pad while this entry is selected.
 * Right  : when we press 'Right' on the D-pad while this entry is selected.
 * Deferred push : When pressing an entry results in spawning a new list, it waits until the next
 * frame to push this onto the stack. This function callback will then be invoked.
 * Get value: Each entry has associated 'text', which we call the value. This function callback
 * lets us render that text.
 * Title: Each entry can have a custom 'title'.
 * Label: Each entry has a label name. This function callback lets us render that label text.
 * Sublabel: each entry has a sublabel, which consists of one or more lines of additional information.
 * This function callback lets us render that text.
 */
void menu_cbs_init(
      struct menu_state *menu_st,
      const menu_ctx_driver_t *menu_driver_ctx,
      file_list_t *list,
      menu_file_list_cbs_t *cbs,
      const char *path, const char *label,
      unsigned type, size_t idx)
{
   const char *menu_label         = NULL;
   file_list_t *menu_list         = MENU_LIST_GET(menu_st->entries.list, 0);
#ifdef DEBUG_LOG
   menu_file_list_cbs_t *menu_cbs = (menu_file_list_cbs_t*)
      menu_list->list[list->size - 1].actiondata;
   enum msg_hash_enums enum_idx   = menu_cbs ? menu_cbs->enum_idx : MSG_UNKNOWN;
#endif

   if (menu_list && menu_list->size)
      file_list_get_at_offset(menu_list, menu_list->size - 1, NULL, &menu_label, NULL, NULL);

   if (!label || !menu_label)
      return;

#ifdef DEBUG_LOG
   RARCH_LOG("\n");

   if (cbs && cbs->enum_idx != MSG_UNKNOWN)
      RARCH_LOG("\t\t\tenum_idx %d [%s]\n", cbs->enum_idx, msg_hash_to_str(cbs->enum_idx));
#endif

   /* It will try to find a corresponding callback function inside
    * menu_cbs_ok.c, then map this callback to the entry. */
   menu_cbs_init_bind_ok(cbs, path, label, type, idx, menu_label);

   /* It will try to find a corresponding callback function inside
    * menu_cbs_cancel.c, then map this callback to the entry. */
   menu_cbs_init_bind_cancel(cbs, path, label, type, idx);

   /* It will try to find a corresponding callback function inside
    * menu_cbs_scan.c, then map this callback to the entry. */
   menu_cbs_init_bind_scan(cbs, path, label, type, idx);

   /* It will try to find a corresponding callback function inside
    * menu_cbs_start.c, then map this callback to the entry. */
   menu_cbs_init_bind_start(cbs, path, label, type, idx);

   /* It will try to find a corresponding callback function inside
    * menu_cbs_select.c, then map this callback to the entry. */
   menu_cbs_init_bind_select(cbs, path, label, type, idx);

   /* It will try to find a corresponding callback function inside
    * menu_cbs_info.c, then map this callback to the entry. */
   menu_cbs_init_bind_info(cbs, path, label, type, idx);

   /* It will try to find a corresponding callback function inside
    * menu_cbs_left.c, then map this callback to the entry. */
   menu_cbs_init_bind_left(cbs, path, label, type, idx, menu_label);

   /* It will try to find a corresponding callback function inside
    * menu_cbs_right.c, then map this callback to the entry. */
   menu_cbs_init_bind_right(cbs, path, label, type, idx, menu_label);

   /* It will try to find a corresponding callback function inside
    * menu_cbs_deferred_push.c, then map this callback to the entry. */
   menu_cbs_init_bind_deferred_push(cbs, path, label, type, idx);

   /* It will try to find a corresponding callback function inside
    * menu_cbs_get_string_representation.c, then map this callback to the entry. */
   menu_cbs_init_bind_get_string_representation(cbs, path, label, type, idx);

   /* It will try to find a corresponding callback function inside
    * menu_cbs_title.c, then map this callback to the entry. */
   menu_cbs_init_bind_title(cbs, path, label, type, idx);

   /* It will try to find a corresponding callback function inside
    * menu_cbs_label.c, then map this callback to the entry. */
   menu_cbs_init_bind_label(cbs, path, label, type, idx);

   /* It will try to find a corresponding callback function inside
    * menu_cbs_sublabel.c, then map this callback to the entry. */
   menu_cbs_init_bind_sublabel(cbs, path, label, type, idx);

   if (menu_driver_ctx && menu_driver_ctx->bind_init)
      menu_driver_ctx->bind_init(
            cbs,
            path,
            label,
            type,
            idx);
}

/* Pretty much a stub function. TODO/FIXME - Might as well remove this. */
int menu_cbs_exit(void)
{
   return -1;
}

#if defined(HAVE_CG) || defined(HAVE_GLSL) || defined(HAVE_SLANG) || defined(HAVE_HLSL)
void menu_driver_set_last_shader_preset_path(const char *path)
{
   menu_handle_t *menu         = menu_driver_state.driver_data;
   if (menu)
      menu_driver_set_last_shader_path_int(
            path,
            &menu->last_shader_selection.preset_type,
            menu->last_shader_selection.preset_dir,
            sizeof(menu->last_shader_selection.preset_dir),
            menu->last_shader_selection.preset_file_name,
            sizeof(menu->last_shader_selection.preset_file_name));
}

void menu_driver_set_last_shader_pass_path(const char *path)
{
   menu_handle_t *menu         = menu_driver_state.driver_data;
   if (menu)
      menu_driver_set_last_shader_path_int(
            path,
            &menu->last_shader_selection.pass_type,
            menu->last_shader_selection.pass_dir,
            sizeof(menu->last_shader_selection.pass_dir),
            menu->last_shader_selection.pass_file_name,
            sizeof(menu->last_shader_selection.pass_file_name));
}

enum rarch_shader_type menu_driver_get_last_shader_preset_type(void)
{
   menu_handle_t *menu         = menu_driver_state.driver_data;
   if (!menu)
      return RARCH_SHADER_NONE;
   return menu->last_shader_selection.preset_type;
}

enum rarch_shader_type menu_driver_get_last_shader_pass_type(void)
{
   menu_handle_t *menu         = menu_driver_state.driver_data;
   if (!menu)
      return RARCH_SHADER_NONE;
   return menu->last_shader_selection.pass_type;
}

void menu_driver_get_last_shader_preset_path(
      const char **directory, const char **file_name)
{
   settings_t *settings         = config_get_ptr();
   menu_handle_t *menu          = menu_driver_state.driver_data;
   enum rarch_shader_type type  = RARCH_SHADER_NONE;
   const char *shader_dir       = NULL;
   const char *shader_file_name = NULL;

   if (menu)
   {
      type                      = menu->last_shader_selection.preset_type;
      shader_dir                = menu->last_shader_selection.preset_dir;
      shader_file_name          = menu->last_shader_selection.preset_file_name;
   }

   menu_driver_get_last_shader_path_int(settings, type,
         shader_dir, shader_file_name,
         directory, file_name);
}

void menu_driver_get_last_shader_pass_path(
      const char **directory, const char **file_name)
{
   menu_handle_t *menu          = menu_driver_state.driver_data;
   settings_t *settings         = config_get_ptr();
   enum rarch_shader_type type  = RARCH_SHADER_NONE;
   const char *shader_dir       = NULL;
   const char *shader_file_name = NULL;

   if (menu)
   {
      type                      = menu->last_shader_selection.pass_type;
      shader_dir                = menu->last_shader_selection.pass_dir;
      shader_file_name          = menu->last_shader_selection.pass_file_name;
   }

   menu_driver_get_last_shader_path_int(settings, type,
         shader_dir, shader_file_name,
         directory, file_name);
}
void menu_driver_get_last_shader_path_int(
      settings_t *settings, enum rarch_shader_type type,
      const char *shader_dir, const char *shader_file_name,
      const char **dir_out, const char **file_name_out)
{
   bool remember_last_dir       = settings->bools.video_shader_remember_last_dir;
   const char *video_shader_dir = settings->paths.directory_video_shader;

   /* File name is NULL by default */
   if (file_name_out)
      *file_name_out = NULL;

   /* If any of the following are true:
    * - Directory caching is disabled
    * - No directory has been cached
    * - Cached directory is invalid
    * - Last selected shader is incompatible with
    *   the current video driver
    * ...use default settings */
   if (!remember_last_dir ||
       (type == RARCH_SHADER_NONE) ||
       string_is_empty(shader_dir) ||
       !path_is_directory(shader_dir) ||
       !video_shader_is_supported(type))
   {
      if (dir_out)
         *dir_out = video_shader_dir;
      return;
   }

   /* Assign last set directory */
   if (dir_out)
      *dir_out = shader_dir;

   /* Assign file name */
   if (file_name_out &&
       !string_is_empty(shader_file_name))
      *file_name_out = shader_file_name;
}

int menu_shader_manager_clear_num_passes(struct video_shader *shader)
{
   bool refresh                = false;

   if (!shader)
      return 0;

   shader->passes = 0;

   menu_entries_ctl(MENU_ENTRIES_CTL_SET_REFRESH, &refresh);

   video_shader_resolve_parameters(shader);

   shader->modified = true;

   return 0;
}

int menu_shader_manager_clear_parameter(struct video_shader *shader,
      unsigned i)
{
   struct video_shader_parameter *param = shader ?
      &shader->parameters[i] : NULL;

   if (!param)
      return 0;

   param->current = param->initial;
   param->current = MIN(MAX(param->minimum,
            param->current), param->maximum);

   shader->modified = true;

   return 0;
}

int menu_shader_manager_clear_pass_filter(struct video_shader *shader,
      unsigned i)
{
   struct video_shader_pass *shader_pass = shader ?
      &shader->pass[i] : NULL;

   if (!shader_pass)
      return -1;

   shader_pass->filter = RARCH_FILTER_UNSPEC;

   shader->modified = true;

   return 0;
}

void menu_shader_manager_clear_pass_scale(struct video_shader *shader,
      unsigned i)
{
   struct video_shader_pass *shader_pass = shader ?
      &shader->pass[i] : NULL;

   if (!shader_pass)
      return;

   shader_pass->fbo.scale_x = 0;
   shader_pass->fbo.scale_y = 0;
   shader_pass->fbo.valid   = false;

   shader->modified         = true;
}

void menu_shader_manager_clear_pass_path(struct video_shader *shader,
      unsigned i)
{
   struct video_shader_pass
      *shader_pass              = shader
      ? &shader->pass[i]
      : NULL;

   if (shader_pass)
      *shader_pass->source.path = '\0';

   if (shader)
      shader->modified          = true;
}

/**
 * menu_shader_manager_get_type:
 * @shader                   : shader handle
 *
 * Gets type of shader.
 *
 * Returns: type of shader.
 **/
enum rarch_shader_type menu_shader_manager_get_type(
      const struct video_shader *shader)
{
   enum rarch_shader_type type       = RARCH_SHADER_NONE;
   /* All shader types must be the same, or we cannot use it. */
   size_t i                         = 0;

   if (!shader)
      return RARCH_SHADER_NONE;

   type = video_shader_parse_type(shader->path);

   if (!shader->passes)
      return type;

   if (type == RARCH_SHADER_NONE)
   {
      type = video_shader_parse_type(shader->pass[0].source.path);
      i    = 1;
   }

   for (; i < shader->passes; i++)
   {
      enum rarch_shader_type pass_type =
         video_shader_parse_type(shader->pass[i].source.path);

      switch (pass_type)
      {
         case RARCH_SHADER_CG:
         case RARCH_SHADER_GLSL:
         case RARCH_SHADER_SLANG:
            if (type != pass_type)
               return RARCH_SHADER_NONE;
            break;
         default:
            break;
      }
   }

   return type;
}

/**
 * menu_shader_manager_apply_changes:
 *
 * Apply shader state changes.
 **/
void menu_shader_manager_apply_changes(
      struct video_shader *shader,
      const char *dir_video_shader,
      const char *dir_menu_config)
{
   enum rarch_shader_type type = RARCH_SHADER_NONE;

   if (!shader)
      return;

   type = menu_shader_manager_get_type(shader);

   if (shader->passes && type != RARCH_SHADER_NONE)
   {
      menu_shader_manager_save_preset(shader, NULL,
            dir_video_shader, dir_menu_config, true);
      return;
   }

   menu_shader_manager_set_preset(NULL, type, NULL, true);
}

/**
 * menu_shader_manager_save_preset:
 * @shader                   : shader to save
 * @type                     : type of shader preset which determines save path
 * @basename                 : basename of preset
 * @apply                    : immediately set preset after saving
 *
 * Save a shader preset to disk.
 **/
bool menu_shader_manager_save_preset(const struct video_shader *shader,
      const char *basename,
      const char *dir_video_shader,
      const char *dir_menu_config,
      bool apply)
{
   char config_directory[PATH_MAX_LENGTH];
   const char *preset_dirs[3]  = {0};
   settings_t *settings        = config_get_ptr();

   config_directory[0]         = '\0';

   if (!path_is_empty(RARCH_PATH_CONFIG))
      fill_pathname_basedir(
            config_directory,
            path_get(RARCH_PATH_CONFIG),
            sizeof(config_directory));

   preset_dirs[0] = dir_video_shader;
   preset_dirs[1] = dir_menu_config;
   preset_dirs[2] = config_directory;

   return menu_shader_manager_save_preset_internal(
         settings->bools.video_shader_preset_save_reference_enable,
         shader, basename,
         dir_video_shader,
         apply,
         preset_dirs,
         ARRAY_SIZE(preset_dirs));
}

/**
 * menu_shader_manager_remove_auto_preset:
 * @type                     : type of shader preset to delete
 *
 * Deletes an auto-shader.
 **/
bool menu_shader_manager_remove_auto_preset(
      enum auto_shader_type type,
      const char *dir_video_shader,
      const char *dir_menu_config)
{
   struct retro_system_info *system = &runloop_state_get_ptr()->system.info;
   settings_t *settings             = config_get_ptr();
   return menu_shader_manager_operate_auto_preset(
         system, settings->bools.video_shader_preset_save_reference_enable,
         AUTO_SHADER_OP_REMOVE, NULL,
         dir_video_shader,
         dir_menu_config,
         type, false);
}

/**
 * menu_shader_manager_auto_preset_exists:
 * @type                     : type of shader preset
 *
 * Tests if an auto-shader of the given type exists.
 **/
bool menu_shader_manager_auto_preset_exists(
      enum auto_shader_type type,
      const char *dir_video_shader,
      const char *dir_menu_config)
{
   struct retro_system_info *system = &runloop_state_get_ptr()->system.info;
   settings_t *settings             = config_get_ptr();
   return menu_shader_manager_operate_auto_preset(
         system, settings->bools.video_shader_preset_save_reference_enable,
         AUTO_SHADER_OP_EXISTS, NULL,
         dir_video_shader,
         dir_menu_config,
         type, false);
}

/**
 * menu_shader_manager_save_auto_preset:
 * @shader                   : shader to save
 * @type                     : type of shader preset which determines save path
 * @apply                    : immediately set preset after saving
 *
 * Save a shader as an auto-shader to it's appropriate path:
 *    SHADER_PRESET_GLOBAL: <target dir>/global
 *    SHADER_PRESET_CORE:   <target dir>/<core name>/<core name>
 *    SHADER_PRESET_PARENT: <target dir>/<core name>/<parent>
 *    SHADER_PRESET_GAME:   <target dir>/<core name>/<game name>
 * Needs to be consistent with load_shader_preset()
 * Auto-shaders will be saved as a reference if possible
 **/
bool menu_shader_manager_save_auto_preset(
      const struct video_shader *shader,
      enum auto_shader_type type,
      const char *dir_video_shader,
      const char *dir_menu_config,
      bool apply)
{
   struct retro_system_info *system = &runloop_state_get_ptr()->system.info;
   settings_t *settings             = config_get_ptr();
   return menu_shader_manager_operate_auto_preset(
         system, settings->bools.video_shader_preset_save_reference_enable,
         AUTO_SHADER_OP_SAVE, shader,
         dir_video_shader,
         dir_menu_config,
         type, apply);
}
#endif

enum action_iterate_type action_iterate_type(const char *label)
{
   if (string_is_equal(label, "info_screen"))
      return ITERATE_TYPE_INFO;
   if (string_starts_with_size(label, "help", STRLEN_CONST("help")))
      if (
            string_is_equal(label, "help") ||
            string_is_equal(label, "help_controls") ||
            string_is_equal(label, "help_what_is_a_core") ||
            string_is_equal(label, "help_loading_content") ||
            string_is_equal(label, "help_scanning_content") ||
            string_is_equal(label, "help_change_virtual_gamepad") ||
            string_is_equal(label, "help_audio_video_troubleshooting") ||
            string_is_equal(label, "help_send_debug_info")
         )
         return ITERATE_TYPE_HELP;
   if (string_is_equal(label, "cheevos_description"))
         return ITERATE_TYPE_HELP;
   if (string_starts_with_size(label, "custom_bind", STRLEN_CONST("custom_bind")))
      if (
            string_is_equal(label, "custom_bind") ||
            string_is_equal(label, "custom_bind_all") ||
            string_is_equal(label, "custom_bind_defaults")
         )
         return ITERATE_TYPE_BIND;

   return ITERATE_TYPE_DEFAULT;
}

/* Returns true if search filter is enabled
 * for the specified menu list */
bool menu_driver_search_filter_enabled(const char *label, unsigned type)
{
   bool filter_enabled = false;

   /* > Check for playlists */
   filter_enabled = (type == MENU_SETTING_HORIZONTAL_MENU) ||
                    (type == MENU_HISTORY_TAB) ||
                    (type == MENU_FAVORITES_TAB) ||
                    (type == MENU_IMAGES_TAB) ||
                    (type == MENU_MUSIC_TAB) ||
                    (type == MENU_VIDEO_TAB) ||
                    (type == FILE_TYPE_PLAYLIST_COLLECTION);

   if (!filter_enabled && !string_is_empty(label))
      filter_enabled = string_is_equal(label, msg_hash_to_str(MENU_ENUM_LABEL_LOAD_CONTENT_HISTORY)) ||
                       string_is_equal(label, msg_hash_to_str(MENU_ENUM_LABEL_DEFERRED_FAVORITES_LIST)) ||
                       string_is_equal(label, msg_hash_to_str(MENU_ENUM_LABEL_DEFERRED_IMAGES_LIST)) ||
                       string_is_equal(label, msg_hash_to_str(MENU_ENUM_LABEL_DEFERRED_MUSIC_LIST)) ||
                       string_is_equal(label, msg_hash_to_str(MENU_ENUM_LABEL_DEFERRED_VIDEO_LIST)) ||
                       /* > Core updater */
                       string_is_equal(label, msg_hash_to_str(MENU_ENUM_LABEL_DEFERRED_CORE_UPDATER_LIST)) ||
                       /* > File browser (Load Content) */
                       string_is_equal(label, msg_hash_to_str(MENU_ENUM_LABEL_FAVORITES)) ||
                       /* > Shader presets/passes */
                       string_is_equal(label, msg_hash_to_str(MENU_ENUM_LABEL_VIDEO_SHADER_PRESET)) ||
                       string_is_equal(label, msg_hash_to_str(MENU_ENUM_LABEL_VIDEO_SHADER_PASS)) ||
                       /* > Cheat files */
                       string_is_equal(label, msg_hash_to_str(MENU_ENUM_LABEL_CHEAT_FILE_LOAD)) ||
                       string_is_equal(label, msg_hash_to_str(MENU_ENUM_LABEL_CHEAT_FILE_LOAD_APPEND)) ||
                       /* > Cheats */
                       string_is_equal(label, msg_hash_to_str(MENU_ENUM_LABEL_CORE_CHEAT_OPTIONS)) ||
                       /* > Overlays */
                       string_is_equal(label, msg_hash_to_str(MENU_ENUM_LABEL_INPUT_OVERLAY)) ||
                       /* > Manage Cores */
                       string_is_equal(label, msg_hash_to_str(MENU_ENUM_LABEL_DEFERRED_CORE_MANAGER_LIST));

   return filter_enabled;
}

void menu_input_key_bind_poll_bind_state(
      input_driver_state_t *input_driver_st,
      const retro_keybind_set *binds,
      float input_axis_threshold,
      unsigned joy_idx,
      struct menu_bind_state *state,
      bool timed_out,
      bool keyboard_mapping_blocked)
{
   unsigned b;
   rarch_joypad_info_t joypad_info;
   input_driver_t *current_input           = input_driver_st->current_driver;
   void *input_data                        = input_driver_st->current_data;
   unsigned port                           = state->port;
   const input_device_driver_t *joypad     = input_driver_st->primary_joypad;
#ifdef HAVE_MFI
   const input_device_driver_t *sec_joypad = input_driver_st->secondary_joypad;
#else
   const input_device_driver_t *sec_joypad = NULL;
#endif

   memset(state->state, 0, sizeof(state->state));

   joypad_info.axis_threshold           = input_axis_threshold;
   joypad_info.joy_idx                  = joy_idx;
   joypad_info.auto_binds               = input_autoconf_binds[joy_idx];

   if (current_input->input_state)
   {
      /* Poll mouse (on the relevant port)
       *
       * Check if key was being pressed by 
       * user with mouse number 'port'
       *
       * NOTE: We start iterating on 2 (RETRO_DEVICE_ID_MOUSE_LEFT),
       * because we want to skip the axes
       */
      for (b = 2; b < MENU_MAX_MBUTTONS; b++)
      {
         state->state[port].mouse_buttons[b] =
            current_input->input_state(
                  input_driver_st->current_data,
                  joypad,
                  sec_joypad,
                  &joypad_info,
                  binds,
                  keyboard_mapping_blocked,
                  port,
                  RETRO_DEVICE_MOUSE, 0, b);
      }
   }

   joypad_info.joy_idx        = 0;
   joypad_info.auto_binds     = NULL;
   joypad_info.axis_threshold = 0.0f;

   state->skip                = timed_out;
   if (current_input->input_state)
      state->skip             |=
         current_input->input_state(
               input_data,
               joypad,
               sec_joypad,
               &joypad_info,
               NULL,
               keyboard_mapping_blocked,
               0,
               RETRO_DEVICE_KEYBOARD,
               0,
               RETROK_RETURN);

   if (joypad)
   {
      if (joypad->poll)
         joypad->poll();
      menu_input_key_bind_poll_bind_state_internal(
            joypad, state, port, timed_out);
   }

   if (sec_joypad)
   {
      if (sec_joypad->poll)
         sec_joypad->poll();
      menu_input_key_bind_poll_bind_state_internal(
            sec_joypad, state, port, timed_out);
   }
}

int menu_dialog_iterate(
      menu_dialog_t *p_dialog,
      settings_t *settings,
      char *s, size_t len,
      retro_time_t current_time
)
{
   switch (p_dialog->current_type)
   {
      case MENU_DIALOG_WELCOME:
         {
            static rarch_timer_t timer;

            if (!timer.timer_begin)
            {
               timer.timeout_us  = 3 * 1000000;
               timer.current     = cpu_features_get_time_usec();
               timer.timeout_end = timer.current + timer.timeout_us;
               timer.timer_begin = true;
               timer.timer_end   = false;
            }

            timer.current    = current_time;
            timer.timeout_us = (timer.timeout_end = timer.current);

            msg_hash_get_help_enum(
                  MENU_ENUM_LABEL_WELCOME_TO_RETROARCH,
                  s, len);

            if (!timer.timer_end && (timer.timeout_us <= 0))
            {
               timer.timer_end        = true;
               timer.timer_begin      = false;
               timer.timeout_end      = 0;
               p_dialog->current_type = MENU_DIALOG_NONE;
               return 1;
            }
         }
         break;
      case MENU_DIALOG_HELP_CONTROLS:
         {
            unsigned i;
            char s2[PATH_MAX_LENGTH];
            const unsigned binds[] = {
               RETRO_DEVICE_ID_JOYPAD_UP,
               RETRO_DEVICE_ID_JOYPAD_DOWN,
               RETRO_DEVICE_ID_JOYPAD_A,
               RETRO_DEVICE_ID_JOYPAD_B,
               RETRO_DEVICE_ID_JOYPAD_SELECT,
               RETRO_DEVICE_ID_JOYPAD_START,
               RARCH_MENU_TOGGLE,
               RARCH_QUIT_KEY,
               RETRO_DEVICE_ID_JOYPAD_X,
               RETRO_DEVICE_ID_JOYPAD_Y,
            };
            char desc[ARRAY_SIZE(binds)][64];

            for (i = 0; i < ARRAY_SIZE(binds); i++)
               desc[i][0] = '\0';

            for (i = 0; i < ARRAY_SIZE(binds); i++)
            {
               const struct retro_keybind *keybind = &input_config_binds[0][binds[i]];
               const struct retro_keybind *auto_bind =
                  (const struct retro_keybind*)
                  input_config_get_bind_auto(0, binds[i]);

               input_config_get_bind_string(settings, desc[i],
                     keybind, auto_bind, sizeof(desc[i]));
            }

            s2[0] = '\0';

            msg_hash_get_help_enum(
                  MENU_ENUM_LABEL_VALUE_MENU_ENUM_CONTROLS_PROLOG,
                  s2, sizeof(s2));

            snprintf(s, len,
                  "%s"
                  "[%s]: "
                  "%-20s\n"
                  "[%s]: "
                  "%-20s\n"
                  "[%s]: "
                  "%-20s\n"
                  "[%s]: "
                  "%-20s\n"
                  "[%s]: "
                  "%-20s\n"
                  "[%s]: "
                  "%-20s\n"
                  "[%s]: "
                  "%-20s\n"
                  "[%s]: "
                  "%-20s\n"
                  "[%s]: "
                  "%-20s\n",

                  s2,

                  msg_hash_to_str(
                        MENU_ENUM_LABEL_VALUE_BASIC_MENU_CONTROLS_SCROLL_UP),
                  desc[0],

                  msg_hash_to_str(
                        MENU_ENUM_LABEL_VALUE_BASIC_MENU_CONTROLS_SCROLL_DOWN),
                  desc[1],

                  msg_hash_to_str(
                        MENU_ENUM_LABEL_VALUE_BASIC_MENU_CONTROLS_CONFIRM),
                  desc[2],

                  msg_hash_to_str(
                        MENU_ENUM_LABEL_VALUE_BASIC_MENU_CONTROLS_BACK),
                  desc[3],

                  msg_hash_to_str(
                        MENU_ENUM_LABEL_VALUE_BASIC_MENU_CONTROLS_INFO),
                  desc[4],

                  msg_hash_to_str(
                        MENU_ENUM_LABEL_VALUE_BASIC_MENU_CONTROLS_START),
                  desc[5],

                  msg_hash_to_str(
                        MENU_ENUM_LABEL_VALUE_BASIC_MENU_CONTROLS_TOGGLE_MENU),
                  desc[6],

                  msg_hash_to_str(
                        MENU_ENUM_LABEL_VALUE_BASIC_MENU_CONTROLS_QUIT),
                  desc[7],

                  msg_hash_to_str(
                        MENU_ENUM_LABEL_VALUE_BASIC_MENU_CONTROLS_TOGGLE_KEYBOARD),
                  desc[8]

                  );
         }
         break;

#ifdef HAVE_CHEEVOS
      case MENU_DIALOG_HELP_CHEEVOS_DESCRIPTION:
         if (!rcheevos_menu_get_sublabel(p_dialog->current_id, s, len))
            return 1;
         break;
#endif

      case MENU_DIALOG_HELP_WHAT_IS_A_CORE:
         msg_hash_get_help_enum(MENU_ENUM_LABEL_VALUE_WHAT_IS_A_CORE_DESC,
               s, len);
         break;
      case MENU_DIALOG_HELP_LOADING_CONTENT:
         msg_hash_get_help_enum(MENU_ENUM_LABEL_LOAD_CONTENT_LIST,
               s, len);
         break;
      case MENU_DIALOG_HELP_CHANGE_VIRTUAL_GAMEPAD:
         msg_hash_get_help_enum(
               MENU_ENUM_LABEL_VALUE_HELP_CHANGE_VIRTUAL_GAMEPAD_DESC,
               s, len);
         break;
      case MENU_DIALOG_HELP_AUDIO_VIDEO_TROUBLESHOOTING:
         msg_hash_get_help_enum(
               MENU_ENUM_LABEL_VALUE_HELP_AUDIO_VIDEO_TROUBLESHOOTING_DESC,
               s, len);
         break;
      case MENU_DIALOG_HELP_SEND_DEBUG_INFO:
         msg_hash_get_help_enum(
               MENU_ENUM_LABEL_VALUE_HELP_SEND_DEBUG_INFO_DESC,
               s, len);
         break;
      case MENU_DIALOG_HELP_SCANNING_CONTENT:
         msg_hash_get_help_enum(MENU_ENUM_LABEL_VALUE_HELP_SCANNING_CONTENT_DESC,
               s, len);
         break;
      case MENU_DIALOG_HELP_EXTRACT:
         {
            bool bundle_finished        = settings->bools.bundle_finished;

            msg_hash_get_help_enum(
                  MENU_ENUM_LABEL_VALUE_EXTRACTING_PLEASE_WAIT,
                  s, len);

            if (bundle_finished)
            {
               configuration_set_bool(settings,
                     settings->bools.bundle_finished, false);
               p_dialog->current_type = MENU_DIALOG_NONE;
               return 1;
            }
         }
         break;
      case MENU_DIALOG_QUIT_CONFIRM:
      case MENU_DIALOG_INFORMATION:
      case MENU_DIALOG_QUESTION:
      case MENU_DIALOG_WARNING:
      case MENU_DIALOG_ERROR:
         msg_hash_get_help_enum(MSG_UNKNOWN,
               s, len);
         break;
      case MENU_DIALOG_NONE:
      default:
         break;
   }

   return 0;
}

void menu_entries_list_deinit(
      const menu_ctx_driver_t *menu_driver_ctx,
      struct menu_state *menu_st)
{
   if (menu_st->entries.list)
      menu_list_free(menu_driver_ctx, menu_st->entries.list);
   menu_st->entries.list          = NULL;
}

bool menu_entries_init(
      struct menu_state *menu_st,
      const menu_ctx_driver_t *menu_driver_ctx)
{
   if (!(menu_st->entries.list = (menu_list_t*)menu_list_new(menu_driver_ctx)))
      return false;
   if (!(menu_st->entries.list_settings = menu_setting_new()))
      return false;
   return true;
}

bool generic_menu_init_list(struct menu_state *menu_st,
      settings_t *settings)
{
   menu_displaylist_info_t info;
   menu_list_t *menu_list       = menu_st->entries.list;
   file_list_t *menu_stack      = NULL;
   file_list_t *selection_buf   = NULL;

   if (menu_list)
   {
      menu_stack                = MENU_LIST_GET(menu_list, (unsigned)0);
      selection_buf             = MENU_LIST_GET_SELECTION(menu_list, (unsigned)0);
   }

   menu_displaylist_info_init(&info);

   info.label                   = strdup(
         msg_hash_to_str(MENU_ENUM_LABEL_MAIN_MENU));
   info.enum_idx                = MENU_ENUM_LABEL_MAIN_MENU;

   menu_entries_append_enum(menu_stack,
         info.path,
         info.label,
         MENU_ENUM_LABEL_MAIN_MENU,
         info.type, info.flags, 0);

   info.list                    = selection_buf;

   if (menu_displaylist_ctl(DISPLAYLIST_MAIN_MENU, &info, settings))
      menu_displaylist_process(&info);

   menu_displaylist_info_free(&info);

   return true;
}

/* This function gets called at first startup on Android/iOS
 * when we need to extract the APK contents/zip file. This
 * file contains assets which then get extracted to the
 * user's asset directories. */
static void bundle_decompressed(retro_task_t *task,
      void *task_data,
      void *user_data, const char *err)
{
   settings_t        *settings = config_get_ptr();
   decompress_task_data_t *dec = (decompress_task_data_t*)task_data;

   if (err)
      RARCH_ERR("%s", err);

   if (dec)
   {
      if (!err)
         command_event(CMD_EVENT_REINIT, NULL);

      /* delete bundle? */
      free(dec->source_file);
      free(dec);
   }

   configuration_set_uint(settings,
         settings->uints.bundle_assets_extract_last_version,
         settings->uints.bundle_assets_extract_version_current);

   configuration_set_bool(settings, settings->bools.bundle_finished, true);

   command_event(CMD_EVENT_MENU_SAVE_CURRENT_CONFIG, NULL);
}

bool rarch_menu_init(
      struct menu_state *menu_st,
      menu_dialog_t        *p_dialog,
      const menu_ctx_driver_t *menu_driver_ctx,
      menu_input_t *menu_input,
      menu_input_pointer_hw_state_t *pointer_hw_state,
      settings_t *settings
      )
{
#ifdef HAVE_CONFIGFILE
   bool menu_show_start_screen = settings->bools.menu_show_start_screen;
   bool config_save_on_exit    = settings->bools.config_save_on_exit;
#endif

   /* Ensure that menu pointer input is correctly
    * initialised */
   memset(menu_input, 0, sizeof(menu_input_t));
   memset(pointer_hw_state, 0, sizeof(menu_input_pointer_hw_state_t));

   if (!menu_entries_init(menu_st, menu_driver_ctx))
   {
      menu_entries_settings_deinit(menu_st);
      menu_entries_list_deinit(menu_driver_ctx, menu_st);
      return false;
   }

#ifdef HAVE_CONFIGFILE
   if (menu_show_start_screen)
   {
      /* We don't want the welcome dialog screen to show up
       * again after the first startup, so we save to config
       * file immediately. */
      p_dialog->current_type         = MENU_DIALOG_WELCOME;

      configuration_set_bool(settings,
            settings->bools.menu_show_start_screen, false);
      if (config_save_on_exit)
         command_event(CMD_EVENT_MENU_SAVE_CURRENT_CONFIG, NULL);
   }
#endif

#ifdef HAVE_COMPRESSION
   if (      settings->bools.bundle_assets_extract_enable
         && !string_is_empty(settings->arrays.bundle_assets_src)
         && !string_is_empty(settings->arrays.bundle_assets_dst)
         && (settings->uints.bundle_assets_extract_version_current
            != settings->uints.bundle_assets_extract_last_version)
      )
   {
      p_dialog->current_type         = MENU_DIALOG_HELP_EXTRACT;
      task_push_decompress(
            settings->arrays.bundle_assets_src,
            settings->arrays.bundle_assets_dst,
            NULL,
            settings->arrays.bundle_assets_dst_subdir,
            NULL,
            bundle_decompressed,
            NULL,
            NULL,
            false);
      /* Support only 1 version - setting this would prevent the assets from being extracted every time */
      configuration_set_int(settings,
            settings->uints.bundle_assets_extract_last_version, 1);
   }
#endif

#if defined(HAVE_CG) || defined(HAVE_GLSL) || defined(HAVE_SLANG) || defined(HAVE_HLSL)
   menu_shader_manager_init();
#endif

   return true;
}

void menu_input_set_pointer_visibility(
      menu_input_pointer_hw_state_t *pointer_hw_state,
      menu_input_t *menu_input,
      retro_time_t current_time)
{
   static bool cursor_shown                        = false;
   static bool cursor_hidden                       = false;
   static retro_time_t end_time                    = 0;

   /* Ensure that mouse cursor is hidden when not in use */
   if ((menu_input->pointer.type == MENU_POINTER_MOUSE)
         && pointer_hw_state->active)
   {
      /* Show cursor */
      if ((current_time > end_time) && !cursor_shown)
      {
         menu_ctx_environment_t menu_environ;
         menu_environ.type = MENU_ENVIRON_ENABLE_MOUSE_CURSOR;
         menu_environ.data = NULL;

         menu_driver_ctl(RARCH_MENU_CTL_ENVIRONMENT, &menu_environ);
         cursor_shown  = true;
         cursor_hidden = false;
      }

      end_time = current_time + MENU_INPUT_HIDE_CURSOR_DELAY;
   }
   else
   {
      /* Hide cursor */
      if ((current_time > end_time) && !cursor_hidden)
      {
         menu_ctx_environment_t menu_environ;
         menu_environ.type = MENU_ENVIRON_DISABLE_MOUSE_CURSOR;
         menu_environ.data = NULL;

         menu_driver_ctl(RARCH_MENU_CTL_ENVIRONMENT, &menu_environ);
         cursor_shown  = false;
         cursor_hidden = true;
      }
   }
}

/**
 * menu_entries_elem_get_first_char:
 * @list                     : File list handle.
 * @offset                   : Offset index of element.
 *
 * Gets the first character of an element in the
 * file list.
 *
 * Returns: first character of element in file list.
 **/
int menu_entries_elem_get_first_char(
      file_list_t *list, unsigned offset)
{
   const char *path =   list->list[offset].alt
                      ? list->list[offset].alt
                      : list->list[offset].path;
   int ret          = path ? TOLOWER((int)*path) : 0;

   /* "Normalize" non-alphabetical entries so they
    * are lumped together for purposes of jumping. */
   if (ret < 'a')
      return ('a' - 1);
   else if (ret > 'z')
      return ('z' + 1);
   return ret;
}

void menu_entries_build_scroll_indices(
      struct menu_state *menu_st,
      file_list_t *list)
{
   bool current_is_dir             = false;
   size_t i                        = 0;
   int current                     = menu_entries_elem_get_first_char(list, 0);
   unsigned type                   = list->list[0].type;

   menu_st->scroll.index_list[0]   = 0;
   menu_st->scroll.index_size      = 1;

   if (type == FILE_TYPE_DIRECTORY)
      current_is_dir               = true;

   for (i = 1; i < list->size; i++)
   {
      int first    = menu_entries_elem_get_first_char(list, (unsigned)i);
      bool is_dir  = false;
      unsigned idx = (unsigned)i;

      type         = list->list[idx].type;

      if (type == FILE_TYPE_DIRECTORY)
         is_dir = true;

      if ((current_is_dir && !is_dir) || (first > current))
      {
         /* Add scroll index */
         menu_st->scroll.index_list[menu_st->scroll.index_size]   = i;
         if (!((menu_st->scroll.index_size + 1) >= SCROLL_INDEX_SIZE))
            menu_st->scroll.index_size++;
      }

      current        = first;
      current_is_dir = is_dir;
   }

   /* Add scroll index */
   menu_st->scroll.index_list[menu_st->scroll.index_size]   = list->size - 1;
   if (!((menu_st->scroll.index_size + 1) >= SCROLL_INDEX_SIZE))
      menu_st->scroll.index_size++;
}

void menu_display_common_image_upload(
      const menu_ctx_driver_t *menu_driver_ctx,
      void *menu_userdata,
      struct texture_image *img,
      void *user_data,
      unsigned type)
{
   if (     menu_driver_ctx
         && menu_driver_ctx->load_image)
      menu_driver_ctx->load_image(menu_userdata,
            img, (enum menu_image_type)type);

   image_texture_free(img);
   free(img);
   free(user_data);
}

enum menu_driver_id_type menu_driver_set_id(
      const char *driver_name)
{
   if (!string_is_empty(driver_name))
   {
      if (string_is_equal(driver_name, "rgui"))
         return MENU_DRIVER_ID_RGUI;
      else if (string_is_equal(driver_name, "ozone"))
         return MENU_DRIVER_ID_OZONE;
      else if (string_is_equal(driver_name, "glui"))
         return MENU_DRIVER_ID_GLUI;
      else if (string_is_equal(driver_name, "xmb"))
         return MENU_DRIVER_ID_XMB;
      else if (string_is_equal(driver_name, "stripes"))
         return MENU_DRIVER_ID_STRIPES;
   }
   return MENU_DRIVER_ID_UNKNOWN;
}

const char *config_get_menu_driver_options(void)
{
   return char_list_new_special(STRING_LIST_MENU_DRIVERS, NULL);
}

bool menu_entries_search_push(const char *search_term)
{
   size_t i;
   menu_search_terms_t *search = menu_entries_search_get_terms_internal();
   char search_term_clipped[MENU_SEARCH_FILTER_MAX_LENGTH];

   search_term_clipped[0] = '\0';

   /* Sanity check + verify whether we have reached
    * the maximum number of allowed search terms */
   if (!search ||
       string_is_empty(search_term) ||
       (search->size >= MENU_SEARCH_FILTER_MAX_TERMS))
      return false;

   /* Check whether search term already exists
    * > Note that we clip the input search term
    *   to MENU_SEARCH_FILTER_MAX_LENGTH characters
    *   *before* comparing existing entries */
   strlcpy(search_term_clipped, search_term,
         sizeof(search_term_clipped));

   for (i = 0; i < search->size; i++)
   {
      if (string_is_equal(search_term_clipped,
            search->terms[i]))
         return false;
   }

   /* Add search term */
   strlcpy(search->terms[search->size], search_term_clipped,
         sizeof(search->terms[search->size]));
   search->size++;

   return true;
}

bool menu_entries_search_pop(void)
{
   menu_search_terms_t *search = menu_entries_search_get_terms_internal();

   /* Do nothing if list of search terms is empty */
   if (!search ||
       (search->size == 0))
      return false;

   /* Remove last item from the list */
   search->size--;
   search->terms[search->size][0] = '\0';

   return true;
}

menu_search_terms_t *menu_entries_search_get_terms(void)
{
   menu_search_terms_t *search = menu_entries_search_get_terms_internal();

   if (!search ||
       (search->size == 0))
      return NULL;

   return search;
}

void menu_entries_search_append_terms_string(char *s, size_t len)
{
   menu_search_terms_t *search = menu_entries_search_get_terms_internal();

   if (search &&
       (search->size > 0) &&
       s)
   {
      size_t current_len = strlen_size(s, len);
      size_t i;

      /* If buffer is already 'full', nothing
       * further can be added */
      if (current_len >= len)
         return;

      s   += current_len;
      len -= current_len;

      for (i = 0; i < search->size; i++)
      {
         strlcat(s, " > ", len);
         strlcat(s, search->terms[i], len);
      }
   }
}

#if defined(HAVE_CG) || defined(HAVE_GLSL) || defined(HAVE_SLANG) || defined(HAVE_HLSL)
bool menu_shader_manager_save_preset_internal(
      bool save_reference,
      const struct video_shader *shader,
      const char *basename,
      const char *dir_video_shader,
      bool apply,
      const char **target_dirs,
      size_t num_target_dirs)
{
   char fullname[PATH_MAX_LENGTH];
   char buffer[PATH_MAX_LENGTH];
   bool ret                       = false;
   enum rarch_shader_type type    = RARCH_SHADER_NONE;
   char *preset_path              = NULL;
   size_t i                       = 0;

   fullname[0] = buffer[0]        = '\0';

   if (!shader || !shader->passes)
      return false;

   type = menu_shader_manager_get_type(shader);

   if (type == RARCH_SHADER_NONE)
      return false;

   if (!string_is_empty(basename))
   {
      /* We are comparing against a fixed list of file
       * extensions, the longest (slangp) being 6 characters
       * in length. We therefore only need to extract the first
       * 7 characters from the extension of the input path
       * to correctly validate a match */
      char ext_lower[8];
      const char *ext = NULL;

      ext_lower[0]    = '\0';

      strlcpy(fullname, basename, sizeof(fullname));

      /* Get file extension */
      ext = strrchr(basename, '.');

      /* Copy and convert to lower case */
      if (ext && (*(++ext) != '\0'))
      {
         strlcpy(ext_lower, ext, sizeof(ext_lower));
         string_to_lower(ext_lower);
      }

      /* Append extension automatically as appropriate. */
      if (     !string_is_equal(ext_lower, "cgp")
            && !string_is_equal(ext_lower, "glslp")
            && !string_is_equal(ext_lower, "slangp"))
      {
         const char *preset_ext = video_shader_get_preset_extension(type);
         strlcat(fullname, preset_ext, sizeof(fullname));
      }
   }
   else
      snprintf(fullname, sizeof(fullname), "retroarch%s",
            video_shader_get_preset_extension(type));

   if (path_is_absolute(fullname))
   {
      preset_path = fullname;
      ret         = video_shader_write_preset(preset_path,
            dir_video_shader,
            shader, save_reference);

      if (ret)
         RARCH_LOG("[Shaders - Save Preset]: Saved shader preset to %s.\n", preset_path);
      else
         RARCH_ERR("[Shaders - Save Preset]: Failed writing shader preset to %s.\n", preset_path);
   }
   else
   {
      char basedir[PATH_MAX_LENGTH];

      for (i = 0; i < num_target_dirs; i++)
      {
         if (string_is_empty(target_dirs[i]))
            continue;

         fill_pathname_join(buffer, target_dirs[i],
               fullname, sizeof(buffer));

         strlcpy(basedir, buffer, sizeof(basedir));
         path_basedir(basedir);

         if (!path_is_directory(basedir))
         {
            ret = path_mkdir(basedir);

            if (!ret)
            {
               RARCH_WARN("[Shaders - Save Preset]: Failed to create preset directory %s.\n", basedir);
               continue;
            }
         }

         preset_path = buffer;

         ret = video_shader_write_preset(preset_path,
               dir_video_shader,
               shader, save_reference);

         if (ret)
         {
            RARCH_LOG("[Shaders - Save Preset]: Saved shader preset to %s.\n", preset_path);
            break;
         }
         else
            RARCH_WARN("[Shaders - Save Preset]: Failed writing shader preset to %s.\n", preset_path);
      }

      if (!ret)
         RARCH_ERR("[Shaders - Save Preset]: Failed to write shader preset. Make sure shader directory"
               " and/or config directory are writable.\n");
   }

   if (ret && apply)
      menu_shader_manager_set_preset(NULL, type, preset_path, true);

   return ret;
}

bool menu_shader_manager_operate_auto_preset(
      struct retro_system_info *system,
      bool video_shader_preset_save_reference_enable,
      enum auto_shader_operation op,
      const struct video_shader *shader,
      const char *dir_video_shader,
      const char *dir_menu_config,
      enum auto_shader_type type, bool apply)
{
   char old_presets_directory[PATH_MAX_LENGTH];
   char config_directory[PATH_MAX_LENGTH];
   char tmp[PATH_MAX_LENGTH];
   char file[PATH_MAX_LENGTH];
   static enum rarch_shader_type shader_types[] =
   {
      RARCH_SHADER_GLSL, RARCH_SHADER_SLANG, RARCH_SHADER_CG
   };
   const char *core_name            = system ? system->library_name : NULL;
   const char *auto_preset_dirs[3]  = {0};

   old_presets_directory[0] = config_directory[0] = tmp[0] = file[0] = '\0';

   if (type != SHADER_PRESET_GLOBAL && string_is_empty(core_name))
      return false;

   if (!path_is_empty(RARCH_PATH_CONFIG))
      fill_pathname_basedir(
            config_directory,
            path_get(RARCH_PATH_CONFIG),
            sizeof(config_directory));

   /* We are only including this directory for compatibility purposes with
    * versions 1.8.7 and older. */
   if (op != AUTO_SHADER_OP_SAVE && !string_is_empty(dir_video_shader))
      fill_pathname_join(
            old_presets_directory,
            dir_video_shader,
            "presets",
            sizeof(old_presets_directory));

   auto_preset_dirs[0] = dir_menu_config;
   auto_preset_dirs[1] = config_directory;
   auto_preset_dirs[2] = old_presets_directory;

   switch (type)
   {
      case SHADER_PRESET_GLOBAL:
         strcpy_literal(file, "global");
         break;
      case SHADER_PRESET_CORE:
         fill_pathname_join(file, core_name, core_name, sizeof(file));
         break;
      case SHADER_PRESET_PARENT:
         fill_pathname_parent_dir_name(tmp,
               path_get(RARCH_PATH_BASENAME), sizeof(tmp));
         fill_pathname_join(file, core_name, tmp, sizeof(file));
         break;
      case SHADER_PRESET_GAME:
         {
            const char *game_name =
               path_basename(path_get(RARCH_PATH_BASENAME));
            if (string_is_empty(game_name))
               return false;
            fill_pathname_join(file, core_name, game_name, sizeof(file));
            break;
         }
      default:
         return false;
   }

   switch (op)
   {
      case AUTO_SHADER_OP_SAVE:
         return menu_shader_manager_save_preset_internal(
               video_shader_preset_save_reference_enable,
               shader, file,
               dir_video_shader,
               apply,
               auto_preset_dirs,
               ARRAY_SIZE(auto_preset_dirs));
      case AUTO_SHADER_OP_REMOVE:
         {
            /* remove all supported auto-shaders of given type */
            char *end;
            size_t i, j, m;

            char preset_path[PATH_MAX_LENGTH];

            /* n = amount of relevant shader presets found
             * m = amount of successfully deleted shader presets */
            size_t n = m = 0;

            for (i = 0; i < ARRAY_SIZE(auto_preset_dirs); i++)
            {
               if (string_is_empty(auto_preset_dirs[i]))
                  continue;

               fill_pathname_join(preset_path,
                     auto_preset_dirs[i], file, sizeof(preset_path));
               end = preset_path + strlen(preset_path);

               for (j = 0; j < ARRAY_SIZE(shader_types); j++)
               {
                  const char *preset_ext;

                  if (!video_shader_is_supported(shader_types[j]))
                     continue;

                  preset_ext = video_shader_get_preset_extension(shader_types[j]);
                  strlcpy(end, preset_ext, sizeof(preset_path) - (end - preset_path));

                  if (path_is_valid(preset_path))
                  {
                     n++;

                     if (!filestream_delete(preset_path))
                     {
                        m++;
                        RARCH_LOG("[Shaders]: Deleted shader preset from \"%s\".\n", preset_path);
                     }
                     else
                        RARCH_WARN("[Shaders]: Failed to remove shader preset at \"%s\".\n", preset_path);
                  }
               }
            }

            return n == m;
         }
      case AUTO_SHADER_OP_EXISTS:
         {
            /* test if any supported auto-shaders of given type exists */
            char *end;
            size_t i, j;

            char preset_path[PATH_MAX_LENGTH];

            for (i = 0; i < ARRAY_SIZE(auto_preset_dirs); i++)
            {
               if (string_is_empty(auto_preset_dirs[i]))
                  continue;

               fill_pathname_join(preset_path,
                     auto_preset_dirs[i], file, sizeof(preset_path));
               end = preset_path + strlen(preset_path);

               for (j = 0; j < ARRAY_SIZE(shader_types); j++)
               {
                  const char *preset_ext;

                  if (!video_shader_is_supported(shader_types[j]))
                     continue;

                  preset_ext = video_shader_get_preset_extension(shader_types[j]);
                  strlcpy(end, preset_ext, sizeof(preset_path) - (end - preset_path));

                  if (path_is_valid(preset_path))
                     return true;
               }
            }
         }
         break;
   }

   return false;
}

void menu_driver_set_last_shader_path_int(
      const char *shader_path,
      enum rarch_shader_type *type,
      char *shader_dir, size_t dir_len,
      char *shader_file, size_t file_len)
{
   const char *file_name = NULL;

   if (!type ||
       !shader_dir ||
       (dir_len < 1) ||
       !shader_file ||
       (file_len < 1))
      return;

   /* Reset existing cache */
   *type          = RARCH_SHADER_NONE;
   shader_dir[0]  = '\0';
   shader_file[0] = '\0';

   /* If path is empty, do nothing */
   if (string_is_empty(shader_path))
      return;

   /* Get shader type */
   *type = video_shader_parse_type(shader_path);

   /* If type is invalid, do nothing */
   if (*type == RARCH_SHADER_NONE)
      return;

   /* Cache parent directory */
   fill_pathname_parent_dir(shader_dir, shader_path, dir_len);

   /* If parent directory is empty, then file name
    * is only valid if 'shader_path' refers to an
    * existing file in the root of the file system */
   if (string_is_empty(shader_dir) &&
       !path_is_valid(shader_path))
      return;

   /* Cache file name */
   file_name = path_basename_nocompression(shader_path);
   if (!string_is_empty(file_name))
      strlcpy(shader_file, file_name, file_len);
}
#endif

void get_current_menu_value(struct menu_state *menu_st,
      char *s, size_t len)
{
   menu_entry_t     entry;
   const char*      entry_label;

   MENU_ENTRY_INIT(entry);
   entry.path_enabled          = false;
   entry.label_enabled         = false;
   entry.rich_label_enabled    = false;
   entry.sublabel_enabled      = false;
   menu_entry_get(&entry, 0, menu_st->selection_ptr, NULL, true);

   if (entry.enum_idx == MENU_ENUM_LABEL_CHEEVOS_PASSWORD)
      entry_label              = entry.password_value;
   else
      entry_label              = entry.value;

   strlcpy(s, entry_label, len);
}

void get_current_menu_label(struct menu_state *menu_st,
      char *s, size_t len)
{
   menu_entry_t     entry;
   const char*      entry_label;

   MENU_ENTRY_INIT(entry);
   menu_entry_get(&entry, 0, menu_st->selection_ptr, NULL, true);

   if (!string_is_empty(entry.rich_label))
      entry_label              = entry.rich_label;
   else
      entry_label              = entry.path;

   strlcpy(s, entry_label, len);
}

void get_current_menu_sublabel(struct menu_state *menu_st,
      char *s, size_t len)
{
   menu_entry_t     entry;

   MENU_ENTRY_INIT(entry);
   entry.path_enabled          = false;
   entry.label_enabled         = false;
   entry.rich_label_enabled    = false;
   entry.value_enabled         = false;
   menu_entry_get(&entry, 0, menu_st->selection_ptr, NULL, true);
   strlcpy(s, entry.sublabel, len);
}

void menu_entries_get_last_stack(const char **path, const char **label,
      unsigned *file_type, enum msg_hash_enums *enum_idx, size_t *entry_idx)
{
   file_list_t *list              = NULL;
   struct menu_state    *menu_st  = &menu_driver_state;
   if (!menu_st->entries.list)
      return;

   list                           = MENU_LIST_GET(menu_st->entries.list, 0);

   if (list && list->size)
      file_list_get_at_offset(list, list->size - 1, path, label, file_type, entry_idx);

   if (enum_idx)
   {
      menu_file_list_cbs_t *cbs  = (menu_file_list_cbs_t*)
         list->list[list->size - 1].actiondata;

      if (cbs)
         *enum_idx = cbs->enum_idx;
   }
}

int menu_driver_deferred_push_content_list(file_list_t *list)
{
   settings_t *settings           = config_get_ptr();
   struct menu_state    *menu_st  = &menu_driver_state;
   menu_list_t *menu_list         = menu_st->entries.list;
   file_list_t *selection_buf     = MENU_LIST_GET_SELECTION(menu_list, (unsigned)0);

   menu_st->selection_ptr         = 0;

   if (!menu_driver_displaylist_push(
            menu_st,
            settings,
            list,
            selection_buf))
      return -1;
   return 0;
}

bool menu_driver_screensaver_supported(void)
{
   struct menu_state    *menu_st  = &menu_driver_state;
   return menu_st->screensaver_supported;
}

retro_time_t menu_driver_get_current_time(void)
{
   struct menu_state    *menu_st  = &menu_driver_state;
   return menu_st->current_time_us;
}

const char *menu_driver_get_pending_selection(void)
{
   struct menu_state   *menu_st  = &menu_driver_state;
   return menu_st->pending_selection;
}

void menu_driver_set_pending_selection(const char *pending_selection)
{
   struct menu_state *menu_st  = &menu_driver_state;
   char *selection             = menu_st->pending_selection;

   /* Reset existing cache */
   selection[0] = '\0';

   /* If path is empty, do nothing */
   if (string_is_empty(pending_selection))
      return;

   strlcpy(selection, pending_selection,
         sizeof(menu_st->pending_selection));
}

void menu_input_search_cb(void *userdata, const char *str)
{
   const char *label           = NULL;
   unsigned type               = MENU_SETTINGS_NONE;
   struct menu_state *menu_st  = &menu_driver_state;

   if (string_is_empty(str))
      goto end;

   /* Determine whether we are currently
    * viewing a menu list with 'search
    * filter' support */
   file_list_get_last(MENU_LIST_GET(menu_st->entries.list, 0),
         NULL, &label, &type, NULL);

   /* Do not apply search filter if string
    * consists of a single Latin alphabet
    * character */
   if (((str[1] != '\0') || (!ISALPHA(str[0]))) &&
       menu_driver_search_filter_enabled(label, type))
   {
      /* Add search term */
      if (menu_entries_search_push(str))
      {
         bool refresh = false;

         /* Reset navigation pointer */
         menu_st->selection_ptr = 0;
         menu_driver_navigation_set(false);

         /* Refresh menu */
         menu_entries_ctl(MENU_ENTRIES_CTL_SET_REFRESH, &refresh);
         menu_driver_ctl(RARCH_MENU_CTL_SET_PREVENT_POPULATE, NULL);
      }
   }
   /* Perform a regular search: jump to the
    * first matching entry */
   else
   {
      size_t idx = 0;

      if (menu_entries_list_search(str, &idx))
      {
         menu_st->selection_ptr = idx;
         menu_driver_navigation_set(true);
      }
   }

end:
   menu_input_dialog_end();
}

const char *menu_driver_get_last_start_directory(void)
{
   menu_handle_t *menu           = menu_driver_state.driver_data;
   settings_t *settings          = config_get_ptr();
   bool use_last                 = settings->bools.use_last_start_directory;
   const char *default_directory = settings->paths.directory_menu_content;

   /* Return default directory if there is no
    * last directory or it's invalid */
   if (!menu ||
       !use_last ||
       string_is_empty(menu->last_start_content.directory) ||
       !path_is_directory(menu->last_start_content.directory))
      return default_directory;

   return menu->last_start_content.directory;
}

const char *menu_driver_get_last_start_file_name(void)
{
   menu_handle_t *menu         = menu_driver_state.driver_data;
   settings_t *settings        = config_get_ptr();
   bool use_last               = settings->bools.use_last_start_directory;

   /* Return NULL if there is no last 'file name' */
   if (!menu ||
       !use_last ||
       string_is_empty(menu->last_start_content.file_name))
      return NULL;

   return menu->last_start_content.file_name;
}

void menu_driver_set_last_start_content(const char *start_content_path)
{
   char archive_path[PATH_MAX_LENGTH];
   menu_handle_t *menu         = menu_driver_state.driver_data;
   settings_t *settings        = config_get_ptr();
   bool use_last               = settings->bools.use_last_start_directory;
   const char *archive_delim   = NULL;
   const char *file_name       = NULL;

   if (!menu)
      return;

   /* Reset existing cache */
   menu->last_start_content.directory[0] = '\0';
   menu->last_start_content.file_name[0] = '\0';

   /* If 'use_last_start_directory' is disabled or
    * path is empty, do nothing */
   if (!use_last ||
       string_is_empty(start_content_path))
      return;

   /* Cache directory */
   fill_pathname_parent_dir(menu->last_start_content.directory,
         start_content_path, sizeof(menu->last_start_content.directory));

   /* Cache file name */
   archive_delim      = path_get_archive_delim(start_content_path);
   if (archive_delim)
   {
      /* If path references a file inside an
       * archive, must extract the string segment
       * before the archive delimiter (i.e. path of
       * 'parent' archive file) */
      size_t len;

      archive_path[0] = '\0';
      len             = (size_t)(1 + archive_delim - start_content_path);
      len             = (len < PATH_MAX_LENGTH) ? len : PATH_MAX_LENGTH;

      strlcpy(archive_path, start_content_path, len * sizeof(char));

      file_name       = path_basename(archive_path);
   }
   else
      file_name       = path_basename_nocompression(start_content_path);

   if (!string_is_empty(file_name))
      strlcpy(menu->last_start_content.file_name, file_name,
            sizeof(menu->last_start_content.file_name));
}

int menu_entry_action(
      menu_entry_t *entry, size_t i, enum menu_action action)
{
   struct menu_state *menu_st     = &menu_driver_state;
   if (     menu_st->driver_ctx
         && menu_st->driver_ctx->entry_action)
      return menu_st->driver_ctx->entry_action(
            menu_st->userdata, entry, i, action);
   return -1;
}

void menu_entries_append(
      file_list_t *list,
      const char *path,
      const char *label,
      unsigned type,
      size_t directory_ptr,
      size_t entry_idx)
{
   menu_ctx_list_t list_info;
   size_t i;
   size_t idx;
   const char *menu_path           = NULL;
   menu_file_list_cbs_t *cbs       = NULL;
   struct menu_state  *menu_st     = &menu_driver_state;
   if (!list || !label)
      return;

   file_list_append(list, path, label, type, directory_ptr, entry_idx);
   file_list_get_last(MENU_LIST_GET(menu_st->entries.list, 0),
         &menu_path, NULL, NULL, NULL);

   idx                = list->size - 1;

   list_info.list     = list;
   list_info.path     = path;
   list_info.fullpath = NULL;

   if (!string_is_empty(menu_path))
      list_info.fullpath = strdup(menu_path);

   list_info.label       = label;
   list_info.idx         = idx;
   list_info.entry_type  = type;

   if (  menu_st->driver_ctx &&
         menu_st->driver_ctx->list_insert)
      menu_st->driver_ctx->list_insert(
            menu_st->userdata,
            list_info.list,
            list_info.path,
            list_info.fullpath,
            list_info.label,
            list_info.idx,
            list_info.entry_type);

   if (list_info.fullpath)
      free(list_info.fullpath);

   file_list_free_actiondata(list, idx);
   cbs                             = (menu_file_list_cbs_t*)
      malloc(sizeof(menu_file_list_cbs_t));

   if (!cbs)
      return;

   cbs->action_sublabel_cache[0]   = '\0';
   cbs->action_title_cache[0]      = '\0';
   cbs->enum_idx                   = MSG_UNKNOWN;
   cbs->checked                    = false;
   cbs->setting                    = menu_setting_find(label);
   cbs->action_iterate             = NULL;
   cbs->action_deferred_push       = NULL;
   cbs->action_select              = NULL;
   cbs->action_get_title           = NULL;
   cbs->action_ok                  = NULL;
   cbs->action_cancel              = NULL;
   cbs->action_scan                = NULL;
   cbs->action_start               = NULL;
   cbs->action_info                = NULL;
   cbs->action_left                = NULL;
   cbs->action_right               = NULL;
   cbs->action_label               = NULL;
   cbs->action_sublabel            = NULL;
   cbs->action_get_value           = NULL;

   cbs->search.size                = 0;
   for (i = 0; i < MENU_SEARCH_FILTER_MAX_TERMS; i++)
      cbs->search.terms[i][0]      = '\0';

   list->list[idx].actiondata      = cbs;

   menu_cbs_init(menu_st,
         menu_st->driver_ctx,
         list, cbs, path, label, type, idx);
}

bool menu_entries_append_enum(
      file_list_t *list,
      const char *path,
      const char *label,
      enum msg_hash_enums enum_idx,
      unsigned type,
      size_t directory_ptr,
      size_t entry_idx)
{
   menu_ctx_list_t list_info;
   size_t i;
   size_t idx;
   const char *menu_path           = NULL;
   menu_file_list_cbs_t *cbs       = NULL;
   struct menu_state  *menu_st     = &menu_driver_state;

   if (!list || !label)
      return false;

   file_list_append(list, path, label, type, directory_ptr, entry_idx);
   file_list_get_last(MENU_LIST_GET(menu_st->entries.list, 0),
         &menu_path, NULL, NULL, NULL);

   idx                   = list->size - 1;

   list_info.fullpath    = NULL;

   if (!string_is_empty(menu_path))
      list_info.fullpath = strdup(menu_path);
   list_info.list        = list;
   list_info.path        = path;
   list_info.label       = label;
   list_info.idx         = idx;
   list_info.entry_type  = type;

   if (  menu_st->driver_ctx &&
         menu_st->driver_ctx->list_insert)
      menu_st->driver_ctx->list_insert(
            menu_st->userdata,
            list_info.list,
            list_info.path,
            list_info.fullpath,
            list_info.label,
            list_info.idx,
            list_info.entry_type);

   if (list_info.fullpath)
      free(list_info.fullpath);

   file_list_free_actiondata(list, idx);
   cbs                             = (menu_file_list_cbs_t*)
      malloc(sizeof(menu_file_list_cbs_t));

   if (!cbs)
      return false;

   cbs->action_sublabel_cache[0]   = '\0';
   cbs->action_title_cache[0]      = '\0';
   cbs->enum_idx                   = enum_idx;
   cbs->checked                    = false;
   cbs->setting                    = NULL;
   cbs->action_iterate             = NULL;
   cbs->action_deferred_push       = NULL;
   cbs->action_select              = NULL;
   cbs->action_get_title           = NULL;
   cbs->action_ok                  = NULL;
   cbs->action_cancel              = NULL;
   cbs->action_scan                = NULL;
   cbs->action_start               = NULL;
   cbs->action_info                = NULL;
   cbs->action_left                = NULL;
   cbs->action_right               = NULL;
   cbs->action_label               = NULL;
   cbs->action_sublabel            = NULL;
   cbs->action_get_value           = NULL;

   cbs->search.size                = 0;
   for (i = 0; i < MENU_SEARCH_FILTER_MAX_TERMS; i++)
      cbs->search.terms[i][0]      = '\0';

   list->list[idx].actiondata      = cbs;

   if (   enum_idx != MENU_ENUM_LABEL_PLAYLIST_ENTRY
       && enum_idx != MENU_ENUM_LABEL_PLAYLIST_COLLECTION_ENTRY
       && enum_idx != MENU_ENUM_LABEL_EXPLORE_ITEM
       && enum_idx != MENU_ENUM_LABEL_RDB_ENTRY)
      cbs->setting                 = menu_setting_find_enum(enum_idx);

   menu_cbs_init(menu_st,
         menu_st->driver_ctx,
         list, cbs, path, label, type, idx);

   return true;
}

void menu_entries_prepend(file_list_t *list,
      const char *path, const char *label,
      enum msg_hash_enums enum_idx,
      unsigned type, size_t directory_ptr, size_t entry_idx)
{
   menu_ctx_list_t list_info;
   size_t i;
   size_t idx                      = 0;
   const char *menu_path           = NULL;
   menu_file_list_cbs_t *cbs       = NULL;
   struct menu_state  *menu_st     = &menu_driver_state;
   if (!list || !label)
      return;

   file_list_prepend(list, path, label, type, directory_ptr, entry_idx);
   file_list_get_last(MENU_LIST_GET(menu_st->entries.list, 0),
         &menu_path, NULL, NULL, NULL);

   list_info.fullpath    = NULL;

   if (!string_is_empty(menu_path))
      list_info.fullpath = strdup(menu_path);
   list_info.list        = list;
   list_info.path        = path;
   list_info.label       = label;
   list_info.idx         = idx;
   list_info.entry_type  = type;

   if (  menu_st->driver_ctx &&
         menu_st->driver_ctx->list_insert)
      menu_st->driver_ctx->list_insert(
            menu_st->userdata,
            list_info.list,
            list_info.path,
            list_info.fullpath,
            list_info.label,
            list_info.idx,
            list_info.entry_type);

   if (list_info.fullpath)
      free(list_info.fullpath);

   file_list_free_actiondata(list, idx);
   cbs                             = (menu_file_list_cbs_t*)
      malloc(sizeof(menu_file_list_cbs_t));

   if (!cbs)
      return;

   cbs->action_sublabel_cache[0]   = '\0';
   cbs->action_title_cache[0]      = '\0';
   cbs->enum_idx                   = enum_idx;
   cbs->checked                    = false;
   cbs->setting                    = menu_setting_find_enum(cbs->enum_idx);
   cbs->action_iterate             = NULL;
   cbs->action_deferred_push       = NULL;
   cbs->action_select              = NULL;
   cbs->action_get_title           = NULL;
   cbs->action_ok                  = NULL;
   cbs->action_cancel              = NULL;
   cbs->action_scan                = NULL;
   cbs->action_start               = NULL;
   cbs->action_info                = NULL;
   cbs->action_left                = NULL;
   cbs->action_right               = NULL;
   cbs->action_label               = NULL;
   cbs->action_sublabel            = NULL;
   cbs->action_get_value           = NULL;

   cbs->search.size                = 0;
   for (i = 0; i < MENU_SEARCH_FILTER_MAX_TERMS; i++)
      cbs->search.terms[i][0]      = '\0';

   list->list[idx].actiondata      = cbs;

   menu_cbs_init(menu_st,
         menu_st->driver_ctx,
         list, cbs, path, label, type, idx);
}

void menu_entries_flush_stack(const char *needle, unsigned final_type)
{
   struct menu_state  *menu_st    = &menu_driver_state;
   menu_list_t *menu_list         = menu_st->entries.list;
   if (menu_list)
      menu_list_flush_stack(
            menu_st->driver_ctx,
            menu_st->userdata,
            menu_st,
            menu_list, 0, needle, final_type);
}

void menu_entries_pop_stack(size_t *ptr, size_t idx, bool animate)
{
   struct menu_state    *menu_st            = &menu_driver_state;
   const menu_ctx_driver_t *menu_driver_ctx = menu_st->driver_ctx;
   menu_list_t *menu_list                   = menu_st->entries.list;
   if (!menu_list)
      return;

   if (MENU_LIST_GET_STACK_SIZE(menu_list, idx) > 1)
   {
      bool refresh             = false;
      if (animate)
      {
         if (menu_driver_ctx->list_cache)
            menu_driver_ctx->list_cache(menu_st->userdata,
                  MENU_LIST_PLAIN, 0);
      }
      menu_list_pop_stack(menu_driver_ctx,
            menu_st->userdata, menu_list, idx, ptr);

      if (animate)
         menu_entries_ctl(MENU_ENTRIES_CTL_SET_REFRESH, &refresh);
   }
}

bool menu_entries_ctl(enum menu_entries_ctl_state state, void *data)
{
   struct menu_state    *menu_st  = &menu_driver_state;

   switch (state)
   {
      case MENU_ENTRIES_CTL_NEEDS_REFRESH:
         return MENU_ENTRIES_NEEDS_REFRESH(menu_st);
      case MENU_ENTRIES_CTL_SETTINGS_GET:
         {
            rarch_setting_t **settings  = (rarch_setting_t**)data;
            if (!settings)
               return false;
            *settings = menu_st->entries.list_settings;
         }
         break;
      case MENU_ENTRIES_CTL_SET_REFRESH:
         {
            bool *nonblocking = (bool*)data;

            if (*nonblocking)
               menu_st->entries_nonblocking_refresh = true;
            else
               menu_st->entries_need_refresh        = true;
         }
         break;
      case MENU_ENTRIES_CTL_UNSET_REFRESH:
         {
            bool *nonblocking = (bool*)data;

            if (*nonblocking)
               menu_st->entries_nonblocking_refresh = false;
            else
               menu_st->entries_need_refresh        = false;
         }
         break;
      case MENU_ENTRIES_CTL_SET_START:
         {
            size_t *idx = (size_t*)data;
            if (idx)
               menu_st->entries.begin = *idx;
         }
      case MENU_ENTRIES_CTL_START_GET:
         {
            size_t *idx = (size_t*)data;
            if (!idx)
               return 0;

            *idx = menu_st->entries.begin;
         }
         break;
      case MENU_ENTRIES_CTL_REFRESH:
         /**
          * Before a refresh, we could have deleted a
          * file on disk, causing selection_ptr to
          * suddendly be out of range.
          *
          * Ensure it doesn't overflow.
          **/
         {
            size_t list_size;
            file_list_t *list               = (file_list_t*)data;
            if (!list)
               return false;
            if (list->size)
               menu_entries_build_scroll_indices(menu_st, list);
            list_size                       = menu_st->entries.list ? MENU_LIST_GET_SELECTION(menu_st->entries.list, 0)->size : 0;

            if (list_size)
            {
               size_t          selection    = menu_st->selection_ptr;
               if (selection >= list_size)
               {
                  size_t idx                = list_size - 1;
                  menu_st->selection_ptr    = idx;

                  menu_driver_navigation_set(true);
               }
            }
            else
            {
               bool pending_push = true;
               menu_driver_ctl(MENU_NAVIGATION_CTL_CLEAR, &pending_push);
            }
         }
         break;
      case MENU_ENTRIES_CTL_CLEAR:
         {
            unsigned i;
            file_list_t              *list = (file_list_t*)data;

            if (!list)
               return false;

            /* Clear all the menu lists. */
            if (menu_st->driver_ctx->list_clear)
               menu_st->driver_ctx->list_clear(list);

            for (i = 0; i < list->size; i++)
            {
               if (list->list[i].actiondata)
                  free(list->list[i].actiondata);
               list->list[i].actiondata = NULL;
            }

            file_list_clear(list);
         }
         break;
      case MENU_ENTRIES_CTL_SHOW_BACK:
         /* Returns true if a Back button should be shown
          * (i.e. we are at least
          * one level deep in the menu hierarchy). */
         if (!menu_st->entries.list)
            return false;
         return (MENU_LIST_GET_STACK_SIZE(menu_st->entries.list, 0) > 1);
      case MENU_ENTRIES_CTL_NONE:
      default:
         break;
   }

   return true;
}

/* TODO/FIXME - seems only RGUI uses this - can this be
 * refactored away or we can have one common function used
 * across all menu drivers? */
#ifdef HAVE_RGUI
void menu_display_handle_thumbnail_upload(
      retro_task_t *task,
      void *task_data,
      void *user_data, const char *err)
{
   struct menu_state    *menu_st = &menu_driver_state;
   menu_display_common_image_upload(
         menu_st->driver_ctx,
         menu_st->userdata,
         (struct texture_image*)task_data,
         user_data,
         MENU_IMAGE_THUMBNAIL);
}

void menu_display_handle_left_thumbnail_upload(
      retro_task_t *task,
      void *task_data,
      void *user_data, const char *err)
{
   struct menu_state    *menu_st = &menu_driver_state;
   menu_display_common_image_upload(
         menu_st->driver_ctx,
         menu_st->userdata,
         (struct texture_image*)task_data,
         user_data,
         MENU_IMAGE_LEFT_THUMBNAIL);
}
#endif

void menu_display_handle_savestate_thumbnail_upload(
      retro_task_t *task,
      void *task_data,
      void *user_data, const char *err)
{
   struct menu_state    *menu_st = &menu_driver_state;
   menu_display_common_image_upload(
         menu_st->driver_ctx,
         menu_st->userdata,
         (struct texture_image*)task_data,
         user_data,
         MENU_IMAGE_SAVESTATE_THUMBNAIL);
}

/* Function that gets called when we want to load in a
 * new menu wallpaper.
 */
void menu_display_handle_wallpaper_upload(
      retro_task_t *task,
      void *task_data,
      void *user_data, const char *err)
{
   struct menu_state    *menu_st = &menu_driver_state;
   menu_display_common_image_upload(
         menu_st->driver_ctx,
         menu_st->userdata,
         (struct texture_image*)task_data,
         user_data,
         MENU_IMAGE_WALLPAPER);
}

void menu_driver_frame(bool menu_is_alive, video_frame_info_t *video_info)
{
   struct menu_state    *menu_st = &menu_driver_state;
   if (menu_is_alive && menu_st->driver_ctx->frame)
      menu_st->driver_ctx->frame(menu_st->userdata, video_info);
}

bool menu_driver_list_cache(menu_ctx_list_t *list)
{
   struct menu_state    *menu_st = &menu_driver_state;
   if (!list || !menu_st->driver_ctx || !menu_st->driver_ctx->list_cache)
      return false;

   menu_st->driver_ctx->list_cache(menu_st->userdata,
         list->type, list->action);
   return true;
}

void menu_driver_navigation_set(bool scroll)
{
   struct menu_state       *menu_st  = &menu_driver_state;
   if (menu_st->driver_ctx->navigation_set)
      menu_st->driver_ctx->navigation_set(menu_st->userdata, scroll);
}

void menu_driver_populate_entries(menu_displaylist_info_t *info)
{
   struct menu_state       *menu_st  = &menu_driver_state;
   if (menu_st->driver_ctx && menu_st->driver_ctx->populate_entries)
      menu_st->driver_ctx->populate_entries(
            menu_st->userdata, info->path,
            info->label, info->type);
}

bool menu_driver_push_list(menu_ctx_displaylist_t *disp_list)
{
   struct menu_state       *menu_st  = &menu_driver_state;
   if (menu_st->driver_ctx->list_push)
      if (menu_st->driver_ctx->list_push(
               menu_st->driver_data,
               menu_st->userdata,
               disp_list->info, disp_list->type) == 0)
         return true;
   return false;
}

void menu_driver_set_thumbnail_system(char *s, size_t len)
{
   struct menu_state       *menu_st  = &menu_driver_state;
   if (     menu_st->driver_ctx
         && menu_st->driver_ctx->set_thumbnail_system)
      menu_st->driver_ctx->set_thumbnail_system(
            menu_st->userdata, s, len);
}

void menu_driver_get_thumbnail_system(char *s, size_t len)
{
   struct menu_state       *menu_st  = &menu_driver_state;
   if (     menu_st->driver_ctx
         && menu_st->driver_ctx->get_thumbnail_system)
      menu_st->driver_ctx->get_thumbnail_system(
            menu_st->userdata, s, len);
}

void menu_driver_set_thumbnail_content(char *s, size_t len)
{
   struct menu_state       *menu_st  = &menu_driver_state;
   if (     menu_st->driver_ctx
         && menu_st->driver_ctx->set_thumbnail_content)
      menu_st->driver_ctx->set_thumbnail_content(
            menu_st->userdata, s);
}

/* Teardown function for the menu driver. */
void menu_driver_destroy(
      struct menu_state *menu_st)
{
   menu_st->pending_quick_menu          = false;
   menu_st->prevent_populate            = false;
   menu_st->data_own                    = false;
   menu_st->driver_ctx                  = NULL;
   menu_st->userdata                    = NULL;
   menu_st->input_driver_flushing_input = 0;
   menu_st->alive                       = false;
}

bool menu_driver_list_get_entry(menu_ctx_list_t *list)
{
   struct menu_state       *menu_st  = &menu_driver_state;
   if (  !menu_st->driver_ctx ||
         !menu_st->driver_ctx->list_get_entry)
   {
      list->entry = NULL;
      return false;
   }
   list->entry = menu_st->driver_ctx->list_get_entry(
         menu_st->userdata,
         list->type, (unsigned int)list->idx);
   return true;
}

bool menu_driver_list_get_selection(menu_ctx_list_t *list)
{
   struct menu_state       *menu_st  = &menu_driver_state;
   if (  !menu_st->driver_ctx ||
         !menu_st->driver_ctx->list_get_selection)
   {
      list->selection = 0;
      return false;
   }
   list->selection    = menu_st->driver_ctx->list_get_selection(
         menu_st->userdata);

   return true;
}

bool menu_driver_list_get_size(menu_ctx_list_t *list)
{
   struct menu_state       *menu_st  = &menu_driver_state;
   if (  !menu_st->driver_ctx ||
         !menu_st->driver_ctx->list_get_size)
   {
      list->size = 0;
      return false;
   }
   list->size = menu_st->driver_ctx->list_get_size(
         menu_st->userdata, list->type);
   return true;
}

void menu_input_get_pointer_state(menu_input_pointer_t *copy_target)
{
   struct menu_state    *menu_st  = &menu_driver_state;
   menu_input_t       *menu_input = &menu_st->input_state;

   if (!copy_target)
      return;

   /* Copy parameters from global menu_input_state
    * (i.e. don't pass by reference)
    * This is a fast operation */
   memcpy(copy_target, &menu_input->pointer, sizeof(menu_input_pointer_t));
}

unsigned menu_input_get_pointer_selection(void)
{
   struct menu_state    *menu_st  = &menu_driver_state;
   menu_input_t       *menu_input = &menu_st->input_state;
   return menu_input->ptr;
}

void menu_input_set_pointer_selection(unsigned selection)
{
   struct menu_state    *menu_st  = &menu_driver_state;
   menu_input_t       *menu_input = &menu_st->input_state;

   menu_input->ptr                = selection;
}

void menu_input_set_pointer_y_accel(float y_accel)
{
   struct menu_state    *menu_st  = &menu_driver_state;
   menu_input_t    *menu_input    = &menu_st->input_state;

   menu_input->pointer.y_accel    = y_accel;
}

bool menu_input_key_bind_set_min_max(menu_input_ctx_bind_limits_t *lim)
{
   struct menu_state    *menu_st  = &menu_driver_state;
   struct menu_bind_state *binds  = &menu_st->input_binds;
   if (!lim)
      return false;

   binds->begin = lim->min;
   binds->last  = lim->max;

   return true;
}

const char *menu_input_dialog_get_buffer(void)
{
   struct menu_state    *menu_st  = &menu_driver_state;
   if (!(*menu_st->input_dialog_keyboard_buffer))
      return "";
   return *menu_st->input_dialog_keyboard_buffer;
}

void menu_input_key_event(bool down, unsigned keycode,
      uint32_t character, uint16_t mod)
{
   struct menu_state *menu_st  = &menu_driver_state;
   enum retro_key          key = (enum retro_key)keycode;

   if (key == RETROK_UNKNOWN)
   {
      unsigned i;

      for (i = 0; i < RETROK_LAST; i++)
         menu_st->kb_key_state[i] =
            (menu_st->kb_key_state[(enum retro_key)i] & 1) << 1;
   }
   else
      menu_st->kb_key_state[key]  =
         ((menu_st->kb_key_state[key] & 1) << 1) | down;
}

const char *menu_input_dialog_get_label_setting_buffer(void)
{
   struct menu_state *menu_st  = &menu_driver_state;
   return menu_st->input_dialog_kb_label_setting;
}

const char *menu_input_dialog_get_label_buffer(void)
{
   struct menu_state *menu_st  = &menu_driver_state;
   return menu_st->input_dialog_kb_label;
}

unsigned menu_input_dialog_get_kb_idx(void)
{
   struct menu_state *menu_st  = &menu_driver_state;
   return menu_st->input_dialog_kb_idx;
}

void menu_input_dialog_end(void)
{
   struct menu_state *menu_st                 = &menu_driver_state;
   menu_st->input_dialog_kb_type              = 0;
   menu_st->input_dialog_kb_idx               = 0;
   menu_st->input_dialog_kb_display           = false;
   menu_st->input_dialog_kb_label[0]          = '\0';
   menu_st->input_dialog_kb_label_setting[0]  = '\0';

   /* Avoid triggering states on pressing return. */
   /* Inhibits input for 2 frames
    * > Required, since input is ignored for 1 frame
    *   after certain events - e.g. closing the OSK */
   menu_st->input_driver_flushing_input       = 2;
}

void menu_dialog_unset_pending_push(void)
{
   struct menu_state    *menu_st  = &menu_driver_state;
   menu_dialog_t        *p_dialog = &menu_st->dialog_st;

   p_dialog->pending_push  = false;
}

void menu_dialog_push_pending(enum menu_dialog_type type)
{
   struct menu_state    *menu_st  = &menu_driver_state;
   menu_dialog_t        *p_dialog = &menu_st->dialog_st;
   p_dialog->current_type         = type;
   p_dialog->pending_push         = true;
}

void menu_dialog_set_current_id(unsigned id)
{
   struct menu_state    *menu_st  = &menu_driver_state;
   menu_dialog_t        *p_dialog = &menu_st->dialog_st;

   p_dialog->current_id    = id;
}

#if defined(_MSC_VER)
static const char * msvc_vercode_to_str(const unsigned vercode)
{
   switch (vercode)
   {
      case 1200:
         return " msvc6";
      case 1300:
         return " msvc2002";
      case 1310:
         return " msvc2003";
      case 1400:
         return " msvc2005";
      case 1500:
         return " msvc2008";
      case 1600:
         return " msvc2010";
      case 1700:
         return " msvc2012";
      case 1800:
         return " msvc2013";
      case 1900:
         return " msvc2015";
      default:
         if (vercode >= 1910 && vercode < 1920)
            return " msvc2017";
         else if (vercode >= 1920 && vercode < 2000)
            return " msvc2019";
         break;
   }

   return "";
}
#endif

/* Sets 's' to the name of the current core
 * (shown at the top of the UI). */
int menu_entries_get_core_title(char *s, size_t len)
{
   struct retro_system_info *system  = &runloop_state_get_ptr()->system.info;
   const char *core_name             = 
       (system && !string_is_empty(system->library_name))
      ? system->library_name
      : msg_hash_to_str(MENU_ENUM_LABEL_VALUE_NO_CORE);
   const char *core_version          = 
      (system && system->library_version) 
      ? system->library_version 
      : "";

   if (!string_is_empty(core_version))
   {
#if defined(_MSC_VER)
      snprintf(s, len, PACKAGE_VERSION "%s"        " - %s (%s)", msvc_vercode_to_str(_MSC_VER), core_name, core_version);
#else
      snprintf(s, len, PACKAGE_VERSION             " - %s (%s)",                                core_name, core_version);
#endif
   }
   else
   {
#if defined(_MSC_VER)
      snprintf(s, len, PACKAGE_VERSION "%s"        " - %s", msvc_vercode_to_str(_MSC_VER), core_name);
#else
      snprintf(s, len, PACKAGE_VERSION             " - %s",                                core_name);
#endif
   }

   return 0;
}

static bool menu_driver_init_internal(
      gfx_display_t *p_disp,
      settings_t *settings,
      bool video_is_threaded)
{
   menu_ctx_environment_t menu_environ;
   struct menu_state *menu_st  = &menu_driver_state;;

   if (menu_st->driver_ctx)
   {
      const char *ident = menu_st->driver_ctx->ident;
      /* ID must be set first, since it is required for
       * the proper determination of pixel/dpi scaling
       * parameters (and some menu drivers fetch the
       * current pixel/dpi scale during 'menu_driver_ctx->init()') */
      if (ident)
         p_disp->menu_driver_id                  = menu_driver_set_id(ident);
      else
         p_disp->menu_driver_id                  = MENU_DRIVER_ID_UNKNOWN;

      if (menu_st->driver_ctx->init)
      {
         menu_st->driver_data               = (menu_handle_t*)
            menu_st->driver_ctx->init(&menu_st->userdata,
                  video_is_threaded);
         menu_st->driver_data->userdata     = menu_st->userdata;
         menu_st->driver_data->driver_ctx   = menu_st->driver_ctx;
      }
   }

   if (!menu_st->driver_data || !rarch_menu_init(
            menu_st,
            &menu_st->dialog_st,
            menu_st->driver_ctx,
            &menu_st->input_state,
            &menu_st->input_pointer_hw_state,
            settings))
      return false;

   gfx_display_init();

   /* TODO/FIXME - can we get rid of this? Is this needed? */
   configuration_set_string(settings,
         settings->arrays.menu_driver, menu_st->driver_ctx->ident);

   if (menu_st->driver_ctx->lists_init)
   {
      if (!menu_st->driver_ctx->lists_init(menu_st->driver_data))
         return false;
   }
   else
      generic_menu_init_list(menu_st, settings);

   /* Initialise menu screensaver */
   menu_environ.type              = MENU_ENVIRON_DISABLE_SCREENSAVER;
   menu_environ.data              = NULL;
   menu_st->input_last_time_us    = cpu_features_get_time_usec();
   menu_st->screensaver_active    = false;
   menu_st->screensaver_supported = menu_driver_ctl(RARCH_MENU_CTL_ENVIRONMENT, &menu_environ);

   return true;
}

bool menu_driver_init(bool video_is_threaded)
{
   gfx_display_t            *p_disp  = disp_get_ptr();
   settings_t             *settings  = config_get_ptr();
   struct menu_state       *menu_st  = &menu_driver_state;

   command_event(CMD_EVENT_CORE_INFO_INIT, NULL);
   command_event(CMD_EVENT_LOAD_CORE_PERSIST, NULL);

   if (  menu_st->driver_data ||
         menu_driver_init_internal(
            p_disp,
            settings,
            video_is_threaded))
   {
      if (menu_st->driver_ctx && menu_st->driver_ctx->context_reset)
      {
         menu_st->driver_ctx->context_reset(menu_st->userdata,
               video_is_threaded);
         return true;
      }
   }

   /* If driver initialisation failed, must reset
    * driver id to 'unknown' */
   p_disp->menu_driver_id = MENU_DRIVER_ID_UNKNOWN;

   return false;
}

const char *menu_driver_ident(void)
{
   struct menu_state    *menu_st  = &menu_driver_state;
   if (menu_st->alive)
      if (menu_st->driver_ctx && menu_st->driver_ctx->ident)
         return menu_st->driver_ctx->ident;
   return NULL;
}

const menu_ctx_driver_t *menu_driver_find_driver(
      settings_t *settings,
      const char *prefix,
      bool verbosity_enabled)
{
   int i = (int)driver_find_index("menu_driver",
         settings->arrays.menu_driver);

   if (i >= 0)
      return (const menu_ctx_driver_t*)menu_ctx_drivers[i];

   if (verbosity_enabled)
   {
      unsigned d;
      RARCH_WARN("Couldn't find any %s named \"%s\"\n", prefix,
            settings->arrays.menu_driver);
      RARCH_LOG_OUTPUT("Available %ss are:\n", prefix);
      for (d = 0; menu_ctx_drivers[d]; d++)
      {
         if (menu_ctx_drivers[d])
         {
            RARCH_LOG_OUTPUT("\t%s\n", menu_ctx_drivers[d]->ident);
         }
      }
      RARCH_WARN("Going to default to first %s...\n", prefix);
   }

   return (const menu_ctx_driver_t*)menu_ctx_drivers[0];
}

bool menu_input_key_bind_custom_bind_keyboard_cb(
      void *data, unsigned code)
{
   uint64_t current_usec;
   input_driver_state_t *input_st = input_state_get_ptr();
   struct menu_state *menu_st     = &menu_driver_state;
   settings_t     *settings       = config_get_ptr();
   struct menu_bind_state *binds  = &menu_st->input_binds;
   uint64_t input_bind_hold_us    = settings->uints.input_bind_hold    * 1000000;
   uint64_t input_bind_timeout_us = settings->uints.input_bind_timeout * 1000000;

   /* Clear old mapping bit */
   BIT512_CLEAR_PTR(&input_st->keyboard_mapping_bits, binds->buffer.key);

   /* store key in bind */
   binds->buffer.key = (enum retro_key)code;

   /* Store new mapping bit */
   BIT512_SET_PTR(&input_st->keyboard_mapping_bits, binds->buffer.key);

   /* write out the bind */
   *(binds->output)  = binds->buffer;

   /* next bind */
   binds->begin++;
   binds->output++;
   binds->buffer    =* (binds->output);

   current_usec     = cpu_features_get_time_usec();

   binds->timer_hold.timeout_us     = input_bind_hold_us;
   binds->timer_hold.current        = current_usec;
   binds->timer_hold.timeout_end    = current_usec + input_bind_hold_us;
   binds->timer_timeout.timeout_us  = input_bind_timeout_us;
   binds->timer_timeout.current     = current_usec;
   binds->timer_timeout.timeout_end = current_usec +input_bind_timeout_us; 

   return (binds->begin <= binds->last);
}

bool menu_input_key_bind_set_mode(
      enum menu_input_binds_ctl_state state, void *data)
{
   uint64_t current_usec;
   unsigned index_offset;
   rarch_setting_t  *setting           = (rarch_setting_t*)data;
   input_driver_state_t *input_st      = input_state_get_ptr();
   struct menu_state *menu_st          = &menu_driver_state;
   menu_handle_t       *menu           = menu_st->driver_data;
   const input_device_driver_t 
      *joypad                          = input_st->primary_joypad;
#ifdef HAVE_MFI
   const input_device_driver_t
      *sec_joypad                      = input_st->secondary_joypad;
#else
   const input_device_driver_t
      *sec_joypad                      = NULL;
#endif
   menu_input_t *menu_input            = &menu_st->input_state;
   settings_t     *settings            = config_get_ptr();
   struct menu_bind_state *binds       = &menu_st->input_binds;
   uint64_t input_bind_hold_us         = settings->uints.input_bind_hold
      * 1000000;
   uint64_t input_bind_timeout_us      = settings->uints.input_bind_timeout
      * 1000000;

   if (!setting || !menu)
      return false;
   if (menu_input_key_bind_set_mode_common(menu_st,
            binds, state, setting, settings) == -1)
      return false;

   index_offset                        = setting->index_offset;
   binds->port                         = settings->uints.input_joypad_index[
      index_offset];

   menu_input_key_bind_poll_bind_get_rested_axes(
         joypad,
         sec_joypad,
         binds);
   menu_input_key_bind_poll_bind_state(
         input_st,
         (*input_st->libretro_input_binds),
         settings->floats.input_axis_threshold,
         settings->uints.input_joypad_index[binds->port],
         binds, false,
         input_st->keyboard_mapping_blocked);

   current_usec                        = cpu_features_get_time_usec();

   binds->timer_hold   . timeout_us    = input_bind_hold_us;
   binds->timer_hold   . current       = current_usec;
   binds->timer_hold   . timeout_end   = current_usec + input_bind_hold_us;

   binds->timer_timeout. timeout_us    = input_bind_timeout_us;
   binds->timer_timeout. current       = current_usec;
   binds->timer_timeout. timeout_end   = current_usec + input_bind_timeout_us;

   input_st->keyboard_press_cb         =
      menu_input_key_bind_custom_bind_keyboard_cb;
   input_st->keyboard_press_data       = menu;
   /* While waiting for input, we have to block all hotkeys. */
   input_st->keyboard_mapping_blocked  = true;

   /* Upon triggering an input bind operation,
    * pointer input must be inhibited - otherwise
    * attempting to bind mouse buttons will cause
    * spurious menu actions */
   menu_input->select_inhibit         = true;
   menu_input->cancel_inhibit         = true;

   return true;
}

bool menu_input_key_bind_iterate(
      settings_t *settings,
      menu_input_ctx_bind_t *bind,
      retro_time_t current_time)
{
   bool               timed_out   = false;
   input_driver_state_t *input_st = input_state_get_ptr();
   struct menu_state *menu_st     = &menu_driver_state;
   struct menu_bind_state *_binds = &menu_st->input_binds;
   menu_input_t *menu_input       = &menu_st->input_state;
   uint64_t input_bind_hold_us    = settings->uints.input_bind_hold * 1000000;
   uint64_t input_bind_timeout_us = settings->uints.input_bind_timeout * 1000000;

   snprintf(bind->s, bind->len,
         "[%s]\nPress keyboard, mouse or joypad\n(Timeout %d %s)",
         input_config_bind_map_get_desc(
            _binds->begin - MENU_SETTINGS_BIND_BEGIN),
         (int)(_binds->timer_timeout.timeout_us / 1000000),
         msg_hash_to_str(MENU_ENUM_LABEL_VALUE_SECONDS));

   /* Tick main timers */
   _binds->timer_timeout.current    = current_time;
   _binds->timer_timeout.timeout_us = _binds->timer_timeout.timeout_end -
current_time;
   _binds->timer_hold   .current    = current_time;
   _binds->timer_hold   .timeout_us = _binds->timer_hold   .timeout_end -
current_time;

   if (_binds->timer_timeout.timeout_us <= 0)
   {
      uint64_t current_usec              = cpu_features_get_time_usec();

      input_st->keyboard_mapping_blocked = false;

      /*skip to next bind*/
      _binds->begin++;
      _binds->output++;
      _binds->timer_hold   . timeout_us    = input_bind_hold_us;
      _binds->timer_hold   . current       = current_usec;
      _binds->timer_hold   . timeout_end   = current_usec + input_bind_hold_us;

      _binds->timer_timeout. timeout_us    = input_bind_timeout_us;
      _binds->timer_timeout. current       = current_usec;
      _binds->timer_timeout. timeout_end   = current_usec + input_bind_timeout_us;

      timed_out = true;
   }

   /* binds.begin is updated in keyboard_press callback. */
   if (_binds->begin > _binds->last)
   {
      /* Avoid new binds triggering things right away. */
      /* Inhibits input for 2 frames
       * > Required, since input is ignored for 1 frame
       *   after certain events - e.g. closing the OSK */
      menu_st->input_driver_flushing_input = 2;

      /* We won't be getting any key events, so just cancel early. */
      if (timed_out)
      {
         input_st->keyboard_press_cb        = NULL;
         input_st->keyboard_press_data      = NULL;
         input_st->keyboard_mapping_blocked = false;
      }

      return true;
   }

   {
      bool complete                         = false;
      struct menu_bind_state new_binds      = *_binds;

      input_st->keyboard_mapping_blocked    = false;

      menu_input_key_bind_poll_bind_state(
            input_st,
            (*input_st->libretro_input_binds),
            settings->floats.input_axis_threshold,
            settings->uints.input_joypad_index[new_binds.port],
            &new_binds, timed_out,
            input_st->keyboard_mapping_blocked);

#ifdef ANDROID
      /* Keep resetting bind during the hold period,
       * or we'll potentially bind joystick and mouse, etc.*/
      new_binds.buffer                     = *(new_binds.output);

      if (menu_input_key_bind_poll_find_hold(
               settings->uints.input_max_users,
               &new_binds, &new_binds.buffer))
      {
         uint64_t current_usec = cpu_features_get_time_usec();
         /* Inhibit timeout*/
         new_binds.timer_timeout. timeout_us    = input_bind_timeout_us;
         new_binds.timer_timeout. current       = current_usec;
         new_binds.timer_timeout. timeout_end   = current_usec + input_bind_timeout_us;

         /* Run hold timer*/
         new_binds.timer_hold.current    = current_time;
         new_binds.timer_hold.timeout_us = 
            new_binds.timer_hold.timeout_end - current_time;

         snprintf(bind->s, bind->len,
               "[%s]\npress keyboard, mouse or joypad\nand hold ...",
               input_config_bind_map_get_desc(
                  _binds->begin - MENU_SETTINGS_BIND_BEGIN));

         /* Hold complete? */
         if (new_binds.timer_hold.timeout_us <= 0)
            complete = true;
      }
      else
      {
         uint64_t current_usec = cpu_features_get_time_usec();

         /* Reset hold countdown*/
         new_binds.timer_hold   .timeout_us     = input_bind_hold_us;
         new_binds.timer_hold   .current        = current_usec;
         new_binds.timer_hold   .timeout_end    = current_usec + input_bind_hold_us;
      }
#else
      if ((new_binds.skip && !_binds->skip) ||
            menu_input_key_bind_poll_find_trigger(
               settings->uints.input_max_users,
               _binds, &new_binds, &(new_binds.buffer)))
         complete = true;
#endif

      if (complete)
      {
	      /* Update bind */
         uint64_t current_usec             = cpu_features_get_time_usec();
         *(new_binds.output)               = new_binds.buffer;

         input_st->keyboard_mapping_blocked= false;

         /* Avoid new binds triggering things right away. */
         /* Inhibits input for 2 frames
          * > Required, since input is ignored for 1 frame
          *   after certain events - e.g. closing the OSK */
         menu_st->input_driver_flushing_input = 2;

         new_binds.begin++;

         if (new_binds.begin > new_binds.last)
         {
            input_st->keyboard_press_cb        = NULL;
            input_st->keyboard_press_data      = NULL;
            input_st->keyboard_mapping_blocked = false;
            return true;
         }

         /*next bind*/
         new_binds.output++;
         new_binds.buffer = *(new_binds.output);
         new_binds.timer_hold   .timeout_us     = input_bind_hold_us;
         new_binds.timer_hold   .current        = current_usec;
         new_binds.timer_hold   .timeout_end    = current_usec + input_bind_hold_us;
         new_binds.timer_timeout. timeout_us    = input_bind_timeout_us;
         new_binds.timer_timeout. current       = current_usec;
         new_binds.timer_timeout. timeout_end   = current_usec + input_bind_timeout_us;
      }

      *(_binds) = new_binds;
   }

   /* Pointer input must be inhibited on each
    * frame that the bind operation is active -
    * otherwise attempting to bind mouse buttons
    * will cause spurious menu actions */
   menu_input->select_inhibit     = true;
   menu_input->cancel_inhibit     = true;

   /* Menu screensaver should be inhibited on each
    * frame that the bind operation is active */
   menu_st->input_last_time_us    = menu_st->current_time_us;

   return false;
}

bool menu_input_dialog_get_display_kb(void)
{
   struct menu_state *menu_st     = &menu_driver_state;
#ifdef HAVE_LIBNX
   input_driver_state_t *input_st = input_state_get_ptr();
   SwkbdConfig kbd;
   Result rc;
   /* Indicates that we are "typing" from the swkbd
    * result to RetroArch with repeated calls to input_keyboard_event
    * This prevents input_keyboard_event from calling back
    * menu_input_dialog_get_display_kb, looping indefinintely */
   static bool typing = false;

   if (typing)
      return false;


   /* swkbd only works on "real" titles */
   if (     __nx_applet_type != AppletType_Application
         && __nx_applet_type != AppletType_SystemApplication)
      return menu_st->input_dialog_kb_display;

   if (!menu_st->input_dialog_kb_display)
      return false;

   rc = swkbdCreate(&kbd, 0);

   if (R_SUCCEEDED(rc))
   {
      unsigned i;
      char buf[LIBNX_SWKBD_LIMIT] = {'\0'};
      swkbdConfigMakePresetDefault(&kbd);

      swkbdConfigSetGuideText(&kbd,
            menu_st->input_dialog_kb_label);

      rc = swkbdShow(&kbd, buf, sizeof(buf));

      swkbdClose(&kbd);

      /* RetroArch uses key-by-key input
         so we need to simulate it */
      typing = true;
      for (i = 0; i < LIBNX_SWKBD_LIMIT; i++)
      {
         /* In case a previous "Enter" press closed the keyboard */
         if (!menu_st->input_dialog_kb_display)
            break;

         if (buf[i] == '\n' || buf[i] == '\0')
            input_keyboard_event(true, '\n', '\n', 0, RETRO_DEVICE_KEYBOARD);
         else
         {
            const char *word = &buf[i];
            /* input_keyboard_line_append expects a null-terminated
               string, so just make one (yes, the touch keyboard is
               a list of "null-terminated characters") */
            char oldchar     = buf[i+1];
            buf[i+1]         = '\0';

            input_keyboard_line_append(&input_st->keyboard_line, word);

            osk_update_last_codepoint(
                  &input_st->osk_last_codepoint,
                  &input_st->osk_last_codepoint_len,
                  word);
            buf[i+1]     = oldchar;
         }
      }

      /* fail-safe */
      if (menu_st->input_dialog_kb_display)
         input_keyboard_event(true, '\n', '\n', 0, RETRO_DEVICE_KEYBOARD);

      typing = false;
      libnx_apply_overclock();
      return false;
   }
   libnx_apply_overclock();
#endif /* HAVE_LIBNX */
   return menu_st->input_dialog_kb_display;
}

unsigned menu_event(
      settings_t *settings,
      input_bits_t *p_input,
      input_bits_t *p_trigger_input,
      bool display_kb)
{
   /* Used for key repeat */
   static float delay_timer                        = 0.0f;
   static float delay_count                        = 0.0f;
   static bool initial_held                        = true;
   static bool first_held                          = false;
   static unsigned ok_old                          = 0;
   unsigned ret                                    = MENU_ACTION_NOOP;
   bool set_scroll                                 = false;
   size_t new_scroll_accel                         = 0;
   struct menu_state *menu_st                      = &menu_driver_state;
   menu_input_t *menu_input                        = &menu_st->input_state;
   input_driver_state_t *input_st                  = input_state_get_ptr();
   input_driver_t *current_input                   = input_st->current_driver;
   const input_device_driver_t
      *joypad                                      = input_st->primary_joypad;
#ifdef HAVE_MFI
   const input_device_driver_t *sec_joypad         =
      input_st->secondary_joypad;
#else
   const input_device_driver_t *sec_joypad         = NULL;
#endif
   gfx_display_t *p_disp                           = disp_get_ptr();
   menu_input_pointer_hw_state_t *pointer_hw_state = &menu_st->input_pointer_hw_state;
   menu_handle_t             *menu                 = menu_st->driver_data;
   bool keyboard_mapping_blocked                   = input_st->keyboard_mapping_blocked;
   bool menu_mouse_enable                          = settings->bools.menu_mouse_enable;
   bool menu_pointer_enable                        = settings->bools.menu_pointer_enable;
   bool swap_ok_cancel_btns                        = settings->bools.input_menu_swap_ok_cancel_buttons;
   bool menu_scroll_fast                           = settings->bools.menu_scroll_fast;
   bool pointer_enabled                            = settings->bools.menu_pointer_enable;
   unsigned input_touch_scale                      = settings->uints.input_touch_scale;
   unsigned menu_scroll_delay                      =
      settings->uints.menu_scroll_delay;
#ifdef HAVE_OVERLAY
   bool input_overlay_enable                       = settings->bools.input_overlay_enable;
   bool overlay_active                             = input_overlay_enable 
      && input_st->overlay_ptr
      && input_st->overlay_ptr->alive;
#else
   bool input_overlay_enable                       = false;
   bool overlay_active                             = false;
#endif
   unsigned menu_ok_btn                            = swap_ok_cancel_btns ?
         RETRO_DEVICE_ID_JOYPAD_B : RETRO_DEVICE_ID_JOYPAD_A;
   unsigned menu_cancel_btn                        = swap_ok_cancel_btns ?
         RETRO_DEVICE_ID_JOYPAD_A : RETRO_DEVICE_ID_JOYPAD_B;
   unsigned ok_current                             = BIT256_GET_PTR(p_input, menu_ok_btn);
   unsigned ok_trigger                             = ok_current & ~ok_old;
   unsigned i                                      = 0;
   static unsigned navigation_initial              = 0;
   unsigned navigation_current                     = 0;
   unsigned navigation_buttons[6] =
   {
      RETRO_DEVICE_ID_JOYPAD_UP,
      RETRO_DEVICE_ID_JOYPAD_DOWN,
      RETRO_DEVICE_ID_JOYPAD_LEFT,
      RETRO_DEVICE_ID_JOYPAD_RIGHT,
      RETRO_DEVICE_ID_JOYPAD_L,
      RETRO_DEVICE_ID_JOYPAD_R
   };

   ok_old                                          = ok_current;

   /* Get pointer (mouse + touchscreen) input
    * Note: Must be done regardless of menu screensaver
    *       state */

   /* > If pointer input is disabled, do nothing */
   if (!menu_mouse_enable && !menu_pointer_enable)
      menu_input->pointer.type = MENU_POINTER_DISABLED;
   else
   {
      menu_input_pointer_hw_state_t mouse_hw_state       = {0};
      menu_input_pointer_hw_state_t touchscreen_hw_state = {0};

      /* Read mouse */
      if (menu_mouse_enable)
         menu_input_get_mouse_hw_state(
               p_disp,
               menu,
               input_st,
               current_input,
               joypad,
               sec_joypad,
               keyboard_mapping_blocked,
               menu_mouse_enable,
               input_overlay_enable,
               overlay_active,
               &mouse_hw_state);

      /* Read touchscreen
       * Note: Could forgo this if mouse is currently active,
       * but this is 'cleaner' code... (if performance is a
       * concern - and it isn't - user can just disable touch
       * screen support) */
      if (menu_pointer_enable)
         menu_input_get_touchscreen_hw_state(
               p_disp,
               menu,
               input_st,
               current_input,
               joypad,
               sec_joypad,
               keyboard_mapping_blocked,
               overlay_active,
               pointer_enabled,
               input_touch_scale,
               &touchscreen_hw_state);

      /* Mouse takes precedence */
      if (mouse_hw_state.active)
         menu_input->pointer.type = MENU_POINTER_MOUSE;
      else if (touchscreen_hw_state.active)
         menu_input->pointer.type = MENU_POINTER_TOUCHSCREEN;

      /* Copy input from the current device */
      if (menu_input->pointer.type == MENU_POINTER_MOUSE)
         memcpy(pointer_hw_state, &mouse_hw_state, sizeof(menu_input_pointer_hw_state_t));
      else if (menu_input->pointer.type == MENU_POINTER_TOUCHSCREEN)
         memcpy(pointer_hw_state, &touchscreen_hw_state, sizeof(menu_input_pointer_hw_state_t));

      if (pointer_hw_state->active)
         menu_st->input_last_time_us = menu_st->current_time_us;
   }

   /* Populate menu_input_state
    * Note: dx, dy, ptr, y_accel, etc. entries are set elsewhere */
   menu_input->pointer.x          = pointer_hw_state->x;
   menu_input->pointer.y          = pointer_hw_state->y;
   if (menu_input->select_inhibit || menu_input->cancel_inhibit)
   {
      menu_input->pointer.active  = false;
      menu_input->pointer.pressed = false;
   }
   else
   {
      menu_input->pointer.active  = pointer_hw_state->active;
      menu_input->pointer.pressed = pointer_hw_state->select_pressed;
   }

   /* If menu screensaver is active, any input
    * is intercepted and used to switch it off */
   if (menu_st->screensaver_active)
   {
      /* Check pointer input */
      bool input_active = (menu_input->pointer.type != MENU_POINTER_DISABLED) &&
            menu_input->pointer.active;

      /* Check regular input */
      if (!input_active)
         input_active = bits_any_set(p_input->data, ARRAY_SIZE(p_input->data));

      if (!input_active)
         input_active = bits_any_set(p_trigger_input->data, ARRAY_SIZE(p_trigger_input->data));

      /* Disable screensaver if required */
      if (input_active)
      {
         menu_ctx_environment_t menu_environ;
         menu_environ.type           = MENU_ENVIRON_DISABLE_SCREENSAVER;
         menu_environ.data           = NULL;
         menu_st->screensaver_active = false;
         menu_st->input_last_time_us = menu_st->current_time_us;
         menu_driver_ctl(RARCH_MENU_CTL_ENVIRONMENT, &menu_environ);
      }

      /* Annul received input */
      menu_input->pointer.active      = false;
      menu_input->pointer.pressed     = false;
      menu_input->select_inhibit      = true;
      menu_input->cancel_inhibit      = true;
      pointer_hw_state->up_pressed    = false;
      pointer_hw_state->down_pressed  = false;
      pointer_hw_state->left_pressed  = false;
      pointer_hw_state->right_pressed = false;
      return MENU_ACTION_NOOP;
   }

   /* Accelerate only navigation buttons */
   for (i = 0; i < 6; i++)
   {
      if (BIT256_GET_PTR(p_input, navigation_buttons[i]))
         navigation_current        |= (1 << navigation_buttons[i]);
   }

   if (navigation_current)
   {
      if (!first_held)
      {
         /* Store first direction in order to block "diagonals" */
         if (!navigation_initial)
            navigation_initial      = navigation_current;

         /* don't run anything first frame, only capture held inputs
          * for old_input_state. */

         first_held                 = true;
         if (initial_held)
            delay_timer             = menu_scroll_delay;
         else
            delay_timer             = menu_scroll_fast ? 100 : 20;
         delay_count                = 0;
      }

      if (delay_count >= delay_timer)
      {
         uint32_t input_repeat      = 0;
         for (i = 0; i < 6; i++)
            BIT32_SET(input_repeat, navigation_buttons[i]);

         set_scroll                 = true;
         first_held                 = false;
         p_trigger_input->data[0]  |= p_input->data[0] & input_repeat;
         new_scroll_accel           = menu_st->scroll.acceleration;

         if (menu_scroll_fast)
            new_scroll_accel        = MIN(new_scroll_accel + 1, 64);
         else
            new_scroll_accel        = MIN(new_scroll_accel + 1, 5);
      }

      initial_held                  = false;
   }
   else
   {
      set_scroll                    = true;
      first_held                    = false;
      initial_held                  = true;
      navigation_initial            = 0;
   }

   if (set_scroll)
      menu_st->scroll.acceleration  = (unsigned)(new_scroll_accel);

   delay_count                     += anim_get_ptr()->delta_time;

   if (display_kb)
   {
      bool show_osk_symbols = input_event_osk_show_symbol_pages(menu_st->driver_data);

      input_event_osk_iterate(input_st->osk_grid, input_st->osk_idx);

      if (BIT256_GET_PTR(p_trigger_input, RETRO_DEVICE_ID_JOYPAD_DOWN))
      {
         menu_st->input_last_time_us = menu_st->current_time_us;
         if (input_st->osk_ptr < 33)
            input_st->osk_ptr += OSK_CHARS_PER_LINE;
      }

      if (BIT256_GET_PTR(p_trigger_input, RETRO_DEVICE_ID_JOYPAD_UP))
      {
         menu_st->input_last_time_us = menu_st->current_time_us;
         if (input_st->osk_ptr >= OSK_CHARS_PER_LINE)
            input_st->osk_ptr -= OSK_CHARS_PER_LINE;
      }

      if (BIT256_GET_PTR(p_trigger_input, RETRO_DEVICE_ID_JOYPAD_RIGHT))
      {
         menu_st->input_last_time_us = menu_st->current_time_us;
         if (input_st->osk_ptr < 43)
            input_st->osk_ptr += 1;
      }

      if (BIT256_GET_PTR(p_trigger_input, RETRO_DEVICE_ID_JOYPAD_LEFT))
      {
         menu_st->input_last_time_us = menu_st->current_time_us;
         if (input_st->osk_ptr >= 1)
            input_st->osk_ptr -= 1;
      }

      if (BIT256_GET_PTR(p_trigger_input, RETRO_DEVICE_ID_JOYPAD_L))
      {
         menu_st->input_last_time_us = menu_st->current_time_us;
         if (input_st->osk_idx > OSK_TYPE_UNKNOWN + 1)
            input_st->osk_idx = ((enum osk_type)
                  (input_st->osk_idx - 1));
         else
            input_st->osk_idx = ((enum osk_type)(show_osk_symbols
                     ? OSK_TYPE_LAST - 1
                     : OSK_SYMBOLS_PAGE1));
      }

      if (BIT256_GET_PTR(p_trigger_input, RETRO_DEVICE_ID_JOYPAD_R))
      {
         menu_st->input_last_time_us = menu_st->current_time_us;
         if (input_st->osk_idx < (show_osk_symbols
                  ? OSK_TYPE_LAST - 1
                  : OSK_SYMBOLS_PAGE1))
            input_st->osk_idx = ((enum osk_type)(
                     input_st->osk_idx + 1));
         else
            input_st->osk_idx = ((enum osk_type)(OSK_TYPE_UNKNOWN + 1));
      }

      if (BIT256_GET_PTR(p_trigger_input, menu_ok_btn))
      {
         if (input_st->osk_ptr >= 0)
            input_event_osk_append(
                  &input_st->keyboard_line,
                  &input_st->osk_idx,
                  &input_st->osk_last_codepoint,
                  &input_st->osk_last_codepoint_len,
                  input_st->osk_ptr,
                  show_osk_symbols,
                  input_st->osk_grid[input_st->osk_ptr]);
      }

      if (BIT256_GET_PTR(p_trigger_input, menu_cancel_btn))
         input_keyboard_event(true, '\x7f', '\x7f',
               0, RETRO_DEVICE_KEYBOARD);

      /* send return key to close keyboard input window */
      if (BIT256_GET_PTR(p_trigger_input, RETRO_DEVICE_ID_JOYPAD_START))
         input_keyboard_event(true, '\n', '\n', 0, RETRO_DEVICE_KEYBOARD);

      BIT256_CLEAR_ALL_PTR(p_trigger_input);
   }
   else
   {
      if (BIT256_GET_PTR(p_trigger_input, RETRO_DEVICE_ID_JOYPAD_UP))
      {
         if (navigation_initial == (1 << RETRO_DEVICE_ID_JOYPAD_UP))
            ret = MENU_ACTION_UP;
      }
      else if (BIT256_GET_PTR(p_trigger_input, RETRO_DEVICE_ID_JOYPAD_DOWN))
      {
         if (navigation_initial == (1 << RETRO_DEVICE_ID_JOYPAD_DOWN))
            ret = MENU_ACTION_DOWN;
      }
      if (BIT256_GET_PTR(p_trigger_input, RETRO_DEVICE_ID_JOYPAD_LEFT))
      {
         if (navigation_initial == (1 << RETRO_DEVICE_ID_JOYPAD_LEFT))
            ret = MENU_ACTION_LEFT;
      }
      else if (BIT256_GET_PTR(p_trigger_input, RETRO_DEVICE_ID_JOYPAD_RIGHT))
      {
         if (navigation_initial == (1 << RETRO_DEVICE_ID_JOYPAD_RIGHT))
            ret = MENU_ACTION_RIGHT;
      }

      if (BIT256_GET_PTR(p_trigger_input, RETRO_DEVICE_ID_JOYPAD_L))
         ret = MENU_ACTION_SCROLL_UP;
      else if (BIT256_GET_PTR(p_trigger_input, RETRO_DEVICE_ID_JOYPAD_R))
         ret = MENU_ACTION_SCROLL_DOWN;
      else if (ok_trigger)
         ret = MENU_ACTION_OK;
      else if (BIT256_GET_PTR(p_trigger_input, menu_cancel_btn))
         ret = MENU_ACTION_CANCEL;
      else if (BIT256_GET_PTR(p_trigger_input, RETRO_DEVICE_ID_JOYPAD_X))
         ret = MENU_ACTION_SEARCH;
      else if (BIT256_GET_PTR(p_trigger_input, RETRO_DEVICE_ID_JOYPAD_Y))
         ret = MENU_ACTION_SCAN;
      else if (BIT256_GET_PTR(p_trigger_input, RETRO_DEVICE_ID_JOYPAD_START))
         ret = MENU_ACTION_START;
      else if (BIT256_GET_PTR(p_trigger_input, RETRO_DEVICE_ID_JOYPAD_SELECT))
         ret = MENU_ACTION_INFO;
      else if (BIT256_GET_PTR(p_trigger_input, RARCH_MENU_TOGGLE))
         ret = MENU_ACTION_TOGGLE;

      if (ret != MENU_ACTION_NOOP)
         menu_st->input_last_time_us = menu_st->current_time_us;
   }

   return ret;
}

static int menu_input_pointer_post_iterate(
      gfx_display_t *p_disp,
      retro_time_t current_time,
      menu_file_list_cbs_t *cbs,
      menu_entry_t *entry, unsigned action)
{
   static retro_time_t start_time                  = 0;
   static int16_t start_x                          = 0;
   static int16_t start_y                          = 0;
   static int16_t last_x                           = 0;
   static int16_t last_y                           = 0;
   static uint16_t dx_start_right_max              = 0;
   static uint16_t dx_start_left_max               = 0;
   static uint16_t dy_start_up_max                 = 0;
   static uint16_t dy_start_down_max               = 0;
   static bool last_select_pressed                 = false;
   static bool last_cancel_pressed                 = false;
   static bool last_left_pressed                   = false;
   static bool last_right_pressed                  = false;
   static retro_time_t last_left_action_time       = 0;
   static retro_time_t last_right_action_time      = 0;
   static retro_time_t last_press_direction_time   = 0;
   bool attenuate_y_accel                          = true;
   bool osk_active                                 = menu_input_dialog_get_display_kb();
   bool messagebox_active                          = false;
   int ret                                         = 0;
   struct menu_state *menu_st                      = &menu_driver_state;
   menu_input_pointer_hw_state_t *pointer_hw_state = &menu_st->input_pointer_hw_state;
   menu_input_t *menu_input                        = &menu_st->input_state;
   menu_handle_t *menu                             = menu_st->driver_data;
   video_driver_state_t *video_st                  = video_state_get_ptr();
   input_driver_state_t *input_st                  = input_state_get_ptr();

   /* Check whether a message box is currently
    * being shown
    * > Note: This ignores input bind dialogs,
    *   since input binding overrides normal input
    *   and must be handled separately... */
   if (menu)
      messagebox_active = BIT64_GET(
            menu->state, MENU_STATE_RENDER_MESSAGEBOX) &&
            !string_is_empty(menu->menu_state_msg);

   /* If onscreen keyboard is shown and we currently have
    * active mouse input, highlight key under mouse cursor */
   if (osk_active &&
       (menu_input->pointer.type == MENU_POINTER_MOUSE) &&
       pointer_hw_state->active)
   {
      menu_ctx_pointer_t point;

      point.x       = pointer_hw_state->x;
      point.y       = pointer_hw_state->y;
      point.ptr     = 0;
      point.cbs     = NULL;
      point.entry   = NULL;
      point.action  = 0;
      point.gesture = MENU_INPUT_GESTURE_NONE;
      point.retcode = 0;

      menu_driver_ctl(RARCH_MENU_CTL_OSK_PTR_AT_POS, &point);
      if (point.retcode > -1)
         input_st->osk_ptr = point.retcode;
   }

   /* Select + X/Y position */
   if (!menu_input->select_inhibit)
   {
      if (pointer_hw_state->select_pressed)
      {
         int16_t x           = pointer_hw_state->x;
         int16_t y           = pointer_hw_state->y;
         static float accel0 = 0.0f;
         static float accel1 = 0.0f;

         /* Transition from select unpressed to select pressed */
         if (!last_select_pressed)
         {
            menu_ctx_pointer_t point;

            /* Initialise variables */
            start_time                = current_time;
            start_x                   = x;
            start_y                   = y;
            last_x                    = x;
            last_y                    = y;
            dx_start_right_max        = 0;
            dx_start_left_max         = 0;
            dy_start_up_max           = 0;
            dy_start_down_max         = 0;
            accel0                    = 0.0f;
            accel1                    = 0.0f;
            last_press_direction_time = 0;

            /* If we are not currently showing the onscreen
             * keyboard or a message box, trigger a 'pointer
             * down' event */
            if (!osk_active && !messagebox_active)
            {
               point.x       = x;
               point.y       = y;
               /* Note: menu_input->ptr is meaningless here when
                * using a touchscreen... */
               point.ptr     = menu_input->ptr;
               point.cbs     = cbs;
               point.entry   = entry;
               point.action  = action;
               point.gesture = MENU_INPUT_GESTURE_NONE;

               menu_driver_ctl(RARCH_MENU_CTL_POINTER_DOWN, &point);
               ret = point.retcode;
            }
         }
         else
         {
            /* Pointer is being held down
             * (i.e. for more than one frame) */
            float dpi = menu ? menu_input_get_dpi(menu, p_disp,
                  video_st->width, video_st->height) : 0.0f;

            /* > Update deltas + acceleration & detect press direction
             *   Note: We only do this if the pointer has moved above
             *   a certain threshold - this requires dpi info */
            if (dpi > 0.0f)
            {
               uint16_t dpi_threshold_drag =
                     (uint16_t)((dpi * MENU_INPUT_DPI_THRESHOLD_DRAG) + 0.5f);

               int16_t dx_start            = x - start_x;
               int16_t dy_start            = y - start_y;
               uint16_t dx_start_abs       = dx_start < 0 ? dx_start * -1 : dx_start;
               uint16_t dy_start_abs       = dy_start < 0 ? dy_start * -1 : dy_start;

               if ((dx_start_abs > dpi_threshold_drag) ||
                   (dy_start_abs > dpi_threshold_drag))
               {
                  uint16_t dpi_threshold_press_direction_min     =
                        (uint16_t)((dpi * MENU_INPUT_DPI_THRESHOLD_PRESS_DIRECTION_MIN) + 0.5f);
                  uint16_t dpi_threshold_press_direction_max     =
                        (uint16_t)((dpi * MENU_INPUT_DPI_THRESHOLD_PRESS_DIRECTION_MAX) + 0.5f);
                  uint16_t dpi_threshold_press_direction_tangent =
                        (uint16_t)((dpi * MENU_INPUT_DPI_THRESHOLD_PRESS_DIRECTION_TANGENT) + 0.5f);

                  enum menu_input_pointer_press_direction
                        press_direction                          = MENU_INPUT_PRESS_DIRECTION_NONE;
                  float press_direction_amplitude                = 0.0f;
                  retro_time_t press_direction_delay             = MENU_INPUT_PRESS_DIRECTION_DELAY_MAX;

                  /* Pointer has moved a sufficient distance to
                   * trigger a 'dragged' state */
                  menu_input->pointer.dragged = true;

                  /* Here we diverge:
                   * > If onscreen keyboard or a message box is
                   *   active, pointer deltas, acceleration and
                   *   press direction must be inhibited
                   * > If not, input is processed normally */
                  if (osk_active || messagebox_active)
                  {
                     /* Inhibit normal pointer input */
                     menu_input->pointer.dx              = 0;
                     menu_input->pointer.dy              = 0;
                     menu_input->pointer.y_accel         = 0.0f;
                     menu_input->pointer.press_direction = MENU_INPUT_PRESS_DIRECTION_NONE;
                     accel0                              = 0.0f;
                     accel1                              = 0.0f;
                     attenuate_y_accel                   = false;
                  }
                  else
                  {
                     /* Assign current deltas */
                     menu_input->pointer.dx = x - last_x;
                     menu_input->pointer.dy = y - last_y;

                     /* Update maximum start->current deltas */
                     if (dx_start > 0)
                        dx_start_right_max = (dx_start_abs > dx_start_right_max) ?
                              dx_start_abs : dx_start_right_max;
                     else
                        dx_start_left_max = (dx_start_abs > dx_start_left_max) ?
                              dx_start_abs : dx_start_left_max;

                     if (dy_start > 0)
                        dy_start_down_max = (dy_start_abs > dy_start_down_max) ?
                              dy_start_abs : dy_start_down_max;
                     else
                        dy_start_up_max = (dy_start_abs > dy_start_up_max) ?
                              dy_start_abs : dy_start_up_max;

                     /* Magic numbers... */
                     menu_input->pointer.y_accel = (accel0 + accel1 + (float)menu_input->pointer.dy) / 3.0f;
                     accel0                      = accel1;
                     accel1                      = menu_input->pointer.y_accel;

                     /* Acceleration decays over time - but if the value
                      * has been set on this frame, attenuation should
                      * be skipped */
                     attenuate_y_accel = false;

                     /* Check if pointer is being held in a particular
                      * direction */
                     menu_input->pointer.press_direction = MENU_INPUT_PRESS_DIRECTION_NONE;

                     /* > Press directions are actually triggered as a pulse train,
                      *   since a continuous direction prevents fine control in the
                      *   context of menu actions (i.e. it would be the same
                      *   as always holding down a cursor key all the time - too fast
                      *   to control). We therefore apply a low pass filter, with
                      *   a variable frequency based upon the distance the user has
                      *   dragged the pointer */

                     /* > Horizontal */
                     if ((dx_start_abs >= dpi_threshold_press_direction_min) &&
                         (dy_start_abs <  dpi_threshold_press_direction_tangent))
                     {
                        press_direction = (dx_start > 0) ?
                              MENU_INPUT_PRESS_DIRECTION_RIGHT : MENU_INPUT_PRESS_DIRECTION_LEFT;

                        /* Get effective amplitude of press direction offset */
                        press_direction_amplitude =
                              (float)(dx_start_abs - dpi_threshold_press_direction_min) /
                              (float)(dpi_threshold_press_direction_max - dpi_threshold_press_direction_min);
                     }
                     /* > Vertical */
                     else if ((dy_start_abs >= dpi_threshold_press_direction_min) &&
                              (dx_start_abs <  dpi_threshold_press_direction_tangent))
                     {
                        press_direction = (dy_start > 0) ?
                              MENU_INPUT_PRESS_DIRECTION_DOWN : MENU_INPUT_PRESS_DIRECTION_UP;

                        /* Get effective amplitude of press direction offset */
                        press_direction_amplitude =
                              (float)(dy_start_abs - dpi_threshold_press_direction_min) /
                              (float)(dpi_threshold_press_direction_max - dpi_threshold_press_direction_min);
                     }

                     if (press_direction != MENU_INPUT_PRESS_DIRECTION_NONE)
                     {
                        /* > Update low pass filter frequency */
                        if (press_direction_amplitude > 1.0f)
                           press_direction_delay = MENU_INPUT_PRESS_DIRECTION_DELAY_MIN;
                        else
                           press_direction_delay = MENU_INPUT_PRESS_DIRECTION_DELAY_MIN +
                                 ((MENU_INPUT_PRESS_DIRECTION_DELAY_MAX - MENU_INPUT_PRESS_DIRECTION_DELAY_MIN)*
                                  (1.0f - press_direction_amplitude));

                        /* > Apply low pass filter */
                        if (current_time - last_press_direction_time > press_direction_delay)
                        {
                           menu_input->pointer.press_direction = press_direction;
                           last_press_direction_time = current_time;
                        }
                     }
                  }
               }
               else
               {
                  /* Pointer is stationary */
                  menu_input->pointer.dx              = 0;
                  menu_input->pointer.dy              = 0;
                  menu_input->pointer.press_direction = MENU_INPUT_PRESS_DIRECTION_NONE;

                  /* Standard behaviour (on Android, at least) is to stop
                   * scrolling when the user touches the screen. We should
                   * therefore 'reset' y acceleration whenever the pointer
                   * is stationary - with two caveats:
                   * - We only disable scrolling if the pointer *remains*
                   *   stationary. If the pointer is held down then
                   *   subsequently moves, normal scrolling should resume
                   * - Halting the scroll immediately produces a very
                   *   unpleasant 'jerky' user experience. To avoid this,
                   *   we add a small delay between detecting a pointer
                   *   down event and forcing y acceleration to zero
                   * NOTE: Of course, we must also 'reset' y acceleration
                   * whenever the onscreen keyboard or a message box is
                   * shown */
                  if ((!menu_input->pointer.dragged &&
                        (menu_input->pointer.press_duration > MENU_INPUT_Y_ACCEL_RESET_DELAY)) ||
                      (osk_active || messagebox_active))
                  {
                     menu_input->pointer.y_accel = 0.0f;
                     accel0                      = 0.0f;
                     accel1                      = 0.0f;
                     attenuate_y_accel           = false;
                  }
               }
            }
            else
            {
               /* No dpi info - just fallback to zero... */
               menu_input->pointer.dx              = 0;
               menu_input->pointer.dy              = 0;
               menu_input->pointer.y_accel         = 0.0f;
               menu_input->pointer.press_direction = MENU_INPUT_PRESS_DIRECTION_NONE;
               accel0                              = 0.0f;
               accel1                              = 0.0f;
               attenuate_y_accel                   = false;
            }

            /* > Update remaining variables */
            menu_input->pointer.press_duration = current_time - start_time;
            last_x                             = x;
            last_y                             = y;
         }
      }
      else if (last_select_pressed)
      {
         /* Transition from select pressed to select unpressed */
         int16_t x;
         int16_t y;
         menu_ctx_pointer_t point;

         if (menu_input->pointer.dragged)
         {
            /* Pointer has moved.
             * When using a touchscreen, releasing a press
             * resets the x/y position - so cannot use
             * current hardware x/y values. Instead, use
             * previous position from last time that a
             * press was active */
            x = last_x;
            y = last_y;
         }
         else
         {
            /* Pointer is considered stationary,
             * so use start position */
            x = start_x;
            y = start_y;
         }

         point.x       = x;
         point.y       = y;
         point.ptr     = menu_input->ptr;
         point.cbs     = cbs;
         point.entry   = entry;
         point.action  = action;
         point.gesture = MENU_INPUT_GESTURE_NONE;

         /* On screen keyboard overrides normal menu input... */
         if (osk_active)
         {
            /* If pointer has been 'dragged', then it counts as
             * a miss. Only register 'release' event if pointer
             * has remained stationary */
            if (!menu_input->pointer.dragged)
            {
               menu_driver_ctl(RARCH_MENU_CTL_OSK_PTR_AT_POS, &point);
               if (point.retcode > -1)
               {
                  bool show_osk_symbols = input_event_osk_show_symbol_pages(menu_st->driver_data);

                  input_st->osk_ptr = point.retcode;
                  input_event_osk_append(
                        &input_st->keyboard_line,
                        &input_st->osk_idx,
                        &input_st->osk_last_codepoint,
                        &input_st->osk_last_codepoint_len,
                        point.retcode,
                        show_osk_symbols,
                        input_st->osk_grid[input_st->osk_ptr]);
               }
            }
         }
         /* Message boxes override normal menu input...
          * > If a message box is shown, any kind of pointer
          *   gesture should close it */
         else if (messagebox_active)
            menu_input_pointer_close_messagebox(
                  menu_st);
         /* Normal menu input */
         else
         {
            /* Detect gesture type */
            if (!menu_input->pointer.dragged)
            {
               /* Pointer hasn't moved - check press duration */
               if (menu_input->pointer.press_duration
                     < MENU_INPUT_PRESS_TIME_SHORT)
                  point.gesture = MENU_INPUT_GESTURE_TAP;
               else if (menu_input->pointer.press_duration
                     < MENU_INPUT_PRESS_TIME_LONG)
                  point.gesture = MENU_INPUT_GESTURE_SHORT_PRESS;
               else
                  point.gesture = MENU_INPUT_GESTURE_LONG_PRESS;
            }
            else
            {
               /* Pointer has moved - check if this is a swipe */
               float dpi = menu ? menu_input_get_dpi(menu, p_disp,
video_st->width, video_st->height) : 0.0f;

               if ((dpi > 0.0f)
                     &&
                     (menu_input->pointer.press_duration <
                      MENU_INPUT_SWIPE_TIMEOUT))
               {
                  uint16_t dpi_threshold_swipe         =
                        (uint16_t)((dpi * MENU_INPUT_DPI_THRESHOLD_SWIPE) + 0.5f);
                  uint16_t dpi_threshold_swipe_tangent =
                        (uint16_t)((dpi * MENU_INPUT_DPI_THRESHOLD_SWIPE_TANGENT) + 0.5f);

                  int16_t dx_start                     = x - start_x;
                  int16_t dy_start                     = y - start_y;
                  uint16_t dx_start_right_final        = 0;
                  uint16_t dx_start_left_final         = 0;
                  uint16_t dy_start_up_final           = 0;
                  uint16_t dy_start_down_final         = 0;

                  /* Get final deltas */
                  if (dx_start > 0)
                     dx_start_right_final              = (uint16_t)dx_start;
                  else
                     dx_start_left_final               = (uint16_t)
                        (dx_start * -1);

                  if (dy_start > 0)
                     dy_start_down_final               = (uint16_t)dy_start;
                  else
                     dy_start_up_final                 = (uint16_t)
                        (dy_start * -1);

                  /* Swipe right */
                  if (     (dx_start_right_final > dpi_threshold_swipe)
                        && (dx_start_left_max    < dpi_threshold_swipe_tangent)
                        && (dy_start_up_max      < dpi_threshold_swipe_tangent)
                        && (dy_start_down_max    < dpi_threshold_swipe_tangent)
                     )
                     point.gesture = MENU_INPUT_GESTURE_SWIPE_RIGHT;
                  /* Swipe left */
                  else if (
                           (dx_start_right_max  < dpi_threshold_swipe_tangent)
                        && (dx_start_left_final > dpi_threshold_swipe)
                        && (dy_start_up_max     < dpi_threshold_swipe_tangent)
                        && (dy_start_down_max   < dpi_threshold_swipe_tangent)
                        )
                     point.gesture = MENU_INPUT_GESTURE_SWIPE_LEFT;
                  /* Swipe up */
                  else if (
                           (dx_start_right_max < dpi_threshold_swipe_tangent)
                        && (dx_start_left_max  < dpi_threshold_swipe_tangent)
                        && (dy_start_up_final  > dpi_threshold_swipe)
                        && (dy_start_down_max  < dpi_threshold_swipe_tangent)
                        )
                     point.gesture = MENU_INPUT_GESTURE_SWIPE_UP;
                  /* Swipe down */
                  else if (
                           (dx_start_right_max  < dpi_threshold_swipe_tangent)
                        && (dx_start_left_max   < dpi_threshold_swipe_tangent)
                        && (dy_start_up_max     < dpi_threshold_swipe_tangent)
                        && (dy_start_down_final > dpi_threshold_swipe)
                        )
                     point.gesture = MENU_INPUT_GESTURE_SWIPE_DOWN;
               }
            }

            /* Trigger a 'pointer up' event */
            menu_driver_ctl(RARCH_MENU_CTL_POINTER_UP, &point);
            ret = point.retcode;
         }

         /* Reset variables */
         start_x                             = 0;
         start_y                             = 0;
         last_x                              = 0;
         last_y                              = 0;
         dx_start_right_max                  = 0;
         dx_start_left_max                   = 0;
         dy_start_up_max                     = 0;
         dy_start_down_max                   = 0;
         last_press_direction_time           = 0;
         menu_input->pointer.press_duration  = 0;
         menu_input->pointer.press_direction = MENU_INPUT_PRESS_DIRECTION_NONE;
         menu_input->pointer.dx              = 0;
         menu_input->pointer.dy              = 0;
         menu_input->pointer.dragged         = false;
      }
   }

   /* Adjust acceleration
    * > If acceleration has not been set on this frame,
    *   apply normal attenuation */
   if (attenuate_y_accel)
      menu_input->pointer.y_accel *= MENU_INPUT_Y_ACCEL_DECAY_FACTOR;

   /* If select has been released, disable any existing
    * select inhibit */
   if (!pointer_hw_state->select_pressed)
      menu_input->select_inhibit   = false;

   /* Cancel */
   if (   !menu_input->cancel_inhibit
       &&  pointer_hw_state->cancel_pressed
       && !last_cancel_pressed)
   {
      /* If currently showing a message box, close it */
      if (messagebox_active)
         menu_input_pointer_close_messagebox(menu_st);
      /* If onscreen keyboard is shown, send a 'backspace' */
      else if (osk_active)
         input_keyboard_event(true, '\x7f', '\x7f',
               0, RETRO_DEVICE_KEYBOARD);
      /* ...otherwise, invoke standard MENU_ACTION_CANCEL
       * action */
      else
      {
         size_t selection = menu_st->selection_ptr;
         ret = menu_entry_action(entry, selection, MENU_ACTION_CANCEL);
      }
   }

   /* If cancel has been released, disable any existing
    * cancel inhibit */
   if (!pointer_hw_state->cancel_pressed)
      menu_input->cancel_inhibit = false;

   if (!messagebox_active)
   {
      /* Up/Down
       * > Note 1: These always correspond to a mouse wheel, which
       *   handles differently from other inputs - i.e. we don't
       *   want a 'last pressed' check
       * > Note 2: If a message box is currently shown, must
       *   inhibit input */

      /* > Up */
      if (pointer_hw_state->up_pressed)
      {
         size_t selection = menu_st->selection_ptr;
         ret              = menu_entry_action(
               entry, selection, MENU_ACTION_UP);
      }

      /* > Down */
      if (pointer_hw_state->down_pressed)
      {
         size_t selection = menu_st->selection_ptr;
         ret              = menu_entry_action(
               entry, selection, MENU_ACTION_DOWN);
      }

      /* Left/Right
       * > Note 1: These also always correspond to a mouse wheel...
       *   In this case, it's a mouse wheel *tilt* operation, which
       *   is incredibly annoying because holding a tilt direction
       *   rapidly toggles the input state. The repeat speed is so
       *   high that any sort of useable control is impossible - so
       *   we have to apply a 'low pass' filter by ignoring inputs
       *   that occur below a certain frequency...
       * > Note 2: If a message box is currently shown, must
       *   inhibit input */

      /* > Left */
      if (      pointer_hw_state->left_pressed
            && !last_left_pressed)
      {
         if (current_time - last_left_action_time
               > MENU_INPUT_HORIZ_WHEEL_DELAY)
         {
            size_t selection      = menu_st->selection_ptr;
            last_left_action_time = current_time;
            ret                   = menu_entry_action(
                  entry, selection, MENU_ACTION_LEFT);
         }
      }

      /* > Right */
      if (
                pointer_hw_state->right_pressed
            && !last_right_pressed)
      {
         if (current_time - last_right_action_time
               > MENU_INPUT_HORIZ_WHEEL_DELAY)
         {
            size_t selection       = menu_st->selection_ptr;
            last_right_action_time = current_time;
            ret                    = menu_entry_action(
                  entry, selection, MENU_ACTION_RIGHT);
         }
      }
   }

   last_select_pressed = pointer_hw_state->select_pressed;
   last_cancel_pressed = pointer_hw_state->cancel_pressed;
   last_left_pressed   = pointer_hw_state->left_pressed;
   last_right_pressed  = pointer_hw_state->right_pressed;

   return ret;
}

int menu_input_post_iterate(
      gfx_display_t *p_disp,
      struct menu_state *menu_st,
      unsigned action,
      retro_time_t current_time)
{
   menu_entry_t entry;
   menu_list_t *menu_list        = menu_st->entries.list;
   file_list_t *selection_buf    = menu_list ? MENU_LIST_GET_SELECTION(menu_list, (unsigned)0) : NULL;
   size_t selection              = menu_st->selection_ptr;
   menu_file_list_cbs_t *cbs     = selection_buf ?
      (menu_file_list_cbs_t*)selection_buf->list[selection].actiondata
      : NULL;

   MENU_ENTRY_INIT(entry);
   /* Note: If menu_input_pointer_post_iterate() is
    * modified, will have to verify that these
    * parameters remain unused... */
   entry.rich_label_enabled   = false;
   entry.value_enabled        = false;
   entry.sublabel_enabled     = false;
   menu_entry_get(&entry, 0, selection, NULL, false);
   return menu_input_pointer_post_iterate(p_disp,
         current_time, cbs, &entry, action);
}

void menu_driver_toggle(
      void *curr_video_data,
      void *video_driver_data,
      menu_handle_t *menu,
      menu_input_t *menu_input,
      settings_t *settings,
      bool menu_driver_alive,
      bool overlay_alive,
      retro_keyboard_event_t *key_event,
      retro_keyboard_event_t *frontend_key_event,
      bool on)
{
   /* TODO/FIXME - retroarch_main_quit calls menu_driver_toggle -
    * we might have to redesign this to avoid EXXC_BAD_ACCESS errors
    * on OSX - for now we work around this by checking if the settings
    * struct is NULL
    */
   video_driver_t *current_video      = (video_driver_t*)curr_video_data;
   bool pause_libretro                = false;
   bool audio_enable_menu             = false;
   runloop_state_t *runloop_st        = runloop_state_get_ptr();
   bool runloop_shutdown_initiated    = runloop_st->shutdown_initiated;
#ifdef HAVE_OVERLAY
   bool input_overlay_hide_in_menu    = false;
   bool input_overlay_enable          = false;
#endif
   bool video_adaptive_vsync          = false;
   bool video_swap_interval           = false;

   if (settings)
   {
#ifdef HAVE_NETWORKING
      pause_libretro                  = settings->bools.menu_pause_libretro &&
         netplay_driver_ctl(RARCH_NETPLAY_CTL_ALLOW_PAUSE, NULL);
#else
      pause_libretro                  = settings->bools.menu_pause_libretro;
#endif
#ifdef HAVE_AUDIOMIXER
      audio_enable_menu               = settings->bools.audio_enable_menu;
#endif
#ifdef HAVE_OVERLAY
      input_overlay_hide_in_menu      = settings->bools.input_overlay_hide_in_menu;
      input_overlay_enable            = settings->bools.input_overlay_enable;
#endif
      video_adaptive_vsync            = settings->bools.video_adaptive_vsync;
      video_swap_interval             = settings->uints.video_swap_interval;
   }

   if (on) 
   {
#ifndef HAVE_LAKKA_SWITCH
#ifdef HAVE_LAKKA
      set_cpu_scaling_signal(CPUSCALING_EVENT_FOCUS_MENU);
#endif
#endif /* #ifndef HAVE_LAKKA_SWITCH */
#ifdef HAVE_OVERLAY
      /* If an overlay was displayed before the toggle
       * and overlays are disabled in menu, need to
       * inhibit 'select' input */
      if (input_overlay_hide_in_menu)
      {
         if (input_overlay_enable && overlay_alive)
         {
            /* Inhibits pointer 'select' and 'cancel' actions
             * (until the next time 'select'/'cancel' are released) */
            menu_input->select_inhibit= true;
            menu_input->cancel_inhibit= true;
         }
      }
#endif
   }
   else
   {
#ifndef HAVE_LAKKA_SWITCH
#ifdef HAVE_LAKKA
      set_cpu_scaling_signal(CPUSCALING_EVENT_FOCUS_CORE);
#endif
#endif /* #ifndef HAVE_LAKKA_SWITCH */
#ifdef HAVE_OVERLAY
      /* Inhibits pointer 'select' and 'cancel' actions
       * (until the next time 'select'/'cancel' are released) */
      menu_input->select_inhibit      = false;
      menu_input->cancel_inhibit      = false;
#endif
   }

   if (menu_driver_alive)
   {
      bool refresh                    = false;

#ifdef WIIU
      /* Enable burn-in protection menu is running */
      IMEnableDim();
#endif

      menu_entries_ctl(MENU_ENTRIES_CTL_SET_REFRESH, &refresh);

      /* Menu should always run with vsync on. */
      if (current_video->set_nonblock_state)
         current_video->set_nonblock_state(
               video_driver_data,
               false,
               video_driver_test_all_flags(GFX_CTX_FLAGS_ADAPTIVE_VSYNC) &&
               video_adaptive_vsync,
               video_swap_interval
               );
      /* Stop all rumbling before entering the menu. */
      command_event(CMD_EVENT_RUMBLE_STOP, NULL);

      if (pause_libretro && !audio_enable_menu)
         command_event(CMD_EVENT_AUDIO_STOP, NULL);

      /* Override keyboard callback to redirect to menu instead.
       * We'll use this later for something ... */

      if (key_event && frontend_key_event)
      {
         *frontend_key_event          = *key_event;
         *key_event                   = menu_input_key_event;

         runloop_st->frame_time_last= 0;
      }
   }
   else
   {
#ifdef WIIU
      /* Disable burn-in protection while core is running; this is needed
       * because HID inputs don't count for the purpose of Wii U
       * power-saving. */
      IMDisableDim();
#endif

      if (!runloop_shutdown_initiated)
         driver_set_nonblock_state();

      if (pause_libretro && !audio_enable_menu)
         command_event(CMD_EVENT_AUDIO_START, NULL);

      /* Restore libretro keyboard callback. */
      if (key_event && frontend_key_event)
         *key_event                   = *frontend_key_event;
   }
}

void retroarch_menu_running(void)
{
   runloop_state_t *runloop_st     = runloop_state_get_ptr();
   video_driver_state_t *video_st  = video_state_get_ptr();
   settings_t *settings            = config_get_ptr();
   input_driver_state_t *input_st  = input_state_get_ptr();
#ifdef HAVE_OVERLAY
   bool input_overlay_hide_in_menu = settings->bools.input_overlay_hide_in_menu;
#endif
#ifdef HAVE_AUDIOMIXER
   bool audio_enable_menu          = settings->bools.audio_enable_menu;
   bool audio_enable_menu_bgm      = settings->bools.audio_enable_menu_bgm;
#endif
   struct menu_state *menu_st      = &menu_driver_state;
   menu_handle_t *menu             = menu_st->driver_data;
   menu_input_t *menu_input        = &menu_st->input_state;
   if (menu)
   {
      if (menu->driver_ctx && menu->driver_ctx->toggle)
         menu->driver_ctx->toggle(menu->userdata, true);

      menu_st->alive               = true;
      menu_driver_toggle(
            video_st->current_video,
            video_st->data,
            menu,
            menu_input,
            settings,
            menu_st->alive,
#ifdef HAVE_OVERLAY
            input_st->overlay_ptr &&
            input_st->overlay_ptr->alive,
#else
            false,
#endif
            &runloop_st->key_event,
            &runloop_st->frontend_key_event,
            true);
   }

   /* Prevent stray input (for a single frame) */
   menu_st->input_driver_flushing_input = 1;

#ifdef HAVE_AUDIOMIXER
   if (audio_enable_menu && audio_enable_menu_bgm)
      audio_driver_mixer_play_menu_sound_looped(AUDIO_MIXER_SYSTEM_SLOT_BGM);
#endif

   /* Ensure that game focus mode is disabled when
    * running the menu (note: it is not currently
    * possible for game focus to be enabled at this
    * point, but must safeguard against future changes) */
   if (input_st->game_focus_state.enabled)
   {
      enum input_game_focus_cmd_type game_focus_cmd = GAME_FOCUS_CMD_OFF;
      command_event(CMD_EVENT_GAME_FOCUS_TOGGLE, &game_focus_cmd);
   }

   /* Ensure that menu screensaver is disabled when
    * first switching to the menu */
   if (menu_st->screensaver_active)
   {
      menu_ctx_environment_t menu_environ;
      menu_environ.type           = MENU_ENVIRON_DISABLE_SCREENSAVER;
      menu_environ.data           = NULL;
      menu_st->screensaver_active = false;
      menu_driver_ctl(RARCH_MENU_CTL_ENVIRONMENT, &menu_environ);
   }
   menu_st->input_last_time_us = cpu_features_get_time_usec();

#ifdef HAVE_OVERLAY
   if (input_overlay_hide_in_menu)
      command_event(CMD_EVENT_OVERLAY_DEINIT, NULL);
#endif
}

void retroarch_menu_running_finished(bool quit)
{
   runloop_state_t *runloop_st     = runloop_state_get_ptr();
   video_driver_state_t*video_st   = video_state_get_ptr();
   settings_t *settings            = config_get_ptr();
   input_driver_state_t *input_st  = input_state_get_ptr();
   struct menu_state *menu_st      = &menu_driver_state;
   menu_handle_t *menu             = menu_st->driver_data;
   menu_input_t *menu_input        = &menu_st->input_state;
   if (menu)
   {
      if (menu->driver_ctx && menu->driver_ctx->toggle)
         menu->driver_ctx->toggle(menu->userdata, false);

      menu_st->alive   = false;
      menu_driver_toggle(
            video_st->current_video,
            video_st->data,
            menu,
            menu_input,
            settings,
            menu_st->alive,
#ifdef HAVE_OVERLAY
            input_st->overlay_ptr &&
            input_st->overlay_ptr->alive,
#else
            false,
#endif
            &runloop_st->key_event,
            &runloop_st->frontend_key_event,
            false);
   }

   /* Prevent stray input
    * (for a single frame) */
   menu_st->input_driver_flushing_input = 1;

   if (!quit)
   {
#ifdef HAVE_AUDIOMIXER
      /* Stop menu background music before we exit the menu */
      if (  settings &&
            settings->bools.audio_enable_menu &&
            settings->bools.audio_enable_menu_bgm
         )
         audio_driver_mixer_stop_stream(AUDIO_MIXER_SYSTEM_SLOT_BGM);
#endif

      /* Enable game focus mode, if required */
      if (runloop_st->current_core_type != CORE_TYPE_DUMMY)
      {
         enum input_auto_game_focus_type auto_game_focus_type = settings ?
            (enum input_auto_game_focus_type)settings->uints.input_auto_game_focus :
            AUTO_GAME_FOCUS_OFF;

         if ((auto_game_focus_type == AUTO_GAME_FOCUS_ON) ||
               ((auto_game_focus_type == AUTO_GAME_FOCUS_DETECT) &&
                input_st->game_focus_state.core_requested))
         {
            enum input_game_focus_cmd_type game_focus_cmd = GAME_FOCUS_CMD_ON;
            command_event(CMD_EVENT_GAME_FOCUS_TOGGLE, &game_focus_cmd);
         }
      }
   }

   /* Ensure that menu screensaver is disabled when
    * switching off the menu */
   if (menu_st->screensaver_active)
   {
      menu_ctx_environment_t menu_environ;
      menu_environ.type           = MENU_ENVIRON_DISABLE_SCREENSAVER;
      menu_environ.data           = NULL;
      menu_st->screensaver_active = false;
      menu_driver_ctl(RARCH_MENU_CTL_ENVIRONMENT, &menu_environ);
   }
   video_driver_set_texture_enable(false, false);
#ifdef HAVE_OVERLAY
   if (!quit)
      if (settings && settings->bools.input_overlay_hide_in_menu)
         input_overlay_init();
#endif
}

bool menu_driver_ctl(enum rarch_menu_ctl_state state, void *data)
{
   gfx_display_t         *p_disp  = disp_get_ptr();
   struct menu_state    *menu_st  = &menu_driver_state;

   switch (state)
   {
      case RARCH_MENU_CTL_SET_PENDING_QUICK_MENU:
         menu_entries_flush_stack(NULL, MENU_SETTINGS);
         menu_st->pending_quick_menu = true;
         break;
      case RARCH_MENU_CTL_SET_PREVENT_POPULATE:
         menu_st->prevent_populate = true;
         break;
      case RARCH_MENU_CTL_UNSET_PREVENT_POPULATE:
         menu_st->prevent_populate = false;
         break;
      case RARCH_MENU_CTL_IS_PREVENT_POPULATE:
         return menu_st->prevent_populate;
      case RARCH_MENU_CTL_DEINIT:
         if (     menu_st->driver_ctx
               && menu_st->driver_ctx->context_destroy)
            menu_st->driver_ctx->context_destroy(menu_st->userdata);

         if (menu_st->data_own)
            return true;

         playlist_free_cached();
#if defined(HAVE_CG) || defined(HAVE_GLSL) || defined(HAVE_SLANG) || defined(HAVE_HLSL)
         menu_shader_manager_free();
#endif
#ifdef HAVE_NETWORKING
         core_updater_list_free_cached();
#endif
#if defined(HAVE_MENU) && defined(HAVE_LIBRETRODB)
         /* Before freeing the explore menu, we
          * must wait for any explore menu initialisation
          * tasks to complete */
         menu_explore_wait_for_init_task();
         menu_explore_free();
#endif

         if (menu_st->driver_data)
         {
            unsigned i;

            menu_st->scroll.acceleration = 0;
            menu_st->selection_ptr       = 0;
            menu_st->scroll.index_size   = 0;

            for (i = 0; i < SCROLL_INDEX_SIZE; i++)
               menu_st->scroll.index_list[i] = 0;

            memset(&menu_st->input_state, 0, sizeof(menu_input_t));
            memset(&menu_st->input_pointer_hw_state, 0, sizeof(menu_input_pointer_hw_state_t));

            if (     menu_st->driver_ctx
                  && menu_st->driver_ctx->free)
               menu_st->driver_ctx->free(menu_st->userdata);

            if (menu_st->userdata)
               free(menu_st->userdata);
            menu_st->userdata = NULL;
            p_disp->menu_driver_id = MENU_DRIVER_ID_UNKNOWN;

#ifndef HAVE_DYNAMIC
            if (frontend_driver_has_fork())
#endif
            {
               rarch_system_info_t *system = &runloop_state_get_ptr()->system;
               libretro_free_system_info(&system->info);
               memset(&system->info, 0, sizeof(struct retro_system_info));
            }

            gfx_animation_deinit();
            gfx_display_free();

            menu_entries_settings_deinit(menu_st);
            menu_entries_list_deinit(menu_st->driver_ctx, menu_st);

            if (menu_st->driver_data->core_buf)
               free(menu_st->driver_data->core_buf);
            menu_st->driver_data->core_buf  = NULL;

            menu_st->entries_need_refresh        = false;
            menu_st->entries_nonblocking_refresh = false;
            menu_st->entries.begin               = 0;

            command_event(CMD_EVENT_HISTORY_DEINIT, NULL);
            rarch_favorites_deinit();

            menu_st->dialog_st.pending_push  = false;
            menu_st->dialog_st.current_id    = 0;
            menu_st->dialog_st.current_type  = MENU_DIALOG_NONE;

            free(menu_st->driver_data);
         }
         menu_st->driver_data = NULL;
         break;
      case RARCH_MENU_CTL_ENVIRONMENT:
         {
            menu_ctx_environment_t *menu_environ =
               (menu_ctx_environment_t*)data;

            if (menu_st->driver_ctx->environ_cb)
            {
               if (menu_st->driver_ctx->environ_cb(menu_environ->type,
                        menu_environ->data, menu_st->userdata) == 0)
                  return true;
            }
         }
         return false;
      case RARCH_MENU_CTL_POINTER_DOWN:
         {
            menu_ctx_pointer_t *point = (menu_ctx_pointer_t*)data;
            if (!menu_st->driver_ctx || !menu_st->driver_ctx->pointer_down)
            {
               point->retcode = 0;
               return false;
            }
            point->retcode = menu_st->driver_ctx->pointer_down(
                  menu_st->userdata,
                  point->x, point->y, point->ptr,
                  point->cbs, point->entry, point->action);
         }
         break;
      case RARCH_MENU_CTL_POINTER_UP:
         {
            menu_ctx_pointer_t *point = (menu_ctx_pointer_t*)data;
            if (!menu_st->driver_ctx || !menu_st->driver_ctx->pointer_up)
            {
               point->retcode = 0;
               return false;
            }
            point->retcode = menu_st->driver_ctx->pointer_up(
                  menu_st->userdata,
                  point->x, point->y, point->ptr,
                  point->gesture,
                  point->cbs, point->entry, point->action);
         }
         break;
      case RARCH_MENU_CTL_OSK_PTR_AT_POS:
         {
            video_driver_state_t 
               *video_st              = video_state_get_ptr();
            unsigned width            = video_st->width;
            unsigned height           = video_st->height;
            menu_ctx_pointer_t *point = (menu_ctx_pointer_t*)data;
            if (!menu_st->driver_ctx || !menu_st->driver_ctx->osk_ptr_at_pos)
            {
               point->retcode = 0;
               return false;
            }
            point->retcode = menu_st->driver_ctx->osk_ptr_at_pos(
                  menu_st->userdata,
                  point->x, point->y, width, height);
         }
         break;
      case RARCH_MENU_CTL_UPDATE_THUMBNAIL_PATH:
         {
            size_t selection = menu_st->selection_ptr;

            if (!menu_st->driver_ctx || !menu_st->driver_ctx->update_thumbnail_path)
               return false;
            menu_st->driver_ctx->update_thumbnail_path(
                  menu_st->userdata, (unsigned)selection, 'L');
            menu_st->driver_ctx->update_thumbnail_path(
                  menu_st->userdata, (unsigned)selection, 'R');
         }
         break;
      case RARCH_MENU_CTL_UPDATE_THUMBNAIL_IMAGE:
         {
            if (!menu_st->driver_ctx || !menu_st->driver_ctx->update_thumbnail_image)
               return false;
            menu_st->driver_ctx->update_thumbnail_image(menu_st->userdata);
         }
         break;
      case RARCH_MENU_CTL_REFRESH_THUMBNAIL_IMAGE:
         {
            unsigned *i = (unsigned*)data;

            if (!i || !menu_st->driver_ctx ||
                  !menu_st->driver_ctx->refresh_thumbnail_image)
               return false;
            menu_st->driver_ctx->refresh_thumbnail_image(
                  menu_st->userdata, *i);
         }
         break;
      case RARCH_MENU_CTL_UPDATE_SAVESTATE_THUMBNAIL_PATH:
         {
            size_t selection = menu_st->selection_ptr;

            if (  !menu_st->driver_ctx ||
                  !menu_st->driver_ctx->update_savestate_thumbnail_path)
               return false;
            menu_st->driver_ctx->update_savestate_thumbnail_path(
                  menu_st->userdata, (unsigned)selection);
         }
         break;
      case RARCH_MENU_CTL_UPDATE_SAVESTATE_THUMBNAIL_IMAGE:
         if (  !menu_st->driver_ctx ||
               !menu_st->driver_ctx->update_savestate_thumbnail_image)
            return false;
         menu_st->driver_ctx->update_savestate_thumbnail_image(
               menu_st->userdata);
         break;
      case MENU_NAVIGATION_CTL_CLEAR:
         {
            bool *pending_push     = (bool*)data;

            /* Always set current selection to first entry */
            menu_st->selection_ptr = 0;

            /* menu_driver_navigation_set() will be called
             * at the next 'push'.
             * If a push is *not* pending, have to do it here
             * instead */
            if (!(*pending_push))
            {
               menu_driver_navigation_set(true);

               if (menu_st->driver_ctx->navigation_clear)
                  menu_st->driver_ctx->navigation_clear(
                        menu_st->userdata, *pending_push);
            }
         }
         break;
      case MENU_NAVIGATION_CTL_SET_LAST:
         {
            size_t menu_list_size     = menu_st->entries.list ? MENU_LIST_GET_SELECTION(menu_st->entries.list, 0)->size : 0;
            size_t new_selection      = menu_list_size - 1;

            menu_st->selection_ptr    = new_selection;

            if (menu_st->driver_ctx->navigation_set_last)
               menu_st->driver_ctx->navigation_set_last(menu_st->userdata);
         }
         break;
      case MENU_NAVIGATION_CTL_GET_SCROLL_ACCEL:
         {
            size_t *sel = (size_t*)data;
            if (!sel)
               return false;
            *sel = menu_st->scroll.acceleration;
         }
         break;
      default:
      case RARCH_MENU_CTL_NONE:
         break;
   }

   return true;
}

#if defined(HAVE_CG) || defined(HAVE_GLSL) || defined(HAVE_SLANG) || defined(HAVE_HLSL)
struct video_shader *menu_shader_get(void)
{
   video_driver_state_t 
      *video_st                = video_state_get_ptr();
   if (video_shader_any_supported())
      if (video_st)
         return video_st->menu_driver_shader;
   return NULL;
}

void menu_shader_manager_free(void)
{
   video_driver_state_t 
      *video_st                = video_state_get_ptr();
   if (video_st->menu_driver_shader)
      free(video_st->menu_driver_shader);
   video_st->menu_driver_shader = NULL;
}

/**
 * menu_shader_manager_init:
 *
 * Initializes shader manager.
 **/
bool menu_shader_manager_init(void)
{
   video_driver_state_t 
      *video_st                     = video_state_get_ptr();
   enum rarch_shader_type type      = RARCH_SHADER_NONE;
   bool ret                         = true;
   bool is_preset                   = false;
   const char *path_shader          = NULL;
   struct video_shader *menu_shader = NULL;

   /* We get the shader preset directly from the video driver, so that
    * we are in sync with it (it could fail loading an auto-shader)
    * If we can't (e.g. get_current_shader is not implemented),
    * we'll load retroarch_get_shader_preset() like always */
   video_shader_ctx_t shader_info = {0};

   video_shader_driver_get_current_shader(&shader_info);

   if (shader_info.data)
      /* Use the path of the originally loaded preset because it could
       * have been a preset with a #reference in it to another preset */
      path_shader = shader_info.data->loaded_preset_path;
   else
      path_shader = retroarch_get_shader_preset();

   menu_shader_manager_free();

   menu_shader          = (struct video_shader*)
      calloc(1, sizeof(*menu_shader));

   if (!menu_shader)
   {
      ret = false;
      goto end;
   }

   if (string_is_empty(path_shader))
      goto end;

   type = video_shader_get_type_from_ext(path_get_extension(path_shader),
         &is_preset);

   if (!video_shader_is_supported(type))
   {
      ret = false;
      goto end;
   }

   if (is_preset)
   {
      if (!video_shader_load_preset_into_shader(path_shader, menu_shader))
      {
         ret = false;
         goto end;
      }
      menu_shader->modified = false;
   }
   else
   {
      strlcpy(menu_shader->pass[0].source.path, path_shader,
            sizeof(menu_shader->pass[0].source.path));
      menu_shader->passes = 1;
   }

end:
   video_st->menu_driver_shader = menu_shader;
   command_event(CMD_EVENT_SHADER_PRESET_LOADED, NULL);
   return ret;
}

/**
 * menu_shader_manager_set_preset:
 * @shader                   : Shader handle.
 * @type                     : Type of shader.
 * @preset_path              : Preset path to load from.
 * @apply                    : Whether to apply the shader or just update shader information
 *
 * Sets shader preset.
 **/
bool menu_shader_manager_set_preset(struct video_shader *shader,
      enum rarch_shader_type type, const char *preset_path, bool apply)
{
   bool refresh                  = false;
   bool ret                      = false;
   settings_t *settings          = config_get_ptr();

   if (apply && !apply_shader(settings, type, preset_path, true))
      goto clear;

   if (string_is_empty(preset_path))
   {
      ret = true;
      goto clear;
   }

   /* Load stored Preset into menu on success.
    * Used when a preset is directly loaded.
    * No point in updating when the Preset was
    * created from the menu itself. */
   if (  !shader ||
         !(video_shader_load_preset_into_shader(preset_path, shader)))
      goto end;

   RARCH_LOG("Menu shader set to: %s.\n", preset_path);

   ret = true;

end:
   menu_entries_ctl(MENU_ENTRIES_CTL_SET_REFRESH, &refresh);
   command_event(CMD_EVENT_SHADER_PRESET_LOADED, NULL);
   return ret;

clear:
   /* We don't want to disable shaders entirely here,
    * just reset number of passes
    * > Note: Disabling shaders at this point would in
    *   fact be dangerous, since it changes the number of
    *   entries in the shader options menu which can in
    *   turn lead to the menu selection pointer going out
    *   of bounds. This causes undefined behaviour/segfaults */
   menu_shader_manager_clear_num_passes(shader);
   command_event(CMD_EVENT_SHADER_PRESET_LOADED, NULL);
   return ret;
}
#endif

/**
 * menu_iterate:
 * @input                    : input sample for this frame
 * @old_input                : input sample of the previous frame
 * @trigger_input            : difference' input sample - difference
 *                             between 'input' and 'old_input'
 *
 * Runs RetroArch menu for one frame.
 *
 * Returns: 0 on success, -1 if we need to quit out of the loop.
 **/
static int generic_menu_iterate(
      struct menu_state *menu_st,
      gfx_display_t *p_disp,
      gfx_animation_t *p_anim,
      settings_t *settings,
      menu_handle_t *menu,
      void *userdata, enum menu_action action,
      retro_time_t current_time)
{
#ifdef HAVE_ACCESSIBILITY
   static enum action_iterate_type
      last_iterate_type            = ITERATE_TYPE_DEFAULT;
   access_state_t *access_st       = access_state_get_ptr();
   bool accessibility_enable       = settings->bools.accessibility_enable;
   unsigned accessibility_narrator_speech_speed = settings->uints.accessibility_narrator_speech_speed;
#endif
   enum action_iterate_type iterate_type;
   unsigned file_type              = 0;
   int ret                         = 0;
   const char *label               = NULL;
   file_list_t *list               = MENU_LIST_GET(menu_st->entries.list, 0);

   if (list && list->size)
      file_list_get_at_offset(list, list->size - 1, NULL, &label, &file_type, NULL);

   menu->menu_state_msg[0]         = '\0';

   iterate_type                    = action_iterate_type(label);
   menu_st->is_binding             = false;

   if (     action != MENU_ACTION_NOOP
         || MENU_ENTRIES_NEEDS_REFRESH(menu_st)
         || GFX_DISPLAY_GET_UPDATE_PENDING(p_anim, p_disp))
   {
      BIT64_SET(menu->state, MENU_STATE_RENDER_FRAMEBUFFER);
   }

   switch (iterate_type)
   {
      case ITERATE_TYPE_HELP:
         ret = menu_dialog_iterate(
               &menu_st->dialog_st,  settings,
               menu->menu_state_msg, sizeof(menu->menu_state_msg),
               current_time);

#ifdef HAVE_ACCESSIBILITY
         if (     (iterate_type != last_iterate_type)
               && is_accessibility_enabled(
                  accessibility_enable,
                  access_st->enabled))
            accessibility_speak_priority(
                  accessibility_enable,
                  accessibility_narrator_speech_speed,
                  menu->menu_state_msg, 10);
#endif

         BIT64_SET(menu->state, MENU_STATE_RENDER_MESSAGEBOX);
         BIT64_SET(menu->state, MENU_STATE_POST_ITERATE);

         {
            bool pop_stack = false;
            if (  ret == 1 ||
                  action == MENU_ACTION_OK ||
                  action == MENU_ACTION_CANCEL
               )
               pop_stack   = true;

            if (pop_stack)
               BIT64_SET(menu->state, MENU_STATE_POP_STACK);
         }
         break;
      case ITERATE_TYPE_BIND:
         {
            menu_input_ctx_bind_t bind;

            menu_st->is_binding = true;

            bind.s              = menu->menu_state_msg;
            bind.len            = sizeof(menu->menu_state_msg);

            if (menu_input_key_bind_iterate(
                     settings,
                     &bind, current_time))
            {
               size_t selection = menu_st->selection_ptr;
               menu_entries_pop_stack(&selection, 0, 0);
               menu_st->selection_ptr      = selection;
            }
            else
               BIT64_SET(menu->state, MENU_STATE_RENDER_MESSAGEBOX);
         }
         break;
      case ITERATE_TYPE_INFO:
         {
            menu_list_t *menu_list     = menu_st->entries.list;
            file_list_t *selection_buf = menu_list ? MENU_LIST_GET_SELECTION(menu_list, (unsigned)0) : NULL;
            size_t selection           = menu_st->selection_ptr;
            menu_file_list_cbs_t *cbs  = selection_buf ?
               (menu_file_list_cbs_t*)selection_buf->list[selection].actiondata
               : NULL;

            if (cbs && cbs->enum_idx != MSG_UNKNOWN)
            {
               /* Core updater/manager entries require special treatment */
               switch (cbs->enum_idx)
               {
#ifdef HAVE_NETWORKING
                  case MENU_ENUM_LABEL_CORE_UPDATER_ENTRY:
                     {
                        core_updater_list_t *core_list         =
                           core_updater_list_get_cached();
                        const core_updater_list_entry_t *entry = NULL;
                        const char *path                       =
                           selection_buf->list[selection].path;

                        /* Search for specified core */
                        if (
                                 core_list
                              && path
                              && core_updater_list_get_filename(core_list,
                                 path, &entry)
                              && !string_is_empty(entry->description)
                           )
                           strlcpy(menu->menu_state_msg, entry->description,
                                 sizeof(menu->menu_state_msg));
                        else
                           strlcpy(menu->menu_state_msg,
                                 msg_hash_to_str(MENU_ENUM_LABEL_VALUE_NO_INFORMATION_AVAILABLE),
                                 sizeof(menu->menu_state_msg));

                        ret = 0;
                     }
                     break;
#endif
                  case MENU_ENUM_LABEL_CORE_MANAGER_ENTRY:
                     {
                        core_info_t *core_info = NULL;
                        const char *path       = selection_buf->list[selection].path;

                        /* Search for specified core */
                        if (     path
                              && core_info_find(path, &core_info)
                              && !string_is_empty(core_info->description))
                           strlcpy(menu->menu_state_msg,
                                 core_info->description,
                                 sizeof(menu->menu_state_msg));
                        else
                           strlcpy(menu->menu_state_msg,
                                 msg_hash_to_str(MENU_ENUM_LABEL_VALUE_NO_INFORMATION_AVAILABLE),
                                 sizeof(menu->menu_state_msg));

                        ret = 0;
                     }
                     break;
                  default:
                     ret = msg_hash_get_help_enum(cbs->enum_idx,
                           menu->menu_state_msg, sizeof(menu->menu_state_msg));
                     break;
               }

#ifdef HAVE_ACCESSIBILITY
               if (  (iterate_type != last_iterate_type) &&
                     is_accessibility_enabled(
                        accessibility_enable,
                        access_st->enabled))
               {
                  if (string_is_equal(menu->menu_state_msg,
                           msg_hash_to_str(
                              MENU_ENUM_LABEL_VALUE_NO_INFORMATION_AVAILABLE)))
                  {
                     char current_sublabel[255];
                     get_current_menu_sublabel(
                           menu_st,
                           current_sublabel, sizeof(current_sublabel));
                     if (string_is_equal(current_sublabel, ""))
                        accessibility_speak_priority(
                              accessibility_enable,
                              accessibility_narrator_speech_speed,
                              menu->menu_state_msg, 10);
                     else
                        accessibility_speak_priority(
                              accessibility_enable,
                              accessibility_narrator_speech_speed,
                              current_sublabel, 10);
                  }
                  else
                     accessibility_speak_priority(
                           accessibility_enable,
                           accessibility_narrator_speech_speed,
                           menu->menu_state_msg, 10);
               }
#endif
            }
            else
            {
               enum msg_hash_enums enum_idx = MSG_UNKNOWN;
               size_t selection             = menu_st->selection_ptr;
               unsigned type                = selection_buf->list[selection].type;

               switch (type)
               {
                  case FILE_TYPE_FONT:
                  case FILE_TYPE_VIDEO_FONT:
                     enum_idx = MENU_ENUM_LABEL_FILE_BROWSER_FONT;
                     break;
                  case FILE_TYPE_RDB:
                     enum_idx = MENU_ENUM_LABEL_FILE_BROWSER_RDB;
                     break;
                  case FILE_TYPE_OVERLAY:
                     enum_idx = MENU_ENUM_LABEL_FILE_BROWSER_OVERLAY;
                     break;
#ifdef HAVE_VIDEO_LAYOUT
                  case FILE_TYPE_VIDEO_LAYOUT:
                     enum_idx = MENU_ENUM_LABEL_FILE_BROWSER_VIDEO_LAYOUT;
                     break;
#endif
                  case FILE_TYPE_CHEAT:
                     enum_idx = MENU_ENUM_LABEL_FILE_BROWSER_CHEAT;
                     break;
                  case FILE_TYPE_SHADER_PRESET:
                     enum_idx = MENU_ENUM_LABEL_FILE_BROWSER_SHADER_PRESET;
                     break;
                  case FILE_TYPE_SHADER:
                     enum_idx = MENU_ENUM_LABEL_FILE_BROWSER_SHADER;
                     break;
                  case FILE_TYPE_REMAP:
                     enum_idx = MENU_ENUM_LABEL_FILE_BROWSER_REMAP;
                     break;
                  case FILE_TYPE_RECORD_CONFIG:
                     enum_idx = MENU_ENUM_LABEL_FILE_BROWSER_RECORD_CONFIG;
                     break;
                  case FILE_TYPE_CURSOR:
                     enum_idx = MENU_ENUM_LABEL_FILE_BROWSER_CURSOR;
                     break;
                  case FILE_TYPE_CONFIG:
                     enum_idx = MENU_ENUM_LABEL_FILE_BROWSER_CONFIG;
                     break;
                  case FILE_TYPE_CARCHIVE:
                     enum_idx = MENU_ENUM_LABEL_FILE_BROWSER_COMPRESSED_ARCHIVE;
                     break;
                  case FILE_TYPE_DIRECTORY:
                     enum_idx = MENU_ENUM_LABEL_FILE_BROWSER_DIRECTORY;
                     break;
                  case FILE_TYPE_VIDEOFILTER:            /* TODO/FIXME */
                  case FILE_TYPE_AUDIOFILTER:            /* TODO/FIXME */
                  case FILE_TYPE_SHADER_SLANG:           /* TODO/FIXME */
                  case FILE_TYPE_SHADER_GLSL:            /* TODO/FIXME */
                  case FILE_TYPE_SHADER_HLSL:            /* TODO/FIXME */
                  case FILE_TYPE_SHADER_CG:              /* TODO/FIXME */
                  case FILE_TYPE_SHADER_PRESET_GLSLP:    /* TODO/FIXME */
                  case FILE_TYPE_SHADER_PRESET_HLSLP:    /* TODO/FIXME */
                  case FILE_TYPE_SHADER_PRESET_CGP:      /* TODO/FIXME */
                  case FILE_TYPE_SHADER_PRESET_SLANGP:   /* TODO/FIXME */
                  case FILE_TYPE_PLAIN:
                     enum_idx = MENU_ENUM_LABEL_FILE_BROWSER_PLAIN_FILE;
                     break;
                  default:
                     break;
               }

               if (enum_idx != MSG_UNKNOWN)
                  ret = msg_hash_get_help_enum(enum_idx,
                        menu->menu_state_msg, sizeof(menu->menu_state_msg));
               else
               {
                  strlcpy(menu->menu_state_msg,
                        msg_hash_to_str(MENU_ENUM_LABEL_VALUE_NO_INFORMATION_AVAILABLE),
                        sizeof(menu->menu_state_msg));

                  ret = 0;
               }
            }
         }
         BIT64_SET(menu->state, MENU_STATE_RENDER_MESSAGEBOX);
         BIT64_SET(menu->state, MENU_STATE_POST_ITERATE);
         if (action == MENU_ACTION_OK || action == MENU_ACTION_CANCEL)
         {
            BIT64_SET(menu->state, MENU_STATE_POP_STACK);
         }
         break;
      case ITERATE_TYPE_DEFAULT:
         {
            menu_entry_t entry;
            menu_list_t *menu_list = menu_st->entries.list;
            size_t selection       = menu_st->selection_ptr;
            size_t menu_list_size  = menu_st->entries.list ? MENU_LIST_GET_SELECTION(menu_st->entries.list, 0)->size : 0;
            /* FIXME: Crappy hack, needed for mouse controls
             * to not be completely broken in case we press back.
             *
             * We need to fix this entire mess, mouse controls
             * should not rely on a hack like this in order to work. */
            selection = MAX(MIN(selection, (menu_list_size - 1)), 0);

            MENU_ENTRY_INIT(entry);
            /* NOTE: If menu_entry_action() is modified,
             * will have to verify that these parameters
             * remain unused... */
            entry.rich_label_enabled = false;
            entry.value_enabled      = false;
            entry.sublabel_enabled   = false;
            menu_entry_get(&entry, 0, selection, NULL, false);
            ret                      = menu_entry_action(&entry,
                  selection, (enum menu_action)action);
            if (ret)
               return -1;

            BIT64_SET(menu->state, MENU_STATE_POST_ITERATE);

            /* Have to defer it so we let settings refresh. */
            if (menu_st->dialog_st.pending_push)
            {
               const char *label;
               menu_displaylist_info_t info;

               menu_displaylist_info_init(&info);

               info.list                 = menu_list ? MENU_LIST_GET(menu_list, (unsigned)0) : NULL;
               info.enum_idx             = MENU_ENUM_LABEL_HELP;

               /* Set the label string, if it exists. */
               label                     = msg_hash_to_str(MENU_ENUM_LABEL_HELP);
               if (label)
                  info.label             = strdup(label);

               menu_displaylist_ctl(DISPLAYLIST_HELP, &info, settings);
            }
         }
         break;
   }

#ifdef HAVE_ACCESSIBILITY
   if ((last_iterate_type == ITERATE_TYPE_HELP
            || last_iterate_type == ITERATE_TYPE_INFO)
         && last_iterate_type != iterate_type
         && is_accessibility_enabled(
            accessibility_enable,
            access_st->enabled))
      accessibility_speak_priority(
            accessibility_enable,
            accessibility_narrator_speech_speed,
            "Closed dialog.", 10);

   last_iterate_type = iterate_type;
#endif

   BIT64_SET(menu->state, MENU_STATE_BLIT);

   if (BIT64_GET(menu->state, MENU_STATE_POP_STACK))
   {
      size_t selection         = menu_st->selection_ptr;
      size_t new_selection_ptr = selection;
      menu_entries_pop_stack(&new_selection_ptr, 0, 0);
      menu_st->selection_ptr   = selection;
   }

   if (BIT64_GET(menu->state, MENU_STATE_POST_ITERATE))
   {
      menu_input_t     *menu_input  = &menu_st->input_state;
      /* If pointer devices are disabled, just ensure mouse
       * cursor is hidden */
      if (menu_input->pointer.type == MENU_POINTER_DISABLED)
         ret = 0;
      else
         ret = menu_input_post_iterate(p_disp, menu_st, action,
               current_time);
      menu_input_set_pointer_visibility(
            &menu_st->input_pointer_hw_state,
             menu_input, current_time);
   }

   if (ret)
      return -1;
   return 0;
}

int generic_menu_entry_action(
      void *userdata, menu_entry_t *entry, size_t i,
      enum menu_action action)
{
   int ret                        = 0;
   struct menu_state *menu_st     = &menu_driver_state;
   const menu_ctx_driver_t
      *menu_driver_ctx            = menu_st->driver_ctx;
   menu_handle_t  *menu           = menu_st->driver_data;
   settings_t   *settings         = config_get_ptr();
   void *menu_userdata            = menu_st->userdata;
   bool wraparound_enable         = settings->bools.menu_navigation_wraparound_enable;
   size_t scroll_accel            = menu_st->scroll.acceleration;
   menu_list_t *menu_list         = menu_st->entries.list;
   file_list_t *selection_buf     = menu_list ? MENU_LIST_GET_SELECTION(menu_list, (unsigned)0) : NULL;
   file_list_t *menu_stack        = menu_list ? MENU_LIST_GET(menu_list, (unsigned)0) : NULL;
   size_t selection_buf_size      = selection_buf ? selection_buf->size : 0;
   menu_file_list_cbs_t *cbs      = selection_buf ?
      (menu_file_list_cbs_t*)selection_buf->list[i].actiondata : NULL;
#ifdef HAVE_ACCESSIBILITY
   bool accessibility_enable      = settings->bools.accessibility_enable;
   unsigned accessibility_narrator_speech_speed = settings->uints.accessibility_narrator_speech_speed;
   access_state_t *access_st      = access_state_get_ptr();
#endif

   switch (action)
   {
      case MENU_ACTION_UP:
         if (selection_buf_size > 0)
         {
            unsigned scroll_speed  = (unsigned)((MAX(scroll_accel, 2) - 2) / 4 + 1);
            if (!(menu_st->selection_ptr == 0 && !wraparound_enable))
            {
               size_t idx             = 0;
               if (menu_st->selection_ptr >= scroll_speed)
                  idx = menu_st->selection_ptr - scroll_speed;
               else
               {
                  idx  = selection_buf_size - 1;
                  if (!wraparound_enable)
                     idx = 0;
               }

               menu_st->selection_ptr = idx;
               menu_driver_navigation_set(true);

               if (menu_driver_ctx->navigation_decrement)
                  menu_driver_ctx->navigation_decrement(menu_userdata);
            }
         }
         break;
      case MENU_ACTION_DOWN:
         if (selection_buf_size > 0)
         {
            unsigned scroll_speed  = (unsigned)((MAX(scroll_accel, 2) - 2) / 4 + 1);
            if (!(menu_st->selection_ptr >= selection_buf_size - 1
                  && !wraparound_enable))
            {
               if ((menu_st->selection_ptr + scroll_speed) < selection_buf_size)
               {
                  size_t idx  = menu_st->selection_ptr + scroll_speed;

                  menu_st->selection_ptr = idx;
                  menu_driver_navigation_set(true);
               }
               else
               {
                  if (wraparound_enable)
                  {
                     bool pending_push = false;
                     menu_driver_ctl(MENU_NAVIGATION_CTL_CLEAR, &pending_push);
                  }
                  else
                     menu_driver_ctl(MENU_NAVIGATION_CTL_SET_LAST,  NULL);
               }

               if (menu_driver_ctx->navigation_increment)
                  menu_driver_ctx->navigation_increment(menu_userdata);
            }
         }
         break;
      case MENU_ACTION_SCROLL_UP:
         if (
                  menu_st->scroll.index_size
               && menu_st->selection_ptr != 0
            )
         {
            size_t l   = menu_st->scroll.index_size - 1;

            while (l
                  && menu_st->scroll.index_list[l - 1]
                  >= menu_st->selection_ptr)
               l--;

            if (l > 0)
               menu_st->selection_ptr = menu_st->scroll.index_list[l - 1];

            if (menu_driver_ctx->navigation_descend_alphabet)
               menu_driver_ctx->navigation_descend_alphabet(
                     menu_userdata, &menu_st->selection_ptr);
         }
         break;
      case MENU_ACTION_SCROLL_DOWN:
         if (menu_st->scroll.index_size)
         {
            if (menu_st->selection_ptr == menu_st->scroll.index_list[menu_st->scroll.index_size - 1])
               menu_st->selection_ptr = selection_buf_size - 1;
            else
            {
               size_t l               = 0;
               while (l < menu_st->scroll.index_size - 1
                     && menu_st->scroll.index_list[l + 1] <= menu_st->selection_ptr)
                  l++;
               menu_st->selection_ptr = menu_st->scroll.index_list[l + 1];

               if (menu_st->selection_ptr >= selection_buf_size)
                  menu_st->selection_ptr = selection_buf_size - 1;
            }

            if (menu_driver_ctx->navigation_ascend_alphabet)
               menu_driver_ctx->navigation_ascend_alphabet(
                     menu_userdata, &menu_st->selection_ptr);
         }
         break;
      case MENU_ACTION_CANCEL:
         if (cbs && cbs->action_cancel)
            ret = cbs->action_cancel(entry->path,
                  entry->label, entry->type, i);
         break;
      case MENU_ACTION_OK:
         if (cbs && cbs->action_ok)
            ret = cbs->action_ok(entry->path,
                  entry->label, entry->type, i, entry->entry_idx);
         break;
      case MENU_ACTION_START:
         if (cbs && cbs->action_start)
            ret = cbs->action_start(entry->path,
                  entry->label, entry->type, i, entry->entry_idx);
         break;
      case MENU_ACTION_LEFT:
         if (cbs && cbs->action_left)
            ret = cbs->action_left(entry->type, entry->label, false);
         break;
      case MENU_ACTION_RIGHT:
         if (cbs && cbs->action_right)
            ret = cbs->action_right(entry->type, entry->label, false);
         break;
      case MENU_ACTION_INFO:
         if (cbs && cbs->action_info)
            ret = cbs->action_info(entry->type, entry->label);
         break;
      case MENU_ACTION_SELECT:
         if (cbs && cbs->action_select)
            ret = cbs->action_select(entry->path,
                  entry->label, entry->type, i, entry->entry_idx);
         break;
      case MENU_ACTION_SEARCH:
         menu_input_dialog_start_search();
         break;
      case MENU_ACTION_SCAN:
         if (cbs && cbs->action_scan)
            ret = cbs->action_scan(entry->path,
                  entry->label, entry->type, i);
         break;
      default:
         break;
   }

   if (MENU_ENTRIES_NEEDS_REFRESH(menu_st))
   {
      bool refresh            = false;
      menu_driver_displaylist_push(
            menu_st,
            settings,
            selection_buf,
            menu_stack);
      menu_entries_ctl(MENU_ENTRIES_CTL_UNSET_REFRESH, &refresh);
   }

#ifdef HAVE_ACCESSIBILITY
   if (     action != 0
         && is_accessibility_enabled(
            accessibility_enable,
            access_st->enabled)
         && !menu_input_dialog_get_display_kb())
   {
      char current_label[128];
      char current_value[128];
      char title_name[255];
      char speak_string[512];

      speak_string[0]  = '\0';
      title_name  [0]  = '\0';
      current_label[0] = '\0';

      get_current_menu_value(menu_st,
            current_value, sizeof(current_value));

      switch (action)
      {
         case MENU_ACTION_ACCESSIBILITY_SPEAK_TITLE:
            menu_entries_get_title(title_name, sizeof(title_name));
            break;
         case MENU_ACTION_START:
            /* if equal to '..' we break, else we fall-through */
            if (string_is_equal(current_value, "..."))
               break;
            /* fall-through */
         case MENU_ACTION_ACCESSIBILITY_SPEAK_TITLE_LABEL:
         case MENU_ACTION_OK:
         case MENU_ACTION_LEFT:
         case MENU_ACTION_RIGHT:
         case MENU_ACTION_CANCEL:
            menu_entries_get_title(title_name, sizeof(title_name));
            get_current_menu_label(menu_st, current_label, sizeof(current_label));
            break;
         case MENU_ACTION_UP:
         case MENU_ACTION_DOWN:
         case MENU_ACTION_SCROLL_UP:
         case MENU_ACTION_SCROLL_DOWN:
         case MENU_ACTION_SELECT:
         case MENU_ACTION_SEARCH:
         case MENU_ACTION_ACCESSIBILITY_SPEAK_LABEL:
            get_current_menu_label(menu_st, current_label, sizeof(current_label));
            break;
         case MENU_ACTION_SCAN:
         case MENU_ACTION_INFO:
         default:
            break;
      }

      if (!string_is_empty(title_name))
      {
         if (!string_is_equal(current_value, "..."))
            snprintf(speak_string, sizeof(speak_string),
                  "%s %s %s", title_name, current_label, current_value);
         else
            snprintf(speak_string, sizeof(speak_string),
                  "%s %s", title_name, current_label);
      }
      else
      {
         if (!string_is_equal(current_value, "..."))
            snprintf(speak_string, sizeof(speak_string),
                  "%s %s", current_label, current_value);
         else
            strlcpy(speak_string, current_label, sizeof(speak_string));
      }

      if (!string_is_empty(speak_string))
         accessibility_speak_priority(
               accessibility_enable,
               accessibility_narrator_speech_speed,
               speak_string, 10);
   }
#endif

   if (menu_st->pending_close_content)
   {
      const char *content_path  = path_get(RARCH_PATH_CONTENT);
      const char *menu_flush_to = msg_hash_to_str(MENU_ENUM_LABEL_MAIN_MENU);

      /* Flush to playlist entry menu if launched via playlist */
      if (menu &&
          !string_is_empty(menu->deferred_path) &&
          !string_is_empty(content_path) &&
          string_is_equal(menu->deferred_path, content_path))
         menu_flush_to = msg_hash_to_str(MENU_ENUM_LABEL_DEFERRED_RPL_ENTRY_ACTIONS);

      command_event(CMD_EVENT_UNLOAD_CORE, NULL);
      menu_entries_flush_stack(menu_flush_to, 0);
      menu_driver_ctl(RARCH_MENU_CTL_UNSET_PREVENT_POPULATE, NULL);
      menu_st->selection_ptr         = 0;
      menu_st->pending_close_content = false;
   }

   return ret;
}

/* Iterate the menu driver for one frame. */
bool menu_driver_iterate(
      struct menu_state *menu_st,
      gfx_display_t *p_disp,
      gfx_animation_t *p_anim,
      settings_t *settings,
      enum menu_action action,
      retro_time_t current_time)
{
   return (menu_st->driver_data &&
         generic_menu_iterate(
            menu_st,
            p_disp,
            p_anim,
            settings,
            menu_st->driver_data,
            menu_st->userdata, action,
            current_time) != -1);
}

bool menu_input_dialog_start_search(void)
{
   input_driver_state_t
      *input_st                = input_state_get_ptr();
#ifdef HAVE_ACCESSIBILITY
   settings_t *settings        = config_get_ptr();
   bool accessibility_enable   = settings->bools.accessibility_enable;
   unsigned accessibility_narrator_speech_speed = settings->uints.accessibility_narrator_speech_speed;
   access_state_t *access_st   = access_state_get_ptr();
#endif
   struct menu_state *menu_st  = &menu_driver_state;
   menu_handle_t         *menu = menu_st->driver_data;

   if (!menu)
      return false;

   menu_st->input_dialog_kb_display = true;
   strlcpy(menu_st->input_dialog_kb_label,
         msg_hash_to_str(MENU_ENUM_LABEL_VALUE_SEARCH),
         sizeof(menu_st->input_dialog_kb_label));

   if (input_st->keyboard_line.buffer)
      free(input_st->keyboard_line.buffer);
   input_st->keyboard_line.buffer                    = NULL;
   input_st->keyboard_line.ptr                       = 0;
   input_st->keyboard_line.size                      = 0;
   input_st->keyboard_line.cb                        = NULL;
   input_st->keyboard_line.userdata                  = NULL;
   input_st->keyboard_line.enabled                   = false;

#ifdef HAVE_ACCESSIBILITY
   if (is_accessibility_enabled(
            accessibility_enable,
            access_st->enabled))
         accessibility_speak_priority(
            accessibility_enable,
            accessibility_narrator_speech_speed,
            (char*)msg_hash_to_str(MENU_ENUM_LABEL_VALUE_SEARCH), 10);
#endif

   menu_st->input_dialog_keyboard_buffer   =
      input_keyboard_start_line(menu,
            &input_st->keyboard_line,
            menu_input_search_cb);
   /* While reading keyboard line input, we have to block all hotkeys. */
   input_st->keyboard_mapping_blocked = true;

   return true;
}

bool menu_input_dialog_start(menu_input_ctx_line_t *line)
{
   input_driver_state_t *input_st   = input_state_get_ptr();
#ifdef HAVE_ACCESSIBILITY
   settings_t *settings             = config_get_ptr();
   bool accessibility_enable        = settings->bools.accessibility_enable;
   unsigned accessibility_narrator_speech_speed = settings->uints.accessibility_narrator_speech_speed;
   access_state_t *access_st        = access_state_get_ptr();
#endif
   struct menu_state *menu_st       = &menu_driver_state;
   menu_handle_t         *menu      = menu_st->driver_data;
   if (!line || !menu)
      return false;

   menu_st->input_dialog_kb_display = true;

   /* Only copy over the menu label and setting if they exist. */
   if (line->label)
      strlcpy(menu_st->input_dialog_kb_label,
            line->label,
            sizeof(menu_st->input_dialog_kb_label));
   if (line->label_setting)
      strlcpy(menu_st->input_dialog_kb_label_setting,
            line->label_setting,
            sizeof(menu_st->input_dialog_kb_label_setting));

   menu_st->input_dialog_kb_type   = line->type;
   menu_st->input_dialog_kb_idx    = line->idx;

   if (input_st->keyboard_line.buffer)
      free(input_st->keyboard_line.buffer);
   input_st->keyboard_line.buffer                    = NULL;
   input_st->keyboard_line.ptr                       = 0;
   input_st->keyboard_line.size                      = 0;
   input_st->keyboard_line.cb                        = NULL;
   input_st->keyboard_line.userdata                  = NULL;
   input_st->keyboard_line.enabled                   = false;

#ifdef HAVE_ACCESSIBILITY
   if (is_accessibility_enabled(
            accessibility_enable,
            access_st->enabled))
      accessibility_speak_priority(
            accessibility_enable,
            accessibility_narrator_speech_speed,
            "Keyboard input:", 10);
#endif

   menu_st->input_dialog_keyboard_buffer =
      input_keyboard_start_line(menu,
            &input_st->keyboard_line,
            line->cb);
   /* While reading keyboard line input, we have to block all hotkeys. */
   input_st->keyboard_mapping_blocked = true;

   return true;
}
=======
/*  RetroArch - A frontend for libretro.
 *  Copyright (C) 2011-2021 - Daniel De Matteis
 *  Copyright (C) 2014-2017 - Jean-André Santoni
 *  Copyright (C) 2016-2019 - Andrés Suárez
 *  Copyright (C) 2016-2019 - Brad Parker
 *
 *  RetroArch is free software: you can redistribute it and/or modify it under the terms
 *  of the GNU General Public License as published by the Free Software Found-
 *  ation, either version 3 of the License, or (at your option) any later version.
 *
 *  RetroArch is distributed in the hope that it will be useful, but WITHOUT ANY WARRANTY;
 *  without even the implied warranty of MERCHANTABILITY or FITNESS FOR A PARTICULAR
 *  PURPOSE.  See the GNU General Public License for more details.
 *
 *  You should have received a copy of the GNU General Public License along with RetroArch.
 *  If not, see <http://www.gnu.org/licenses/>.
 */

#if defined(HAVE_CONFIG_H)
#include "../config.h"
#endif

#include <locale.h>

#include <retro_timers.h>
#include <lists/dir_list.h>
#include <string/stdstring.h>
#include <compat/strcasestr.h>
#include <encodings/utf.h>
#include <streams/file_stream.h>
#include <time/rtime.h>

#ifdef WIIU
#include <wiiu/os/energy.h>
#endif

#ifdef HAVE_ACCESSIBILITY
#include "../accessibility.h"
#endif

#include "../audio/audio_driver.h"

#include "menu_driver.h"
#include "menu_cbs.h"
#include "../driver.h"
#include "../list_special.h"
#include "../paths.h"
#include "../tasks/task_powerstate.h"
#include "../tasks/tasks_internal.h"
#include "../verbosity.h"

#include "../frontend/frontend_driver.h"

#ifdef HAVE_LANGEXTRA
/* This file has a UTF8 BOM, we assume HAVE_LANGEXTRA
 * is only enabled for compilers that can support this. */
#include "../input/input_osk_utf8_pages.h"
#endif

#ifdef HAVE_CHEEVOS
#include "../cheevos/cheevos_menu.h"
#endif

#include "../gfx/gfx_animation.h"
#include "../input/input_driver.h"
#include "../input/input_remapping.h"
#include "../performance_counters.h"
#include "../version.h"
#include "../misc/cpufreq/cpufreq.h"

#ifdef HAVE_LIBNX
#include <switch.h>
#endif

#if defined(HAVE_LAKKA) || defined(HAVE_LIBNX)
#include "../switch_performance_profiles.h"
#endif

#ifdef HAVE_LIBNX
#define LIBNX_SWKBD_LIMIT 500 /* enforced by HOS */

/* TODO/FIXME - public global variable */
extern u32 __nx_applet_type;
#endif

struct key_desc key_descriptors[RARCH_MAX_KEYS] =
{
   {RETROK_FIRST,         "Unmapped"},
   {RETROK_BACKSPACE,     "Backspace"},
   {RETROK_TAB,           "Tab"},
   {RETROK_CLEAR,         "Clear"},
   {RETROK_RETURN,        "Return"},
   {RETROK_PAUSE,         "Pause"},
   {RETROK_ESCAPE,        "Escape"},
   {RETROK_SPACE,         "Space"},
   {RETROK_EXCLAIM,       "!"},
   {RETROK_QUOTEDBL,      "\""},
   {RETROK_HASH,          "#"},
   {RETROK_DOLLAR,        "$"},
   {RETROK_AMPERSAND,     "&"},
   {RETROK_QUOTE,         "\'"},
   {RETROK_LEFTPAREN,     "("},
   {RETROK_RIGHTPAREN,    ")"},
   {RETROK_ASTERISK,      "*"},
   {RETROK_PLUS,          "+"},
   {RETROK_COMMA,         ","},
   {RETROK_MINUS,         "-"},
   {RETROK_PERIOD,        "."},
   {RETROK_SLASH,         "/"},
   {RETROK_0,             "0"},
   {RETROK_1,             "1"},
   {RETROK_2,             "2"},
   {RETROK_3,             "3"},
   {RETROK_4,             "4"},
   {RETROK_5,             "5"},
   {RETROK_6,             "6"},
   {RETROK_7,             "7"},
   {RETROK_8,             "8"},
   {RETROK_9,             "9"},
   {RETROK_COLON,         ":"},
   {RETROK_SEMICOLON,     ";"},
   {RETROK_LESS,          "<"},
   {RETROK_EQUALS,        "="},
   {RETROK_GREATER,       ">"},
   {RETROK_QUESTION,      "?"},
   {RETROK_AT,            "@"},
   {RETROK_LEFTBRACKET,   "["},
   {RETROK_BACKSLASH,     "\\"},
   {RETROK_RIGHTBRACKET,  "]"},
   {RETROK_CARET,         "^"},
   {RETROK_UNDERSCORE,    "_"},
   {RETROK_BACKQUOTE,     "`"},
   {RETROK_a,             "A"},
   {RETROK_b,             "B"},
   {RETROK_c,             "C"},
   {RETROK_d,             "D"},
   {RETROK_e,             "E"},
   {RETROK_f,             "F"},
   {RETROK_g,             "G"},
   {RETROK_h,             "H"},
   {RETROK_i,             "I"},
   {RETROK_j,             "J"},
   {RETROK_k,             "K"},
   {RETROK_l,             "L"},
   {RETROK_m,             "M"},
   {RETROK_n,             "N"},
   {RETROK_o,             "O"},
   {RETROK_p,             "P"},
   {RETROK_q,             "Q"},
   {RETROK_r,             "R"},
   {RETROK_s,             "S"},
   {RETROK_t,             "T"},
   {RETROK_u,             "U"},
   {RETROK_v,             "V"},
   {RETROK_w,             "W"},
   {RETROK_x,             "X"},
   {RETROK_y,             "Y"},
   {RETROK_z,             "Z"},
   {RETROK_DELETE,        "Delete"},

   {RETROK_KP0,           "Numpad 0"},
   {RETROK_KP1,           "Numpad 1"},
   {RETROK_KP2,           "Numpad 2"},
   {RETROK_KP3,           "Numpad 3"},
   {RETROK_KP4,           "Numpad 4"},
   {RETROK_KP5,           "Numpad 5"},
   {RETROK_KP6,           "Numpad 6"},
   {RETROK_KP7,           "Numpad 7"},
   {RETROK_KP8,           "Numpad 8"},
   {RETROK_KP9,           "Numpad 9"},
   {RETROK_KP_PERIOD,     "Numpad ."},
   {RETROK_KP_DIVIDE,     "Numpad /"},
   {RETROK_KP_MULTIPLY,   "Numpad *"},
   {RETROK_KP_MINUS,      "Numpad -"},
   {RETROK_KP_PLUS,       "Numpad +"},
   {RETROK_KP_ENTER,      "Numpad Enter"},
   {RETROK_KP_EQUALS,     "Numpad ="},

   {RETROK_UP,            "Up"},
   {RETROK_DOWN,          "Down"},
   {RETROK_RIGHT,         "Right"},
   {RETROK_LEFT,          "Left"},
   {RETROK_INSERT,        "Insert"},
   {RETROK_HOME,          "Home"},
   {RETROK_END,           "End"},
   {RETROK_PAGEUP,        "Page Up"},
   {RETROK_PAGEDOWN,      "Page Down"},

   {RETROK_F1,            "F1"},
   {RETROK_F2,            "F2"},
   {RETROK_F3,            "F3"},
   {RETROK_F4,            "F4"},
   {RETROK_F5,            "F5"},
   {RETROK_F6,            "F6"},
   {RETROK_F7,            "F7"},
   {RETROK_F8,            "F8"},
   {RETROK_F9,            "F9"},
   {RETROK_F10,           "F10"},
   {RETROK_F11,           "F11"},
   {RETROK_F12,           "F12"},
   {RETROK_F13,           "F13"},
   {RETROK_F14,           "F14"},
   {RETROK_F15,           "F15"},

   {RETROK_NUMLOCK,       "Num Lock"},
   {RETROK_CAPSLOCK,      "Caps Lock"},
   {RETROK_SCROLLOCK,     "Scroll Lock"},
   {RETROK_RSHIFT,        "Right Shift"},
   {RETROK_LSHIFT,        "Left Shift"},
   {RETROK_RCTRL,         "Right Control"},
   {RETROK_LCTRL,         "Left Control"},
   {RETROK_RALT,          "Right Alt"},
   {RETROK_LALT,          "Left Alt"},
   {RETROK_RMETA,         "Right Meta"},
   {RETROK_LMETA,         "Left Meta"},
   {RETROK_RSUPER,        "Right Super"},
   {RETROK_LSUPER,        "Left Super"},
   {RETROK_MODE,          "Mode"},
   {RETROK_COMPOSE,       "Compose"},

   {RETROK_HELP,          "Help"},
   {RETROK_PRINT,         "Print"},
   {RETROK_SYSREQ,        "Sys Req"},
   {RETROK_BREAK,         "Break"},
   {RETROK_MENU,          "Menu"},
   {RETROK_POWER,         "Power"},
   {RETROK_EURO,          {-30, -126, -84, 0}}, /* "�" */
   {RETROK_UNDO,          "Undo"},
   {RETROK_OEM_102,       "OEM-102"}
};

static void *null_menu_init(void **userdata, bool video_is_threaded)
{
   menu_handle_t *menu = (menu_handle_t*)calloc(1, sizeof(*menu));
   if (!menu)
      return NULL;
   return menu;
}

static int null_menu_list_bind_init(menu_file_list_cbs_t *cbs,
      const char *path, const char *label, unsigned type, size_t idx) { return 0; }

static menu_ctx_driver_t menu_ctx_null = {
  NULL,  /* set_texture */
  NULL,  /* render_messagebox */
  NULL,  /* render */
  NULL,  /* frame */
  null_menu_init,
  NULL,  /* free */
  NULL,  /* context_reset */
  NULL,  /* context_destroy */
  NULL,  /* populate_entries */
  NULL,  /* toggle */
  NULL,  /* navigation_clear */
  NULL,  /* navigation_decrement */
  NULL,  /* navigation_increment */
  NULL,  /* navigation_set */
  NULL,  /* navigation_set_last */
  NULL,  /* navigation_descend_alphabet */
  NULL,  /* navigation_ascend_alphabet */
  NULL,  /* lists_init */
  NULL,  /* list_insert */
  NULL,  /* list_prepend */
  NULL,  /* list_delete */
  NULL,  /* list_clear */
  NULL,  /* list_cache */
  NULL,  /* list_push */
  NULL,  /* list_get_selection */
  NULL,  /* list_get_size */
  NULL,  /* list_get_entry */
  NULL,  /* list_set_selection */
  null_menu_list_bind_init,
  NULL,  /* load_image */
  "null",
  NULL,  /* environ */
  NULL,  /* update_thumbnail_path */
  NULL,  /* update_thumbnail_image */
  NULL,  /* refresh_thumbnail_image */
  NULL,  /* set_thumbnail_system */
  NULL,  /* get_thumbnail_system */
  NULL,  /* set_thumbnail_content */
  NULL,  /* osk_ptr_at_pos */
  NULL,  /* update_savestate_thumbnail_path */
  NULL,  /* update_savestate_thumbnail_image */
  NULL,  /* pointer_down */
  NULL,  /* pointer_up   */
  NULL   /* entry_action */
};

/* Menu drivers */
const menu_ctx_driver_t *menu_ctx_drivers[] = {
#if defined(HAVE_MATERIALUI)
   &menu_ctx_mui,
#endif
#if defined(HAVE_OZONE)
   &menu_ctx_ozone,
#endif
#if defined(HAVE_RGUI)
   &menu_ctx_rgui,
#endif
#if defined(HAVE_XMB)
   &menu_ctx_xmb,
#endif
   &menu_ctx_null,
   NULL
};

static struct menu_state menu_driver_state = { 0 };

struct menu_state *menu_state_get_ptr(void)
{
   return &menu_driver_state;
}

static bool menu_should_pop_stack(const char *label)
{
   /* > Info box */
   if (string_is_equal(label, msg_hash_to_str(MENU_ENUM_LABEL_INFO_SCREEN)))
      return true;
   /* > Help box */
   if (string_starts_with_size(label, "help", STRLEN_CONST("help")))
      if (
               string_is_equal(label, msg_hash_to_str(MENU_ENUM_LABEL_HELP))
            || string_is_equal(label, msg_hash_to_str(MENU_ENUM_LABEL_HELP_CONTROLS))
            || string_is_equal(label, msg_hash_to_str(MENU_ENUM_LABEL_HELP_WHAT_IS_A_CORE))
            || string_is_equal(label, msg_hash_to_str(MENU_ENUM_LABEL_HELP_LOADING_CONTENT))
            || string_is_equal(label, msg_hash_to_str(MENU_ENUM_LABEL_HELP_SCANNING_CONTENT))
            || string_is_equal(label, msg_hash_to_str(MENU_ENUM_LABEL_HELP_CHANGE_VIRTUAL_GAMEPAD))
            || string_is_equal(label, msg_hash_to_str(MENU_ENUM_LABEL_HELP_AUDIO_VIDEO_TROUBLESHOOTING))
            || string_is_equal(label, msg_hash_to_str(MENU_ENUM_LABEL_HELP_SEND_DEBUG_INFO))
            || string_is_equal(label, msg_hash_to_str(MENU_ENUM_LABEL_CHEEVOS_DESCRIPTION)))
         return true;
   if (
         string_is_equal(label, msg_hash_to_str(MENU_ENUM_LABEL_CHEEVOS_DESCRIPTION)))
      return true;
   return false;
}

size_t menu_navigation_get_selection(void)
{
   struct menu_state *menu_st  = &menu_driver_state;
   return menu_st->selection_ptr;
}

void menu_navigation_set_selection(size_t val)
{
   struct menu_state *menu_st  = &menu_driver_state;
   menu_st->selection_ptr      = val;
}

void menu_entry_get(menu_entry_t *entry, size_t stack_idx,
      size_t i, void *userdata, bool use_representation)
{
   char newpath[255];
   const char *path            = NULL;
   const char *entry_label     = NULL;
   menu_file_list_cbs_t *cbs   = NULL;
   struct menu_state *menu_st  = &menu_driver_state;
   file_list_t *selection_buf  = MENU_ENTRIES_GET_SELECTION_BUF_PTR_INTERNAL(menu_st, stack_idx);
   file_list_t *list           = (userdata) ? (file_list_t*)userdata : selection_buf;
   bool path_enabled           = entry->path_enabled;

   newpath[0]                  = '\0';

   if (!list)
      return;

   path                       = list->list[i].path;
   entry_label                = list->list[i].label;
   entry->type                = list->list[i].type;
   entry->entry_idx           = list->list[i].entry_idx;

   cbs                        = (menu_file_list_cbs_t*)list->list[i].actiondata;
   entry->idx                 = (unsigned)i;

   if (entry->label_enabled && !string_is_empty(entry_label))
      strlcpy(entry->label, entry_label, sizeof(entry->label));

   if (cbs)
   {
      const char *label             = NULL;

      entry->enum_idx               = cbs->enum_idx;
      entry->checked                = cbs->checked;

      file_list_get_last(MENU_LIST_GET(menu_st->entries.list, 0),
            NULL, &label, NULL, NULL);

      if (entry->rich_label_enabled && cbs->action_label)
      {
         cbs->action_label(list,
               entry->type, (unsigned)i,
               label, path,
               entry->rich_label,
               sizeof(entry->rich_label));

         if (string_is_empty(entry->rich_label))
            path_enabled = true;
      }

      if ((path_enabled || entry->value_enabled) &&
          cbs->action_get_value &&
          use_representation)
      {
         cbs->action_get_value(list,
               &entry->spacing, entry->type,
               (unsigned)i, label,
               entry->value,
               entry->value_enabled ? sizeof(entry->value) : 0,
               path,
               newpath,
               path_enabled ? sizeof(newpath) : 0);

         if (!string_is_empty(entry->value))
         {
            if (entry->enum_idx == MENU_ENUM_LABEL_CHEEVOS_PASSWORD)
            {
               size_t j;
               size_t size = strlcpy(entry->password_value, entry->value,
                     sizeof(entry->password_value));
               for (j = 0; j < size; j++)
                  entry->password_value[j] = '*';
            }
         }
      }

      if (entry->sublabel_enabled)
      {
         if (!string_is_empty(cbs->action_sublabel_cache))
            strlcpy(entry->sublabel,
                     cbs->action_sublabel_cache, sizeof(entry->sublabel));
         else if (cbs->action_sublabel)
         {
            /* If this function callback returns true,
             * we know that the value won't change - so we
             * can cache it instead. */
            if (cbs->action_sublabel(list,
                     entry->type, (unsigned)i,
                     label, path,
                     entry->sublabel,
                     sizeof(entry->sublabel)) > 0)
               strlcpy(cbs->action_sublabel_cache,
                     entry->sublabel,
                     sizeof(cbs->action_sublabel_cache));
         }
      }
   }

   if (path_enabled)
   {
      if (!string_is_empty(path) && !use_representation)
         strlcpy(entry->path, path, sizeof(entry->path));
      else if (
                cbs
            &&  cbs->setting
            &&  cbs->setting->enum_value_idx != MSG_UNKNOWN
            && !cbs->setting->dont_use_enum_idx_representation)
         strlcpy(entry->path,
               msg_hash_to_str(cbs->setting->enum_value_idx),
               sizeof(entry->path));
      else
         if (!string_is_empty(newpath))
            strlcpy(entry->path, newpath, sizeof(entry->path));
   }
}

menu_file_list_cbs_t *menu_entries_get_last_stack_actiondata(void)
{
   struct menu_state *menu_st  = &menu_driver_state;
   if (menu_st->entries.list)
   {
      const file_list_t *list  = MENU_LIST_GET(menu_st->entries.list, 0);
      return (menu_file_list_cbs_t*)list->list[list->size - 1].actiondata;
   }
   return NULL;
}

file_list_t *menu_entries_get_menu_stack_ptr(size_t idx)
{
   struct menu_state   *menu_st   = &menu_driver_state;
   menu_list_t *menu_list         = menu_st->entries.list;
   if (!menu_list)
      return NULL;
   return MENU_LIST_GET(menu_list, (unsigned)idx);
}

file_list_t *menu_entries_get_selection_buf_ptr(size_t idx)
{
   struct menu_state   *menu_st   = &menu_driver_state;
   menu_list_t *menu_list         = menu_st->entries.list;
   if (!menu_list)
      return NULL;
   return MENU_LIST_GET_SELECTION(menu_list, (unsigned)idx);
}

size_t menu_entries_get_stack_size(size_t idx)
{
   struct menu_state   *menu_st   = &menu_driver_state;
   menu_list_t *menu_list         = menu_st->entries.list;
   if (!menu_list)
      return 0;
   return MENU_LIST_GET_STACK_SIZE(menu_list, idx);
}

size_t menu_entries_get_size(void)
{
   struct menu_state   *menu_st   = &menu_driver_state;
   menu_list_t *menu_list         = menu_st->entries.list;
   if (!menu_list)
      return 0;
   return MENU_LIST_GET_SELECTION(menu_list, 0)->size;
}

menu_search_terms_t *menu_entries_search_get_terms_internal(void)
{
   struct menu_state *menu_st  = &menu_driver_state;
   file_list_t *list           = MENU_LIST_GET(menu_st->entries.list, 0);
   menu_file_list_cbs_t *cbs   = NULL;

   if (!list ||
       (list->size < 1))
      return NULL;

   cbs = (menu_file_list_cbs_t*)list->list[list->size - 1].actiondata;

   if (!cbs)
      return NULL;

   return &cbs->search;
}

/* Searches current menu list for specified 'needle'
 * string. If string is found, returns true and sets
 * 'idx' to the matching list entry index. */
bool menu_entries_list_search(const char *needle, size_t *idx)
{
   struct menu_state *menu_st  = &menu_driver_state;
   menu_list_t *menu_list      = menu_st->entries.list;
   file_list_t *list           = MENU_LIST_GET_SELECTION(menu_list, (unsigned)0);
   bool match_found            = false;
   bool char_search            = false;
   char needle_char            = 0;
   size_t i;

   if (   !list
       || string_is_empty(needle)
       || !idx)
      return match_found;

   /* Check if we are searching for a single
    * Latin alphabet character */
   char_search    = ((needle[1] == '\0') && (ISALPHA(needle[0])));
   if (char_search)
      needle_char = TOLOWER(needle[0]);

   for (i = 0; i < list->size; i++)
   {
      const char *entry_label = NULL;
      menu_entry_t entry;

      /* Note the we have to get the actual menu
       * entry here, since we need the exact label
       * that is currently displayed by the menu
       * driver */
      MENU_ENTRY_INIT(entry);
      entry.value_enabled    = false;
      entry.sublabel_enabled = false;
      menu_entry_get(&entry, 0, i, NULL, true);

      /* When using the file browser, one or more
       * 'utility' entries will be added to the top
       * of the list (e.g. 'Parent Directory'). These
       * have no bearing on the actual content of the
       * list, and should be excluded from the search */
      if ((entry.type == FILE_TYPE_SCAN_DIRECTORY) ||
          (entry.type == FILE_TYPE_MANUAL_SCAN_DIRECTORY) ||
          (entry.type == FILE_TYPE_USE_DIRECTORY) ||
          (entry.type == FILE_TYPE_PARENT_DIRECTORY))
         continue;

      /* Get displayed entry label */
      if (!string_is_empty(entry.rich_label))
         entry_label = entry.rich_label;
      else
         entry_label = entry.path;

      if (string_is_empty(entry_label))
         continue;

      /* If we are performing a single character
       * search, jump to the first entry whose
       * first character matches */
      if (char_search)
      {
         if (needle_char == TOLOWER(entry_label[0]))
         {
            *idx        = i;
            match_found = true;
            break;
         }
      }
      /* Otherwise perform an exhaustive string
       * comparison */
      else
      {
         const char *found_str = (const char *)strcasestr(entry_label, needle);

         /* Found a match with the first characters
          * of the label -> best possible match,
          * so quit immediately */
         if (found_str == entry_label)
         {
            *idx        = i;
            match_found = true;
            break;
         }
         /* Found a mid-string match; this is a valid
          * result, but keep searching for the best
          * possible match */
         else if (found_str)
         {
            *idx        = i;
            match_found = true;
         }
      }
   }

   return match_found;
}

/* Time format strings with AM-PM designation require special
 * handling due to platform dependence */
static void strftime_am_pm(char* ptr, size_t maxsize, const char* format,
      const struct tm* timeptr)
{
   char *local = NULL;

   /* Ensure correct locale is set
    * > Required for localised AM/PM strings */
   setlocale(LC_TIME, "");

   strftime(ptr, maxsize, format, timeptr);
#if !(defined(__linux__) && !defined(ANDROID))
   local = local_to_utf8_string_alloc(ptr);

   if (!string_is_empty(local))
      strlcpy(ptr, local, maxsize);

   if (local)
   {
      free(local);
      local = NULL;
   }
#endif
}


/* Display the date and time - time_mode will influence how
 * the time representation will look like.
 * */
void menu_display_timedate(gfx_display_ctx_datetime_t *datetime)
{
   struct menu_state *menu_st  = &menu_driver_state;
   if (!datetime)
      return;

   /* Trigger an update, if required */
   if (menu_st->current_time_us - menu_st->datetime_last_time_us >=
         DATETIME_CHECK_INTERVAL)
   {
      time_t time_;
      struct tm tm_;
      bool has_am_pm         = false;
      const char *format_str = "";

      menu_st->datetime_last_time_us = menu_st->current_time_us;

      /* Get current time */
      time(&time_);
      rtime_localtime(&time_, &tm_);

      /* Format string representation */
      switch (datetime->time_mode)
      {
         case MENU_TIMEDATE_STYLE_YMD_HMS: /* YYYY-MM-DD HH:MM:SS */
            /* Using switch statements to set the format
             * string is verbose, but has far less performance
             * impact than setting the date separator dynamically
             * (i.e. no snprintf() or character replacement...) */
            switch (datetime->date_separator)
            {
               case MENU_TIMEDATE_DATE_SEPARATOR_SLASH:
                  format_str = "%Y/%m/%d %H:%M:%S";
                  break;
               case MENU_TIMEDATE_DATE_SEPARATOR_PERIOD:
                  format_str = "%Y.%m.%d %H:%M:%S";
                  break;
               default:
                  format_str = "%Y-%m-%d %H:%M:%S";
                  break;
            }
            break;
         case MENU_TIMEDATE_STYLE_YMD_HM: /* YYYY-MM-DD HH:MM */
            switch (datetime->date_separator)
            {
               case MENU_TIMEDATE_DATE_SEPARATOR_SLASH:
                  format_str = "%Y/%m/%d %H:%M";
                  break;
               case MENU_TIMEDATE_DATE_SEPARATOR_PERIOD:
                  format_str = "%Y.%m.%d %H:%M";
                  break;
               default:
                  format_str = "%Y-%m-%d %H:%M";
                  break;
            }
            break;
         case MENU_TIMEDATE_STYLE_YMD: /* YYYY-MM-DD */
            switch (datetime->date_separator)
            {
               case MENU_TIMEDATE_DATE_SEPARATOR_SLASH:
                  format_str = "%Y/%m/%d";
                  break;
               case MENU_TIMEDATE_DATE_SEPARATOR_PERIOD:
                  format_str = "%Y.%m.%d";
                  break;
               default:
                  format_str = "%Y-%m-%d";
                  break;
            }
            break;
         case MENU_TIMEDATE_STYLE_YM: /* YYYY-MM */
            switch (datetime->date_separator)
            {
               case MENU_TIMEDATE_DATE_SEPARATOR_SLASH:
                  format_str = "%Y/%m";
                  break;
               case MENU_TIMEDATE_DATE_SEPARATOR_PERIOD:
                  format_str = "%Y.%m";
                  break;
               default:
                  format_str = "%Y-%m";
                  break;
            }
            break;
         case MENU_TIMEDATE_STYLE_MDYYYY_HMS: /* MM-DD-YYYY HH:MM:SS */
            switch (datetime->date_separator)
            {
               case MENU_TIMEDATE_DATE_SEPARATOR_SLASH:
                  format_str = "%m/%d/%Y %H:%M:%S";
                  break;
               case MENU_TIMEDATE_DATE_SEPARATOR_PERIOD:
                  format_str = "%m.%d.%Y %H:%M:%S";
                  break;
               default:
                  format_str = "%m-%d-%Y %H:%M:%S";
                  break;
            }
            break;
         case MENU_TIMEDATE_STYLE_MDYYYY_HM: /* MM-DD-YYYY HH:MM */
            switch (datetime->date_separator)
            {
               case MENU_TIMEDATE_DATE_SEPARATOR_SLASH:
                  format_str = "%m/%d/%Y %H:%M";
                  break;
               case MENU_TIMEDATE_DATE_SEPARATOR_PERIOD:
                  format_str = "%m.%d.%Y %H:%M";
                  break;
               default:
                  format_str = "%m-%d-%Y %H:%M";
                  break;
            }
            break;
         case MENU_TIMEDATE_STYLE_MD_HM: /* MM-DD HH:MM */
            switch (datetime->date_separator)
            {
               case MENU_TIMEDATE_DATE_SEPARATOR_SLASH:
                  format_str = "%m/%d %H:%M";
                  break;
               case MENU_TIMEDATE_DATE_SEPARATOR_PERIOD:
                  format_str = "%m.%d %H:%M";
                  break;
               default:
                  format_str = "%m-%d %H:%M";
                  break;
            }
            break;
         case MENU_TIMEDATE_STYLE_MDYYYY: /* MM-DD-YYYY */
            switch (datetime->date_separator)
            {
               case MENU_TIMEDATE_DATE_SEPARATOR_SLASH:
                  format_str = "%m/%d/%Y";
                  break;
               case MENU_TIMEDATE_DATE_SEPARATOR_PERIOD:
                  format_str = "%m.%d.%Y";
                  break;
               default:
                  format_str = "%m-%d-%Y";
                  break;
            }
            break;
         case MENU_TIMEDATE_STYLE_MD: /* MM-DD */
            switch (datetime->date_separator)
            {
               case MENU_TIMEDATE_DATE_SEPARATOR_SLASH:
                  format_str = "%m/%d";
                  break;
               case MENU_TIMEDATE_DATE_SEPARATOR_PERIOD:
                  format_str = "%m.%d";
                  break;
               default:
                  format_str = "%m-%d";
                  break;
            }
            break;
         case MENU_TIMEDATE_STYLE_DDMMYYYY_HMS: /* DD-MM-YYYY HH:MM:SS */
            switch (datetime->date_separator)
            {
               case MENU_TIMEDATE_DATE_SEPARATOR_SLASH:
                  format_str = "%d/%m/%Y %H:%M:%S";
                  break;
               case MENU_TIMEDATE_DATE_SEPARATOR_PERIOD:
                  format_str = "%d.%m.%Y %H:%M:%S";
                  break;
               default:
                  format_str = "%d-%m-%Y %H:%M:%S";
                  break;
            }
            break;
         case MENU_TIMEDATE_STYLE_DDMMYYYY_HM: /* DD-MM-YYYY HH:MM */
            switch (datetime->date_separator)
            {
               case MENU_TIMEDATE_DATE_SEPARATOR_SLASH:
                  format_str = "%d/%m/%Y %H:%M";
                  break;
               case MENU_TIMEDATE_DATE_SEPARATOR_PERIOD:
                  format_str = "%d.%m.%Y %H:%M";
                  break;
               default:
                  format_str = "%d-%m-%Y %H:%M";
                  break;
            }
            break;
         case MENU_TIMEDATE_STYLE_DDMM_HM: /* DD-MM HH:MM */
            switch (datetime->date_separator)
            {
               case MENU_TIMEDATE_DATE_SEPARATOR_SLASH:
                  format_str = "%d/%m %H:%M";
                  break;
               case MENU_TIMEDATE_DATE_SEPARATOR_PERIOD:
                  format_str = "%d.%m %H:%M";
                  break;
               default:
                  format_str = "%d-%m %H:%M";
                  break;
            }
            break;
         case MENU_TIMEDATE_STYLE_DDMMYYYY: /* DD-MM-YYYY */
            switch (datetime->date_separator)
            {
               case MENU_TIMEDATE_DATE_SEPARATOR_SLASH:
                  format_str = "%d/%m/%Y";
                  break;
               case MENU_TIMEDATE_DATE_SEPARATOR_PERIOD:
                  format_str = "%d.%m.%Y";
                  break;
               default:
                  format_str = "%d-%m-%Y";
                  break;
            }
            break;
         case MENU_TIMEDATE_STYLE_DDMM: /* DD-MM */
            switch (datetime->date_separator)
            {
               case MENU_TIMEDATE_DATE_SEPARATOR_SLASH:
                  format_str = "%d/%m";
                  break;
               case MENU_TIMEDATE_DATE_SEPARATOR_PERIOD:
                  format_str = "%d.%m";
                  break;
               default:
                  format_str = "%d-%m";
                  break;
            }
            break;
         case MENU_TIMEDATE_STYLE_HMS: /* HH:MM:SS */
            format_str = "%H:%M:%S";
            break;
         case MENU_TIMEDATE_STYLE_HM: /* HH:MM */
            format_str = "%H:%M";
            break;
         case MENU_TIMEDATE_STYLE_YMD_HMS_AMPM: /* YYYY-MM-DD HH:MM:SS (AM/PM) */
            has_am_pm = true;
            switch (datetime->date_separator)
            {
               case MENU_TIMEDATE_DATE_SEPARATOR_SLASH:
                  format_str = "%Y/%m/%d %I:%M:%S %p";
                  break;
               case MENU_TIMEDATE_DATE_SEPARATOR_PERIOD:
                  format_str = "%Y.%m.%d %I:%M:%S %p";
                  break;
               default:
                  format_str = "%Y-%m-%d %I:%M:%S %p";
                  break;
            }
            break;
         case MENU_TIMEDATE_STYLE_YMD_HM_AMPM: /* YYYY-MM-DD HH:MM (AM/PM) */
            has_am_pm = true;
            switch (datetime->date_separator)
            {
               case MENU_TIMEDATE_DATE_SEPARATOR_SLASH:
                  format_str = "%Y/%m/%d %I:%M %p";
                  break;
               case MENU_TIMEDATE_DATE_SEPARATOR_PERIOD:
                  format_str = "%Y.%m.%d %I:%M %p";
                  break;
               default:
                  format_str = "%Y-%m-%d %I:%M %p";
                  break;
            }
            break;
         case MENU_TIMEDATE_STYLE_MDYYYY_HMS_AMPM: /* MM-DD-YYYY HH:MM:SS (AM/PM) */
            has_am_pm = true;
            switch (datetime->date_separator)
            {
               case MENU_TIMEDATE_DATE_SEPARATOR_SLASH:
                  format_str = "%m/%d/%Y %I:%M:%S %p";
                  break;
               case MENU_TIMEDATE_DATE_SEPARATOR_PERIOD:
                  format_str = "%m.%d.%Y %I:%M:%S %p";
                  break;
               default:
                  format_str = "%m-%d-%Y %I:%M:%S %p";
                  break;
            }
            break;
         case MENU_TIMEDATE_STYLE_MDYYYY_HM_AMPM: /* MM-DD-YYYY HH:MM (AM/PM) */
            has_am_pm = true;
            switch (datetime->date_separator)
            {
               case MENU_TIMEDATE_DATE_SEPARATOR_SLASH:
                  format_str = "%m/%d/%Y %I:%M %p";
                  break;
               case MENU_TIMEDATE_DATE_SEPARATOR_PERIOD:
                  format_str = "%m.%d.%Y %I:%M %p";
                  break;
               default:
                  format_str = "%m-%d-%Y %I:%M %p";
                  break;
            }
            break;
         case MENU_TIMEDATE_STYLE_MD_HM_AMPM: /* MM-DD HH:MM (AM/PM) */
            has_am_pm = true;
            switch (datetime->date_separator)
            {
               case MENU_TIMEDATE_DATE_SEPARATOR_SLASH:
                  format_str = "%m/%d %I:%M %p";
                  break;
               case MENU_TIMEDATE_DATE_SEPARATOR_PERIOD:
                  format_str = "%m.%d %I:%M %p";
                  break;
               default:
                  format_str = "%m-%d %I:%M %p";
                  break;
            }
            break;
         case MENU_TIMEDATE_STYLE_DDMMYYYY_HMS_AMPM: /* DD-MM-YYYY HH:MM:SS (AM/PM) */
            has_am_pm = true;
            switch (datetime->date_separator)
            {
               case MENU_TIMEDATE_DATE_SEPARATOR_SLASH:
                  format_str = "%d/%m/%Y %I:%M:%S %p";
                  break;
               case MENU_TIMEDATE_DATE_SEPARATOR_PERIOD:
                  format_str = "%d.%m.%Y %I:%M:%S %p";
                  break;
               default:
                  format_str = "%d-%m-%Y %I:%M:%S %p";
                  break;
            }
            break;
         case MENU_TIMEDATE_STYLE_DDMMYYYY_HM_AMPM: /* DD-MM-YYYY HH:MM (AM/PM) */
            has_am_pm = true;
            switch (datetime->date_separator)
            {
               case MENU_TIMEDATE_DATE_SEPARATOR_SLASH:
                  format_str = "%d/%m/%Y %I:%M %p";
                  break;
               case MENU_TIMEDATE_DATE_SEPARATOR_PERIOD:
                  format_str = "%d.%m.%Y %I:%M %p";
                  break;
               default:
                  format_str = "%d-%m-%Y %I:%M %p";
                  break;
            }
            break;
         case MENU_TIMEDATE_STYLE_DDMM_HM_AMPM: /* DD-MM HH:MM (AM/PM) */
            has_am_pm = true;
            switch (datetime->date_separator)
            {
               case MENU_TIMEDATE_DATE_SEPARATOR_SLASH:
                  format_str = "%d/%m %I:%M %p";
                  break;
               case MENU_TIMEDATE_DATE_SEPARATOR_PERIOD:
                  format_str = "%d.%m %I:%M %p";
                  break;
               default:
                  format_str = "%d-%m %I:%M %p";
                  break;
            }
            break;
         case MENU_TIMEDATE_STYLE_HMS_AMPM: /* HH:MM:SS (AM/PM) */
            has_am_pm  = true;
            format_str = "%I:%M:%S %p";
            break;
         case MENU_TIMEDATE_STYLE_HM_AMPM: /* HH:MM (AM/PM) */
            has_am_pm  = true;
            format_str = "%I:%M %p";
            break;
      }

      if (has_am_pm)
         strftime_am_pm(menu_st->datetime_cache, sizeof(menu_st->datetime_cache),
               format_str, &tm_);
      else
         strftime(menu_st->datetime_cache, sizeof(menu_st->datetime_cache),
               format_str, &tm_);
   }

   /* Copy cached datetime string to input
    * menu_display_ctx_datetime_t struct */
   strlcpy(datetime->s, menu_st->datetime_cache, datetime->len);
}

/* Display current (battery) power state */
void menu_display_powerstate(gfx_display_ctx_powerstate_t *powerstate)
{
   int percent                    = 0;
   struct menu_state    *menu_st  = &menu_driver_state;
   enum frontend_powerstate state = FRONTEND_POWERSTATE_NONE;

   if (!powerstate)
      return;

   /* Trigger an update, if required */
   if (menu_st->current_time_us - menu_st->powerstate_last_time_us >=
         POWERSTATE_CHECK_INTERVAL)
   {
      menu_st->powerstate_last_time_us = menu_st->current_time_us;
      task_push_get_powerstate();
   }

   /* Get last recorded state */
   state                       = get_last_powerstate(&percent);

   /* Populate gfx_display_ctx_powerstate_t */
   powerstate->battery_enabled = (state != FRONTEND_POWERSTATE_NONE) &&
                                 (state != FRONTEND_POWERSTATE_NO_SOURCE);
   powerstate->percent         = 0;
   powerstate->charging        = false;

   if (powerstate->battery_enabled)
   {
      if (state == FRONTEND_POWERSTATE_CHARGING)
         powerstate->charging  = true;
      if (percent > 0)
         powerstate->percent   = (unsigned)percent;
      snprintf(powerstate->s, powerstate->len, "%u%%", powerstate->percent);
   }
}


/* Sets title to what the name of the current menu should be. */
int menu_entries_get_title(char *s, size_t len)
{
   unsigned menu_type            = 0;
   const char *path              = NULL;
   const char *label             = NULL;
   struct menu_state   *menu_st  = &menu_driver_state;
   const file_list_t *list       = menu_st->entries.list ?
      MENU_LIST_GET(menu_st->entries.list, 0) : NULL;
   menu_file_list_cbs_t *cbs     = list
      ? (menu_file_list_cbs_t*)list->list[list->size - 1].actiondata
      : NULL;

   if (!cbs)
      return -1;

   if (cbs && cbs->action_get_title)
   {
      int ret;
      if (!string_is_empty(cbs->action_title_cache))
      {
         strlcpy(s, cbs->action_title_cache, len);
         return 0;
      }
      file_list_get_last(MENU_LIST_GET(menu_st->entries.list, 0),
            &path, &label, &menu_type, NULL);
      ret = cbs->action_get_title(path, label, menu_type, s, len);
      if (ret == 1)
         strlcpy(cbs->action_title_cache, s, sizeof(cbs->action_title_cache));
      return ret;
   }
   return 0;
}

/* Used to close an active message box (help or info)
 * TODO/FIXME: The way that message boxes are handled
 * is complete garbage. generic_menu_iterate() and
 * message boxes in general need a total rewrite.
 * I consider this current 'close_messagebox' a hack,
 * but at least it prevents undefined/dangerous
 * behaviour... */
void menu_input_pointer_close_messagebox(struct menu_state *menu_st)
{
   const char *label            = NULL;

   /* Determine whether this is a help or info
    * message box */
   file_list_get_last(MENU_LIST_GET(menu_st->entries.list, 0),
         NULL, &label, NULL, NULL);

   /* Pop stack, if required */
   if (menu_should_pop_stack(label))
   {
      size_t selection            = menu_st->selection_ptr;
      size_t new_selection        = selection;

      menu_entries_pop_stack(&new_selection, 0, 0);
      menu_st->selection_ptr      = selection;
   }
}


float menu_input_get_dpi(
      menu_handle_t *menu,
      gfx_display_t *p_disp,
      unsigned video_width,
      unsigned video_height)
{
   static unsigned last_video_width  = 0;
   static unsigned last_video_height = 0;
   static float dpi                  = 0.0f;
   static bool dpi_cached            = false;

   /* Regardless of menu driver, need 'actual' screen DPI
    * Note: DPI is a fixed hardware property. To minimise performance
    * overheads we therefore only call video_context_driver_get_metrics()
    * on first run, or when the current video resolution changes */
   if (!dpi_cached ||
       (video_width  != last_video_width) ||
       (video_height != last_video_height))
   {
      gfx_ctx_metrics_t mets;
      /* Note: If video_context_driver_get_metrics() fails,
       * we don't know what happened to dpi - so ensure it
       * is reset to a sane value */

      mets.type  = DISPLAY_METRIC_DPI;
      mets.value = &dpi;
      if (!video_context_driver_get_metrics(&mets))
         dpi            = 0.0f;

      dpi_cached        = true;
      last_video_width  = video_width;
      last_video_height = video_height;
   }

   /* RGUI uses a framebuffer texture, which means we
    * operate in menu space, not screen space.
    * DPI in a traditional sense is therefore meaningless,
    * so generate a substitute value based upon framebuffer
    * dimensions */
   if (dpi > 0.0f)
   {
      bool menu_has_fb =
            menu->driver_ctx
         && menu->driver_ctx->set_texture;

      /* Read framebuffer info? */
      if (menu_has_fb)
      {
         unsigned fb_height         = p_disp->framebuf_height;
         /* Rationale for current 'DPI' determination method:
          * - Divide screen height by DPI, to get number of vertical
          *   '1 inch' squares
          * - Divide RGUI framebuffer height by number of vertical
          *   '1 inch' squares to get number of menu space pixels
          *   per inch
          * This is crude, but should be sufficient... */
         return ((float)fb_height / (float)video_height) * dpi;
      }
   }

   return dpi;
}

bool input_event_osk_show_symbol_pages(
      menu_handle_t *menu)
{
#if defined(HAVE_LANGEXTRA)
#if defined(HAVE_RGUI)
   bool menu_has_fb      = (menu &&
         menu->driver_ctx &&
         menu->driver_ctx->set_texture);
   unsigned language     = *msg_hash_get_uint(MSG_HASH_USER_LANGUAGE);
   return !menu_has_fb ||
         ((language == RETRO_LANGUAGE_JAPANESE) ||
          (language == RETRO_LANGUAGE_KOREAN) ||
          (language == RETRO_LANGUAGE_CHINESE_SIMPLIFIED) ||
          (language == RETRO_LANGUAGE_CHINESE_TRADITIONAL));
#else  /* HAVE_RGUI */
   return true;
#endif /* HAVE_RGUI */
#else  /* HAVE_LANGEXTRA */
   return false;
#endif /* HAVE_LANGEXTRA */
}

static void menu_driver_list_free(
      const menu_ctx_driver_t *menu_driver_ctx,
      menu_ctx_list_t *list)
{
   if (menu_driver_ctx)
      if (menu_driver_ctx->list_free)
         menu_driver_ctx->list_free(
               list->list, list->idx, list->list_size);

   if (list->list)
   {
      file_list_free_userdata  (list->list, list->idx);
      file_list_free_actiondata(list->list, list->idx);
   }
}

static void menu_list_free_list(
      const menu_ctx_driver_t *menu_driver_ctx,
      file_list_t *list)
{
   unsigned i;

   for (i = 0; i < list->size; i++)
   {
      menu_ctx_list_t list_info;

      list_info.list      = list;
      list_info.idx       = i;
      list_info.list_size = list->size;

      menu_driver_list_free(menu_driver_ctx, &list_info);
   }

   file_list_free(list);
}

bool menu_list_pop_stack(
      const menu_ctx_driver_t *menu_driver_ctx,
      void *menu_userdata,
      menu_list_t *list,
      size_t idx,
      size_t *directory_ptr)
{
   file_list_t *menu_list = MENU_LIST_GET(list, (unsigned)idx);

   if (!menu_list)
      return false;

   if (menu_list->size != 0)
   {
      menu_ctx_list_t list_info;

      list_info.list      = menu_list;
      list_info.idx       = menu_list->size - 1;
      list_info.list_size = menu_list->size - 1;

      menu_driver_list_free(menu_driver_ctx, &list_info);
   }

   file_list_pop(menu_list, directory_ptr);
   if (  menu_driver_ctx &&
         menu_driver_ctx->list_set_selection)
      menu_driver_ctx->list_set_selection(menu_userdata,
            menu_list);

   return true;
}

static int menu_list_flush_stack_type(const char *needle, const char *label,
      unsigned type, unsigned final_type)
{
   return needle ? !string_is_equal(needle, label) : (type != final_type);
}

void menu_list_flush_stack(
      const menu_ctx_driver_t *menu_driver_ctx,
      void *menu_userdata,
      struct menu_state *menu_st,
      menu_list_t *list,
      size_t idx, const char *needle, unsigned final_type)
{
   bool refresh                = false;
   const char *path            = NULL;
   const char *label           = NULL;
   unsigned type               = 0;
   size_t entry_idx            = 0;
   file_list_t *menu_list      = MENU_LIST_GET(list, (unsigned)idx);

   menu_entries_ctl(MENU_ENTRIES_CTL_SET_REFRESH, &refresh);

   if (menu_list && menu_list->size)
      file_list_get_at_offset(menu_list, menu_list->size - 1, &path, &label, &type, &entry_idx);

   while (menu_list_flush_stack_type(
            needle, label, type, final_type) != 0)
   {
      bool refresh             = false;
      size_t new_selection_ptr = menu_st->selection_ptr;
      bool wont_pop_stack      = (MENU_LIST_GET_STACK_SIZE(list, idx) <= 1);
      if (wont_pop_stack)
         break;

      if (menu_driver_ctx->list_cache)
         menu_driver_ctx->list_cache(menu_userdata,
               MENU_LIST_PLAIN, 0);

      menu_list_pop_stack(menu_driver_ctx,
            menu_userdata,
            list, idx, &new_selection_ptr);

      menu_entries_ctl(MENU_ENTRIES_CTL_SET_REFRESH, &refresh);

      menu_st->selection_ptr   = new_selection_ptr;
      menu_list                = MENU_LIST_GET(list, (unsigned)idx);

      if (menu_list && menu_list->size)
         file_list_get_at_offset(menu_list, menu_list->size - 1, &path, &label, &type, &entry_idx);
   }
}

static void menu_list_free(
      const menu_ctx_driver_t *menu_driver_ctx,
      menu_list_t *menu_list)
{
   if (!menu_list)
      return;

   if (menu_list->menu_stack)
   {
      unsigned i;

      for (i = 0; i < menu_list->menu_stack_size; i++)
      {
         if (!menu_list->menu_stack[i])
            continue;

         menu_list_free_list(menu_driver_ctx,
               menu_list->menu_stack[i]);
         menu_list->menu_stack[i]    = NULL;
      }

      free(menu_list->menu_stack);
   }

   if (menu_list->selection_buf)
   {
      unsigned i;

      for (i = 0; i < menu_list->selection_buf_size; i++)
      {
         if (!menu_list->selection_buf[i])
            continue;

         menu_list_free_list(menu_driver_ctx,
               menu_list->selection_buf[i]);
         menu_list->selection_buf[i] = NULL;
      }

      free(menu_list->selection_buf);
   }

   free(menu_list);
}

static menu_list_t *menu_list_new(const menu_ctx_driver_t *menu_driver_ctx)
{
   unsigned i;
   menu_list_t           *list = (menu_list_t*)malloc(sizeof(*list));

   if (!list)
      return NULL;

   list->menu_stack_size       = 1;
   list->selection_buf_size    = 1;
   list->selection_buf         = NULL;
   list->menu_stack            = (file_list_t**)
      calloc(list->menu_stack_size, sizeof(*list->menu_stack));

   if (!list->menu_stack)
      goto error;

   list->selection_buf         = (file_list_t**)
      calloc(list->selection_buf_size, sizeof(*list->selection_buf));

   if (!list->selection_buf)
      goto error;

   for (i = 0; i < list->menu_stack_size; i++)
   {
      list->menu_stack[i]           = (file_list_t*)
         malloc(sizeof(*list->menu_stack[i]));
      list->menu_stack[i]->list     = NULL;
      list->menu_stack[i]->capacity = 0;
      list->menu_stack[i]->size     = 0;
   }

   for (i = 0; i < list->selection_buf_size; i++)
   {
      list->selection_buf[i]           = (file_list_t*)
         malloc(sizeof(*list->selection_buf[i]));
      list->selection_buf[i]->list     = NULL;
      list->selection_buf[i]->capacity = 0;
      list->selection_buf[i]->size     = 0;
   }

   return list;

error:
   menu_list_free(menu_driver_ctx, list);
   return NULL;
}


int menu_input_key_bind_set_mode_common(
      struct menu_state *menu_st,
      struct menu_bind_state *binds,
      enum menu_input_binds_ctl_state state,
      rarch_setting_t  *setting,
      settings_t *settings)
{
   menu_displaylist_info_t info;
   unsigned bind_type             = 0;
   struct retro_keybind *keybind  = NULL;
   unsigned         index_offset  = setting->index_offset;
   menu_list_t *menu_list         = menu_st->entries.list;
   file_list_t *menu_stack        = menu_list ? MENU_LIST_GET(menu_list, (unsigned)0) : NULL;
   size_t selection               = menu_st->selection_ptr;

   menu_displaylist_info_init(&info);

   switch (state)
   {
      case MENU_INPUT_BINDS_CTL_BIND_SINGLE:
         keybind                  = (struct retro_keybind*)setting->value.target.keybind;

         if (!keybind)
            return -1;

         bind_type                = setting_get_bind_type(setting);

         binds->begin             = bind_type;
         binds->last              = bind_type;
         binds->output            = keybind;
         binds->buffer            = *(binds->output);
         binds->user              = index_offset;

         info.list                = menu_stack;
         info.type                = MENU_SETTINGS_CUSTOM_BIND_KEYBOARD;
         info.directory_ptr       = selection;
         info.enum_idx            = MENU_ENUM_LABEL_CUSTOM_BIND;
         info.label               = strdup(
               msg_hash_to_str(MENU_ENUM_LABEL_CUSTOM_BIND));
         break;
      case MENU_INPUT_BINDS_CTL_BIND_ALL:
         binds->output            = &input_config_binds[index_offset][0];
         binds->buffer            = *(binds->output);
         binds->begin             = MENU_SETTINGS_BIND_BEGIN;
         binds->last              = MENU_SETTINGS_BIND_LAST;

         info.list                = menu_stack;
         info.type                = MENU_SETTINGS_CUSTOM_BIND_KEYBOARD;
         info.directory_ptr       = selection;
         info.enum_idx            = MENU_ENUM_LABEL_CUSTOM_BIND_ALL;
         info.label               = strdup(
               msg_hash_to_str(MENU_ENUM_LABEL_CUSTOM_BIND_ALL));
         break;
      default:
      case MENU_INPUT_BINDS_CTL_BIND_NONE:
         return 0;
   }

   if (menu_displaylist_ctl(DISPLAYLIST_INFO, &info, settings))
      menu_displaylist_process(&info);
   menu_displaylist_info_free(&info);

   return 0;
}

#ifdef ANDROID
bool menu_input_key_bind_poll_find_hold_pad(
      struct menu_bind_state *new_state,
      struct retro_keybind * output,
      unsigned p)
{
   unsigned a, b, h;
   const struct menu_bind_state_port *n =
      (const struct menu_bind_state_port*)
      &new_state->state[p];

   for (b = 0; b < MENU_MAX_MBUTTONS; b++)
   {
      bool iterate = n->mouse_buttons[b];

      if (!iterate)
         continue;

      switch (b)
      {
         case RETRO_DEVICE_ID_MOUSE_LEFT:
         case RETRO_DEVICE_ID_MOUSE_RIGHT:
         case RETRO_DEVICE_ID_MOUSE_MIDDLE:
         case RETRO_DEVICE_ID_MOUSE_BUTTON_4:
         case RETRO_DEVICE_ID_MOUSE_BUTTON_5:
         case RETRO_DEVICE_ID_MOUSE_WHEELUP:
         case RETRO_DEVICE_ID_MOUSE_WHEELDOWN:
         case RETRO_DEVICE_ID_MOUSE_HORIZ_WHEELUP:
         case RETRO_DEVICE_ID_MOUSE_HORIZ_WHEELDOWN:
            output->mbutton = b;
            return true;
      }
   }

   for (b = 0; b < MENU_MAX_BUTTONS; b++)
   {
      bool iterate = n->buttons[b];

      if (!iterate)
         continue;

      output->joykey = b;
      output->joyaxis = AXIS_NONE;
      return true;
   }

   /* Axes are a bit tricky ... */
   for (a = 0; a < MENU_MAX_AXES; a++)
   {
      if (abs(n->axes[a]) >= 20000)
      {
         /* Take care of case where axis rests on +/- 0x7fff
          * (e.g. 360 controller on Linux) */
         output->joyaxis = n->axes[a] > 0
            ? AXIS_POS(a) : AXIS_NEG(a);
         output->joykey = NO_BTN;

         return true;
      }
   }

   for (h = 0; h < MENU_MAX_HATS; h++)
   {
      uint16_t      trigged = n->hats[h];
      uint16_t sane_trigger = 0;

      if (trigged & HAT_UP_MASK)
         sane_trigger = HAT_UP_MASK;
      else if (trigged & HAT_DOWN_MASK)
         sane_trigger = HAT_DOWN_MASK;
      else if (trigged & HAT_LEFT_MASK)
         sane_trigger = HAT_LEFT_MASK;
      else if (trigged & HAT_RIGHT_MASK)
         sane_trigger = HAT_RIGHT_MASK;

      if (sane_trigger)
      {
         output->joykey  = HAT_MAP(h, sane_trigger);
         output->joyaxis = AXIS_NONE;
         return true;
      }
   }

   return false;
}

bool menu_input_key_bind_poll_find_hold(
      unsigned max_users,
      struct menu_bind_state *new_state,
      struct retro_keybind * output)
{
   if (new_state)
   {
      unsigned i;

      for (i = 0; i < max_users; i++)
      {
         if (menu_input_key_bind_poll_find_hold_pad(new_state, output, i))
            return true;
      }
   }

   return false;
}
#endif

bool menu_input_key_bind_poll_find_trigger_pad(
      struct menu_bind_state *state,
      struct menu_bind_state *new_state,
      struct retro_keybind * output,
      unsigned p)
{
   unsigned a, b, h;
   const struct menu_bind_state_port *n = (const struct menu_bind_state_port*)
      &new_state->state[p];
   const struct menu_bind_state_port *o = (const struct menu_bind_state_port*)
      &state->state[p];

   for (b = 0; b < MENU_MAX_MBUTTONS; b++)
   {
      bool iterate = n->mouse_buttons[b] && !o->mouse_buttons[b];

      if (!iterate)
         continue;

      switch (b)
      {
         case RETRO_DEVICE_ID_MOUSE_LEFT:
         case RETRO_DEVICE_ID_MOUSE_RIGHT:
         case RETRO_DEVICE_ID_MOUSE_MIDDLE:
         case RETRO_DEVICE_ID_MOUSE_BUTTON_4:
         case RETRO_DEVICE_ID_MOUSE_BUTTON_5:
         case RETRO_DEVICE_ID_MOUSE_WHEELUP:
         case RETRO_DEVICE_ID_MOUSE_WHEELDOWN:
         case RETRO_DEVICE_ID_MOUSE_HORIZ_WHEELUP:
         case RETRO_DEVICE_ID_MOUSE_HORIZ_WHEELDOWN:
            output->mbutton = b;
            return true;
      }
   }

   for (b = 0; b < MENU_MAX_BUTTONS; b++)
   {
      bool iterate = n->buttons[b] && !o->buttons[b];

      if (!iterate)
         continue;

      output->joykey = b;
      output->joyaxis = AXIS_NONE;
      return true;
   }

   /* Axes are a bit tricky ... */
   for (a = 0; a < MENU_MAX_AXES; a++)
   {
      int locked_distance = abs(n->axes[a] -
            new_state->axis_state[p].locked_axes[a]);
      int rested_distance = abs(n->axes[a] -
            new_state->axis_state[p].rested_axes[a]);

      if (abs(n->axes[a]) >= 20000 &&
            locked_distance >= 20000 &&
            rested_distance >= 20000)
      {
         /* Take care of case where axis rests on +/- 0x7fff
          * (e.g. 360 controller on Linux) */
         output->joyaxis = n->axes[a] > 0
            ? AXIS_POS(a) : AXIS_NEG(a);
         output->joykey = NO_BTN;

         /* Lock the current axis */
         new_state->axis_state[p].locked_axes[a] =
            n->axes[a] > 0 ?
            0x7fff : -0x7fff;
         return true;
      }

      if (locked_distance >= 20000) /* Unlock the axis. */
         new_state->axis_state[p].locked_axes[a] = 0;
   }

   for (h = 0; h < MENU_MAX_HATS; h++)
   {
      uint16_t      trigged = n->hats[h] & (~o->hats[h]);
      uint16_t sane_trigger = 0;

      if (trigged & HAT_UP_MASK)
         sane_trigger = HAT_UP_MASK;
      else if (trigged & HAT_DOWN_MASK)
         sane_trigger = HAT_DOWN_MASK;
      else if (trigged & HAT_LEFT_MASK)
         sane_trigger = HAT_LEFT_MASK;
      else if (trigged & HAT_RIGHT_MASK)
         sane_trigger = HAT_RIGHT_MASK;

      if (sane_trigger)
      {
         output->joykey = HAT_MAP(h, sane_trigger);
         output->joyaxis = AXIS_NONE;
         return true;
      }
   }

   return false;
}

bool menu_input_key_bind_poll_find_trigger(
      unsigned max_users,
      struct menu_bind_state *state,
      struct menu_bind_state *new_state,
      struct retro_keybind * output)
{
   if (state && new_state)
   {
      unsigned i;

      for (i = 0; i < max_users; i++)
      {
         if (menu_input_key_bind_poll_find_trigger_pad(
                  state, new_state, output, i))
            return true;
      }
   }

   return false;
}


void menu_input_key_bind_poll_bind_get_rested_axes(
      const input_device_driver_t *joypad,
      const input_device_driver_t *sec_joypad,
      struct menu_bind_state *state)
{
   unsigned a;
   unsigned port                           = state->port;

   if (joypad)
   {
      /* poll only the relevant port */
      for (a = 0; a < MENU_MAX_AXES; a++)
      {
         if (AXIS_POS(a) != AXIS_NONE)
            state->axis_state[port].rested_axes[a]  =
               joypad->axis(port, AXIS_POS(a));
         if (AXIS_NEG(a) != AXIS_NONE)
            state->axis_state[port].rested_axes[a] +=
               joypad->axis(port, AXIS_NEG(a));
      }
   }

   if (sec_joypad)
   {
      /* poll only the relevant port */
      for (a = 0; a < MENU_MAX_AXES; a++)
      {
         if (AXIS_POS(a) != AXIS_NONE)
            state->axis_state[port].rested_axes[a]  = sec_joypad->axis(port, AXIS_POS(a));

         if (AXIS_NEG(a) != AXIS_NONE)
            state->axis_state[port].rested_axes[a] += sec_joypad->axis(port, AXIS_NEG(a));
      }
   }
}

void input_event_osk_iterate(
      void *osk_grid,
      enum osk_type osk_idx)
{
#ifndef HAVE_LANGEXTRA
   /* If HAVE_LANGEXTRA is not defined, define some ASCII-friendly pages. */
   static const char *uppercase_grid[] = {
      "1","2","3","4","5","6","7","8","9","0","Bksp",
      "Q","W","E","R","T","Y","U","I","O","P","Enter",
      "A","S","D","F","G","H","J","K","L","+","Lower",
      "Z","X","C","V","B","N","M"," ","_","/","Next"};
   static const char *lowercase_grid[] = {
      "1","2","3","4","5","6","7","8","9","0","Bksp",
      "q","w","e","r","t","y","u","i","o","p","Enter",
      "a","s","d","f","g","h","j","k","l","@","Upper",
      "z","x","c","v","b","n","m"," ","-",".","Next"};
   static const char *symbols_page1_grid[] = {
      "1","2","3","4","5","6","7","8","9","0","Bksp",
      "!","\"","#","$","%","&","'","*","(",")","Enter",
      "+",",","-","~","/",":",";","=","<",">","Lower",
      "?","@","[","\\","]","^","_","|","{","}","Next"};
#endif
   switch (osk_idx)
   {
#ifdef HAVE_LANGEXTRA
      case OSK_HIRAGANA_PAGE1:
         memcpy(osk_grid,
               hiragana_page1_grid,
               sizeof(hiragana_page1_grid));
         break;
      case OSK_HIRAGANA_PAGE2:
         memcpy(osk_grid,
               hiragana_page2_grid,
               sizeof(hiragana_page2_grid));
         break;
      case OSK_KATAKANA_PAGE1:
         memcpy(osk_grid,
               katakana_page1_grid,
               sizeof(katakana_page1_grid));
         break;
      case OSK_KATAKANA_PAGE2:
         memcpy(osk_grid,
               katakana_page2_grid,
               sizeof(katakana_page2_grid));
         break;
#endif
      case OSK_SYMBOLS_PAGE1:
         memcpy(osk_grid,
               symbols_page1_grid,
               sizeof(uppercase_grid));
         break;
      case OSK_UPPERCASE_LATIN:
         memcpy(osk_grid,
               uppercase_grid,
               sizeof(uppercase_grid));
         break;
      case OSK_LOWERCASE_LATIN:
      default:
         memcpy(osk_grid,
               lowercase_grid,
               sizeof(lowercase_grid));
         break;
   }
}

void menu_input_get_mouse_hw_state(
      gfx_display_t *p_disp,
      menu_handle_t *menu,
      input_driver_state_t *input_driver_st,
      input_driver_t *current_input,
      const input_device_driver_t *joypad,
      const input_device_driver_t *sec_joypad,
      bool keyboard_mapping_blocked,
      bool menu_mouse_enable,
      bool input_overlay_enable,
      bool overlay_active,
      menu_input_pointer_hw_state_t *hw_state)
{
   rarch_joypad_info_t joypad_info;
   static int16_t last_x           = 0;
   static int16_t last_y           = 0;
   static bool last_select_pressed = false;
   static bool last_cancel_pressed = false;
   bool menu_has_fb                =
      (menu &&
       menu->driver_ctx &&
       menu->driver_ctx->set_texture);
   bool state_inited               = current_input &&
      current_input->input_state;
#ifdef HAVE_OVERLAY
   /* Menu pointer controls are ignored when overlays are enabled. */
   if (overlay_active)
      menu_mouse_enable            = false;
#endif

   /* Easiest to set inactive by default, and toggle
    * when input is detected */
   hw_state->active                = false;
   hw_state->x                     = 0;
   hw_state->y                     = 0;
   hw_state->select_pressed        = false;
   hw_state->cancel_pressed        = false;
   hw_state->up_pressed            = false;
   hw_state->down_pressed          = false;
   hw_state->left_pressed          = false;
   hw_state->right_pressed         = false;

   if (!menu_mouse_enable)
      return;

   joypad_info.joy_idx             = 0;
   joypad_info.auto_binds          = NULL;
   joypad_info.axis_threshold      = 0.0f;

   /* X/Y position */
   if (state_inited)
   {
      if ((hw_state->x = current_input->input_state(
                  input_driver_st->current_data,
                  joypad,
                  sec_joypad,
                  &joypad_info,
                  NULL,
                  keyboard_mapping_blocked,
                  0,
                  RARCH_DEVICE_MOUSE_SCREEN,
                  0,
                  RETRO_DEVICE_ID_MOUSE_X)) != last_x)
         hw_state->active          = true;
      if ((hw_state->y = current_input->input_state(
                  input_driver_st->current_data,
                  joypad,
                  sec_joypad,
                  &joypad_info,
                  NULL,
                  keyboard_mapping_blocked,
                  0,
                  RARCH_DEVICE_MOUSE_SCREEN,
                  0,
                  RETRO_DEVICE_ID_MOUSE_Y)) != last_y)
         hw_state->active          = true;
   }

   last_x                          = hw_state->x;
   last_y                          = hw_state->y;

   /* > X/Y position adjustment */
   if (menu_has_fb)
   {
      /* RGUI uses a framebuffer texture + custom viewports,
       * which means we have to convert from screen space to
       * menu space... */
      struct video_viewport vp     = {0};
      /* Read display/framebuffer info */
      unsigned fb_width            = p_disp->framebuf_width;
      unsigned fb_height           = p_disp->framebuf_height;

      video_driver_get_viewport_info(&vp);

      /* Adjust X position */
      hw_state->x                  = (int16_t)(((float)(hw_state->x - vp.x) / (float)vp.width) * (float)fb_width);
      hw_state->x                  = (hw_state->x <  0)         ? (0          ) : hw_state->x;
      hw_state->x                  = (hw_state->x >= fb_width)  ? (fb_width -1) : hw_state->x;

      /* Adjust Y position */
      hw_state->y                  = (int16_t)(((float)(hw_state->y - vp.y) / (float)vp.height) * (float)fb_height);
      hw_state->y                  = (hw_state->y <  0)         ? (0          ) : hw_state->y;
      hw_state->y                  = (hw_state->y >= fb_height) ? (fb_height-1) : hw_state->y;
   }

   if (state_inited)
   {
      /* Select (LMB)
       * Note that releasing select also counts as activity */
      hw_state->select_pressed = (bool)
         current_input->input_state(
               input_driver_st->current_data,
               joypad,
               sec_joypad,
               &joypad_info,
               NULL,
               keyboard_mapping_blocked,
               0,
               RETRO_DEVICE_MOUSE,
               0,
               RETRO_DEVICE_ID_MOUSE_LEFT);
      /* Cancel (RMB)
       * Note that releasing cancel also counts as activity */
      hw_state->cancel_pressed = (bool)
         current_input->input_state(
               input_driver_st->current_data,
               joypad,
               sec_joypad,
               &joypad_info,
               NULL,
               keyboard_mapping_blocked,
               0,
               RETRO_DEVICE_MOUSE,
               0,
               RETRO_DEVICE_ID_MOUSE_RIGHT);
      /* Up (mouse wheel up) */
      if ((hw_state->up_pressed = (bool)
               current_input->input_state(
                  input_driver_st->current_data,
                  joypad,
                  sec_joypad,
                  &joypad_info,
                  NULL,
                  keyboard_mapping_blocked,
                  0,
                  RETRO_DEVICE_MOUSE,
                  0,
                  RETRO_DEVICE_ID_MOUSE_WHEELUP)))
         hw_state->active          = true;
      /* Down (mouse wheel down) */
      if ((hw_state->down_pressed = (bool)
               current_input->input_state(
                  input_driver_st->current_data,
                  joypad,
                  sec_joypad,
                  &joypad_info,
                  NULL,
                  keyboard_mapping_blocked,
                  0,
                  RETRO_DEVICE_MOUSE,
                  0,
                  RETRO_DEVICE_ID_MOUSE_WHEELDOWN)))
         hw_state->active          = true;
      /* Left (mouse wheel horizontal left) */
      if ((hw_state->left_pressed = (bool)
               current_input->input_state(
                  input_driver_st->current_data,
                  joypad,
                  sec_joypad,
                  &joypad_info,
                  NULL,
                  keyboard_mapping_blocked,
                  0,
                  RETRO_DEVICE_MOUSE,
                  0,
                  RETRO_DEVICE_ID_MOUSE_HORIZ_WHEELDOWN)))
         hw_state->active          = true;
      /* Right (mouse wheel horizontal right) */
      if ((hw_state->right_pressed = (bool)
               current_input->input_state(
                  input_driver_st->current_data,
                  joypad,
                  sec_joypad,
                  &joypad_info,
                  NULL,
                  keyboard_mapping_blocked,
                  0,
                  RETRO_DEVICE_MOUSE,
                  0,
                  RETRO_DEVICE_ID_MOUSE_HORIZ_WHEELUP)))
         hw_state->active          = true;
   }

   if (hw_state->select_pressed || (hw_state->select_pressed != last_select_pressed))
      hw_state->active             = true;
   if (hw_state->cancel_pressed || (hw_state->cancel_pressed != last_cancel_pressed))
      hw_state->active             = true;
   last_select_pressed             = hw_state->select_pressed;
   last_cancel_pressed             = hw_state->cancel_pressed;
}

void menu_input_get_touchscreen_hw_state(
      gfx_display_t *p_disp,
      menu_handle_t *menu,
      input_driver_state_t *input_driver_st,
      input_driver_t *current_input,
      const input_device_driver_t *joypad,
      const input_device_driver_t *sec_joypad,
      bool keyboard_mapping_blocked,
      bool overlay_active,
      bool pointer_enabled,
      unsigned input_touch_scale,
      menu_input_pointer_hw_state_t *hw_state)
{
   rarch_joypad_info_t joypad_info;
   unsigned fb_width, fb_height;
   int pointer_x                                = 0;
   int pointer_y                                = 0;
   const retro_keybind_set *binds[MAX_USERS] = {NULL};
   /* Is a background texture set for the current menu driver?
    * Checks if the menu framebuffer is set.
    * This would usually only return true
    * for framebuffer-based menu drivers, like RGUI. */
   int pointer_device                           =
         (menu && menu->driver_ctx && menu->driver_ctx->set_texture) ?
               RETRO_DEVICE_POINTER : RARCH_DEVICE_POINTER_SCREEN;
   static int16_t last_x                        = 0;
   static int16_t last_y                        = 0;
   static bool last_select_pressed              = false;
   static bool last_cancel_pressed              = false;

   /* Easiest to set inactive by default, and toggle
    * when input is detected */
   hw_state->active                             = false;

   /* Touch screens don't have mouse wheels, so these
    * are always disabled */
   hw_state->up_pressed                         = false;
   hw_state->down_pressed                       = false;
   hw_state->left_pressed                       = false;
   hw_state->right_pressed                      = false;

#ifdef HAVE_OVERLAY
   /* Menu pointer controls are ignored when overlays are enabled. */
   if (overlay_active)
      pointer_enabled                           = false;
#endif

   /* If touchscreen is disabled, ignore all input */
   if (!pointer_enabled)
   {
      hw_state->x                               = 0;
      hw_state->y                               = 0;
      hw_state->select_pressed                  = false;
      hw_state->cancel_pressed                  = false;
      return;
   }

   /* TODO/FIXME - this should only be used for framebuffer-based
    * menu drivers like RGUI. Touchscreen input as a whole should
    * NOT be dependent on this
    */
   fb_width                                     = p_disp->framebuf_width;
   fb_height                                    = p_disp->framebuf_height;

   joypad_info.joy_idx                          = 0;
   joypad_info.auto_binds                       = NULL;
   joypad_info.axis_threshold                   = 0.0f;

   /* X pos */
   if (current_input->input_state)
      pointer_x                  = current_input->input_state(
            input_driver_st->current_data,
            joypad,
            sec_joypad,
            &joypad_info, (*binds),
            keyboard_mapping_blocked,
            0, pointer_device,
            0, RETRO_DEVICE_ID_POINTER_X);
   hw_state->x  = ((pointer_x + 0x7fff) * (int)fb_width) / 0xFFFF;
   hw_state->x *= input_touch_scale;

   /* > An annoyance - we get different starting positions
    *   depending upon whether pointer_device is
    *   RETRO_DEVICE_POINTER or RARCH_DEVICE_POINTER_SCREEN,
    *   so different 'activity' checks are required to prevent
    *   false positives on first run */
   if (pointer_device == RARCH_DEVICE_POINTER_SCREEN)
   {
      if (hw_state->x != last_x)
         hw_state->active = true;
      last_x = hw_state->x;
   }
   else
   {
      if (pointer_x != last_x)
         hw_state->active = true;
      last_x = pointer_x;
   }

   /* Y pos */
   if (current_input->input_state)
      pointer_y = current_input->input_state(
            input_driver_st->current_data,
            joypad,
            sec_joypad,
            &joypad_info, (*binds),
            keyboard_mapping_blocked,
            0, pointer_device,
            0, RETRO_DEVICE_ID_POINTER_Y);
   hw_state->y  = ((pointer_y + 0x7fff) * (int)fb_height) / 0xFFFF;
   hw_state->y *= input_touch_scale;

   if (pointer_device == RARCH_DEVICE_POINTER_SCREEN)
   {
      if (hw_state->y != last_y)
         hw_state->active = true;
      last_y = hw_state->y;
   }
   else
   {
      if (pointer_y != last_y)
         hw_state->active = true;
      last_y = pointer_y;
   }

   /* Select (touch screen contact)
    * Note that releasing select also counts as activity */
   if (current_input->input_state)
      hw_state->select_pressed = (bool)current_input->input_state(
            input_driver_st->current_data,
            joypad,
            sec_joypad,
            &joypad_info, (*binds),
            keyboard_mapping_blocked,
            0, pointer_device,
            0, RETRO_DEVICE_ID_POINTER_PRESSED);
   if (hw_state->select_pressed || (hw_state->select_pressed != last_select_pressed))
      hw_state->active = true;
   last_select_pressed = hw_state->select_pressed;

   /* Cancel (touch screen 'back' - don't know what is this, but whatever...)
    * Note that releasing cancel also counts as activity */
   if (current_input->input_state)
      hw_state->cancel_pressed = (bool)current_input->input_state(
            input_driver_st->current_data,
            joypad,
            sec_joypad,
            &joypad_info, (*binds),
            keyboard_mapping_blocked,
            0, pointer_device,
            0, RARCH_DEVICE_ID_POINTER_BACK);
   if (hw_state->cancel_pressed || (hw_state->cancel_pressed != last_cancel_pressed))
      hw_state->active = true;
   last_cancel_pressed = hw_state->cancel_pressed;
}

void menu_entries_settings_deinit(struct menu_state *menu_st)
{
   menu_setting_free(menu_st->entries.list_settings);
   if (menu_st->entries.list_settings)
      free(menu_st->entries.list_settings);
   menu_st->entries.list_settings = NULL;
}

static bool menu_driver_displaylist_push_internal(
      const char *label,
      menu_displaylist_info_t *info,
      settings_t *settings)
{
   if (string_is_equal(label, msg_hash_to_str(MENU_ENUM_LABEL_HISTORY_TAB)))
   {
      if (menu_displaylist_ctl(DISPLAYLIST_HISTORY, info, settings))
         return true;
   }
   else if (string_is_equal(label, msg_hash_to_str(MENU_ENUM_LABEL_FAVORITES_TAB)))
   {
      if (menu_displaylist_ctl(DISPLAYLIST_FAVORITES, info, settings))
         return true;
   }
   else if (string_is_equal(label, msg_hash_to_str(MENU_ENUM_LABEL_SETTINGS_TAB)))
   {
      if (menu_displaylist_ctl(DISPLAYLIST_SETTINGS_ALL, info, settings))
         return true;
   }
#ifdef HAVE_CHEATS
   else if (string_is_equal(label, msg_hash_to_str(MENU_ENUM_LABEL_CHEAT_SEARCH_SETTINGS)))
   {
      if (menu_displaylist_ctl(DISPLAYLIST_CHEAT_SEARCH_SETTINGS_LIST, info, settings))
         return true;
   }
#endif
   else if (string_is_equal(label, msg_hash_to_str(MENU_ENUM_LABEL_MUSIC_TAB)))
   {
      filebrowser_clear_type();
      info->type = 42;

      if (!string_is_empty(info->exts))
         free(info->exts);
      if (!string_is_empty(info->label))
         free(info->label);

      info->exts  = strdup("lpl");
      info->label = strdup(
            msg_hash_to_str(MENU_ENUM_LABEL_PLAYLISTS_TAB));

      menu_entries_ctl(MENU_ENTRIES_CTL_CLEAR, info->list);
      menu_displaylist_ctl(DISPLAYLIST_MUSIC_HISTORY, info, settings);
      return true;
   }
   else if (string_is_equal(label, msg_hash_to_str(MENU_ENUM_LABEL_VIDEO_TAB)))
   {
      filebrowser_clear_type();
      info->type = 42;

      if (!string_is_empty(info->exts))
         free(info->exts);
      if (!string_is_empty(info->label))
         free(info->label);

      info->exts  = strdup("lpl");
      info->label = strdup(
            msg_hash_to_str(MENU_ENUM_LABEL_PLAYLISTS_TAB));

      menu_entries_ctl(MENU_ENTRIES_CTL_CLEAR, info->list);
      menu_displaylist_ctl(DISPLAYLIST_VIDEO_HISTORY, info, settings);
      return true;
   }
   else if (string_is_equal(label, msg_hash_to_str(MENU_ENUM_LABEL_IMAGES_TAB)))
   {
      filebrowser_clear_type();
      info->type = 42;

      if (!string_is_empty(info->exts))
         free(info->exts);
      if (!string_is_empty(info->label))
         free(info->label);

      info->exts  = strdup("lpl");
      info->label = strdup(
            msg_hash_to_str(MENU_ENUM_LABEL_PLAYLISTS_TAB));

      menu_entries_ctl(MENU_ENTRIES_CTL_CLEAR, info->list);

#if 0
#ifdef HAVE_SCREENSHOTS
      if (!retroarch_ctl(RARCH_CTL_IS_DUMMY_CORE, NULL))
         menu_entries_append_enum(info->list,
               msg_hash_to_str(MENU_ENUM_LABEL_VALUE_TAKE_SCREENSHOT),
               msg_hash_to_str(MENU_ENUM_LABEL_TAKE_SCREENSHOT),
               MENU_ENUM_LABEL_TAKE_SCREENSHOT,
               MENU_SETTING_ACTION_SCREENSHOT, 0, 0);
      else
         info->need_push_no_playlist_entries = true;
#endif
#endif
      menu_displaylist_ctl(DISPLAYLIST_IMAGES_HISTORY, info, settings);
      return true;
   }
   else if (string_is_equal(label, msg_hash_to_str(MENU_ENUM_LABEL_PLAYLISTS_TAB)))
   {
      const char *dir_playlist    = settings->paths.directory_playlist;

      filebrowser_clear_type();
      info->type                  = 42;

      if (!string_is_empty(info->exts))
         free(info->exts);
      if (!string_is_empty(info->label))
         free(info->label);

      info->exts  = strdup("lpl");
      info->label = strdup(
            msg_hash_to_str(MENU_ENUM_LABEL_PLAYLISTS_TAB));

      if (string_is_empty(dir_playlist))
      {
         menu_entries_ctl(MENU_ENTRIES_CTL_CLEAR, info->list);
         info->need_refresh                  = true;
         info->need_push_no_playlist_entries = true;
         info->need_push                     = true;

         return true;
      }

      if (!string_is_empty(info->path))
         free(info->path);

      info->path = strdup(dir_playlist);

      if (menu_displaylist_ctl(
               DISPLAYLIST_DATABASE_PLAYLISTS, info, settings))
         return true;
   }
   else if (string_is_equal(label, msg_hash_to_str(MENU_ENUM_LABEL_ADD_TAB)))
   {
      if (menu_displaylist_ctl(DISPLAYLIST_SCAN_DIRECTORY_LIST, info, settings))
         return true;
   }
#if defined(HAVE_LIBRETRODB)
   else if (string_is_equal(label, msg_hash_to_str(MENU_ENUM_LABEL_EXPLORE_TAB)))
   {
      if (menu_displaylist_ctl(DISPLAYLIST_EXPLORE, info, settings))
         return true;
   }
#endif
   else if (string_is_equal(label, msg_hash_to_str(MENU_ENUM_LABEL_NETPLAY_TAB)))
   {
      if (menu_displaylist_ctl(DISPLAYLIST_NETPLAY_ROOM_LIST, info, settings))
         return true;
   }
   else if (string_is_equal(label, msg_hash_to_str(MENU_ENUM_LABEL_HORIZONTAL_MENU)))
   {
      if (menu_displaylist_ctl(DISPLAYLIST_HORIZONTAL, info, settings))
         return true;
   }

   return false;
}

bool menu_driver_displaylist_push(
      struct menu_state *menu_st,
      settings_t *settings,
      file_list_t *entry_list,
      file_list_t *entry_stack)
{
   menu_displaylist_info_t info;
   const char *path               = NULL;
   const char *label              = NULL;
   unsigned type                  = 0;
   bool ret                       = false;
   enum msg_hash_enums enum_idx   = MSG_UNKNOWN;
   file_list_t *list              = MENU_LIST_GET(menu_st->entries.list, 0);
   menu_file_list_cbs_t *cbs      = (menu_file_list_cbs_t*)
      list->list[list->size - 1].actiondata;

   menu_displaylist_info_init(&info);

   if (list && list->size)
      file_list_get_at_offset(list, list->size - 1, &path, &label, &type, NULL);

   if (cbs)
      enum_idx    = cbs->enum_idx;

   info.list      = entry_list;
   info.menu_list = entry_stack;
   info.type      = type;
   info.enum_idx  = enum_idx;

   if (!string_is_empty(path))
      info.path  = strdup(path);

   if (!string_is_empty(label))
      info.label = strdup(label);

   if (!info.list)
      goto error;

   if (menu_driver_displaylist_push_internal(label, &info, settings))
   {
      ret = menu_displaylist_process(&info);
      goto end;
   }

   cbs = (menu_file_list_cbs_t*)list->list[list->size - 1].actiondata;

   if (cbs && cbs->action_deferred_push)
      if (cbs->action_deferred_push(&info) != 0)
         goto error;

   ret = true;

end:
   menu_displaylist_info_free(&info);

   return ret;

error:
   menu_displaylist_info_free(&info);
   return false;
}

static void menu_input_key_bind_poll_bind_state_internal(
      const input_device_driver_t *joypad,
      struct menu_bind_state *state,
      unsigned port,
      bool timed_out)
{
   unsigned i;

   /* poll only the relevant port */
   for (i = 0; i < MENU_MAX_BUTTONS; i++)
      state->state[port].buttons[i] = joypad->button(port, i);

   for (i = 0; i < MENU_MAX_AXES; i++)
   {
      if (AXIS_POS(i) != AXIS_NONE)
         state->state[port].axes[i]  = joypad->axis(port, AXIS_POS(i));

      if (AXIS_NEG(i) != AXIS_NONE)
         state->state[port].axes[i] += joypad->axis(port, AXIS_NEG(i));
   }

   for (i = 0; i < MENU_MAX_HATS; i++)
   {
      if (joypad->button(port, HAT_MAP(i, HAT_UP_MASK)))
         state->state[port].hats[i] |= HAT_UP_MASK;
      if (joypad->button(port, HAT_MAP(i, HAT_DOWN_MASK)))
         state->state[port].hats[i] |= HAT_DOWN_MASK;
      if (joypad->button(port, HAT_MAP(i, HAT_LEFT_MASK)))
         state->state[port].hats[i] |= HAT_LEFT_MASK;
      if (joypad->button(port, HAT_MAP(i, HAT_RIGHT_MASK)))
         state->state[port].hats[i] |= HAT_RIGHT_MASK;
   }
}

/* This sets up all the callback functions for a menu entry.
 *
 * OK     : When we press the 'OK' button on an entry.
 * Cancel : When we press the 'Cancel' button on an entry.
 * Scan   : When we press the 'Scan' button on an entry.
 * Start  : When we press the 'Start' button on an entry.
 * Select : When we press the 'Select' button on an entry.
 * Info   : When we press the 'Info' button on an entry.
 * Left   : when we press 'Left' on the D-pad while this entry is selected.
 * Right  : when we press 'Right' on the D-pad while this entry is selected.
 * Deferred push : When pressing an entry results in spawning a new list, it waits until the next
 * frame to push this onto the stack. This function callback will then be invoked.
 * Get value: Each entry has associated 'text', which we call the value. This function callback
 * lets us render that text.
 * Title: Each entry can have a custom 'title'.
 * Label: Each entry has a label name. This function callback lets us render that label text.
 * Sublabel: each entry has a sublabel, which consists of one or more lines of additional information.
 * This function callback lets us render that text.
 */
void menu_cbs_init(
      struct menu_state *menu_st,
      const menu_ctx_driver_t *menu_driver_ctx,
      file_list_t *list,
      menu_file_list_cbs_t *cbs,
      const char *path, const char *label,
      unsigned type, size_t idx)
{
   const char *menu_label         = NULL;
   file_list_t *menu_list         = MENU_LIST_GET(menu_st->entries.list, 0);
#ifdef DEBUG_LOG
   menu_file_list_cbs_t *menu_cbs = (menu_file_list_cbs_t*)
      menu_list->list[list->size - 1].actiondata;
   enum msg_hash_enums enum_idx   = menu_cbs ? menu_cbs->enum_idx : MSG_UNKNOWN;
#endif

   if (menu_list && menu_list->size)
      file_list_get_at_offset(menu_list, menu_list->size - 1, NULL, &menu_label, NULL, NULL);

   if (!label || !menu_label)
      return;

#ifdef DEBUG_LOG
   RARCH_LOG("\n");

   if (cbs && cbs->enum_idx != MSG_UNKNOWN)
      RARCH_LOG("\t\t\tenum_idx %d [%s]\n", cbs->enum_idx, msg_hash_to_str(cbs->enum_idx));
#endif

   /* It will try to find a corresponding callback function inside
    * menu_cbs_ok.c, then map this callback to the entry. */
   menu_cbs_init_bind_ok(cbs, path, label, type, idx, menu_label);

   /* It will try to find a corresponding callback function inside
    * menu_cbs_cancel.c, then map this callback to the entry. */
   menu_cbs_init_bind_cancel(cbs, path, label, type, idx);

   /* It will try to find a corresponding callback function inside
    * menu_cbs_scan.c, then map this callback to the entry. */
   menu_cbs_init_bind_scan(cbs, path, label, type, idx);

   /* It will try to find a corresponding callback function inside
    * menu_cbs_start.c, then map this callback to the entry. */
   menu_cbs_init_bind_start(cbs, path, label, type, idx);

   /* It will try to find a corresponding callback function inside
    * menu_cbs_select.c, then map this callback to the entry. */
   menu_cbs_init_bind_select(cbs, path, label, type, idx);

   /* It will try to find a corresponding callback function inside
    * menu_cbs_info.c, then map this callback to the entry. */
   menu_cbs_init_bind_info(cbs, path, label, type, idx);

   /* It will try to find a corresponding callback function inside
    * menu_cbs_left.c, then map this callback to the entry. */
   menu_cbs_init_bind_left(cbs, path, label, type, idx, menu_label);

   /* It will try to find a corresponding callback function inside
    * menu_cbs_right.c, then map this callback to the entry. */
   menu_cbs_init_bind_right(cbs, path, label, type, idx, menu_label);

   /* It will try to find a corresponding callback function inside
    * menu_cbs_deferred_push.c, then map this callback to the entry. */
   menu_cbs_init_bind_deferred_push(cbs, path, label, type, idx);

   /* It will try to find a corresponding callback function inside
    * menu_cbs_get_string_representation.c, then map this callback to the entry. */
   menu_cbs_init_bind_get_string_representation(cbs, path, label, type, idx);

   /* It will try to find a corresponding callback function inside
    * menu_cbs_title.c, then map this callback to the entry. */
   menu_cbs_init_bind_title(cbs, path, label, type, idx);

   /* It will try to find a corresponding callback function inside
    * menu_cbs_label.c, then map this callback to the entry. */
   menu_cbs_init_bind_label(cbs, path, label, type, idx);

   /* It will try to find a corresponding callback function inside
    * menu_cbs_sublabel.c, then map this callback to the entry. */
   menu_cbs_init_bind_sublabel(cbs, path, label, type, idx);

   if (menu_driver_ctx && menu_driver_ctx->bind_init)
      menu_driver_ctx->bind_init(
            cbs,
            path,
            label,
            type,
            idx);
}

/* Pretty much a stub function. TODO/FIXME - Might as well remove this. */
int menu_cbs_exit(void)
{
   return -1;
}

#if defined(HAVE_CG) || defined(HAVE_GLSL) || defined(HAVE_SLANG) || defined(HAVE_HLSL)
void menu_driver_set_last_shader_preset_path(const char *path)
{
   menu_handle_t *menu         = menu_driver_state.driver_data;
   if (menu)
      menu_driver_set_last_shader_path_int(
            path,
            &menu->last_shader_selection.preset_type,
            menu->last_shader_selection.preset_dir,
            sizeof(menu->last_shader_selection.preset_dir),
            menu->last_shader_selection.preset_file_name,
            sizeof(menu->last_shader_selection.preset_file_name));
}

void menu_driver_set_last_shader_pass_path(const char *path)
{
   menu_handle_t *menu         = menu_driver_state.driver_data;
   if (menu)
      menu_driver_set_last_shader_path_int(
            path,
            &menu->last_shader_selection.pass_type,
            menu->last_shader_selection.pass_dir,
            sizeof(menu->last_shader_selection.pass_dir),
            menu->last_shader_selection.pass_file_name,
            sizeof(menu->last_shader_selection.pass_file_name));
}

enum rarch_shader_type menu_driver_get_last_shader_preset_type(void)
{
   menu_handle_t *menu         = menu_driver_state.driver_data;
   if (!menu)
      return RARCH_SHADER_NONE;
   return menu->last_shader_selection.preset_type;
}

enum rarch_shader_type menu_driver_get_last_shader_pass_type(void)
{
   menu_handle_t *menu         = menu_driver_state.driver_data;
   if (!menu)
      return RARCH_SHADER_NONE;
   return menu->last_shader_selection.pass_type;
}

void menu_driver_get_last_shader_preset_path(
      const char **directory, const char **file_name)
{
   settings_t *settings         = config_get_ptr();
   menu_handle_t *menu          = menu_driver_state.driver_data;
   enum rarch_shader_type type  = RARCH_SHADER_NONE;
   const char *shader_dir       = NULL;
   const char *shader_file_name = NULL;

   if (menu)
   {
      type                      = menu->last_shader_selection.preset_type;
      shader_dir                = menu->last_shader_selection.preset_dir;
      shader_file_name          = menu->last_shader_selection.preset_file_name;
   }

   menu_driver_get_last_shader_path_int(settings, type,
         shader_dir, shader_file_name,
         directory, file_name);
}

void menu_driver_get_last_shader_pass_path(
      const char **directory, const char **file_name)
{
   menu_handle_t *menu          = menu_driver_state.driver_data;
   settings_t *settings         = config_get_ptr();
   enum rarch_shader_type type  = RARCH_SHADER_NONE;
   const char *shader_dir       = NULL;
   const char *shader_file_name = NULL;

   if (menu)
   {
      type                      = menu->last_shader_selection.pass_type;
      shader_dir                = menu->last_shader_selection.pass_dir;
      shader_file_name          = menu->last_shader_selection.pass_file_name;
   }

   menu_driver_get_last_shader_path_int(settings, type,
         shader_dir, shader_file_name,
         directory, file_name);
}
void menu_driver_get_last_shader_path_int(
      settings_t *settings, enum rarch_shader_type type,
      const char *shader_dir, const char *shader_file_name,
      const char **dir_out, const char **file_name_out)
{
   bool remember_last_dir       = settings->bools.video_shader_remember_last_dir;
   const char *video_shader_dir = settings->paths.directory_video_shader;

   /* File name is NULL by default */
   if (file_name_out)
      *file_name_out = NULL;

   /* If any of the following are true:
    * - Directory caching is disabled
    * - No directory has been cached
    * - Cached directory is invalid
    * - Last selected shader is incompatible with
    *   the current video driver
    * ...use default settings */
   if (!remember_last_dir ||
       (type == RARCH_SHADER_NONE) ||
       string_is_empty(shader_dir) ||
       !path_is_directory(shader_dir) ||
       !video_shader_is_supported(type))
   {
      if (dir_out)
         *dir_out = video_shader_dir;
      return;
   }

   /* Assign last set directory */
   if (dir_out)
      *dir_out = shader_dir;

   /* Assign file name */
   if (file_name_out &&
       !string_is_empty(shader_file_name))
      *file_name_out = shader_file_name;
}

int menu_shader_manager_clear_num_passes(struct video_shader *shader)
{
   bool refresh                = false;

   if (!shader)
      return 0;

   shader->passes = 0;

   menu_entries_ctl(MENU_ENTRIES_CTL_SET_REFRESH, &refresh);

   video_shader_resolve_parameters(shader);

   shader->modified = true;

   return 0;
}

int menu_shader_manager_clear_parameter(struct video_shader *shader,
      unsigned i)
{
   struct video_shader_parameter *param = shader ?
      &shader->parameters[i] : NULL;

   if (!param)
      return 0;

   param->current = param->initial;
   param->current = MIN(MAX(param->minimum,
            param->current), param->maximum);

   shader->modified = true;

   return 0;
}

int menu_shader_manager_clear_pass_filter(struct video_shader *shader,
      unsigned i)
{
   struct video_shader_pass *shader_pass = shader ?
      &shader->pass[i] : NULL;

   if (!shader_pass)
      return -1;

   shader_pass->filter = RARCH_FILTER_UNSPEC;

   shader->modified = true;

   return 0;
}

void menu_shader_manager_clear_pass_scale(struct video_shader *shader,
      unsigned i)
{
   struct video_shader_pass *shader_pass = shader ?
      &shader->pass[i] : NULL;

   if (!shader_pass)
      return;

   shader_pass->fbo.scale_x = 0;
   shader_pass->fbo.scale_y = 0;
   shader_pass->fbo.valid   = false;

   shader->modified         = true;
}

void menu_shader_manager_clear_pass_path(struct video_shader *shader,
      unsigned i)
{
   struct video_shader_pass
      *shader_pass              = shader
      ? &shader->pass[i]
      : NULL;

   if (shader_pass)
      *shader_pass->source.path = '\0';

   if (shader)
      shader->modified          = true;
}

/**
 * menu_shader_manager_get_type:
 * @shader                   : shader handle
 *
 * Gets type of shader.
 *
 * Returns: type of shader.
 **/
enum rarch_shader_type menu_shader_manager_get_type(
      const struct video_shader *shader)
{
   enum rarch_shader_type type       = RARCH_SHADER_NONE;
   /* All shader types must be the same, or we cannot use it. */
   size_t i                         = 0;

   if (!shader)
      return RARCH_SHADER_NONE;

   type = video_shader_parse_type(shader->path);

   if (!shader->passes)
      return type;

   if (type == RARCH_SHADER_NONE)
   {
      type = video_shader_parse_type(shader->pass[0].source.path);
      i    = 1;
   }

   for (; i < shader->passes; i++)
   {
      enum rarch_shader_type pass_type =
         video_shader_parse_type(shader->pass[i].source.path);

      switch (pass_type)
      {
         case RARCH_SHADER_CG:
         case RARCH_SHADER_GLSL:
         case RARCH_SHADER_SLANG:
            if (type != pass_type)
               return RARCH_SHADER_NONE;
            break;
         default:
            break;
      }
   }

   return type;
}

/**
 * menu_shader_manager_apply_changes:
 *
 * Apply shader state changes.
 **/
void menu_shader_manager_apply_changes(
      struct video_shader *shader,
      const char *dir_video_shader,
      const char *dir_menu_config)
{
   enum rarch_shader_type type = RARCH_SHADER_NONE;

   if (!shader)
      return;

   type = menu_shader_manager_get_type(shader);

   if (shader->passes && type != RARCH_SHADER_NONE)
   {
      menu_shader_manager_save_preset(shader, NULL,
            dir_video_shader, dir_menu_config, true);
      return;
   }

   menu_shader_manager_set_preset(NULL, type, NULL, true);
}

/**
 * menu_shader_manager_save_preset:
 * @shader                   : shader to save
 * @type                     : type of shader preset which determines save path
 * @basename                 : basename of preset
 * @apply                    : immediately set preset after saving
 *
 * Save a shader preset to disk.
 **/
bool menu_shader_manager_save_preset(const struct video_shader *shader,
      const char *basename,
      const char *dir_video_shader,
      const char *dir_menu_config,
      bool apply)
{
   char config_directory[PATH_MAX_LENGTH];
   const char *preset_dirs[3]  = {0};
   settings_t *settings        = config_get_ptr();

   config_directory[0]         = '\0';

   if (!path_is_empty(RARCH_PATH_CONFIG))
      fill_pathname_basedir(
            config_directory,
            path_get(RARCH_PATH_CONFIG),
            sizeof(config_directory));

   preset_dirs[0] = dir_video_shader;
   preset_dirs[1] = dir_menu_config;
   preset_dirs[2] = config_directory;

   return menu_shader_manager_save_preset_internal(
         settings->bools.video_shader_preset_save_reference_enable,
         shader, basename,
         dir_video_shader,
         apply,
         preset_dirs,
         ARRAY_SIZE(preset_dirs));
}

/**
 * menu_shader_manager_remove_auto_preset:
 * @type                     : type of shader preset to delete
 *
 * Deletes an auto-shader.
 **/
bool menu_shader_manager_remove_auto_preset(
      enum auto_shader_type type,
      const char *dir_video_shader,
      const char *dir_menu_config)
{
   struct retro_system_info *system = &runloop_state_get_ptr()->system.info;
   settings_t *settings             = config_get_ptr();
   return menu_shader_manager_operate_auto_preset(
         system, settings->bools.video_shader_preset_save_reference_enable,
         AUTO_SHADER_OP_REMOVE, NULL,
         dir_video_shader,
         dir_menu_config,
         type, false);
}

/**
 * menu_shader_manager_auto_preset_exists:
 * @type                     : type of shader preset
 *
 * Tests if an auto-shader of the given type exists.
 **/
bool menu_shader_manager_auto_preset_exists(
      enum auto_shader_type type,
      const char *dir_video_shader,
      const char *dir_menu_config)
{
   struct retro_system_info *system = &runloop_state_get_ptr()->system.info;
   settings_t *settings             = config_get_ptr();
   return menu_shader_manager_operate_auto_preset(
         system, settings->bools.video_shader_preset_save_reference_enable,
         AUTO_SHADER_OP_EXISTS, NULL,
         dir_video_shader,
         dir_menu_config,
         type, false);
}

/**
 * menu_shader_manager_save_auto_preset:
 * @shader                   : shader to save
 * @type                     : type of shader preset which determines save path
 * @apply                    : immediately set preset after saving
 *
 * Save a shader as an auto-shader to it's appropriate path:
 *    SHADER_PRESET_GLOBAL: <target dir>/global
 *    SHADER_PRESET_CORE:   <target dir>/<core name>/<core name>
 *    SHADER_PRESET_PARENT: <target dir>/<core name>/<parent>
 *    SHADER_PRESET_GAME:   <target dir>/<core name>/<game name>
 * Needs to be consistent with load_shader_preset()
 * Auto-shaders will be saved as a reference if possible
 **/
bool menu_shader_manager_save_auto_preset(
      const struct video_shader *shader,
      enum auto_shader_type type,
      const char *dir_video_shader,
      const char *dir_menu_config,
      bool apply)
{
   struct retro_system_info *system = &runloop_state_get_ptr()->system.info;
   settings_t *settings             = config_get_ptr();
   return menu_shader_manager_operate_auto_preset(
         system, settings->bools.video_shader_preset_save_reference_enable,
         AUTO_SHADER_OP_SAVE, shader,
         dir_video_shader,
         dir_menu_config,
         type, apply);
}
#endif

enum action_iterate_type action_iterate_type(const char *label)
{
   if (string_is_equal(label, "info_screen"))
      return ITERATE_TYPE_INFO;
   if (string_starts_with_size(label, "help", STRLEN_CONST("help")))
      if (
            string_is_equal(label, "help") ||
            string_is_equal(label, "help_controls") ||
            string_is_equal(label, "help_what_is_a_core") ||
            string_is_equal(label, "help_loading_content") ||
            string_is_equal(label, "help_scanning_content") ||
            string_is_equal(label, "help_change_virtual_gamepad") ||
            string_is_equal(label, "help_audio_video_troubleshooting") ||
            string_is_equal(label, "help_send_debug_info")
         )
         return ITERATE_TYPE_HELP;
   if (string_is_equal(label, "cheevos_description"))
         return ITERATE_TYPE_HELP;
   if (string_starts_with_size(label, "custom_bind", STRLEN_CONST("custom_bind")))
      if (
            string_is_equal(label, "custom_bind") ||
            string_is_equal(label, "custom_bind_all") ||
            string_is_equal(label, "custom_bind_defaults")
         )
         return ITERATE_TYPE_BIND;

   return ITERATE_TYPE_DEFAULT;
}

/* Returns true if search filter is enabled
 * for the specified menu list */
bool menu_driver_search_filter_enabled(const char *label, unsigned type)
{
   bool filter_enabled = false;

   /* > Check for playlists */
   filter_enabled = (type == MENU_SETTING_HORIZONTAL_MENU) ||
                    (type == MENU_HISTORY_TAB) ||
                    (type == MENU_FAVORITES_TAB) ||
                    (type == MENU_IMAGES_TAB) ||
                    (type == MENU_MUSIC_TAB) ||
                    (type == MENU_VIDEO_TAB) ||
                    (type == FILE_TYPE_PLAYLIST_COLLECTION);

   if (!filter_enabled && !string_is_empty(label))
      filter_enabled = string_is_equal(label, msg_hash_to_str(MENU_ENUM_LABEL_LOAD_CONTENT_HISTORY)) ||
                       string_is_equal(label, msg_hash_to_str(MENU_ENUM_LABEL_DEFERRED_FAVORITES_LIST)) ||
                       string_is_equal(label, msg_hash_to_str(MENU_ENUM_LABEL_DEFERRED_IMAGES_LIST)) ||
                       string_is_equal(label, msg_hash_to_str(MENU_ENUM_LABEL_DEFERRED_MUSIC_LIST)) ||
                       string_is_equal(label, msg_hash_to_str(MENU_ENUM_LABEL_DEFERRED_VIDEO_LIST)) ||
                       /* > Core updater */
                       string_is_equal(label, msg_hash_to_str(MENU_ENUM_LABEL_DEFERRED_CORE_UPDATER_LIST)) ||
                       /* > File browser (Load Content) */
                       string_is_equal(label, msg_hash_to_str(MENU_ENUM_LABEL_FAVORITES)) ||
                       /* > Shader presets/passes */
                       string_is_equal(label, msg_hash_to_str(MENU_ENUM_LABEL_VIDEO_SHADER_PRESET)) ||
                       string_is_equal(label, msg_hash_to_str(MENU_ENUM_LABEL_VIDEO_SHADER_PASS)) ||
                       /* > Cheat files */
                       string_is_equal(label, msg_hash_to_str(MENU_ENUM_LABEL_CHEAT_FILE_LOAD)) ||
                       string_is_equal(label, msg_hash_to_str(MENU_ENUM_LABEL_CHEAT_FILE_LOAD_APPEND)) ||
                       /* > Cheats */
                       string_is_equal(label, msg_hash_to_str(MENU_ENUM_LABEL_CORE_CHEAT_OPTIONS)) ||
                       /* > Overlays */
                       string_is_equal(label, msg_hash_to_str(MENU_ENUM_LABEL_INPUT_OVERLAY)) ||
                       /* > Manage Cores */
                       string_is_equal(label, msg_hash_to_str(MENU_ENUM_LABEL_DEFERRED_CORE_MANAGER_LIST));

   return filter_enabled;
}

void menu_input_key_bind_poll_bind_state(
      input_driver_state_t *input_driver_st,
      const retro_keybind_set *binds,
      float input_axis_threshold,
      unsigned joy_idx,
      struct menu_bind_state *state,
      bool timed_out,
      bool keyboard_mapping_blocked)
{
   unsigned b;
   rarch_joypad_info_t joypad_info;
   input_driver_t *current_input           = input_driver_st->current_driver;
   void *input_data                        = input_driver_st->current_data;
   unsigned port                           = state->port;
   const input_device_driver_t *joypad     = input_driver_st->primary_joypad;
#ifdef HAVE_MFI
   const input_device_driver_t *sec_joypad = input_driver_st->secondary_joypad;
#else
   const input_device_driver_t *sec_joypad = NULL;
#endif

   memset(state->state, 0, sizeof(state->state));

   joypad_info.axis_threshold           = input_axis_threshold;
   joypad_info.joy_idx                  = joy_idx;
   joypad_info.auto_binds               = input_autoconf_binds[joy_idx];

   if (current_input->input_state)
   {
      /* Poll mouse (on the relevant port)
       *
       * Check if key was being pressed by 
       * user with mouse number 'port'
       *
       * NOTE: We start iterating on 2 (RETRO_DEVICE_ID_MOUSE_LEFT),
       * because we want to skip the axes
       */
      for (b = 2; b < MENU_MAX_MBUTTONS; b++)
      {
         state->state[port].mouse_buttons[b] =
            current_input->input_state(
                  input_driver_st->current_data,
                  joypad,
                  sec_joypad,
                  &joypad_info,
                  binds,
                  keyboard_mapping_blocked,
                  port,
                  RETRO_DEVICE_MOUSE, 0, b);
      }
   }

   joypad_info.joy_idx        = 0;
   joypad_info.auto_binds     = NULL;
   joypad_info.axis_threshold = 0.0f;

   state->skip                = timed_out;
   if (current_input->input_state)
      state->skip             |=
         current_input->input_state(
               input_data,
               joypad,
               sec_joypad,
               &joypad_info,
               NULL,
               keyboard_mapping_blocked,
               0,
               RETRO_DEVICE_KEYBOARD,
               0,
               RETROK_RETURN);

   if (joypad)
   {
      if (joypad->poll)
         joypad->poll();
      menu_input_key_bind_poll_bind_state_internal(
            joypad, state, port, timed_out);
   }

   if (sec_joypad)
   {
      if (sec_joypad->poll)
         sec_joypad->poll();
      menu_input_key_bind_poll_bind_state_internal(
            sec_joypad, state, port, timed_out);
   }
}

int menu_dialog_iterate(
      menu_dialog_t *p_dialog,
      settings_t *settings,
      char *s, size_t len,
      retro_time_t current_time
)
{
   switch (p_dialog->current_type)
   {
      case MENU_DIALOG_WELCOME:
         {
            static rarch_timer_t timer;

            if (!timer.timer_begin)
            {
               timer.timeout_us  = 3 * 1000000;
               timer.current     = cpu_features_get_time_usec();
               timer.timeout_end = timer.current + timer.timeout_us;
               timer.timer_begin = true;
               timer.timer_end   = false;
            }

            timer.current    = current_time;
            timer.timeout_us = (timer.timeout_end = timer.current);

            msg_hash_get_help_enum(
                  MENU_ENUM_LABEL_WELCOME_TO_RETROARCH,
                  s, len);

            if (!timer.timer_end && (timer.timeout_us <= 0))
            {
               timer.timer_end        = true;
               timer.timer_begin      = false;
               timer.timeout_end      = 0;
               p_dialog->current_type = MENU_DIALOG_NONE;
               return 1;
            }
         }
         break;
      case MENU_DIALOG_HELP_CONTROLS:
         {
            unsigned i;
            char s2[PATH_MAX_LENGTH];
            const unsigned binds[] = {
               RETRO_DEVICE_ID_JOYPAD_UP,
               RETRO_DEVICE_ID_JOYPAD_DOWN,
               RETRO_DEVICE_ID_JOYPAD_A,
               RETRO_DEVICE_ID_JOYPAD_B,
               RETRO_DEVICE_ID_JOYPAD_SELECT,
               RETRO_DEVICE_ID_JOYPAD_START,
               RARCH_MENU_TOGGLE,
               RARCH_QUIT_KEY,
               RETRO_DEVICE_ID_JOYPAD_X,
               RETRO_DEVICE_ID_JOYPAD_Y,
            };
            char desc[ARRAY_SIZE(binds)][64];

            for (i = 0; i < ARRAY_SIZE(binds); i++)
               desc[i][0] = '\0';

            for (i = 0; i < ARRAY_SIZE(binds); i++)
            {
               const struct retro_keybind *keybind = &input_config_binds[0][binds[i]];
               const struct retro_keybind *auto_bind =
                  (const struct retro_keybind*)
                  input_config_get_bind_auto(0, binds[i]);

               input_config_get_bind_string(settings, desc[i],
                     keybind, auto_bind, sizeof(desc[i]));
            }

            s2[0] = '\0';

            msg_hash_get_help_enum(
                  MENU_ENUM_LABEL_VALUE_MENU_ENUM_CONTROLS_PROLOG,
                  s2, sizeof(s2));

            snprintf(s, len,
                  "%s"
                  "[%s]: "
                  "%-20s\n"
                  "[%s]: "
                  "%-20s\n"
                  "[%s]: "
                  "%-20s\n"
                  "[%s]: "
                  "%-20s\n"
                  "[%s]: "
                  "%-20s\n"
                  "[%s]: "
                  "%-20s\n"
                  "[%s]: "
                  "%-20s\n"
                  "[%s]: "
                  "%-20s\n"
                  "[%s]: "
                  "%-20s\n",

                  s2,

                  msg_hash_to_str(
                        MENU_ENUM_LABEL_VALUE_BASIC_MENU_CONTROLS_SCROLL_UP),
                  desc[0],

                  msg_hash_to_str(
                        MENU_ENUM_LABEL_VALUE_BASIC_MENU_CONTROLS_SCROLL_DOWN),
                  desc[1],

                  msg_hash_to_str(
                        MENU_ENUM_LABEL_VALUE_BASIC_MENU_CONTROLS_CONFIRM),
                  desc[2],

                  msg_hash_to_str(
                        MENU_ENUM_LABEL_VALUE_BASIC_MENU_CONTROLS_BACK),
                  desc[3],

                  msg_hash_to_str(
                        MENU_ENUM_LABEL_VALUE_BASIC_MENU_CONTROLS_INFO),
                  desc[4],

                  msg_hash_to_str(
                        MENU_ENUM_LABEL_VALUE_BASIC_MENU_CONTROLS_START),
                  desc[5],

                  msg_hash_to_str(
                        MENU_ENUM_LABEL_VALUE_BASIC_MENU_CONTROLS_TOGGLE_MENU),
                  desc[6],

                  msg_hash_to_str(
                        MENU_ENUM_LABEL_VALUE_BASIC_MENU_CONTROLS_QUIT),
                  desc[7],

                  msg_hash_to_str(
                        MENU_ENUM_LABEL_VALUE_BASIC_MENU_CONTROLS_TOGGLE_KEYBOARD),
                  desc[8]

                  );
         }
         break;

#ifdef HAVE_CHEEVOS
      case MENU_DIALOG_HELP_CHEEVOS_DESCRIPTION:
         if (!rcheevos_menu_get_sublabel(p_dialog->current_id, s, len))
            return 1;
         break;
#endif

      case MENU_DIALOG_HELP_WHAT_IS_A_CORE:
         msg_hash_get_help_enum(MENU_ENUM_LABEL_VALUE_WHAT_IS_A_CORE_DESC,
               s, len);
         break;
      case MENU_DIALOG_HELP_LOADING_CONTENT:
         msg_hash_get_help_enum(MENU_ENUM_LABEL_LOAD_CONTENT_LIST,
               s, len);
         break;
      case MENU_DIALOG_HELP_CHANGE_VIRTUAL_GAMEPAD:
         msg_hash_get_help_enum(
               MENU_ENUM_LABEL_VALUE_HELP_CHANGE_VIRTUAL_GAMEPAD_DESC,
               s, len);
         break;
      case MENU_DIALOG_HELP_AUDIO_VIDEO_TROUBLESHOOTING:
         msg_hash_get_help_enum(
               MENU_ENUM_LABEL_VALUE_HELP_AUDIO_VIDEO_TROUBLESHOOTING_DESC,
               s, len);
         break;
      case MENU_DIALOG_HELP_SEND_DEBUG_INFO:
         msg_hash_get_help_enum(
               MENU_ENUM_LABEL_VALUE_HELP_SEND_DEBUG_INFO_DESC,
               s, len);
         break;
      case MENU_DIALOG_HELP_SCANNING_CONTENT:
         msg_hash_get_help_enum(MENU_ENUM_LABEL_VALUE_HELP_SCANNING_CONTENT_DESC,
               s, len);
         break;
      case MENU_DIALOG_HELP_EXTRACT:
         {
            bool bundle_finished        = settings->bools.bundle_finished;

            msg_hash_get_help_enum(
                  MENU_ENUM_LABEL_VALUE_EXTRACTING_PLEASE_WAIT,
                  s, len);

            if (bundle_finished)
            {
               configuration_set_bool(settings,
                     settings->bools.bundle_finished, false);
               p_dialog->current_type = MENU_DIALOG_NONE;
               return 1;
            }
         }
         break;
      case MENU_DIALOG_QUIT_CONFIRM:
      case MENU_DIALOG_INFORMATION:
      case MENU_DIALOG_QUESTION:
      case MENU_DIALOG_WARNING:
      case MENU_DIALOG_ERROR:
         msg_hash_get_help_enum(MSG_UNKNOWN,
               s, len);
         break;
      case MENU_DIALOG_NONE:
      default:
         break;
   }

   return 0;
}

void menu_entries_list_deinit(
      const menu_ctx_driver_t *menu_driver_ctx,
      struct menu_state *menu_st)
{
   if (menu_st->entries.list)
      menu_list_free(menu_driver_ctx, menu_st->entries.list);
   menu_st->entries.list          = NULL;
}

bool menu_entries_init(
      struct menu_state *menu_st,
      const menu_ctx_driver_t *menu_driver_ctx)
{
   if (!(menu_st->entries.list = (menu_list_t*)menu_list_new(menu_driver_ctx)))
      return false;
   if (!(menu_st->entries.list_settings = menu_setting_new()))
      return false;
   return true;
}

bool generic_menu_init_list(struct menu_state *menu_st,
      settings_t *settings)
{
   menu_displaylist_info_t info;
   menu_list_t *menu_list       = menu_st->entries.list;
   file_list_t *menu_stack      = NULL;
   file_list_t *selection_buf   = NULL;

   if (menu_list)
   {
      menu_stack                = MENU_LIST_GET(menu_list, (unsigned)0);
      selection_buf             = MENU_LIST_GET_SELECTION(menu_list, (unsigned)0);
   }

   menu_displaylist_info_init(&info);

   info.label                   = strdup(
         msg_hash_to_str(MENU_ENUM_LABEL_MAIN_MENU));
   info.enum_idx                = MENU_ENUM_LABEL_MAIN_MENU;

   menu_entries_append_enum(menu_stack,
         info.path,
         info.label,
         MENU_ENUM_LABEL_MAIN_MENU,
         info.type, info.flags, 0);

   info.list                    = selection_buf;

   if (menu_displaylist_ctl(DISPLAYLIST_MAIN_MENU, &info, settings))
      menu_displaylist_process(&info);

   menu_displaylist_info_free(&info);

   return true;
}

/* This function gets called at first startup on Android/iOS
 * when we need to extract the APK contents/zip file. This
 * file contains assets which then get extracted to the
 * user's asset directories. */
static void bundle_decompressed(retro_task_t *task,
      void *task_data,
      void *user_data, const char *err)
{
   settings_t        *settings = config_get_ptr();
   decompress_task_data_t *dec = (decompress_task_data_t*)task_data;

   if (err)
      RARCH_ERR("%s", err);

   if (dec)
   {
      if (!err)
         command_event(CMD_EVENT_REINIT, NULL);

      /* delete bundle? */
      free(dec->source_file);
      free(dec);
   }

   configuration_set_uint(settings,
         settings->uints.bundle_assets_extract_last_version,
         settings->uints.bundle_assets_extract_version_current);

   configuration_set_bool(settings, settings->bools.bundle_finished, true);

   command_event(CMD_EVENT_MENU_SAVE_CURRENT_CONFIG, NULL);
}

bool rarch_menu_init(
      struct menu_state *menu_st,
      menu_dialog_t        *p_dialog,
      const menu_ctx_driver_t *menu_driver_ctx,
      menu_input_t *menu_input,
      menu_input_pointer_hw_state_t *pointer_hw_state,
      settings_t *settings
      )
{
#ifdef HAVE_CONFIGFILE
   bool menu_show_start_screen = settings->bools.menu_show_start_screen;
   bool config_save_on_exit    = settings->bools.config_save_on_exit;
#endif

   /* Ensure that menu pointer input is correctly
    * initialised */
   memset(menu_input, 0, sizeof(menu_input_t));
   memset(pointer_hw_state, 0, sizeof(menu_input_pointer_hw_state_t));

   if (!menu_entries_init(menu_st, menu_driver_ctx))
   {
      menu_entries_settings_deinit(menu_st);
      menu_entries_list_deinit(menu_driver_ctx, menu_st);
      return false;
   }

#ifdef HAVE_CONFIGFILE
   if (menu_show_start_screen)
   {
      /* We don't want the welcome dialog screen to show up
       * again after the first startup, so we save to config
       * file immediately. */
      p_dialog->current_type         = MENU_DIALOG_WELCOME;

      configuration_set_bool(settings,
            settings->bools.menu_show_start_screen, false);
      if (config_save_on_exit)
         command_event(CMD_EVENT_MENU_SAVE_CURRENT_CONFIG, NULL);
   }
#endif

#ifdef HAVE_COMPRESSION
   if (      settings->bools.bundle_assets_extract_enable
         && !string_is_empty(settings->arrays.bundle_assets_src)
         && !string_is_empty(settings->arrays.bundle_assets_dst)
         && (settings->uints.bundle_assets_extract_version_current
            != settings->uints.bundle_assets_extract_last_version)
      )
   {
      p_dialog->current_type         = MENU_DIALOG_HELP_EXTRACT;
      task_push_decompress(
            settings->arrays.bundle_assets_src,
            settings->arrays.bundle_assets_dst,
            NULL,
            settings->arrays.bundle_assets_dst_subdir,
            NULL,
            bundle_decompressed,
            NULL,
            NULL,
            false);
      /* Support only 1 version - setting this would prevent the assets from being extracted every time */
      configuration_set_int(settings,
            settings->uints.bundle_assets_extract_last_version, 1);
   }
#endif

#if defined(HAVE_CG) || defined(HAVE_GLSL) || defined(HAVE_SLANG) || defined(HAVE_HLSL)
   menu_shader_manager_init();
#endif

   return true;
}

void menu_input_set_pointer_visibility(
      menu_input_pointer_hw_state_t *pointer_hw_state,
      menu_input_t *menu_input,
      retro_time_t current_time)
{
   static bool cursor_shown                        = false;
   static bool cursor_hidden                       = false;
   static retro_time_t end_time                    = 0;

   /* Ensure that mouse cursor is hidden when not in use */
   if ((menu_input->pointer.type == MENU_POINTER_MOUSE)
         && pointer_hw_state->active)
   {
      /* Show cursor */
      if ((current_time > end_time) && !cursor_shown)
      {
         menu_ctx_environment_t menu_environ;
         menu_environ.type = MENU_ENVIRON_ENABLE_MOUSE_CURSOR;
         menu_environ.data = NULL;

         menu_driver_ctl(RARCH_MENU_CTL_ENVIRONMENT, &menu_environ);
         cursor_shown  = true;
         cursor_hidden = false;
      }

      end_time = current_time + MENU_INPUT_HIDE_CURSOR_DELAY;
   }
   else
   {
      /* Hide cursor */
      if ((current_time > end_time) && !cursor_hidden)
      {
         menu_ctx_environment_t menu_environ;
         menu_environ.type = MENU_ENVIRON_DISABLE_MOUSE_CURSOR;
         menu_environ.data = NULL;

         menu_driver_ctl(RARCH_MENU_CTL_ENVIRONMENT, &menu_environ);
         cursor_shown  = false;
         cursor_hidden = true;
      }
   }
}

/**
 * menu_entries_elem_get_first_char:
 * @list                     : File list handle.
 * @offset                   : Offset index of element.
 *
 * Gets the first character of an element in the
 * file list.
 *
 * Returns: first character of element in file list.
 **/
int menu_entries_elem_get_first_char(
      file_list_t *list, unsigned offset)
{
   const char *path =   list->list[offset].alt
                      ? list->list[offset].alt
                      : list->list[offset].path;
   int ret          = path ? TOLOWER((int)*path) : 0;

   /* "Normalize" non-alphabetical entries so they
    * are lumped together for purposes of jumping. */
   if (ret < 'a')
      return ('a' - 1);
   else if (ret > 'z')
      return ('z' + 1);
   return ret;
}

void menu_entries_build_scroll_indices(
      struct menu_state *menu_st,
      file_list_t *list)
{
   bool current_is_dir             = false;
   size_t i                        = 0;
   int current                     = menu_entries_elem_get_first_char(list, 0);
   unsigned type                   = list->list[0].type;

   menu_st->scroll.index_list[0]   = 0;
   menu_st->scroll.index_size      = 1;

   if (type == FILE_TYPE_DIRECTORY)
      current_is_dir               = true;

   for (i = 1; i < list->size; i++)
   {
      int first    = menu_entries_elem_get_first_char(list, (unsigned)i);
      bool is_dir  = false;
      unsigned idx = (unsigned)i;

      type         = list->list[idx].type;

      if (type == FILE_TYPE_DIRECTORY)
         is_dir = true;

      if ((current_is_dir && !is_dir) || (first > current))
      {
         /* Add scroll index */
         menu_st->scroll.index_list[menu_st->scroll.index_size]   = i;
         if (!((menu_st->scroll.index_size + 1) >= SCROLL_INDEX_SIZE))
            menu_st->scroll.index_size++;
      }

      current        = first;
      current_is_dir = is_dir;
   }

   /* Add scroll index */
   menu_st->scroll.index_list[menu_st->scroll.index_size]   = list->size - 1;
   if (!((menu_st->scroll.index_size + 1) >= SCROLL_INDEX_SIZE))
      menu_st->scroll.index_size++;
}

void menu_display_common_image_upload(
      const menu_ctx_driver_t *menu_driver_ctx,
      void *menu_userdata,
      struct texture_image *img,
      void *user_data,
      unsigned type)
{
   if (     menu_driver_ctx
         && menu_driver_ctx->load_image)
      menu_driver_ctx->load_image(menu_userdata,
            img, (enum menu_image_type)type);

   image_texture_free(img);
   free(img);
   free(user_data);
}

enum menu_driver_id_type menu_driver_set_id(
      const char *driver_name)
{
   if (!string_is_empty(driver_name))
   {
      if (string_is_equal(driver_name, "rgui"))
         return MENU_DRIVER_ID_RGUI;
      else if (string_is_equal(driver_name, "ozone"))
         return MENU_DRIVER_ID_OZONE;
      else if (string_is_equal(driver_name, "glui"))
         return MENU_DRIVER_ID_GLUI;
      else if (string_is_equal(driver_name, "xmb"))
         return MENU_DRIVER_ID_XMB;
      else if (string_is_equal(driver_name, "stripes"))
         return MENU_DRIVER_ID_STRIPES;
   }
   return MENU_DRIVER_ID_UNKNOWN;
}

const char *config_get_menu_driver_options(void)
{
   return char_list_new_special(STRING_LIST_MENU_DRIVERS, NULL);
}

bool menu_entries_search_push(const char *search_term)
{
   size_t i;
   menu_search_terms_t *search = menu_entries_search_get_terms_internal();
   char search_term_clipped[MENU_SEARCH_FILTER_MAX_LENGTH];

   search_term_clipped[0] = '\0';

   /* Sanity check + verify whether we have reached
    * the maximum number of allowed search terms */
   if (!search ||
       string_is_empty(search_term) ||
       (search->size >= MENU_SEARCH_FILTER_MAX_TERMS))
      return false;

   /* Check whether search term already exists
    * > Note that we clip the input search term
    *   to MENU_SEARCH_FILTER_MAX_LENGTH characters
    *   *before* comparing existing entries */
   strlcpy(search_term_clipped, search_term,
         sizeof(search_term_clipped));

   for (i = 0; i < search->size; i++)
   {
      if (string_is_equal(search_term_clipped,
            search->terms[i]))
         return false;
   }

   /* Add search term */
   strlcpy(search->terms[search->size], search_term_clipped,
         sizeof(search->terms[search->size]));
   search->size++;

   return true;
}

bool menu_entries_search_pop(void)
{
   menu_search_terms_t *search = menu_entries_search_get_terms_internal();

   /* Do nothing if list of search terms is empty */
   if (!search ||
       (search->size == 0))
      return false;

   /* Remove last item from the list */
   search->size--;
   search->terms[search->size][0] = '\0';

   return true;
}

menu_search_terms_t *menu_entries_search_get_terms(void)
{
   menu_search_terms_t *search = menu_entries_search_get_terms_internal();

   if (!search ||
       (search->size == 0))
      return NULL;

   return search;
}

void menu_entries_search_append_terms_string(char *s, size_t len)
{
   menu_search_terms_t *search = menu_entries_search_get_terms_internal();

   if (search &&
       (search->size > 0) &&
       s)
   {
      size_t current_len = strlen_size(s, len);
      size_t i;

      /* If buffer is already 'full', nothing
       * further can be added */
      if (current_len >= len)
         return;

      s   += current_len;
      len -= current_len;

      for (i = 0; i < search->size; i++)
      {
         strlcat(s, " > ", len);
         strlcat(s, search->terms[i], len);
      }
   }
}

#if defined(HAVE_CG) || defined(HAVE_GLSL) || defined(HAVE_SLANG) || defined(HAVE_HLSL)
bool menu_shader_manager_save_preset_internal(
      bool save_reference,
      const struct video_shader *shader,
      const char *basename,
      const char *dir_video_shader,
      bool apply,
      const char **target_dirs,
      size_t num_target_dirs)
{
   char fullname[PATH_MAX_LENGTH];
   char buffer[PATH_MAX_LENGTH];
   bool ret                       = false;
   enum rarch_shader_type type    = RARCH_SHADER_NONE;
   char *preset_path              = NULL;
   size_t i                       = 0;

   fullname[0] = buffer[0]        = '\0';

   if (!shader || !shader->passes)
      return false;

   type = menu_shader_manager_get_type(shader);

   if (type == RARCH_SHADER_NONE)
      return false;

   if (!string_is_empty(basename))
   {
      /* We are comparing against a fixed list of file
       * extensions, the longest (slangp) being 6 characters
       * in length. We therefore only need to extract the first
       * 7 characters from the extension of the input path
       * to correctly validate a match */
      char ext_lower[8];
      const char *ext = NULL;

      ext_lower[0]    = '\0';

      strlcpy(fullname, basename, sizeof(fullname));

      /* Get file extension */
      ext = strrchr(basename, '.');

      /* Copy and convert to lower case */
      if (ext && (*(++ext) != '\0'))
      {
         strlcpy(ext_lower, ext, sizeof(ext_lower));
         string_to_lower(ext_lower);
      }

      /* Append extension automatically as appropriate. */
      if (     !string_is_equal(ext_lower, "cgp")
            && !string_is_equal(ext_lower, "glslp")
            && !string_is_equal(ext_lower, "slangp"))
      {
         const char *preset_ext = video_shader_get_preset_extension(type);
         strlcat(fullname, preset_ext, sizeof(fullname));
      }
   }
   else
      snprintf(fullname, sizeof(fullname), "retroarch%s",
            video_shader_get_preset_extension(type));

   if (path_is_absolute(fullname))
   {
      preset_path = fullname;
      ret         = video_shader_write_preset(preset_path,
            dir_video_shader,
            shader, save_reference);

      if (ret)
         RARCH_LOG("[Shaders - Save Preset]: Saved shader preset to %s.\n", preset_path);
      else
         RARCH_ERR("[Shaders - Save Preset]: Failed writing shader preset to %s.\n", preset_path);
   }
   else
   {
      char basedir[PATH_MAX_LENGTH];

      for (i = 0; i < num_target_dirs; i++)
      {
         if (string_is_empty(target_dirs[i]))
            continue;

         fill_pathname_join(buffer, target_dirs[i],
               fullname, sizeof(buffer));

         strlcpy(basedir, buffer, sizeof(basedir));
         path_basedir(basedir);

         if (!path_is_directory(basedir))
         {
            ret = path_mkdir(basedir);

            if (!ret)
            {
               RARCH_WARN("[Shaders - Save Preset]: Failed to create preset directory %s.\n", basedir);
               continue;
            }
         }

         preset_path = buffer;

         ret = video_shader_write_preset(preset_path,
               dir_video_shader,
               shader, save_reference);

         if (ret)
         {
            RARCH_LOG("[Shaders - Save Preset]: Saved shader preset to %s.\n", preset_path);
            break;
         }
         else
            RARCH_WARN("[Shaders - Save Preset]: Failed writing shader preset to %s.\n", preset_path);
      }

      if (!ret)
         RARCH_ERR("[Shaders - Save Preset]: Failed to write shader preset. Make sure shader directory"
               " and/or config directory are writable.\n");
   }

   if (ret && apply)
      menu_shader_manager_set_preset(NULL, type, preset_path, true);

   return ret;
}

bool menu_shader_manager_operate_auto_preset(
      struct retro_system_info *system,
      bool video_shader_preset_save_reference_enable,
      enum auto_shader_operation op,
      const struct video_shader *shader,
      const char *dir_video_shader,
      const char *dir_menu_config,
      enum auto_shader_type type, bool apply)
{
   char old_presets_directory[PATH_MAX_LENGTH];
   char config_directory[PATH_MAX_LENGTH];
   char tmp[PATH_MAX_LENGTH];
   char file[PATH_MAX_LENGTH];
   static enum rarch_shader_type shader_types[] =
   {
      RARCH_SHADER_GLSL, RARCH_SHADER_SLANG, RARCH_SHADER_CG
   };
   const char *core_name            = system ? system->library_name : NULL;
   const char *auto_preset_dirs[3]  = {0};

   old_presets_directory[0] = config_directory[0] = tmp[0] = file[0] = '\0';

   if (type != SHADER_PRESET_GLOBAL && string_is_empty(core_name))
      return false;

   if (!path_is_empty(RARCH_PATH_CONFIG))
      fill_pathname_basedir(
            config_directory,
            path_get(RARCH_PATH_CONFIG),
            sizeof(config_directory));

   /* We are only including this directory for compatibility purposes with
    * versions 1.8.7 and older. */
   if (op != AUTO_SHADER_OP_SAVE && !string_is_empty(dir_video_shader))
      fill_pathname_join(
            old_presets_directory,
            dir_video_shader,
            "presets",
            sizeof(old_presets_directory));

   auto_preset_dirs[0] = dir_menu_config;
   auto_preset_dirs[1] = config_directory;
   auto_preset_dirs[2] = old_presets_directory;

   switch (type)
   {
      case SHADER_PRESET_GLOBAL:
         strcpy_literal(file, "global");
         break;
      case SHADER_PRESET_CORE:
         fill_pathname_join(file, core_name, core_name, sizeof(file));
         break;
      case SHADER_PRESET_PARENT:
         fill_pathname_parent_dir_name(tmp,
               path_get(RARCH_PATH_BASENAME), sizeof(tmp));
         fill_pathname_join(file, core_name, tmp, sizeof(file));
         break;
      case SHADER_PRESET_GAME:
         {
            const char *game_name =
               path_basename(path_get(RARCH_PATH_BASENAME));
            if (string_is_empty(game_name))
               return false;
            fill_pathname_join(file, core_name, game_name, sizeof(file));
            break;
         }
      default:
         return false;
   }

   switch (op)
   {
      case AUTO_SHADER_OP_SAVE:
         return menu_shader_manager_save_preset_internal(
               video_shader_preset_save_reference_enable,
               shader, file,
               dir_video_shader,
               apply,
               auto_preset_dirs,
               ARRAY_SIZE(auto_preset_dirs));
      case AUTO_SHADER_OP_REMOVE:
         {
            /* remove all supported auto-shaders of given type */
            char *end;
            size_t i, j, m;

            char preset_path[PATH_MAX_LENGTH];

            /* n = amount of relevant shader presets found
             * m = amount of successfully deleted shader presets */
            size_t n = m = 0;

            for (i = 0; i < ARRAY_SIZE(auto_preset_dirs); i++)
            {
               if (string_is_empty(auto_preset_dirs[i]))
                  continue;

               fill_pathname_join(preset_path,
                     auto_preset_dirs[i], file, sizeof(preset_path));
               end = preset_path + strlen(preset_path);

               for (j = 0; j < ARRAY_SIZE(shader_types); j++)
               {
                  const char *preset_ext;

                  if (!video_shader_is_supported(shader_types[j]))
                     continue;

                  preset_ext = video_shader_get_preset_extension(shader_types[j]);
                  strlcpy(end, preset_ext, sizeof(preset_path) - (end - preset_path));

                  if (path_is_valid(preset_path))
                  {
                     n++;

                     if (!filestream_delete(preset_path))
                     {
                        m++;
                        RARCH_LOG("[Shaders]: Deleted shader preset from \"%s\".\n", preset_path);
                     }
                     else
                        RARCH_WARN("[Shaders]: Failed to remove shader preset at \"%s\".\n", preset_path);
                  }
               }
            }

            return n == m;
         }
      case AUTO_SHADER_OP_EXISTS:
         {
            /* test if any supported auto-shaders of given type exists */
            char *end;
            size_t i, j;

            char preset_path[PATH_MAX_LENGTH];

            for (i = 0; i < ARRAY_SIZE(auto_preset_dirs); i++)
            {
               if (string_is_empty(auto_preset_dirs[i]))
                  continue;

               fill_pathname_join(preset_path,
                     auto_preset_dirs[i], file, sizeof(preset_path));
               end = preset_path + strlen(preset_path);

               for (j = 0; j < ARRAY_SIZE(shader_types); j++)
               {
                  const char *preset_ext;

                  if (!video_shader_is_supported(shader_types[j]))
                     continue;

                  preset_ext = video_shader_get_preset_extension(shader_types[j]);
                  strlcpy(end, preset_ext, sizeof(preset_path) - (end - preset_path));

                  if (path_is_valid(preset_path))
                     return true;
               }
            }
         }
         break;
   }

   return false;
}

void menu_driver_set_last_shader_path_int(
      const char *shader_path,
      enum rarch_shader_type *type,
      char *shader_dir, size_t dir_len,
      char *shader_file, size_t file_len)
{
   const char *file_name = NULL;

   if (!type ||
       !shader_dir ||
       (dir_len < 1) ||
       !shader_file ||
       (file_len < 1))
      return;

   /* Reset existing cache */
   *type          = RARCH_SHADER_NONE;
   shader_dir[0]  = '\0';
   shader_file[0] = '\0';

   /* If path is empty, do nothing */
   if (string_is_empty(shader_path))
      return;

   /* Get shader type */
   *type = video_shader_parse_type(shader_path);

   /* If type is invalid, do nothing */
   if (*type == RARCH_SHADER_NONE)
      return;

   /* Cache parent directory */
   fill_pathname_parent_dir(shader_dir, shader_path, dir_len);

   /* If parent directory is empty, then file name
    * is only valid if 'shader_path' refers to an
    * existing file in the root of the file system */
   if (string_is_empty(shader_dir) &&
       !path_is_valid(shader_path))
      return;

   /* Cache file name */
   file_name = path_basename_nocompression(shader_path);
   if (!string_is_empty(file_name))
      strlcpy(shader_file, file_name, file_len);
}
#endif

void get_current_menu_value(struct menu_state *menu_st,
      char *s, size_t len)
{
   menu_entry_t     entry;
   const char*      entry_label;

   MENU_ENTRY_INIT(entry);
   entry.path_enabled          = false;
   entry.label_enabled         = false;
   entry.rich_label_enabled    = false;
   entry.sublabel_enabled      = false;
   menu_entry_get(&entry, 0, menu_st->selection_ptr, NULL, true);

   if (entry.enum_idx == MENU_ENUM_LABEL_CHEEVOS_PASSWORD)
      entry_label              = entry.password_value;
   else
      entry_label              = entry.value;

   strlcpy(s, entry_label, len);
}

void get_current_menu_label(struct menu_state *menu_st,
      char *s, size_t len)
{
   menu_entry_t     entry;
   const char*      entry_label;

   MENU_ENTRY_INIT(entry);
   menu_entry_get(&entry, 0, menu_st->selection_ptr, NULL, true);

   if (!string_is_empty(entry.rich_label))
      entry_label              = entry.rich_label;
   else
      entry_label              = entry.path;

   strlcpy(s, entry_label, len);
}

void get_current_menu_sublabel(struct menu_state *menu_st,
      char *s, size_t len)
{
   menu_entry_t     entry;

   MENU_ENTRY_INIT(entry);
   entry.path_enabled          = false;
   entry.label_enabled         = false;
   entry.rich_label_enabled    = false;
   entry.value_enabled         = false;
   menu_entry_get(&entry, 0, menu_st->selection_ptr, NULL, true);
   strlcpy(s, entry.sublabel, len);
}

void menu_entries_get_last_stack(const char **path, const char **label,
      unsigned *file_type, enum msg_hash_enums *enum_idx, size_t *entry_idx)
{
   file_list_t *list              = NULL;
   struct menu_state    *menu_st  = &menu_driver_state;
   if (!menu_st->entries.list)
      return;

   list                           = MENU_LIST_GET(menu_st->entries.list, 0);

   if (list && list->size)
      file_list_get_at_offset(list, list->size - 1, path, label, file_type, entry_idx);

   if (enum_idx)
   {
      menu_file_list_cbs_t *cbs  = (menu_file_list_cbs_t*)
         list->list[list->size - 1].actiondata;

      if (cbs)
         *enum_idx = cbs->enum_idx;
   }
}

int menu_driver_deferred_push_content_list(file_list_t *list)
{
   settings_t *settings           = config_get_ptr();
   struct menu_state    *menu_st  = &menu_driver_state;
   menu_list_t *menu_list         = menu_st->entries.list;
   file_list_t *selection_buf     = MENU_LIST_GET_SELECTION(menu_list, (unsigned)0);

   menu_st->selection_ptr         = 0;

   if (!menu_driver_displaylist_push(
            menu_st,
            settings,
            list,
            selection_buf))
      return -1;
   return 0;
}

bool menu_driver_screensaver_supported(void)
{
   struct menu_state    *menu_st  = &menu_driver_state;
   return menu_st->screensaver_supported;
}

retro_time_t menu_driver_get_current_time(void)
{
   struct menu_state    *menu_st  = &menu_driver_state;
   return menu_st->current_time_us;
}

const char *menu_driver_get_pending_selection(void)
{
   struct menu_state   *menu_st  = &menu_driver_state;
   return menu_st->pending_selection;
}

void menu_driver_set_pending_selection(const char *pending_selection)
{
   struct menu_state *menu_st  = &menu_driver_state;
   char *selection             = menu_st->pending_selection;

   /* Reset existing cache */
   selection[0] = '\0';

   /* If path is empty, do nothing */
   if (string_is_empty(pending_selection))
      return;

   strlcpy(selection, pending_selection,
         sizeof(menu_st->pending_selection));
}

void menu_input_search_cb(void *userdata, const char *str)
{
   const char *label           = NULL;
   unsigned type               = MENU_SETTINGS_NONE;
   struct menu_state *menu_st  = &menu_driver_state;

   if (string_is_empty(str))
      goto end;

   /* Determine whether we are currently
    * viewing a menu list with 'search
    * filter' support */
   file_list_get_last(MENU_LIST_GET(menu_st->entries.list, 0),
         NULL, &label, &type, NULL);

   /* Do not apply search filter if string
    * consists of a single Latin alphabet
    * character */
   if (((str[1] != '\0') || (!ISALPHA(str[0]))) &&
       menu_driver_search_filter_enabled(label, type))
   {
      /* Add search term */
      if (menu_entries_search_push(str))
      {
         bool refresh = false;

         /* Reset navigation pointer */
         menu_st->selection_ptr = 0;
         menu_driver_navigation_set(false);

         /* Refresh menu */
         menu_entries_ctl(MENU_ENTRIES_CTL_SET_REFRESH, &refresh);
         menu_driver_ctl(RARCH_MENU_CTL_SET_PREVENT_POPULATE, NULL);
      }
   }
   /* Perform a regular search: jump to the
    * first matching entry */
   else
   {
      size_t idx = 0;

      if (menu_entries_list_search(str, &idx))
      {
         menu_st->selection_ptr = idx;
         menu_driver_navigation_set(true);
      }
   }

end:
   menu_input_dialog_end();
}

const char *menu_driver_get_last_start_directory(void)
{
   menu_handle_t *menu           = menu_driver_state.driver_data;
   settings_t *settings          = config_get_ptr();
   bool use_last                 = settings->bools.use_last_start_directory;
   const char *default_directory = settings->paths.directory_menu_content;

   /* Return default directory if there is no
    * last directory or it's invalid */
   if (!menu ||
       !use_last ||
       string_is_empty(menu->last_start_content.directory) ||
       !path_is_directory(menu->last_start_content.directory))
      return default_directory;

   return menu->last_start_content.directory;
}

const char *menu_driver_get_last_start_file_name(void)
{
   menu_handle_t *menu         = menu_driver_state.driver_data;
   settings_t *settings        = config_get_ptr();
   bool use_last               = settings->bools.use_last_start_directory;

   /* Return NULL if there is no last 'file name' */
   if (!menu ||
       !use_last ||
       string_is_empty(menu->last_start_content.file_name))
      return NULL;

   return menu->last_start_content.file_name;
}

void menu_driver_set_last_start_content(const char *start_content_path)
{
   char archive_path[PATH_MAX_LENGTH];
   menu_handle_t *menu         = menu_driver_state.driver_data;
   settings_t *settings        = config_get_ptr();
   bool use_last               = settings->bools.use_last_start_directory;
   const char *archive_delim   = NULL;
   const char *file_name       = NULL;

   if (!menu)
      return;

   /* Reset existing cache */
   menu->last_start_content.directory[0] = '\0';
   menu->last_start_content.file_name[0] = '\0';

   /* If 'use_last_start_directory' is disabled or
    * path is empty, do nothing */
   if (!use_last ||
       string_is_empty(start_content_path))
      return;

   /* Cache directory */
   fill_pathname_parent_dir(menu->last_start_content.directory,
         start_content_path, sizeof(menu->last_start_content.directory));

   /* Cache file name */
   archive_delim      = path_get_archive_delim(start_content_path);
   if (archive_delim)
   {
      /* If path references a file inside an
       * archive, must extract the string segment
       * before the archive delimiter (i.e. path of
       * 'parent' archive file) */
      size_t len;

      archive_path[0] = '\0';
      len             = (size_t)(1 + archive_delim - start_content_path);
      len             = (len < PATH_MAX_LENGTH) ? len : PATH_MAX_LENGTH;

      strlcpy(archive_path, start_content_path, len * sizeof(char));

      file_name       = path_basename(archive_path);
   }
   else
      file_name       = path_basename_nocompression(start_content_path);

   if (!string_is_empty(file_name))
      strlcpy(menu->last_start_content.file_name, file_name,
            sizeof(menu->last_start_content.file_name));
}

int menu_entry_action(
      menu_entry_t *entry, size_t i, enum menu_action action)
{
   struct menu_state *menu_st     = &menu_driver_state;
   if (     menu_st->driver_ctx
         && menu_st->driver_ctx->entry_action)
      return menu_st->driver_ctx->entry_action(
            menu_st->userdata, entry, i, action);
   return -1;
}

void menu_entries_append(
      file_list_t *list,
      const char *path,
      const char *label,
      unsigned type,
      size_t directory_ptr,
      size_t entry_idx)
{
   menu_ctx_list_t list_info;
   size_t i;
   size_t idx;
   const char *menu_path           = NULL;
   menu_file_list_cbs_t *cbs       = NULL;
   struct menu_state  *menu_st     = &menu_driver_state;
   if (!list || !label)
      return;

   file_list_append(list, path, label, type, directory_ptr, entry_idx);
   file_list_get_last(MENU_LIST_GET(menu_st->entries.list, 0),
         &menu_path, NULL, NULL, NULL);

   idx                = list->size - 1;

   list_info.list     = list;
   list_info.path     = path;
   list_info.fullpath = NULL;

   if (!string_is_empty(menu_path))
      list_info.fullpath = strdup(menu_path);

   list_info.label       = label;
   list_info.idx         = idx;
   list_info.entry_type  = type;

   if (  menu_st->driver_ctx &&
         menu_st->driver_ctx->list_insert)
      menu_st->driver_ctx->list_insert(
            menu_st->userdata,
            list_info.list,
            list_info.path,
            list_info.fullpath,
            list_info.label,
            list_info.idx,
            list_info.entry_type);

   if (list_info.fullpath)
      free(list_info.fullpath);

   file_list_free_actiondata(list, idx);
   cbs                             = (menu_file_list_cbs_t*)
      malloc(sizeof(menu_file_list_cbs_t));

   if (!cbs)
      return;

   cbs->action_sublabel_cache[0]   = '\0';
   cbs->action_title_cache[0]      = '\0';
   cbs->enum_idx                   = MSG_UNKNOWN;
   cbs->checked                    = false;
   cbs->setting                    = menu_setting_find(label);
   cbs->action_iterate             = NULL;
   cbs->action_deferred_push       = NULL;
   cbs->action_select              = NULL;
   cbs->action_get_title           = NULL;
   cbs->action_ok                  = NULL;
   cbs->action_cancel              = NULL;
   cbs->action_scan                = NULL;
   cbs->action_start               = NULL;
   cbs->action_info                = NULL;
   cbs->action_left                = NULL;
   cbs->action_right               = NULL;
   cbs->action_label               = NULL;
   cbs->action_sublabel            = NULL;
   cbs->action_get_value           = NULL;

   cbs->search.size                = 0;
   for (i = 0; i < MENU_SEARCH_FILTER_MAX_TERMS; i++)
      cbs->search.terms[i][0]      = '\0';

   list->list[idx].actiondata      = cbs;

   menu_cbs_init(menu_st,
         menu_st->driver_ctx,
         list, cbs, path, label, type, idx);
}

bool menu_entries_append_enum(
      file_list_t *list,
      const char *path,
      const char *label,
      enum msg_hash_enums enum_idx,
      unsigned type,
      size_t directory_ptr,
      size_t entry_idx)
{
   menu_ctx_list_t list_info;
   size_t i;
   size_t idx;
   const char *menu_path           = NULL;
   menu_file_list_cbs_t *cbs       = NULL;
   struct menu_state  *menu_st     = &menu_driver_state;

   if (!list || !label)
      return false;

   file_list_append(list, path, label, type, directory_ptr, entry_idx);
   file_list_get_last(MENU_LIST_GET(menu_st->entries.list, 0),
         &menu_path, NULL, NULL, NULL);

   idx                   = list->size - 1;

   list_info.fullpath    = NULL;

   if (!string_is_empty(menu_path))
      list_info.fullpath = strdup(menu_path);
   list_info.list        = list;
   list_info.path        = path;
   list_info.label       = label;
   list_info.idx         = idx;
   list_info.entry_type  = type;

   if (  menu_st->driver_ctx &&
         menu_st->driver_ctx->list_insert)
      menu_st->driver_ctx->list_insert(
            menu_st->userdata,
            list_info.list,
            list_info.path,
            list_info.fullpath,
            list_info.label,
            list_info.idx,
            list_info.entry_type);

   if (list_info.fullpath)
      free(list_info.fullpath);

   file_list_free_actiondata(list, idx);
   cbs                             = (menu_file_list_cbs_t*)
      malloc(sizeof(menu_file_list_cbs_t));

   if (!cbs)
      return false;

   cbs->action_sublabel_cache[0]   = '\0';
   cbs->action_title_cache[0]      = '\0';
   cbs->enum_idx                   = enum_idx;
   cbs->checked                    = false;
   cbs->setting                    = NULL;
   cbs->action_iterate             = NULL;
   cbs->action_deferred_push       = NULL;
   cbs->action_select              = NULL;
   cbs->action_get_title           = NULL;
   cbs->action_ok                  = NULL;
   cbs->action_cancel              = NULL;
   cbs->action_scan                = NULL;
   cbs->action_start               = NULL;
   cbs->action_info                = NULL;
   cbs->action_left                = NULL;
   cbs->action_right               = NULL;
   cbs->action_label               = NULL;
   cbs->action_sublabel            = NULL;
   cbs->action_get_value           = NULL;

   cbs->search.size                = 0;
   for (i = 0; i < MENU_SEARCH_FILTER_MAX_TERMS; i++)
      cbs->search.terms[i][0]      = '\0';

   list->list[idx].actiondata      = cbs;

   if (   enum_idx != MENU_ENUM_LABEL_PLAYLIST_ENTRY
       && enum_idx != MENU_ENUM_LABEL_PLAYLIST_COLLECTION_ENTRY
       && enum_idx != MENU_ENUM_LABEL_EXPLORE_ITEM
       && enum_idx != MENU_ENUM_LABEL_RDB_ENTRY)
      cbs->setting                 = menu_setting_find_enum(enum_idx);

   menu_cbs_init(menu_st,
         menu_st->driver_ctx,
         list, cbs, path, label, type, idx);

   return true;
}

void menu_entries_prepend(file_list_t *list,
      const char *path, const char *label,
      enum msg_hash_enums enum_idx,
      unsigned type, size_t directory_ptr, size_t entry_idx)
{
   menu_ctx_list_t list_info;
   size_t i;
   size_t idx                      = 0;
   const char *menu_path           = NULL;
   menu_file_list_cbs_t *cbs       = NULL;
   struct menu_state  *menu_st     = &menu_driver_state;
   if (!list || !label)
      return;

   file_list_prepend(list, path, label, type, directory_ptr, entry_idx);
   file_list_get_last(MENU_LIST_GET(menu_st->entries.list, 0),
         &menu_path, NULL, NULL, NULL);

   list_info.fullpath    = NULL;

   if (!string_is_empty(menu_path))
      list_info.fullpath = strdup(menu_path);
   list_info.list        = list;
   list_info.path        = path;
   list_info.label       = label;
   list_info.idx         = idx;
   list_info.entry_type  = type;

   if (  menu_st->driver_ctx &&
         menu_st->driver_ctx->list_insert)
      menu_st->driver_ctx->list_insert(
            menu_st->userdata,
            list_info.list,
            list_info.path,
            list_info.fullpath,
            list_info.label,
            list_info.idx,
            list_info.entry_type);

   if (list_info.fullpath)
      free(list_info.fullpath);

   file_list_free_actiondata(list, idx);
   cbs                             = (menu_file_list_cbs_t*)
      malloc(sizeof(menu_file_list_cbs_t));

   if (!cbs)
      return;

   cbs->action_sublabel_cache[0]   = '\0';
   cbs->action_title_cache[0]      = '\0';
   cbs->enum_idx                   = enum_idx;
   cbs->checked                    = false;
   cbs->setting                    = menu_setting_find_enum(cbs->enum_idx);
   cbs->action_iterate             = NULL;
   cbs->action_deferred_push       = NULL;
   cbs->action_select              = NULL;
   cbs->action_get_title           = NULL;
   cbs->action_ok                  = NULL;
   cbs->action_cancel              = NULL;
   cbs->action_scan                = NULL;
   cbs->action_start               = NULL;
   cbs->action_info                = NULL;
   cbs->action_left                = NULL;
   cbs->action_right               = NULL;
   cbs->action_label               = NULL;
   cbs->action_sublabel            = NULL;
   cbs->action_get_value           = NULL;

   cbs->search.size                = 0;
   for (i = 0; i < MENU_SEARCH_FILTER_MAX_TERMS; i++)
      cbs->search.terms[i][0]      = '\0';

   list->list[idx].actiondata      = cbs;

   menu_cbs_init(menu_st,
         menu_st->driver_ctx,
         list, cbs, path, label, type, idx);
}

void menu_entries_flush_stack(const char *needle, unsigned final_type)
{
   struct menu_state  *menu_st    = &menu_driver_state;
   menu_list_t *menu_list         = menu_st->entries.list;
   if (menu_list)
      menu_list_flush_stack(
            menu_st->driver_ctx,
            menu_st->userdata,
            menu_st,
            menu_list, 0, needle, final_type);
}

void menu_entries_pop_stack(size_t *ptr, size_t idx, bool animate)
{
   struct menu_state    *menu_st            = &menu_driver_state;
   const menu_ctx_driver_t *menu_driver_ctx = menu_st->driver_ctx;
   menu_list_t *menu_list                   = menu_st->entries.list;
   if (!menu_list)
      return;

   if (MENU_LIST_GET_STACK_SIZE(menu_list, idx) > 1)
   {
      bool refresh             = false;
      if (animate)
      {
         if (menu_driver_ctx->list_cache)
            menu_driver_ctx->list_cache(menu_st->userdata,
                  MENU_LIST_PLAIN, 0);
      }
      menu_list_pop_stack(menu_driver_ctx,
            menu_st->userdata, menu_list, idx, ptr);

      if (animate)
         menu_entries_ctl(MENU_ENTRIES_CTL_SET_REFRESH, &refresh);
   }
}

bool menu_entries_ctl(enum menu_entries_ctl_state state, void *data)
{
   struct menu_state    *menu_st  = &menu_driver_state;

   switch (state)
   {
      case MENU_ENTRIES_CTL_NEEDS_REFRESH:
         return MENU_ENTRIES_NEEDS_REFRESH(menu_st);
      case MENU_ENTRIES_CTL_SETTINGS_GET:
         {
            rarch_setting_t **settings  = (rarch_setting_t**)data;
            if (!settings)
               return false;
            *settings = menu_st->entries.list_settings;
         }
         break;
      case MENU_ENTRIES_CTL_SET_REFRESH:
         {
            bool *nonblocking = (bool*)data;

            if (*nonblocking)
               menu_st->entries_nonblocking_refresh = true;
            else
               menu_st->entries_need_refresh        = true;
         }
         break;
      case MENU_ENTRIES_CTL_UNSET_REFRESH:
         {
            bool *nonblocking = (bool*)data;

            if (*nonblocking)
               menu_st->entries_nonblocking_refresh = false;
            else
               menu_st->entries_need_refresh        = false;
         }
         break;
      case MENU_ENTRIES_CTL_SET_START:
         {
            size_t *idx = (size_t*)data;
            if (idx)
               menu_st->entries.begin = *idx;
         }
      case MENU_ENTRIES_CTL_START_GET:
         {
            size_t *idx = (size_t*)data;
            if (!idx)
               return 0;

            *idx = menu_st->entries.begin;
         }
         break;
      case MENU_ENTRIES_CTL_REFRESH:
         /**
          * Before a refresh, we could have deleted a
          * file on disk, causing selection_ptr to
          * suddendly be out of range.
          *
          * Ensure it doesn't overflow.
          **/
         {
            size_t list_size;
            file_list_t *list               = (file_list_t*)data;
            if (!list)
               return false;
            if (list->size)
               menu_entries_build_scroll_indices(menu_st, list);
            list_size                       = menu_st->entries.list ? MENU_LIST_GET_SELECTION(menu_st->entries.list, 0)->size : 0;

            if (list_size)
            {
               size_t          selection    = menu_st->selection_ptr;
               if (selection >= list_size)
               {
                  size_t idx                = list_size - 1;
                  menu_st->selection_ptr    = idx;

                  menu_driver_navigation_set(true);
               }
            }
            else
            {
               bool pending_push = true;
               menu_driver_ctl(MENU_NAVIGATION_CTL_CLEAR, &pending_push);
            }
         }
         break;
      case MENU_ENTRIES_CTL_CLEAR:
         {
            unsigned i;
            file_list_t              *list = (file_list_t*)data;

            if (!list)
               return false;

            /* Clear all the menu lists. */
            if (menu_st->driver_ctx->list_clear)
               menu_st->driver_ctx->list_clear(list);

            for (i = 0; i < list->size; i++)
            {
               if (list->list[i].actiondata)
                  free(list->list[i].actiondata);
               list->list[i].actiondata = NULL;
            }

            file_list_clear(list);
         }
         break;
      case MENU_ENTRIES_CTL_SHOW_BACK:
         /* Returns true if a Back button should be shown
          * (i.e. we are at least
          * one level deep in the menu hierarchy). */
         if (!menu_st->entries.list)
            return false;
         return (MENU_LIST_GET_STACK_SIZE(menu_st->entries.list, 0) > 1);
      case MENU_ENTRIES_CTL_NONE:
      default:
         break;
   }

   return true;
}

/* TODO/FIXME - seems only RGUI uses this - can this be
 * refactored away or we can have one common function used
 * across all menu drivers? */
#ifdef HAVE_RGUI
void menu_display_handle_thumbnail_upload(
      retro_task_t *task,
      void *task_data,
      void *user_data, const char *err)
{
   struct menu_state    *menu_st = &menu_driver_state;
   menu_display_common_image_upload(
         menu_st->driver_ctx,
         menu_st->userdata,
         (struct texture_image*)task_data,
         user_data,
         MENU_IMAGE_THUMBNAIL);
}

void menu_display_handle_left_thumbnail_upload(
      retro_task_t *task,
      void *task_data,
      void *user_data, const char *err)
{
   struct menu_state    *menu_st = &menu_driver_state;
   menu_display_common_image_upload(
         menu_st->driver_ctx,
         menu_st->userdata,
         (struct texture_image*)task_data,
         user_data,
         MENU_IMAGE_LEFT_THUMBNAIL);
}
#endif

void menu_display_handle_savestate_thumbnail_upload(
      retro_task_t *task,
      void *task_data,
      void *user_data, const char *err)
{
   struct menu_state    *menu_st = &menu_driver_state;
   menu_display_common_image_upload(
         menu_st->driver_ctx,
         menu_st->userdata,
         (struct texture_image*)task_data,
         user_data,
         MENU_IMAGE_SAVESTATE_THUMBNAIL);
}

/* Function that gets called when we want to load in a
 * new menu wallpaper.
 */
void menu_display_handle_wallpaper_upload(
      retro_task_t *task,
      void *task_data,
      void *user_data, const char *err)
{
   struct menu_state    *menu_st = &menu_driver_state;
   menu_display_common_image_upload(
         menu_st->driver_ctx,
         menu_st->userdata,
         (struct texture_image*)task_data,
         user_data,
         MENU_IMAGE_WALLPAPER);
}

void menu_driver_frame(bool menu_is_alive, video_frame_info_t *video_info)
{
   struct menu_state    *menu_st = &menu_driver_state;
   if (menu_is_alive && menu_st->driver_ctx->frame)
      menu_st->driver_ctx->frame(menu_st->userdata, video_info);
}

bool menu_driver_list_cache(menu_ctx_list_t *list)
{
   struct menu_state    *menu_st = &menu_driver_state;
   if (!list || !menu_st->driver_ctx || !menu_st->driver_ctx->list_cache)
      return false;

   menu_st->driver_ctx->list_cache(menu_st->userdata,
         list->type, list->action);
   return true;
}

void menu_driver_navigation_set(bool scroll)
{
   struct menu_state       *menu_st  = &menu_driver_state;
   if (menu_st->driver_ctx->navigation_set)
      menu_st->driver_ctx->navigation_set(menu_st->userdata, scroll);
}

void menu_driver_populate_entries(menu_displaylist_info_t *info)
{
   struct menu_state       *menu_st  = &menu_driver_state;
   if (menu_st->driver_ctx && menu_st->driver_ctx->populate_entries)
      menu_st->driver_ctx->populate_entries(
            menu_st->userdata, info->path,
            info->label, info->type);
}

bool menu_driver_push_list(menu_ctx_displaylist_t *disp_list)
{
   struct menu_state       *menu_st  = &menu_driver_state;
   if (menu_st->driver_ctx->list_push)
      if (menu_st->driver_ctx->list_push(
               menu_st->driver_data,
               menu_st->userdata,
               disp_list->info, disp_list->type) == 0)
         return true;
   return false;
}

void menu_driver_set_thumbnail_system(char *s, size_t len)
{
   struct menu_state       *menu_st  = &menu_driver_state;
   if (     menu_st->driver_ctx
         && menu_st->driver_ctx->set_thumbnail_system)
      menu_st->driver_ctx->set_thumbnail_system(
            menu_st->userdata, s, len);
}

void menu_driver_get_thumbnail_system(char *s, size_t len)
{
   struct menu_state       *menu_st  = &menu_driver_state;
   if (     menu_st->driver_ctx
         && menu_st->driver_ctx->get_thumbnail_system)
      menu_st->driver_ctx->get_thumbnail_system(
            menu_st->userdata, s, len);
}

void menu_driver_set_thumbnail_content(char *s, size_t len)
{
   struct menu_state       *menu_st  = &menu_driver_state;
   if (     menu_st->driver_ctx
         && menu_st->driver_ctx->set_thumbnail_content)
      menu_st->driver_ctx->set_thumbnail_content(
            menu_st->userdata, s);
}

/* Teardown function for the menu driver. */
void menu_driver_destroy(
      struct menu_state *menu_st)
{
   menu_st->pending_quick_menu          = false;
   menu_st->prevent_populate            = false;
   menu_st->data_own                    = false;
   menu_st->driver_ctx                  = NULL;
   menu_st->userdata                    = NULL;
   menu_st->input_driver_flushing_input = 0;
   menu_st->alive                       = false;
}

bool menu_driver_list_get_entry(menu_ctx_list_t *list)
{
   struct menu_state       *menu_st  = &menu_driver_state;
   if (  !menu_st->driver_ctx ||
         !menu_st->driver_ctx->list_get_entry)
   {
      list->entry = NULL;
      return false;
   }
   list->entry = menu_st->driver_ctx->list_get_entry(
         menu_st->userdata,
         list->type, (unsigned int)list->idx);
   return true;
}

bool menu_driver_list_get_selection(menu_ctx_list_t *list)
{
   struct menu_state       *menu_st  = &menu_driver_state;
   if (  !menu_st->driver_ctx ||
         !menu_st->driver_ctx->list_get_selection)
   {
      list->selection = 0;
      return false;
   }
   list->selection    = menu_st->driver_ctx->list_get_selection(
         menu_st->userdata);

   return true;
}

bool menu_driver_list_get_size(menu_ctx_list_t *list)
{
   struct menu_state       *menu_st  = &menu_driver_state;
   if (  !menu_st->driver_ctx ||
         !menu_st->driver_ctx->list_get_size)
   {
      list->size = 0;
      return false;
   }
   list->size = menu_st->driver_ctx->list_get_size(
         menu_st->userdata, list->type);
   return true;
}

void menu_input_get_pointer_state(menu_input_pointer_t *copy_target)
{
   struct menu_state    *menu_st  = &menu_driver_state;
   menu_input_t       *menu_input = &menu_st->input_state;

   if (!copy_target)
      return;

   /* Copy parameters from global menu_input_state
    * (i.e. don't pass by reference)
    * This is a fast operation */
   memcpy(copy_target, &menu_input->pointer, sizeof(menu_input_pointer_t));
}

unsigned menu_input_get_pointer_selection(void)
{
   struct menu_state    *menu_st  = &menu_driver_state;
   menu_input_t       *menu_input = &menu_st->input_state;
   return menu_input->ptr;
}

void menu_input_set_pointer_selection(unsigned selection)
{
   struct menu_state    *menu_st  = &menu_driver_state;
   menu_input_t       *menu_input = &menu_st->input_state;

   menu_input->ptr                = selection;
}

void menu_input_set_pointer_y_accel(float y_accel)
{
   struct menu_state    *menu_st  = &menu_driver_state;
   menu_input_t    *menu_input    = &menu_st->input_state;

   menu_input->pointer.y_accel    = y_accel;
}

bool menu_input_key_bind_set_min_max(menu_input_ctx_bind_limits_t *lim)
{
   struct menu_state    *menu_st  = &menu_driver_state;
   struct menu_bind_state *binds  = &menu_st->input_binds;
   if (!lim)
      return false;

   binds->begin = lim->min;
   binds->last  = lim->max;

   return true;
}

const char *menu_input_dialog_get_buffer(void)
{
   struct menu_state    *menu_st  = &menu_driver_state;
   if (!(*menu_st->input_dialog_keyboard_buffer))
      return "";
   return *menu_st->input_dialog_keyboard_buffer;
}

void menu_input_key_event(bool down, unsigned keycode,
      uint32_t character, uint16_t mod)
{
   struct menu_state *menu_st  = &menu_driver_state;
   enum retro_key          key = (enum retro_key)keycode;

   if (key == RETROK_UNKNOWN)
   {
      unsigned i;

      for (i = 0; i < RETROK_LAST; i++)
         menu_st->kb_key_state[i] =
            (menu_st->kb_key_state[(enum retro_key)i] & 1) << 1;
   }
   else
      menu_st->kb_key_state[key]  =
         ((menu_st->kb_key_state[key] & 1) << 1) | down;
}

const char *menu_input_dialog_get_label_setting_buffer(void)
{
   struct menu_state *menu_st  = &menu_driver_state;
   return menu_st->input_dialog_kb_label_setting;
}

const char *menu_input_dialog_get_label_buffer(void)
{
   struct menu_state *menu_st  = &menu_driver_state;
   return menu_st->input_dialog_kb_label;
}

unsigned menu_input_dialog_get_kb_idx(void)
{
   struct menu_state *menu_st  = &menu_driver_state;
   return menu_st->input_dialog_kb_idx;
}

void menu_input_dialog_end(void)
{
   struct menu_state *menu_st                 = &menu_driver_state;
   menu_st->input_dialog_kb_type              = 0;
   menu_st->input_dialog_kb_idx               = 0;
   menu_st->input_dialog_kb_display           = false;
   menu_st->input_dialog_kb_label[0]          = '\0';
   menu_st->input_dialog_kb_label_setting[0]  = '\0';

   /* Avoid triggering states on pressing return. */
   /* Inhibits input for 2 frames
    * > Required, since input is ignored for 1 frame
    *   after certain events - e.g. closing the OSK */
   menu_st->input_driver_flushing_input       = 2;
}

void menu_dialog_unset_pending_push(void)
{
   struct menu_state    *menu_st  = &menu_driver_state;
   menu_dialog_t        *p_dialog = &menu_st->dialog_st;

   p_dialog->pending_push  = false;
}

void menu_dialog_push_pending(enum menu_dialog_type type)
{
   struct menu_state    *menu_st  = &menu_driver_state;
   menu_dialog_t        *p_dialog = &menu_st->dialog_st;
   p_dialog->current_type         = type;
   p_dialog->pending_push         = true;
}

void menu_dialog_set_current_id(unsigned id)
{
   struct menu_state    *menu_st  = &menu_driver_state;
   menu_dialog_t        *p_dialog = &menu_st->dialog_st;

   p_dialog->current_id    = id;
}

#if defined(_MSC_VER)
static const char * msvc_vercode_to_str(const unsigned vercode)
{
   switch (vercode)
   {
      case 1200:
         return " msvc6";
      case 1300:
         return " msvc2002";
      case 1310:
         return " msvc2003";
      case 1400:
         return " msvc2005";
      case 1500:
         return " msvc2008";
      case 1600:
         return " msvc2010";
      case 1700:
         return " msvc2012";
      case 1800:
         return " msvc2013";
      case 1900:
         return " msvc2015";
      default:
         if (vercode >= 1910 && vercode < 1920)
            return " msvc2017";
         else if (vercode >= 1920 && vercode < 2000)
            return " msvc2019";
         break;
   }

   return "";
}
#endif

/* Sets 's' to the name of the current core
 * (shown at the top of the UI). */
int menu_entries_get_core_title(char *s, size_t len)
{
   struct retro_system_info *system  = &runloop_state_get_ptr()->system.info;
   const char *core_name             = 
       (system && !string_is_empty(system->library_name))
      ? system->library_name
      : msg_hash_to_str(MENU_ENUM_LABEL_VALUE_NO_CORE);
   const char *core_version          = 
      (system && system->library_version) 
      ? system->library_version 
      : "";

   if (!string_is_empty(core_version))
   {
#if defined(_MSC_VER)
      snprintf(s, len, PACKAGE_VERSION "%s"        " - %s (%s)", msvc_vercode_to_str(_MSC_VER), core_name, core_version);
#else
      snprintf(s, len, PACKAGE_VERSION             " - %s (%s)",                                core_name, core_version);
#endif
   }
   else
   {
#if defined(_MSC_VER)
      snprintf(s, len, PACKAGE_VERSION "%s"        " - %s", msvc_vercode_to_str(_MSC_VER), core_name);
#else
      snprintf(s, len, PACKAGE_VERSION             " - %s",                                core_name);
#endif
   }

   return 0;
}

static bool menu_driver_init_internal(
      gfx_display_t *p_disp,
      settings_t *settings,
      bool video_is_threaded)
{
   menu_ctx_environment_t menu_environ;
   struct menu_state *menu_st  = &menu_driver_state;;

   if (menu_st->driver_ctx)
   {
      const char *ident = menu_st->driver_ctx->ident;
      /* ID must be set first, since it is required for
       * the proper determination of pixel/dpi scaling
       * parameters (and some menu drivers fetch the
       * current pixel/dpi scale during 'menu_driver_ctx->init()') */
      if (ident)
         p_disp->menu_driver_id                  = menu_driver_set_id(ident);
      else
         p_disp->menu_driver_id                  = MENU_DRIVER_ID_UNKNOWN;

      if (menu_st->driver_ctx->init)
      {
         menu_st->driver_data               = (menu_handle_t*)
            menu_st->driver_ctx->init(&menu_st->userdata,
                  video_is_threaded);
         menu_st->driver_data->userdata     = menu_st->userdata;
         menu_st->driver_data->driver_ctx   = menu_st->driver_ctx;
      }
   }

   if (!menu_st->driver_data || !rarch_menu_init(
            menu_st,
            &menu_st->dialog_st,
            menu_st->driver_ctx,
            &menu_st->input_state,
            &menu_st->input_pointer_hw_state,
            settings))
      return false;

   gfx_display_init();

   /* TODO/FIXME - can we get rid of this? Is this needed? */
   configuration_set_string(settings,
         settings->arrays.menu_driver, menu_st->driver_ctx->ident);

   if (menu_st->driver_ctx->lists_init)
   {
      if (!menu_st->driver_ctx->lists_init(menu_st->driver_data))
         return false;
   }
   else
      generic_menu_init_list(menu_st, settings);

   /* Initialise menu screensaver */
   menu_environ.type              = MENU_ENVIRON_DISABLE_SCREENSAVER;
   menu_environ.data              = NULL;
   menu_st->input_last_time_us    = cpu_features_get_time_usec();
   menu_st->screensaver_active    = false;
   menu_st->screensaver_supported = menu_driver_ctl(RARCH_MENU_CTL_ENVIRONMENT, &menu_environ);

   return true;
}

bool menu_driver_init(bool video_is_threaded)
{
   gfx_display_t            *p_disp  = disp_get_ptr();
   settings_t             *settings  = config_get_ptr();
   struct menu_state       *menu_st  = &menu_driver_state;

   command_event(CMD_EVENT_CORE_INFO_INIT, NULL);
   command_event(CMD_EVENT_LOAD_CORE_PERSIST, NULL);

   if (  menu_st->driver_data ||
         menu_driver_init_internal(
            p_disp,
            settings,
            video_is_threaded))
   {
      if (menu_st->driver_ctx && menu_st->driver_ctx->context_reset)
      {
         menu_st->driver_ctx->context_reset(menu_st->userdata,
               video_is_threaded);
         return true;
      }
   }

   /* If driver initialisation failed, must reset
    * driver id to 'unknown' */
   p_disp->menu_driver_id = MENU_DRIVER_ID_UNKNOWN;

   return false;
}

const char *menu_driver_ident(void)
{
   struct menu_state    *menu_st  = &menu_driver_state;
   if (menu_st->alive)
      if (menu_st->driver_ctx && menu_st->driver_ctx->ident)
         return menu_st->driver_ctx->ident;
   return NULL;
}

const menu_ctx_driver_t *menu_driver_find_driver(
      settings_t *settings,
      const char *prefix,
      bool verbosity_enabled)
{
   int i = (int)driver_find_index("menu_driver",
         settings->arrays.menu_driver);

   if (i >= 0)
      return (const menu_ctx_driver_t*)menu_ctx_drivers[i];

   if (verbosity_enabled)
   {
      unsigned d;
      RARCH_WARN("Couldn't find any %s named \"%s\"\n", prefix,
            settings->arrays.menu_driver);
      RARCH_LOG_OUTPUT("Available %ss are:\n", prefix);
      for (d = 0; menu_ctx_drivers[d]; d++)
      {
         if (menu_ctx_drivers[d])
         {
            RARCH_LOG_OUTPUT("\t%s\n", menu_ctx_drivers[d]->ident);
         }
      }
      RARCH_WARN("Going to default to first %s...\n", prefix);
   }

   return (const menu_ctx_driver_t*)menu_ctx_drivers[0];
}

bool menu_input_key_bind_custom_bind_keyboard_cb(
      void *data, unsigned code)
{
   uint64_t current_usec;
   input_driver_state_t *input_st = input_state_get_ptr();
   struct menu_state *menu_st     = &menu_driver_state;
   settings_t     *settings       = config_get_ptr();
   struct menu_bind_state *binds  = &menu_st->input_binds;
   uint64_t input_bind_hold_us    = settings->uints.input_bind_hold    * 1000000;
   uint64_t input_bind_timeout_us = settings->uints.input_bind_timeout * 1000000;

   /* Clear old mapping bit */
   BIT512_CLEAR_PTR(&input_st->keyboard_mapping_bits, binds->buffer.key);

   /* store key in bind */
   binds->buffer.key = (enum retro_key)code;

   /* Store new mapping bit */
   BIT512_SET_PTR(&input_st->keyboard_mapping_bits, binds->buffer.key);

   /* write out the bind */
   *(binds->output)  = binds->buffer;

   /* next bind */
   binds->begin++;
   binds->output++;
   binds->buffer    =* (binds->output);

   current_usec     = cpu_features_get_time_usec();

   binds->timer_hold.timeout_us     = input_bind_hold_us;
   binds->timer_hold.current        = current_usec;
   binds->timer_hold.timeout_end    = current_usec + input_bind_hold_us;
   binds->timer_timeout.timeout_us  = input_bind_timeout_us;
   binds->timer_timeout.current     = current_usec;
   binds->timer_timeout.timeout_end = current_usec +input_bind_timeout_us; 

   return (binds->begin <= binds->last);
}

bool menu_input_key_bind_set_mode(
      enum menu_input_binds_ctl_state state, void *data)
{
   uint64_t current_usec;
   unsigned index_offset;
   rarch_setting_t  *setting           = (rarch_setting_t*)data;
   input_driver_state_t *input_st      = input_state_get_ptr();
   struct menu_state *menu_st          = &menu_driver_state;
   menu_handle_t       *menu           = menu_st->driver_data;
   const input_device_driver_t 
      *joypad                          = input_st->primary_joypad;
#ifdef HAVE_MFI
   const input_device_driver_t
      *sec_joypad                      = input_st->secondary_joypad;
#else
   const input_device_driver_t
      *sec_joypad                      = NULL;
#endif
   menu_input_t *menu_input            = &menu_st->input_state;
   settings_t     *settings            = config_get_ptr();
   struct menu_bind_state *binds       = &menu_st->input_binds;
   uint64_t input_bind_hold_us         = settings->uints.input_bind_hold
      * 1000000;
   uint64_t input_bind_timeout_us      = settings->uints.input_bind_timeout
      * 1000000;

   if (!setting || !menu)
      return false;
   if (menu_input_key_bind_set_mode_common(menu_st,
            binds, state, setting, settings) == -1)
      return false;

   index_offset                        = setting->index_offset;
   binds->port                         = settings->uints.input_joypad_index[
      index_offset];

   menu_input_key_bind_poll_bind_get_rested_axes(
         joypad,
         sec_joypad,
         binds);
   menu_input_key_bind_poll_bind_state(
         input_st,
         (*input_st->libretro_input_binds),
         settings->floats.input_axis_threshold,
         settings->uints.input_joypad_index[binds->port],
         binds, false,
         input_st->keyboard_mapping_blocked);

   current_usec                        = cpu_features_get_time_usec();

   binds->timer_hold   . timeout_us    = input_bind_hold_us;
   binds->timer_hold   . current       = current_usec;
   binds->timer_hold   . timeout_end   = current_usec + input_bind_hold_us;

   binds->timer_timeout. timeout_us    = input_bind_timeout_us;
   binds->timer_timeout. current       = current_usec;
   binds->timer_timeout. timeout_end   = current_usec + input_bind_timeout_us;

   input_st->keyboard_press_cb         =
      menu_input_key_bind_custom_bind_keyboard_cb;
   input_st->keyboard_press_data       = menu;
   /* While waiting for input, we have to block all hotkeys. */
   input_st->keyboard_mapping_blocked  = true;

   /* Upon triggering an input bind operation,
    * pointer input must be inhibited - otherwise
    * attempting to bind mouse buttons will cause
    * spurious menu actions */
   menu_input->select_inhibit         = true;
   menu_input->cancel_inhibit         = true;

   return true;
}

bool menu_input_key_bind_iterate(
      settings_t *settings,
      menu_input_ctx_bind_t *bind,
      retro_time_t current_time)
{
   bool               timed_out   = false;
   input_driver_state_t *input_st = input_state_get_ptr();
   struct menu_state *menu_st     = &menu_driver_state;
   struct menu_bind_state *_binds = &menu_st->input_binds;
   menu_input_t *menu_input       = &menu_st->input_state;
   uint64_t input_bind_hold_us    = settings->uints.input_bind_hold * 1000000;
   uint64_t input_bind_timeout_us = settings->uints.input_bind_timeout * 1000000;

   snprintf(bind->s, bind->len,
         "[%s]\nPress keyboard, mouse or joypad\n(Timeout %d %s)",
         input_config_bind_map_get_desc(
            _binds->begin - MENU_SETTINGS_BIND_BEGIN),
         (int)(_binds->timer_timeout.timeout_us / 1000000),
         msg_hash_to_str(MENU_ENUM_LABEL_VALUE_SECONDS));

   /* Tick main timers */
   _binds->timer_timeout.current    = current_time;
   _binds->timer_timeout.timeout_us = _binds->timer_timeout.timeout_end -
current_time;
   _binds->timer_hold   .current    = current_time;
   _binds->timer_hold   .timeout_us = _binds->timer_hold   .timeout_end -
current_time;

   if (_binds->timer_timeout.timeout_us <= 0)
   {
      uint64_t current_usec              = cpu_features_get_time_usec();

      input_st->keyboard_mapping_blocked = false;

      /*skip to next bind*/
      _binds->begin++;
      _binds->output++;
      _binds->timer_hold   . timeout_us    = input_bind_hold_us;
      _binds->timer_hold   . current       = current_usec;
      _binds->timer_hold   . timeout_end   = current_usec + input_bind_hold_us;

      _binds->timer_timeout. timeout_us    = input_bind_timeout_us;
      _binds->timer_timeout. current       = current_usec;
      _binds->timer_timeout. timeout_end   = current_usec + input_bind_timeout_us;

      timed_out = true;
   }

   /* binds.begin is updated in keyboard_press callback. */
   if (_binds->begin > _binds->last)
   {
      /* Avoid new binds triggering things right away. */
      /* Inhibits input for 2 frames
       * > Required, since input is ignored for 1 frame
       *   after certain events - e.g. closing the OSK */
      menu_st->input_driver_flushing_input = 2;

      /* We won't be getting any key events, so just cancel early. */
      if (timed_out)
      {
         input_st->keyboard_press_cb        = NULL;
         input_st->keyboard_press_data      = NULL;
         input_st->keyboard_mapping_blocked = false;
      }

      return true;
   }

   {
      bool complete                         = false;
      struct menu_bind_state new_binds      = *_binds;

      input_st->keyboard_mapping_blocked    = false;

      menu_input_key_bind_poll_bind_state(
            input_st,
            (*input_st->libretro_input_binds),
            settings->floats.input_axis_threshold,
            settings->uints.input_joypad_index[new_binds.port],
            &new_binds, timed_out,
            input_st->keyboard_mapping_blocked);

#ifdef ANDROID
      /* Keep resetting bind during the hold period,
       * or we'll potentially bind joystick and mouse, etc.*/
      new_binds.buffer                     = *(new_binds.output);

      if (menu_input_key_bind_poll_find_hold(
               settings->uints.input_max_users,
               &new_binds, &new_binds.buffer))
      {
         uint64_t current_usec = cpu_features_get_time_usec();
         /* Inhibit timeout*/
         new_binds.timer_timeout. timeout_us    = input_bind_timeout_us;
         new_binds.timer_timeout. current       = current_usec;
         new_binds.timer_timeout. timeout_end   = current_usec + input_bind_timeout_us;

         /* Run hold timer*/
         new_binds.timer_hold.current    = current_time;
         new_binds.timer_hold.timeout_us = 
            new_binds.timer_hold.timeout_end - current_time;

         snprintf(bind->s, bind->len,
               "[%s]\npress keyboard, mouse or joypad\nand hold ...",
               input_config_bind_map_get_desc(
                  _binds->begin - MENU_SETTINGS_BIND_BEGIN));

         /* Hold complete? */
         if (new_binds.timer_hold.timeout_us <= 0)
            complete = true;
      }
      else
      {
         uint64_t current_usec = cpu_features_get_time_usec();

         /* Reset hold countdown*/
         new_binds.timer_hold   .timeout_us     = input_bind_hold_us;
         new_binds.timer_hold   .current        = current_usec;
         new_binds.timer_hold   .timeout_end    = current_usec + input_bind_hold_us;
      }
#else
      if ((new_binds.skip && !_binds->skip) ||
            menu_input_key_bind_poll_find_trigger(
               settings->uints.input_max_users,
               _binds, &new_binds, &(new_binds.buffer)))
         complete = true;
#endif

      if (complete)
      {
	      /* Update bind */
         uint64_t current_usec             = cpu_features_get_time_usec();
         *(new_binds.output)               = new_binds.buffer;

         input_st->keyboard_mapping_blocked= false;

         /* Avoid new binds triggering things right away. */
         /* Inhibits input for 2 frames
          * > Required, since input is ignored for 1 frame
          *   after certain events - e.g. closing the OSK */
         menu_st->input_driver_flushing_input = 2;

         new_binds.begin++;

         if (new_binds.begin > new_binds.last)
         {
            input_st->keyboard_press_cb        = NULL;
            input_st->keyboard_press_data      = NULL;
            input_st->keyboard_mapping_blocked = false;
            return true;
         }

         /*next bind*/
         new_binds.output++;
         new_binds.buffer = *(new_binds.output);
         new_binds.timer_hold   .timeout_us     = input_bind_hold_us;
         new_binds.timer_hold   .current        = current_usec;
         new_binds.timer_hold   .timeout_end    = current_usec + input_bind_hold_us;
         new_binds.timer_timeout. timeout_us    = input_bind_timeout_us;
         new_binds.timer_timeout. current       = current_usec;
         new_binds.timer_timeout. timeout_end   = current_usec + input_bind_timeout_us;
      }

      *(_binds) = new_binds;
   }

   /* Pointer input must be inhibited on each
    * frame that the bind operation is active -
    * otherwise attempting to bind mouse buttons
    * will cause spurious menu actions */
   menu_input->select_inhibit     = true;
   menu_input->cancel_inhibit     = true;

   /* Menu screensaver should be inhibited on each
    * frame that the bind operation is active */
   menu_st->input_last_time_us    = menu_st->current_time_us;

   return false;
}

bool menu_input_dialog_get_display_kb(void)
{
   struct menu_state *menu_st     = &menu_driver_state;
#ifdef HAVE_LIBNX
   input_driver_state_t *input_st = input_state_get_ptr();
   SwkbdConfig kbd;
   Result rc;
   /* Indicates that we are "typing" from the swkbd
    * result to RetroArch with repeated calls to input_keyboard_event
    * This prevents input_keyboard_event from calling back
    * menu_input_dialog_get_display_kb, looping indefinintely */
   static bool typing = false;

   if (typing)
      return false;


   /* swkbd only works on "real" titles */
   if (     __nx_applet_type != AppletType_Application
         && __nx_applet_type != AppletType_SystemApplication)
      return menu_st->input_dialog_kb_display;

   if (!menu_st->input_dialog_kb_display)
      return false;

   rc = swkbdCreate(&kbd, 0);

   if (R_SUCCEEDED(rc))
   {
      unsigned i;
      char buf[LIBNX_SWKBD_LIMIT] = {'\0'};
      swkbdConfigMakePresetDefault(&kbd);

      swkbdConfigSetGuideText(&kbd,
            menu_st->input_dialog_kb_label);

      rc = swkbdShow(&kbd, buf, sizeof(buf));

      swkbdClose(&kbd);

      /* RetroArch uses key-by-key input
         so we need to simulate it */
      typing = true;
      for (i = 0; i < LIBNX_SWKBD_LIMIT; i++)
      {
         /* In case a previous "Enter" press closed the keyboard */
         if (!menu_st->input_dialog_kb_display)
            break;

         if (buf[i] == '\n' || buf[i] == '\0')
            input_keyboard_event(true, '\n', '\n', 0, RETRO_DEVICE_KEYBOARD);
         else
         {
            const char *word = &buf[i];
            /* input_keyboard_line_append expects a null-terminated
               string, so just make one (yes, the touch keyboard is
               a list of "null-terminated characters") */
            char oldchar     = buf[i+1];
            buf[i+1]         = '\0';

            input_keyboard_line_append(&input_st->keyboard_line, word);

            osk_update_last_codepoint(
                  &input_st->osk_last_codepoint,
                  &input_st->osk_last_codepoint_len,
                  word);
            buf[i+1]     = oldchar;
         }
      }

      /* fail-safe */
      if (menu_st->input_dialog_kb_display)
         input_keyboard_event(true, '\n', '\n', 0, RETRO_DEVICE_KEYBOARD);

      typing = false;
      libnx_apply_overclock();
      return false;
   }
   libnx_apply_overclock();
#endif /* HAVE_LIBNX */
   return menu_st->input_dialog_kb_display;
}

unsigned menu_event(
      settings_t *settings,
      input_bits_t *p_input,
      input_bits_t *p_trigger_input,
      bool display_kb)
{
   /* Used for key repeat */
   static float delay_timer                        = 0.0f;
   static float delay_count                        = 0.0f;
   static bool initial_held                        = true;
   static bool first_held                          = false;
   static unsigned ok_old                          = 0;
   unsigned ret                                    = MENU_ACTION_NOOP;
   bool set_scroll                                 = false;
   size_t new_scroll_accel                         = 0;
   struct menu_state *menu_st                      = &menu_driver_state;
   menu_input_t *menu_input                        = &menu_st->input_state;
   input_driver_state_t *input_st                  = input_state_get_ptr();
   input_driver_t *current_input                   = input_st->current_driver;
   const input_device_driver_t
      *joypad                                      = input_st->primary_joypad;
#ifdef HAVE_MFI
   const input_device_driver_t *sec_joypad         =
      input_st->secondary_joypad;
#else
   const input_device_driver_t *sec_joypad         = NULL;
#endif
   gfx_display_t *p_disp                           = disp_get_ptr();
   menu_input_pointer_hw_state_t *pointer_hw_state = &menu_st->input_pointer_hw_state;
   menu_handle_t             *menu                 = menu_st->driver_data;
   bool keyboard_mapping_blocked                   = input_st->keyboard_mapping_blocked;
   bool menu_mouse_enable                          = settings->bools.menu_mouse_enable;
   bool menu_pointer_enable                        = settings->bools.menu_pointer_enable;
   bool swap_ok_cancel_btns                        = settings->bools.input_menu_swap_ok_cancel_buttons;
   bool menu_scroll_fast                           = settings->bools.menu_scroll_fast;
   bool pointer_enabled                            = settings->bools.menu_pointer_enable;
   unsigned input_touch_scale                      = settings->uints.input_touch_scale;
   unsigned menu_scroll_delay                      =
      settings->uints.menu_scroll_delay;
#ifdef HAVE_OVERLAY
   bool input_overlay_enable                       = settings->bools.input_overlay_enable;
   bool overlay_active                             = input_overlay_enable 
      && input_st->overlay_ptr
      && input_st->overlay_ptr->alive;
#else
   bool input_overlay_enable                       = false;
   bool overlay_active                             = false;
#endif
   unsigned menu_ok_btn                            = swap_ok_cancel_btns ?
         RETRO_DEVICE_ID_JOYPAD_B : RETRO_DEVICE_ID_JOYPAD_A;
   unsigned menu_cancel_btn                        = swap_ok_cancel_btns ?
         RETRO_DEVICE_ID_JOYPAD_A : RETRO_DEVICE_ID_JOYPAD_B;
   unsigned ok_current                             = BIT256_GET_PTR(p_input, menu_ok_btn);
   unsigned ok_trigger                             = ok_current & ~ok_old;
   unsigned i                                      = 0;
   static unsigned navigation_initial              = 0;
   unsigned navigation_current                     = 0;
   unsigned navigation_buttons[6] =
   {
      RETRO_DEVICE_ID_JOYPAD_UP,
      RETRO_DEVICE_ID_JOYPAD_DOWN,
      RETRO_DEVICE_ID_JOYPAD_LEFT,
      RETRO_DEVICE_ID_JOYPAD_RIGHT,
      RETRO_DEVICE_ID_JOYPAD_L,
      RETRO_DEVICE_ID_JOYPAD_R
   };

   ok_old                                          = ok_current;

   /* Get pointer (mouse + touchscreen) input
    * Note: Must be done regardless of menu screensaver
    *       state */

   /* > If pointer input is disabled, do nothing */
   if (!menu_mouse_enable && !menu_pointer_enable)
      menu_input->pointer.type = MENU_POINTER_DISABLED;
   else
   {
      menu_input_pointer_hw_state_t mouse_hw_state       = {0};
      menu_input_pointer_hw_state_t touchscreen_hw_state = {0};

      /* Read mouse */
      if (menu_mouse_enable)
         menu_input_get_mouse_hw_state(
               p_disp,
               menu,
               input_st,
               current_input,
               joypad,
               sec_joypad,
               keyboard_mapping_blocked,
               menu_mouse_enable,
               input_overlay_enable,
               overlay_active,
               &mouse_hw_state);

      /* Read touchscreen
       * Note: Could forgo this if mouse is currently active,
       * but this is 'cleaner' code... (if performance is a
       * concern - and it isn't - user can just disable touch
       * screen support) */
      if (menu_pointer_enable)
         menu_input_get_touchscreen_hw_state(
               p_disp,
               menu,
               input_st,
               current_input,
               joypad,
               sec_joypad,
               keyboard_mapping_blocked,
               overlay_active,
               pointer_enabled,
               input_touch_scale,
               &touchscreen_hw_state);

      /* Mouse takes precedence */
      if (mouse_hw_state.active)
         menu_input->pointer.type = MENU_POINTER_MOUSE;
      else if (touchscreen_hw_state.active)
         menu_input->pointer.type = MENU_POINTER_TOUCHSCREEN;

      /* Copy input from the current device */
      if (menu_input->pointer.type == MENU_POINTER_MOUSE)
         memcpy(pointer_hw_state, &mouse_hw_state, sizeof(menu_input_pointer_hw_state_t));
      else if (menu_input->pointer.type == MENU_POINTER_TOUCHSCREEN)
         memcpy(pointer_hw_state, &touchscreen_hw_state, sizeof(menu_input_pointer_hw_state_t));

      if (pointer_hw_state->active)
         menu_st->input_last_time_us = menu_st->current_time_us;
   }

   /* Populate menu_input_state
    * Note: dx, dy, ptr, y_accel, etc. entries are set elsewhere */
   menu_input->pointer.x          = pointer_hw_state->x;
   menu_input->pointer.y          = pointer_hw_state->y;
   if (menu_input->select_inhibit || menu_input->cancel_inhibit)
   {
      menu_input->pointer.active  = false;
      menu_input->pointer.pressed = false;
   }
   else
   {
      menu_input->pointer.active  = pointer_hw_state->active;
      menu_input->pointer.pressed = pointer_hw_state->select_pressed;
   }

   /* If menu screensaver is active, any input
    * is intercepted and used to switch it off */
   if (menu_st->screensaver_active)
   {
      /* Check pointer input */
      bool input_active = (menu_input->pointer.type != MENU_POINTER_DISABLED) &&
            menu_input->pointer.active;

      /* Check regular input */
      if (!input_active)
         input_active = bits_any_set(p_input->data, ARRAY_SIZE(p_input->data));

      if (!input_active)
         input_active = bits_any_set(p_trigger_input->data, ARRAY_SIZE(p_trigger_input->data));

      /* Disable screensaver if required */
      if (input_active)
      {
         menu_ctx_environment_t menu_environ;
         menu_environ.type           = MENU_ENVIRON_DISABLE_SCREENSAVER;
         menu_environ.data           = NULL;
         menu_st->screensaver_active = false;
         menu_st->input_last_time_us = menu_st->current_time_us;
         menu_driver_ctl(RARCH_MENU_CTL_ENVIRONMENT, &menu_environ);
      }

      /* Annul received input */
      menu_input->pointer.active      = false;
      menu_input->pointer.pressed     = false;
      menu_input->select_inhibit      = true;
      menu_input->cancel_inhibit      = true;
      pointer_hw_state->up_pressed    = false;
      pointer_hw_state->down_pressed  = false;
      pointer_hw_state->left_pressed  = false;
      pointer_hw_state->right_pressed = false;
      return MENU_ACTION_NOOP;
   }

   /* Accelerate only navigation buttons */
   for (i = 0; i < 6; i++)
   {
      if (BIT256_GET_PTR(p_input, navigation_buttons[i]))
         navigation_current        |= (1 << navigation_buttons[i]);
   }

   if (navigation_current)
   {
      if (!first_held)
      {
         /* Store first direction in order to block "diagonals" */
         if (!navigation_initial)
            navigation_initial      = navigation_current;

         /* don't run anything first frame, only capture held inputs
          * for old_input_state. */

         first_held                 = true;
         if (initial_held)
            delay_timer             = menu_scroll_delay;
         else
            delay_timer             = menu_scroll_fast ? 100 : 20;
         delay_count                = 0;
      }

      if (delay_count >= delay_timer)
      {
         uint32_t input_repeat      = 0;
         for (i = 0; i < 6; i++)
            BIT32_SET(input_repeat, navigation_buttons[i]);

         set_scroll                 = true;
         first_held                 = false;
         p_trigger_input->data[0]  |= p_input->data[0] & input_repeat;
         new_scroll_accel           = menu_st->scroll.acceleration;

         if (menu_scroll_fast)
            new_scroll_accel        = MIN(new_scroll_accel + 1, 64);
         else
            new_scroll_accel        = MIN(new_scroll_accel + 1, 5);
      }

      initial_held                  = false;
   }
   else
   {
      set_scroll                    = true;
      first_held                    = false;
      initial_held                  = true;
      navigation_initial            = 0;
   }

   if (set_scroll)
      menu_st->scroll.acceleration  = (unsigned)(new_scroll_accel);

   delay_count                     += anim_get_ptr()->delta_time;

   if (display_kb)
   {
      bool show_osk_symbols = input_event_osk_show_symbol_pages(menu_st->driver_data);

      input_event_osk_iterate(input_st->osk_grid, input_st->osk_idx);

      if (BIT256_GET_PTR(p_trigger_input, RETRO_DEVICE_ID_JOYPAD_DOWN))
      {
         menu_st->input_last_time_us = menu_st->current_time_us;
         if (input_st->osk_ptr < 33)
            input_st->osk_ptr += OSK_CHARS_PER_LINE;
      }

      if (BIT256_GET_PTR(p_trigger_input, RETRO_DEVICE_ID_JOYPAD_UP))
      {
         menu_st->input_last_time_us = menu_st->current_time_us;
         if (input_st->osk_ptr >= OSK_CHARS_PER_LINE)
            input_st->osk_ptr -= OSK_CHARS_PER_LINE;
      }

      if (BIT256_GET_PTR(p_trigger_input, RETRO_DEVICE_ID_JOYPAD_RIGHT))
      {
         menu_st->input_last_time_us = menu_st->current_time_us;
         if (input_st->osk_ptr < 43)
            input_st->osk_ptr += 1;
      }

      if (BIT256_GET_PTR(p_trigger_input, RETRO_DEVICE_ID_JOYPAD_LEFT))
      {
         menu_st->input_last_time_us = menu_st->current_time_us;
         if (input_st->osk_ptr >= 1)
            input_st->osk_ptr -= 1;
      }

      if (BIT256_GET_PTR(p_trigger_input, RETRO_DEVICE_ID_JOYPAD_L))
      {
         menu_st->input_last_time_us = menu_st->current_time_us;
         if (input_st->osk_idx > OSK_TYPE_UNKNOWN + 1)
            input_st->osk_idx = ((enum osk_type)
                  (input_st->osk_idx - 1));
         else
            input_st->osk_idx = ((enum osk_type)(show_osk_symbols
                     ? OSK_TYPE_LAST - 1
                     : OSK_SYMBOLS_PAGE1));
      }

      if (BIT256_GET_PTR(p_trigger_input, RETRO_DEVICE_ID_JOYPAD_R))
      {
         menu_st->input_last_time_us = menu_st->current_time_us;
         if (input_st->osk_idx < (show_osk_symbols
                  ? OSK_TYPE_LAST - 1
                  : OSK_SYMBOLS_PAGE1))
            input_st->osk_idx = ((enum osk_type)(
                     input_st->osk_idx + 1));
         else
            input_st->osk_idx = ((enum osk_type)(OSK_TYPE_UNKNOWN + 1));
      }

      if (BIT256_GET_PTR(p_trigger_input, menu_ok_btn))
      {
         if (input_st->osk_ptr >= 0)
            input_event_osk_append(
                  &input_st->keyboard_line,
                  &input_st->osk_idx,
                  &input_st->osk_last_codepoint,
                  &input_st->osk_last_codepoint_len,
                  input_st->osk_ptr,
                  show_osk_symbols,
                  input_st->osk_grid[input_st->osk_ptr]);
      }

      if (BIT256_GET_PTR(p_trigger_input, menu_cancel_btn))
         input_keyboard_event(true, '\x7f', '\x7f',
               0, RETRO_DEVICE_KEYBOARD);

      /* send return key to close keyboard input window */
      if (BIT256_GET_PTR(p_trigger_input, RETRO_DEVICE_ID_JOYPAD_START))
         input_keyboard_event(true, '\n', '\n', 0, RETRO_DEVICE_KEYBOARD);

      BIT256_CLEAR_ALL_PTR(p_trigger_input);
   }
   else
   {
      if (BIT256_GET_PTR(p_trigger_input, RETRO_DEVICE_ID_JOYPAD_UP))
      {
         if (navigation_initial == (1 << RETRO_DEVICE_ID_JOYPAD_UP))
            ret = MENU_ACTION_UP;
      }
      else if (BIT256_GET_PTR(p_trigger_input, RETRO_DEVICE_ID_JOYPAD_DOWN))
      {
         if (navigation_initial == (1 << RETRO_DEVICE_ID_JOYPAD_DOWN))
            ret = MENU_ACTION_DOWN;
      }
      if (BIT256_GET_PTR(p_trigger_input, RETRO_DEVICE_ID_JOYPAD_LEFT))
      {
         if (navigation_initial == (1 << RETRO_DEVICE_ID_JOYPAD_LEFT))
            ret = MENU_ACTION_LEFT;
      }
      else if (BIT256_GET_PTR(p_trigger_input, RETRO_DEVICE_ID_JOYPAD_RIGHT))
      {
         if (navigation_initial == (1 << RETRO_DEVICE_ID_JOYPAD_RIGHT))
            ret = MENU_ACTION_RIGHT;
      }

      if (BIT256_GET_PTR(p_trigger_input, RETRO_DEVICE_ID_JOYPAD_L))
         ret = MENU_ACTION_SCROLL_UP;
      else if (BIT256_GET_PTR(p_trigger_input, RETRO_DEVICE_ID_JOYPAD_R))
         ret = MENU_ACTION_SCROLL_DOWN;
      else if (ok_trigger)
         ret = MENU_ACTION_OK;
      else if (BIT256_GET_PTR(p_trigger_input, menu_cancel_btn))
         ret = MENU_ACTION_CANCEL;
      else if (BIT256_GET_PTR(p_trigger_input, RETRO_DEVICE_ID_JOYPAD_X))
         ret = MENU_ACTION_SEARCH;
      else if (BIT256_GET_PTR(p_trigger_input, RETRO_DEVICE_ID_JOYPAD_Y))
         ret = MENU_ACTION_SCAN;
      else if (BIT256_GET_PTR(p_trigger_input, RETRO_DEVICE_ID_JOYPAD_START))
         ret = MENU_ACTION_START;
      else if (BIT256_GET_PTR(p_trigger_input, RETRO_DEVICE_ID_JOYPAD_SELECT))
         ret = MENU_ACTION_INFO;
      else if (BIT256_GET_PTR(p_trigger_input, RARCH_MENU_TOGGLE))
         ret = MENU_ACTION_TOGGLE;

      if (ret != MENU_ACTION_NOOP)
         menu_st->input_last_time_us = menu_st->current_time_us;
   }

   return ret;
}

static int menu_input_pointer_post_iterate(
      gfx_display_t *p_disp,
      retro_time_t current_time,
      menu_file_list_cbs_t *cbs,
      menu_entry_t *entry, unsigned action)
{
   static retro_time_t start_time                  = 0;
   static int16_t start_x                          = 0;
   static int16_t start_y                          = 0;
   static int16_t last_x                           = 0;
   static int16_t last_y                           = 0;
   static uint16_t dx_start_right_max              = 0;
   static uint16_t dx_start_left_max               = 0;
   static uint16_t dy_start_up_max                 = 0;
   static uint16_t dy_start_down_max               = 0;
   static bool last_select_pressed                 = false;
   static bool last_cancel_pressed                 = false;
   static bool last_left_pressed                   = false;
   static bool last_right_pressed                  = false;
   static retro_time_t last_left_action_time       = 0;
   static retro_time_t last_right_action_time      = 0;
   static retro_time_t last_press_direction_time   = 0;
   bool attenuate_y_accel                          = true;
   bool osk_active                                 = menu_input_dialog_get_display_kb();
   bool messagebox_active                          = false;
   int ret                                         = 0;
   struct menu_state *menu_st                      = &menu_driver_state;
   menu_input_pointer_hw_state_t *pointer_hw_state = &menu_st->input_pointer_hw_state;
   menu_input_t *menu_input                        = &menu_st->input_state;
   menu_handle_t *menu                             = menu_st->driver_data;
   video_driver_state_t *video_st                  = video_state_get_ptr();
   input_driver_state_t *input_st                  = input_state_get_ptr();

   /* Check whether a message box is currently
    * being shown
    * > Note: This ignores input bind dialogs,
    *   since input binding overrides normal input
    *   and must be handled separately... */
   if (menu)
      messagebox_active = BIT64_GET(
            menu->state, MENU_STATE_RENDER_MESSAGEBOX) &&
            !string_is_empty(menu->menu_state_msg);

   /* If onscreen keyboard is shown and we currently have
    * active mouse input, highlight key under mouse cursor */
   if (osk_active &&
       (menu_input->pointer.type == MENU_POINTER_MOUSE) &&
       pointer_hw_state->active)
   {
      menu_ctx_pointer_t point;

      point.x       = pointer_hw_state->x;
      point.y       = pointer_hw_state->y;
      point.ptr     = 0;
      point.cbs     = NULL;
      point.entry   = NULL;
      point.action  = 0;
      point.gesture = MENU_INPUT_GESTURE_NONE;
      point.retcode = 0;

      menu_driver_ctl(RARCH_MENU_CTL_OSK_PTR_AT_POS, &point);
      if (point.retcode > -1)
         input_st->osk_ptr = point.retcode;
   }

   /* Select + X/Y position */
   if (!menu_input->select_inhibit)
   {
      if (pointer_hw_state->select_pressed)
      {
         int16_t x           = pointer_hw_state->x;
         int16_t y           = pointer_hw_state->y;
         static float accel0 = 0.0f;
         static float accel1 = 0.0f;

         /* Transition from select unpressed to select pressed */
         if (!last_select_pressed)
         {
            menu_ctx_pointer_t point;

            /* Initialise variables */
            start_time                = current_time;
            start_x                   = x;
            start_y                   = y;
            last_x                    = x;
            last_y                    = y;
            dx_start_right_max        = 0;
            dx_start_left_max         = 0;
            dy_start_up_max           = 0;
            dy_start_down_max         = 0;
            accel0                    = 0.0f;
            accel1                    = 0.0f;
            last_press_direction_time = 0;

            /* If we are not currently showing the onscreen
             * keyboard or a message box, trigger a 'pointer
             * down' event */
            if (!osk_active && !messagebox_active)
            {
               point.x       = x;
               point.y       = y;
               /* Note: menu_input->ptr is meaningless here when
                * using a touchscreen... */
               point.ptr     = menu_input->ptr;
               point.cbs     = cbs;
               point.entry   = entry;
               point.action  = action;
               point.gesture = MENU_INPUT_GESTURE_NONE;

               menu_driver_ctl(RARCH_MENU_CTL_POINTER_DOWN, &point);
               ret = point.retcode;
            }
         }
         else
         {
            /* Pointer is being held down
             * (i.e. for more than one frame) */
            float dpi = menu ? menu_input_get_dpi(menu, p_disp,
                  video_st->width, video_st->height) : 0.0f;

            /* > Update deltas + acceleration & detect press direction
             *   Note: We only do this if the pointer has moved above
             *   a certain threshold - this requires dpi info */
            if (dpi > 0.0f)
            {
               uint16_t dpi_threshold_drag =
                     (uint16_t)((dpi * MENU_INPUT_DPI_THRESHOLD_DRAG) + 0.5f);

               int16_t dx_start            = x - start_x;
               int16_t dy_start            = y - start_y;
               uint16_t dx_start_abs       = dx_start < 0 ? dx_start * -1 : dx_start;
               uint16_t dy_start_abs       = dy_start < 0 ? dy_start * -1 : dy_start;

               if ((dx_start_abs > dpi_threshold_drag) ||
                   (dy_start_abs > dpi_threshold_drag))
               {
                  uint16_t dpi_threshold_press_direction_min     =
                        (uint16_t)((dpi * MENU_INPUT_DPI_THRESHOLD_PRESS_DIRECTION_MIN) + 0.5f);
                  uint16_t dpi_threshold_press_direction_max     =
                        (uint16_t)((dpi * MENU_INPUT_DPI_THRESHOLD_PRESS_DIRECTION_MAX) + 0.5f);
                  uint16_t dpi_threshold_press_direction_tangent =
                        (uint16_t)((dpi * MENU_INPUT_DPI_THRESHOLD_PRESS_DIRECTION_TANGENT) + 0.5f);

                  enum menu_input_pointer_press_direction
                        press_direction                          = MENU_INPUT_PRESS_DIRECTION_NONE;
                  float press_direction_amplitude                = 0.0f;
                  retro_time_t press_direction_delay             = MENU_INPUT_PRESS_DIRECTION_DELAY_MAX;

                  /* Pointer has moved a sufficient distance to
                   * trigger a 'dragged' state */
                  menu_input->pointer.dragged = true;

                  /* Here we diverge:
                   * > If onscreen keyboard or a message box is
                   *   active, pointer deltas, acceleration and
                   *   press direction must be inhibited
                   * > If not, input is processed normally */
                  if (osk_active || messagebox_active)
                  {
                     /* Inhibit normal pointer input */
                     menu_input->pointer.dx              = 0;
                     menu_input->pointer.dy              = 0;
                     menu_input->pointer.y_accel         = 0.0f;
                     menu_input->pointer.press_direction = MENU_INPUT_PRESS_DIRECTION_NONE;
                     accel0                              = 0.0f;
                     accel1                              = 0.0f;
                     attenuate_y_accel                   = false;
                  }
                  else
                  {
                     /* Assign current deltas */
                     menu_input->pointer.dx = x - last_x;
                     menu_input->pointer.dy = y - last_y;

                     /* Update maximum start->current deltas */
                     if (dx_start > 0)
                        dx_start_right_max = (dx_start_abs > dx_start_right_max) ?
                              dx_start_abs : dx_start_right_max;
                     else
                        dx_start_left_max = (dx_start_abs > dx_start_left_max) ?
                              dx_start_abs : dx_start_left_max;

                     if (dy_start > 0)
                        dy_start_down_max = (dy_start_abs > dy_start_down_max) ?
                              dy_start_abs : dy_start_down_max;
                     else
                        dy_start_up_max = (dy_start_abs > dy_start_up_max) ?
                              dy_start_abs : dy_start_up_max;

                     /* Magic numbers... */
                     menu_input->pointer.y_accel = (accel0 + accel1 + (float)menu_input->pointer.dy) / 3.0f;
                     accel0                      = accel1;
                     accel1                      = menu_input->pointer.y_accel;

                     /* Acceleration decays over time - but if the value
                      * has been set on this frame, attenuation should
                      * be skipped */
                     attenuate_y_accel = false;

                     /* Check if pointer is being held in a particular
                      * direction */
                     menu_input->pointer.press_direction = MENU_INPUT_PRESS_DIRECTION_NONE;

                     /* > Press directions are actually triggered as a pulse train,
                      *   since a continuous direction prevents fine control in the
                      *   context of menu actions (i.e. it would be the same
                      *   as always holding down a cursor key all the time - too fast
                      *   to control). We therefore apply a low pass filter, with
                      *   a variable frequency based upon the distance the user has
                      *   dragged the pointer */

                     /* > Horizontal */
                     if ((dx_start_abs >= dpi_threshold_press_direction_min) &&
                         (dy_start_abs <  dpi_threshold_press_direction_tangent))
                     {
                        press_direction = (dx_start > 0) ?
                              MENU_INPUT_PRESS_DIRECTION_RIGHT : MENU_INPUT_PRESS_DIRECTION_LEFT;

                        /* Get effective amplitude of press direction offset */
                        press_direction_amplitude =
                              (float)(dx_start_abs - dpi_threshold_press_direction_min) /
                              (float)(dpi_threshold_press_direction_max - dpi_threshold_press_direction_min);
                     }
                     /* > Vertical */
                     else if ((dy_start_abs >= dpi_threshold_press_direction_min) &&
                              (dx_start_abs <  dpi_threshold_press_direction_tangent))
                     {
                        press_direction = (dy_start > 0) ?
                              MENU_INPUT_PRESS_DIRECTION_DOWN : MENU_INPUT_PRESS_DIRECTION_UP;

                        /* Get effective amplitude of press direction offset */
                        press_direction_amplitude =
                              (float)(dy_start_abs - dpi_threshold_press_direction_min) /
                              (float)(dpi_threshold_press_direction_max - dpi_threshold_press_direction_min);
                     }

                     if (press_direction != MENU_INPUT_PRESS_DIRECTION_NONE)
                     {
                        /* > Update low pass filter frequency */
                        if (press_direction_amplitude > 1.0f)
                           press_direction_delay = MENU_INPUT_PRESS_DIRECTION_DELAY_MIN;
                        else
                           press_direction_delay = MENU_INPUT_PRESS_DIRECTION_DELAY_MIN +
                                 ((MENU_INPUT_PRESS_DIRECTION_DELAY_MAX - MENU_INPUT_PRESS_DIRECTION_DELAY_MIN)*
                                  (1.0f - press_direction_amplitude));

                        /* > Apply low pass filter */
                        if (current_time - last_press_direction_time > press_direction_delay)
                        {
                           menu_input->pointer.press_direction = press_direction;
                           last_press_direction_time = current_time;
                        }
                     }
                  }
               }
               else
               {
                  /* Pointer is stationary */
                  menu_input->pointer.dx              = 0;
                  menu_input->pointer.dy              = 0;
                  menu_input->pointer.press_direction = MENU_INPUT_PRESS_DIRECTION_NONE;

                  /* Standard behaviour (on Android, at least) is to stop
                   * scrolling when the user touches the screen. We should
                   * therefore 'reset' y acceleration whenever the pointer
                   * is stationary - with two caveats:
                   * - We only disable scrolling if the pointer *remains*
                   *   stationary. If the pointer is held down then
                   *   subsequently moves, normal scrolling should resume
                   * - Halting the scroll immediately produces a very
                   *   unpleasant 'jerky' user experience. To avoid this,
                   *   we add a small delay between detecting a pointer
                   *   down event and forcing y acceleration to zero
                   * NOTE: Of course, we must also 'reset' y acceleration
                   * whenever the onscreen keyboard or a message box is
                   * shown */
                  if ((!menu_input->pointer.dragged &&
                        (menu_input->pointer.press_duration > MENU_INPUT_Y_ACCEL_RESET_DELAY)) ||
                      (osk_active || messagebox_active))
                  {
                     menu_input->pointer.y_accel = 0.0f;
                     accel0                      = 0.0f;
                     accel1                      = 0.0f;
                     attenuate_y_accel           = false;
                  }
               }
            }
            else
            {
               /* No dpi info - just fallback to zero... */
               menu_input->pointer.dx              = 0;
               menu_input->pointer.dy              = 0;
               menu_input->pointer.y_accel         = 0.0f;
               menu_input->pointer.press_direction = MENU_INPUT_PRESS_DIRECTION_NONE;
               accel0                              = 0.0f;
               accel1                              = 0.0f;
               attenuate_y_accel                   = false;
            }

            /* > Update remaining variables */
            menu_input->pointer.press_duration = current_time - start_time;
            last_x                             = x;
            last_y                             = y;
         }
      }
      else if (last_select_pressed)
      {
         /* Transition from select pressed to select unpressed */
         int16_t x;
         int16_t y;
         menu_ctx_pointer_t point;

         if (menu_input->pointer.dragged)
         {
            /* Pointer has moved.
             * When using a touchscreen, releasing a press
             * resets the x/y position - so cannot use
             * current hardware x/y values. Instead, use
             * previous position from last time that a
             * press was active */
            x = last_x;
            y = last_y;
         }
         else
         {
            /* Pointer is considered stationary,
             * so use start position */
            x = start_x;
            y = start_y;
         }

         point.x       = x;
         point.y       = y;
         point.ptr     = menu_input->ptr;
         point.cbs     = cbs;
         point.entry   = entry;
         point.action  = action;
         point.gesture = MENU_INPUT_GESTURE_NONE;

         /* On screen keyboard overrides normal menu input... */
         if (osk_active)
         {
            /* If pointer has been 'dragged', then it counts as
             * a miss. Only register 'release' event if pointer
             * has remained stationary */
            if (!menu_input->pointer.dragged)
            {
               menu_driver_ctl(RARCH_MENU_CTL_OSK_PTR_AT_POS, &point);
               if (point.retcode > -1)
               {
                  bool show_osk_symbols = input_event_osk_show_symbol_pages(menu_st->driver_data);

                  input_st->osk_ptr = point.retcode;
                  input_event_osk_append(
                        &input_st->keyboard_line,
                        &input_st->osk_idx,
                        &input_st->osk_last_codepoint,
                        &input_st->osk_last_codepoint_len,
                        point.retcode,
                        show_osk_symbols,
                        input_st->osk_grid[input_st->osk_ptr]);
               }
            }
         }
         /* Message boxes override normal menu input...
          * > If a message box is shown, any kind of pointer
          *   gesture should close it */
         else if (messagebox_active)
            menu_input_pointer_close_messagebox(
                  menu_st);
         /* Normal menu input */
         else
         {
            /* Detect gesture type */
            if (!menu_input->pointer.dragged)
            {
               /* Pointer hasn't moved - check press duration */
               if (menu_input->pointer.press_duration
                     < MENU_INPUT_PRESS_TIME_SHORT)
                  point.gesture = MENU_INPUT_GESTURE_TAP;
               else if (menu_input->pointer.press_duration
                     < MENU_INPUT_PRESS_TIME_LONG)
                  point.gesture = MENU_INPUT_GESTURE_SHORT_PRESS;
               else
                  point.gesture = MENU_INPUT_GESTURE_LONG_PRESS;
            }
            else
            {
               /* Pointer has moved - check if this is a swipe */
               float dpi = menu ? menu_input_get_dpi(menu, p_disp,
video_st->width, video_st->height) : 0.0f;

               if ((dpi > 0.0f)
                     &&
                     (menu_input->pointer.press_duration <
                      MENU_INPUT_SWIPE_TIMEOUT))
               {
                  uint16_t dpi_threshold_swipe         =
                        (uint16_t)((dpi * MENU_INPUT_DPI_THRESHOLD_SWIPE) + 0.5f);
                  uint16_t dpi_threshold_swipe_tangent =
                        (uint16_t)((dpi * MENU_INPUT_DPI_THRESHOLD_SWIPE_TANGENT) + 0.5f);

                  int16_t dx_start                     = x - start_x;
                  int16_t dy_start                     = y - start_y;
                  uint16_t dx_start_right_final        = 0;
                  uint16_t dx_start_left_final         = 0;
                  uint16_t dy_start_up_final           = 0;
                  uint16_t dy_start_down_final         = 0;

                  /* Get final deltas */
                  if (dx_start > 0)
                     dx_start_right_final              = (uint16_t)dx_start;
                  else
                     dx_start_left_final               = (uint16_t)
                        (dx_start * -1);

                  if (dy_start > 0)
                     dy_start_down_final               = (uint16_t)dy_start;
                  else
                     dy_start_up_final                 = (uint16_t)
                        (dy_start * -1);

                  /* Swipe right */
                  if (     (dx_start_right_final > dpi_threshold_swipe)
                        && (dx_start_left_max    < dpi_threshold_swipe_tangent)
                        && (dy_start_up_max      < dpi_threshold_swipe_tangent)
                        && (dy_start_down_max    < dpi_threshold_swipe_tangent)
                     )
                     point.gesture = MENU_INPUT_GESTURE_SWIPE_RIGHT;
                  /* Swipe left */
                  else if (
                           (dx_start_right_max  < dpi_threshold_swipe_tangent)
                        && (dx_start_left_final > dpi_threshold_swipe)
                        && (dy_start_up_max     < dpi_threshold_swipe_tangent)
                        && (dy_start_down_max   < dpi_threshold_swipe_tangent)
                        )
                     point.gesture = MENU_INPUT_GESTURE_SWIPE_LEFT;
                  /* Swipe up */
                  else if (
                           (dx_start_right_max < dpi_threshold_swipe_tangent)
                        && (dx_start_left_max  < dpi_threshold_swipe_tangent)
                        && (dy_start_up_final  > dpi_threshold_swipe)
                        && (dy_start_down_max  < dpi_threshold_swipe_tangent)
                        )
                     point.gesture = MENU_INPUT_GESTURE_SWIPE_UP;
                  /* Swipe down */
                  else if (
                           (dx_start_right_max  < dpi_threshold_swipe_tangent)
                        && (dx_start_left_max   < dpi_threshold_swipe_tangent)
                        && (dy_start_up_max     < dpi_threshold_swipe_tangent)
                        && (dy_start_down_final > dpi_threshold_swipe)
                        )
                     point.gesture = MENU_INPUT_GESTURE_SWIPE_DOWN;
               }
            }

            /* Trigger a 'pointer up' event */
            menu_driver_ctl(RARCH_MENU_CTL_POINTER_UP, &point);
            ret = point.retcode;
         }

         /* Reset variables */
         start_x                             = 0;
         start_y                             = 0;
         last_x                              = 0;
         last_y                              = 0;
         dx_start_right_max                  = 0;
         dx_start_left_max                   = 0;
         dy_start_up_max                     = 0;
         dy_start_down_max                   = 0;
         last_press_direction_time           = 0;
         menu_input->pointer.press_duration  = 0;
         menu_input->pointer.press_direction = MENU_INPUT_PRESS_DIRECTION_NONE;
         menu_input->pointer.dx              = 0;
         menu_input->pointer.dy              = 0;
         menu_input->pointer.dragged         = false;
      }
   }

   /* Adjust acceleration
    * > If acceleration has not been set on this frame,
    *   apply normal attenuation */
   if (attenuate_y_accel)
      menu_input->pointer.y_accel *= MENU_INPUT_Y_ACCEL_DECAY_FACTOR;

   /* If select has been released, disable any existing
    * select inhibit */
   if (!pointer_hw_state->select_pressed)
      menu_input->select_inhibit   = false;

   /* Cancel */
   if (   !menu_input->cancel_inhibit
       &&  pointer_hw_state->cancel_pressed
       && !last_cancel_pressed)
   {
      /* If currently showing a message box, close it */
      if (messagebox_active)
         menu_input_pointer_close_messagebox(menu_st);
      /* If onscreen keyboard is shown, send a 'backspace' */
      else if (osk_active)
         input_keyboard_event(true, '\x7f', '\x7f',
               0, RETRO_DEVICE_KEYBOARD);
      /* ...otherwise, invoke standard MENU_ACTION_CANCEL
       * action */
      else
      {
         size_t selection = menu_st->selection_ptr;
         ret = menu_entry_action(entry, selection, MENU_ACTION_CANCEL);
      }
   }

   /* If cancel has been released, disable any existing
    * cancel inhibit */
   if (!pointer_hw_state->cancel_pressed)
      menu_input->cancel_inhibit = false;

   if (!messagebox_active)
   {
      /* Up/Down
       * > Note 1: These always correspond to a mouse wheel, which
       *   handles differently from other inputs - i.e. we don't
       *   want a 'last pressed' check
       * > Note 2: If a message box is currently shown, must
       *   inhibit input */

      /* > Up */
      if (pointer_hw_state->up_pressed)
      {
         size_t selection = menu_st->selection_ptr;
         ret              = menu_entry_action(
               entry, selection, MENU_ACTION_UP);
      }

      /* > Down */
      if (pointer_hw_state->down_pressed)
      {
         size_t selection = menu_st->selection_ptr;
         ret              = menu_entry_action(
               entry, selection, MENU_ACTION_DOWN);
      }

      /* Left/Right
       * > Note 1: These also always correspond to a mouse wheel...
       *   In this case, it's a mouse wheel *tilt* operation, which
       *   is incredibly annoying because holding a tilt direction
       *   rapidly toggles the input state. The repeat speed is so
       *   high that any sort of useable control is impossible - so
       *   we have to apply a 'low pass' filter by ignoring inputs
       *   that occur below a certain frequency...
       * > Note 2: If a message box is currently shown, must
       *   inhibit input */

      /* > Left */
      if (      pointer_hw_state->left_pressed
            && !last_left_pressed)
      {
         if (current_time - last_left_action_time
               > MENU_INPUT_HORIZ_WHEEL_DELAY)
         {
            size_t selection      = menu_st->selection_ptr;
            last_left_action_time = current_time;
            ret                   = menu_entry_action(
                  entry, selection, MENU_ACTION_LEFT);
         }
      }

      /* > Right */
      if (
                pointer_hw_state->right_pressed
            && !last_right_pressed)
      {
         if (current_time - last_right_action_time
               > MENU_INPUT_HORIZ_WHEEL_DELAY)
         {
            size_t selection       = menu_st->selection_ptr;
            last_right_action_time = current_time;
            ret                    = menu_entry_action(
                  entry, selection, MENU_ACTION_RIGHT);
         }
      }
   }

   last_select_pressed = pointer_hw_state->select_pressed;
   last_cancel_pressed = pointer_hw_state->cancel_pressed;
   last_left_pressed   = pointer_hw_state->left_pressed;
   last_right_pressed  = pointer_hw_state->right_pressed;

   return ret;
}

int menu_input_post_iterate(
      gfx_display_t *p_disp,
      struct menu_state *menu_st,
      unsigned action,
      retro_time_t current_time)
{
   menu_entry_t entry;
   menu_list_t *menu_list        = menu_st->entries.list;
   file_list_t *selection_buf    = menu_list ? MENU_LIST_GET_SELECTION(menu_list, (unsigned)0) : NULL;
   size_t selection              = menu_st->selection_ptr;
   menu_file_list_cbs_t *cbs     = selection_buf ?
      (menu_file_list_cbs_t*)selection_buf->list[selection].actiondata
      : NULL;

   MENU_ENTRY_INIT(entry);
   /* Note: If menu_input_pointer_post_iterate() is
    * modified, will have to verify that these
    * parameters remain unused... */
   entry.rich_label_enabled   = false;
   entry.value_enabled        = false;
   entry.sublabel_enabled     = false;
   menu_entry_get(&entry, 0, selection, NULL, false);
   return menu_input_pointer_post_iterate(p_disp,
         current_time, cbs, &entry, action);
}

void menu_driver_toggle(
      void *curr_video_data,
      void *video_driver_data,
      menu_handle_t *menu,
      menu_input_t *menu_input,
      settings_t *settings,
      bool menu_driver_alive,
      bool overlay_alive,
      retro_keyboard_event_t *key_event,
      retro_keyboard_event_t *frontend_key_event,
      bool on)
{
   /* TODO/FIXME - retroarch_main_quit calls menu_driver_toggle -
    * we might have to redesign this to avoid EXXC_BAD_ACCESS errors
    * on OSX - for now we work around this by checking if the settings
    * struct is NULL
    */
   video_driver_t *current_video      = (video_driver_t*)curr_video_data;
   bool pause_libretro                = false;
   bool audio_enable_menu             = false;
   runloop_state_t *runloop_st        = runloop_state_get_ptr();
   bool runloop_shutdown_initiated    = runloop_st->shutdown_initiated;
#ifdef HAVE_OVERLAY
   bool input_overlay_hide_in_menu    = false;
   bool input_overlay_enable          = false;
#endif
   bool video_adaptive_vsync          = false;
   bool video_swap_interval           = false;

   if (settings)
   {
      pause_libretro                  = settings->bools.menu_pause_libretro;
#ifdef HAVE_AUDIOMIXER
      audio_enable_menu               = settings->bools.audio_enable_menu;
#endif
#ifdef HAVE_OVERLAY
      input_overlay_hide_in_menu      = settings->bools.input_overlay_hide_in_menu;
      input_overlay_enable            = settings->bools.input_overlay_enable;
#endif
      video_adaptive_vsync            = settings->bools.video_adaptive_vsync;
      video_swap_interval             = settings->uints.video_swap_interval;
   }

   if (on) 
   {
#ifndef HAVE_LAKKA_SWITCH
#ifdef HAVE_LAKKA
      set_cpu_scaling_signal(CPUSCALING_EVENT_FOCUS_MENU);
#endif
#endif /* #ifndef HAVE_LAKKA_SWITCH */
#ifdef HAVE_OVERLAY
      /* If an overlay was displayed before the toggle
       * and overlays are disabled in menu, need to
       * inhibit 'select' input */
      if (input_overlay_hide_in_menu)
      {
         if (input_overlay_enable && overlay_alive)
         {
            /* Inhibits pointer 'select' and 'cancel' actions
             * (until the next time 'select'/'cancel' are released) */
            menu_input->select_inhibit= true;
            menu_input->cancel_inhibit= true;
         }
      }
#endif
   }
   else
   {
#ifndef HAVE_LAKKA_SWITCH
#ifdef HAVE_LAKKA
      set_cpu_scaling_signal(CPUSCALING_EVENT_FOCUS_CORE);
#endif
#endif /* #ifndef HAVE_LAKKA_SWITCH */
#ifdef HAVE_OVERLAY
      /* Inhibits pointer 'select' and 'cancel' actions
       * (until the next time 'select'/'cancel' are released) */
      menu_input->select_inhibit      = false;
      menu_input->cancel_inhibit      = false;
#endif
   }

   if (menu_driver_alive)
   {
      bool refresh                    = false;

#ifdef WIIU
      /* Enable burn-in protection menu is running */
      IMEnableDim();
#endif

      menu_entries_ctl(MENU_ENTRIES_CTL_SET_REFRESH, &refresh);

      /* Menu should always run with vsync on. */
      if (current_video->set_nonblock_state)
         current_video->set_nonblock_state(
               video_driver_data,
               false,
               video_driver_test_all_flags(GFX_CTX_FLAGS_ADAPTIVE_VSYNC) &&
               video_adaptive_vsync,
               video_swap_interval
               );
      /* Stop all rumbling before entering the menu. */
      command_event(CMD_EVENT_RUMBLE_STOP, NULL);

      if (pause_libretro && !audio_enable_menu)
         command_event(CMD_EVENT_AUDIO_STOP, NULL);

      /* Override keyboard callback to redirect to menu instead.
       * We'll use this later for something ... */

      if (key_event && frontend_key_event)
      {
         *frontend_key_event          = *key_event;
         *key_event                   = menu_input_key_event;

         runloop_st->frame_time_last= 0;
      }
   }
   else
   {
#ifdef WIIU
      /* Disable burn-in protection while core is running; this is needed
       * because HID inputs don't count for the purpose of Wii U
       * power-saving. */
      IMDisableDim();
#endif

      if (!runloop_shutdown_initiated)
         driver_set_nonblock_state();

      if (pause_libretro && !audio_enable_menu)
         command_event(CMD_EVENT_AUDIO_START, NULL);

      /* Restore libretro keyboard callback. */
      if (key_event && frontend_key_event)
         *key_event                   = *frontend_key_event;
   }
}

void retroarch_menu_running(void)
{
   runloop_state_t *runloop_st     = runloop_state_get_ptr();
   video_driver_state_t *video_st  = video_state_get_ptr();
   settings_t *settings            = config_get_ptr();
   input_driver_state_t *input_st  = input_state_get_ptr();
#ifdef HAVE_OVERLAY
   bool input_overlay_hide_in_menu = settings->bools.input_overlay_hide_in_menu;
#endif
#ifdef HAVE_AUDIOMIXER
   bool audio_enable_menu          = settings->bools.audio_enable_menu;
   bool audio_enable_menu_bgm      = settings->bools.audio_enable_menu_bgm;
#endif
   struct menu_state *menu_st      = &menu_driver_state;
   menu_handle_t *menu             = menu_st->driver_data;
   menu_input_t *menu_input        = &menu_st->input_state;
   if (menu)
   {
      if (menu->driver_ctx && menu->driver_ctx->toggle)
         menu->driver_ctx->toggle(menu->userdata, true);

      menu_st->alive               = true;
      menu_driver_toggle(
            video_st->current_video,
            video_st->data,
            menu,
            menu_input,
            settings,
            menu_st->alive,
#ifdef HAVE_OVERLAY
            input_st->overlay_ptr &&
            input_st->overlay_ptr->alive,
#else
            false,
#endif
            &runloop_st->key_event,
            &runloop_st->frontend_key_event,
            true);
   }

   /* Prevent stray input (for a single frame) */
   menu_st->input_driver_flushing_input = 1;

#ifdef HAVE_AUDIOMIXER
   if (audio_enable_menu && audio_enable_menu_bgm)
      audio_driver_mixer_play_menu_sound_looped(AUDIO_MIXER_SYSTEM_SLOT_BGM);
#endif

   /* Ensure that game focus mode is disabled when
    * running the menu (note: it is not currently
    * possible for game focus to be enabled at this
    * point, but must safeguard against future changes) */
   if (input_st->game_focus_state.enabled)
   {
      enum input_game_focus_cmd_type game_focus_cmd = GAME_FOCUS_CMD_OFF;
      command_event(CMD_EVENT_GAME_FOCUS_TOGGLE, &game_focus_cmd);
   }

   /* Ensure that menu screensaver is disabled when
    * first switching to the menu */
   if (menu_st->screensaver_active)
   {
      menu_ctx_environment_t menu_environ;
      menu_environ.type           = MENU_ENVIRON_DISABLE_SCREENSAVER;
      menu_environ.data           = NULL;
      menu_st->screensaver_active = false;
      menu_driver_ctl(RARCH_MENU_CTL_ENVIRONMENT, &menu_environ);
   }
   menu_st->input_last_time_us = cpu_features_get_time_usec();

#ifdef HAVE_OVERLAY
   if (input_overlay_hide_in_menu)
      command_event(CMD_EVENT_OVERLAY_DEINIT, NULL);
#endif
}

void retroarch_menu_running_finished(bool quit)
{
   runloop_state_t *runloop_st     = runloop_state_get_ptr();
   video_driver_state_t*video_st   = video_state_get_ptr();
   settings_t *settings            = config_get_ptr();
   input_driver_state_t *input_st  = input_state_get_ptr();
   struct menu_state *menu_st      = &menu_driver_state;
   menu_handle_t *menu             = menu_st->driver_data;
   menu_input_t *menu_input        = &menu_st->input_state;
   if (menu)
   {
      if (menu->driver_ctx && menu->driver_ctx->toggle)
         menu->driver_ctx->toggle(menu->userdata, false);

      menu_st->alive   = false;
      menu_driver_toggle(
            video_st->current_video,
            video_st->data,
            menu,
            menu_input,
            settings,
            menu_st->alive,
#ifdef HAVE_OVERLAY
            input_st->overlay_ptr &&
            input_st->overlay_ptr->alive,
#else
            false,
#endif
            &runloop_st->key_event,
            &runloop_st->frontend_key_event,
            false);
   }

   /* Prevent stray input
    * (for a single frame) */
   menu_st->input_driver_flushing_input = 1;

   if (!quit)
   {
#ifdef HAVE_AUDIOMIXER
      /* Stop menu background music before we exit the menu */
      if (  settings &&
            settings->bools.audio_enable_menu &&
            settings->bools.audio_enable_menu_bgm
         )
         audio_driver_mixer_stop_stream(AUDIO_MIXER_SYSTEM_SLOT_BGM);
#endif

      /* Enable game focus mode, if required */
      if (runloop_st->current_core_type != CORE_TYPE_DUMMY)
      {
         enum input_auto_game_focus_type auto_game_focus_type = settings ?
            (enum input_auto_game_focus_type)settings->uints.input_auto_game_focus :
            AUTO_GAME_FOCUS_OFF;

         if ((auto_game_focus_type == AUTO_GAME_FOCUS_ON) ||
               ((auto_game_focus_type == AUTO_GAME_FOCUS_DETECT) &&
                input_st->game_focus_state.core_requested))
         {
            enum input_game_focus_cmd_type game_focus_cmd = GAME_FOCUS_CMD_ON;
            command_event(CMD_EVENT_GAME_FOCUS_TOGGLE, &game_focus_cmd);
         }
      }
   }

   /* Ensure that menu screensaver is disabled when
    * switching off the menu */
   if (menu_st->screensaver_active)
   {
      menu_ctx_environment_t menu_environ;
      menu_environ.type           = MENU_ENVIRON_DISABLE_SCREENSAVER;
      menu_environ.data           = NULL;
      menu_st->screensaver_active = false;
      menu_driver_ctl(RARCH_MENU_CTL_ENVIRONMENT, &menu_environ);
   }
   video_driver_set_texture_enable(false, false);
#ifdef HAVE_OVERLAY
   if (!quit)
      if (settings && settings->bools.input_overlay_hide_in_menu)
         input_overlay_init();
#endif
}

bool menu_driver_ctl(enum rarch_menu_ctl_state state, void *data)
{
   gfx_display_t         *p_disp  = disp_get_ptr();
   struct menu_state    *menu_st  = &menu_driver_state;

   switch (state)
   {
      case RARCH_MENU_CTL_SET_PENDING_QUICK_MENU:
         menu_entries_flush_stack(NULL, MENU_SETTINGS);
         menu_st->pending_quick_menu = true;
         break;
      case RARCH_MENU_CTL_SET_PREVENT_POPULATE:
         menu_st->prevent_populate = true;
         break;
      case RARCH_MENU_CTL_UNSET_PREVENT_POPULATE:
         menu_st->prevent_populate = false;
         break;
      case RARCH_MENU_CTL_IS_PREVENT_POPULATE:
         return menu_st->prevent_populate;
      case RARCH_MENU_CTL_DEINIT:
         if (     menu_st->driver_ctx
               && menu_st->driver_ctx->context_destroy)
            menu_st->driver_ctx->context_destroy(menu_st->userdata);

         if (menu_st->data_own)
            return true;

         playlist_free_cached();
#if defined(HAVE_CG) || defined(HAVE_GLSL) || defined(HAVE_SLANG) || defined(HAVE_HLSL)
         menu_shader_manager_free();
#endif
#ifdef HAVE_NETWORKING
         core_updater_list_free_cached();
#endif
#if defined(HAVE_MENU) && defined(HAVE_LIBRETRODB)
         /* Before freeing the explore menu, we
          * must wait for any explore menu initialisation
          * tasks to complete */
         menu_explore_wait_for_init_task();
         menu_explore_free();
#endif

         if (menu_st->driver_data)
         {
            unsigned i;

            menu_st->scroll.acceleration = 0;
            menu_st->selection_ptr       = 0;
            menu_st->scroll.index_size   = 0;

            for (i = 0; i < SCROLL_INDEX_SIZE; i++)
               menu_st->scroll.index_list[i] = 0;

            memset(&menu_st->input_state, 0, sizeof(menu_input_t));
            memset(&menu_st->input_pointer_hw_state, 0, sizeof(menu_input_pointer_hw_state_t));

            if (     menu_st->driver_ctx
                  && menu_st->driver_ctx->free)
               menu_st->driver_ctx->free(menu_st->userdata);

            if (menu_st->userdata)
               free(menu_st->userdata);
            menu_st->userdata = NULL;
            p_disp->menu_driver_id = MENU_DRIVER_ID_UNKNOWN;

#ifndef HAVE_DYNAMIC
            if (frontend_driver_has_fork())
#endif
            {
               rarch_system_info_t *system = &runloop_state_get_ptr()->system;
               libretro_free_system_info(&system->info);
               memset(&system->info, 0, sizeof(struct retro_system_info));
            }

            gfx_animation_deinit();
            gfx_display_free();

            menu_entries_settings_deinit(menu_st);
            menu_entries_list_deinit(menu_st->driver_ctx, menu_st);

            if (menu_st->driver_data->core_buf)
               free(menu_st->driver_data->core_buf);
            menu_st->driver_data->core_buf  = NULL;

            menu_st->entries_need_refresh        = false;
            menu_st->entries_nonblocking_refresh = false;
            menu_st->entries.begin               = 0;

            command_event(CMD_EVENT_HISTORY_DEINIT, NULL);
            rarch_favorites_deinit();

            menu_st->dialog_st.pending_push  = false;
            menu_st->dialog_st.current_id    = 0;
            menu_st->dialog_st.current_type  = MENU_DIALOG_NONE;

            free(menu_st->driver_data);
         }
         menu_st->driver_data = NULL;
         break;
      case RARCH_MENU_CTL_ENVIRONMENT:
         {
            menu_ctx_environment_t *menu_environ =
               (menu_ctx_environment_t*)data;

            if (menu_st->driver_ctx->environ_cb)
            {
               if (menu_st->driver_ctx->environ_cb(menu_environ->type,
                        menu_environ->data, menu_st->userdata) == 0)
                  return true;
            }
         }
         return false;
      case RARCH_MENU_CTL_POINTER_DOWN:
         {
            menu_ctx_pointer_t *point = (menu_ctx_pointer_t*)data;
            if (!menu_st->driver_ctx || !menu_st->driver_ctx->pointer_down)
            {
               point->retcode = 0;
               return false;
            }
            point->retcode = menu_st->driver_ctx->pointer_down(
                  menu_st->userdata,
                  point->x, point->y, point->ptr,
                  point->cbs, point->entry, point->action);
         }
         break;
      case RARCH_MENU_CTL_POINTER_UP:
         {
            menu_ctx_pointer_t *point = (menu_ctx_pointer_t*)data;
            if (!menu_st->driver_ctx || !menu_st->driver_ctx->pointer_up)
            {
               point->retcode = 0;
               return false;
            }
            point->retcode = menu_st->driver_ctx->pointer_up(
                  menu_st->userdata,
                  point->x, point->y, point->ptr,
                  point->gesture,
                  point->cbs, point->entry, point->action);
         }
         break;
      case RARCH_MENU_CTL_OSK_PTR_AT_POS:
         {
            video_driver_state_t 
               *video_st              = video_state_get_ptr();
            unsigned width            = video_st->width;
            unsigned height           = video_st->height;
            menu_ctx_pointer_t *point = (menu_ctx_pointer_t*)data;
            if (!menu_st->driver_ctx || !menu_st->driver_ctx->osk_ptr_at_pos)
            {
               point->retcode = 0;
               return false;
            }
            point->retcode = menu_st->driver_ctx->osk_ptr_at_pos(
                  menu_st->userdata,
                  point->x, point->y, width, height);
         }
         break;
      case RARCH_MENU_CTL_UPDATE_THUMBNAIL_PATH:
         {
            size_t selection = menu_st->selection_ptr;

            if (!menu_st->driver_ctx || !menu_st->driver_ctx->update_thumbnail_path)
               return false;
            menu_st->driver_ctx->update_thumbnail_path(
                  menu_st->userdata, (unsigned)selection, 'L');
            menu_st->driver_ctx->update_thumbnail_path(
                  menu_st->userdata, (unsigned)selection, 'R');
         }
         break;
      case RARCH_MENU_CTL_UPDATE_THUMBNAIL_IMAGE:
         {
            if (!menu_st->driver_ctx || !menu_st->driver_ctx->update_thumbnail_image)
               return false;
            menu_st->driver_ctx->update_thumbnail_image(menu_st->userdata);
         }
         break;
      case RARCH_MENU_CTL_REFRESH_THUMBNAIL_IMAGE:
         {
            unsigned *i = (unsigned*)data;

            if (!i || !menu_st->driver_ctx ||
                  !menu_st->driver_ctx->refresh_thumbnail_image)
               return false;
            menu_st->driver_ctx->refresh_thumbnail_image(
                  menu_st->userdata, *i);
         }
         break;
      case RARCH_MENU_CTL_UPDATE_SAVESTATE_THUMBNAIL_PATH:
         {
            size_t selection = menu_st->selection_ptr;

            if (  !menu_st->driver_ctx ||
                  !menu_st->driver_ctx->update_savestate_thumbnail_path)
               return false;
            menu_st->driver_ctx->update_savestate_thumbnail_path(
                  menu_st->userdata, (unsigned)selection);
         }
         break;
      case RARCH_MENU_CTL_UPDATE_SAVESTATE_THUMBNAIL_IMAGE:
         if (  !menu_st->driver_ctx ||
               !menu_st->driver_ctx->update_savestate_thumbnail_image)
            return false;
         menu_st->driver_ctx->update_savestate_thumbnail_image(
               menu_st->userdata);
         break;
      case MENU_NAVIGATION_CTL_CLEAR:
         {
            bool *pending_push     = (bool*)data;

            /* Always set current selection to first entry */
            menu_st->selection_ptr = 0;

            /* menu_driver_navigation_set() will be called
             * at the next 'push'.
             * If a push is *not* pending, have to do it here
             * instead */
            if (!(*pending_push))
            {
               menu_driver_navigation_set(true);

               if (menu_st->driver_ctx->navigation_clear)
                  menu_st->driver_ctx->navigation_clear(
                        menu_st->userdata, *pending_push);
            }
         }
         break;
      case MENU_NAVIGATION_CTL_SET_LAST:
         {
            size_t menu_list_size     = menu_st->entries.list ? MENU_LIST_GET_SELECTION(menu_st->entries.list, 0)->size : 0;
            size_t new_selection      = menu_list_size - 1;

            menu_st->selection_ptr    = new_selection;

            if (menu_st->driver_ctx->navigation_set_last)
               menu_st->driver_ctx->navigation_set_last(menu_st->userdata);
         }
         break;
      case MENU_NAVIGATION_CTL_GET_SCROLL_ACCEL:
         {
            size_t *sel = (size_t*)data;
            if (!sel)
               return false;
            *sel = menu_st->scroll.acceleration;
         }
         break;
      default:
      case RARCH_MENU_CTL_NONE:
         break;
   }

   return true;
}

#if defined(HAVE_CG) || defined(HAVE_GLSL) || defined(HAVE_SLANG) || defined(HAVE_HLSL)
struct video_shader *menu_shader_get(void)
{
   video_driver_state_t 
      *video_st                = video_state_get_ptr();
   if (video_shader_any_supported())
      if (video_st)
         return video_st->menu_driver_shader;
   return NULL;
}

void menu_shader_manager_free(void)
{
   video_driver_state_t 
      *video_st                = video_state_get_ptr();
   if (video_st->menu_driver_shader)
      free(video_st->menu_driver_shader);
   video_st->menu_driver_shader = NULL;
}

/**
 * menu_shader_manager_init:
 *
 * Initializes shader manager.
 **/
bool menu_shader_manager_init(void)
{
   video_driver_state_t 
      *video_st                     = video_state_get_ptr();
   enum rarch_shader_type type      = RARCH_SHADER_NONE;
   bool ret                         = true;
   bool is_preset                   = false;
   const char *path_shader          = NULL;
   struct video_shader *menu_shader = NULL;

   /* We get the shader preset directly from the video driver, so that
    * we are in sync with it (it could fail loading an auto-shader)
    * If we can't (e.g. get_current_shader is not implemented),
    * we'll load retroarch_get_shader_preset() like always */
   video_shader_ctx_t shader_info = {0};

   video_shader_driver_get_current_shader(&shader_info);

   if (shader_info.data)
      /* Use the path of the originally loaded preset because it could
       * have been a preset with a #reference in it to another preset */
      path_shader = shader_info.data->loaded_preset_path;
   else
      path_shader = retroarch_get_shader_preset();

   menu_shader_manager_free();

   menu_shader          = (struct video_shader*)
      calloc(1, sizeof(*menu_shader));

   if (!menu_shader)
   {
      ret = false;
      goto end;
   }

   if (string_is_empty(path_shader))
      goto end;

   type = video_shader_get_type_from_ext(path_get_extension(path_shader),
         &is_preset);

   if (!video_shader_is_supported(type))
   {
      ret = false;
      goto end;
   }

   if (is_preset)
   {
      if (!video_shader_load_preset_into_shader(path_shader, menu_shader))
      {
         ret = false;
         goto end;
      }
      menu_shader->modified = false;
   }
   else
   {
      strlcpy(menu_shader->pass[0].source.path, path_shader,
            sizeof(menu_shader->pass[0].source.path));
      menu_shader->passes = 1;
   }

end:
   video_st->menu_driver_shader = menu_shader;
   command_event(CMD_EVENT_SHADER_PRESET_LOADED, NULL);
   return ret;
}

/**
 * menu_shader_manager_set_preset:
 * @shader                   : Shader handle.
 * @type                     : Type of shader.
 * @preset_path              : Preset path to load from.
 * @apply                    : Whether to apply the shader or just update shader information
 *
 * Sets shader preset.
 **/
bool menu_shader_manager_set_preset(struct video_shader *shader,
      enum rarch_shader_type type, const char *preset_path, bool apply)
{
   bool refresh                  = false;
   bool ret                      = false;
   settings_t *settings          = config_get_ptr();

   if (apply && !apply_shader(settings, type, preset_path, true))
      goto clear;

   if (string_is_empty(preset_path))
   {
      ret = true;
      goto clear;
   }

   /* Load stored Preset into menu on success.
    * Used when a preset is directly loaded.
    * No point in updating when the Preset was
    * created from the menu itself. */
   if (  !shader ||
         !(video_shader_load_preset_into_shader(preset_path, shader)))
      goto end;

   RARCH_LOG("[Shaders]: Menu shader set to: %s.\n", preset_path);

   ret = true;

end:
   menu_entries_ctl(MENU_ENTRIES_CTL_SET_REFRESH, &refresh);
   command_event(CMD_EVENT_SHADER_PRESET_LOADED, NULL);
   return ret;

clear:
   /* We don't want to disable shaders entirely here,
    * just reset number of passes
    * > Note: Disabling shaders at this point would in
    *   fact be dangerous, since it changes the number of
    *   entries in the shader options menu which can in
    *   turn lead to the menu selection pointer going out
    *   of bounds. This causes undefined behaviour/segfaults */
   menu_shader_manager_clear_num_passes(shader);
   command_event(CMD_EVENT_SHADER_PRESET_LOADED, NULL);
   return ret;
}
#endif

/**
 * menu_iterate:
 * @input                    : input sample for this frame
 * @old_input                : input sample of the previous frame
 * @trigger_input            : difference' input sample - difference
 *                             between 'input' and 'old_input'
 *
 * Runs RetroArch menu for one frame.
 *
 * Returns: 0 on success, -1 if we need to quit out of the loop.
 **/
static int generic_menu_iterate(
      struct menu_state *menu_st,
      gfx_display_t *p_disp,
      gfx_animation_t *p_anim,
      settings_t *settings,
      menu_handle_t *menu,
      void *userdata, enum menu_action action,
      retro_time_t current_time)
{
#ifdef HAVE_ACCESSIBILITY
   static enum action_iterate_type
      last_iterate_type            = ITERATE_TYPE_DEFAULT;
   access_state_t *access_st       = access_state_get_ptr();
   bool accessibility_enable       = settings->bools.accessibility_enable;
   unsigned accessibility_narrator_speech_speed = settings->uints.accessibility_narrator_speech_speed;
#endif
   enum action_iterate_type iterate_type;
   unsigned file_type              = 0;
   int ret                         = 0;
   const char *label               = NULL;
   file_list_t *list               = MENU_LIST_GET(menu_st->entries.list, 0);

   if (list && list->size)
      file_list_get_at_offset(list, list->size - 1, NULL, &label, &file_type, NULL);

   menu->menu_state_msg[0]         = '\0';

   iterate_type                    = action_iterate_type(label);
   menu_st->is_binding             = false;

   if (     action != MENU_ACTION_NOOP
         || MENU_ENTRIES_NEEDS_REFRESH(menu_st)
         || GFX_DISPLAY_GET_UPDATE_PENDING(p_anim, p_disp))
   {
      BIT64_SET(menu->state, MENU_STATE_RENDER_FRAMEBUFFER);
   }

   switch (iterate_type)
   {
      case ITERATE_TYPE_HELP:
         ret = menu_dialog_iterate(
               &menu_st->dialog_st,  settings,
               menu->menu_state_msg, sizeof(menu->menu_state_msg),
               current_time);

#ifdef HAVE_ACCESSIBILITY
         if (     (iterate_type != last_iterate_type)
               && is_accessibility_enabled(
                  accessibility_enable,
                  access_st->enabled))
            accessibility_speak_priority(
                  accessibility_enable,
                  accessibility_narrator_speech_speed,
                  menu->menu_state_msg, 10);
#endif

         BIT64_SET(menu->state, MENU_STATE_RENDER_MESSAGEBOX);
         BIT64_SET(menu->state, MENU_STATE_POST_ITERATE);

         {
            bool pop_stack = false;
            if (  ret == 1 ||
                  action == MENU_ACTION_OK ||
                  action == MENU_ACTION_CANCEL
               )
               pop_stack   = true;

            if (pop_stack)
               BIT64_SET(menu->state, MENU_STATE_POP_STACK);
         }
         break;
      case ITERATE_TYPE_BIND:
         {
            menu_input_ctx_bind_t bind;

            menu_st->is_binding = true;

            bind.s              = menu->menu_state_msg;
            bind.len            = sizeof(menu->menu_state_msg);

            if (menu_input_key_bind_iterate(
                     settings,
                     &bind, current_time))
            {
               size_t selection = menu_st->selection_ptr;
               menu_entries_pop_stack(&selection, 0, 0);
               menu_st->selection_ptr      = selection;
            }
            else
               BIT64_SET(menu->state, MENU_STATE_RENDER_MESSAGEBOX);
         }
         break;
      case ITERATE_TYPE_INFO:
         {
            menu_list_t *menu_list     = menu_st->entries.list;
            file_list_t *selection_buf = menu_list ? MENU_LIST_GET_SELECTION(menu_list, (unsigned)0) : NULL;
            size_t selection           = menu_st->selection_ptr;
            menu_file_list_cbs_t *cbs  = selection_buf ?
               (menu_file_list_cbs_t*)selection_buf->list[selection].actiondata
               : NULL;

            if (cbs && cbs->enum_idx != MSG_UNKNOWN)
            {
               /* Core updater/manager entries require special treatment */
               switch (cbs->enum_idx)
               {
#ifdef HAVE_NETWORKING
                  case MENU_ENUM_LABEL_CORE_UPDATER_ENTRY:
                     {
                        core_updater_list_t *core_list         =
                           core_updater_list_get_cached();
                        const core_updater_list_entry_t *entry = NULL;
                        const char *path                       =
                           selection_buf->list[selection].path;

                        /* Search for specified core */
                        if (
                                 core_list
                              && path
                              && core_updater_list_get_filename(core_list,
                                 path, &entry)
                              && !string_is_empty(entry->description)
                           )
                           strlcpy(menu->menu_state_msg, entry->description,
                                 sizeof(menu->menu_state_msg));
                        else
                           strlcpy(menu->menu_state_msg,
                                 msg_hash_to_str(MENU_ENUM_LABEL_VALUE_NO_INFORMATION_AVAILABLE),
                                 sizeof(menu->menu_state_msg));

                        ret = 0;
                     }
                     break;
#endif
                  case MENU_ENUM_LABEL_CORE_MANAGER_ENTRY:
                     {
                        core_info_t *core_info = NULL;
                        const char *path       = selection_buf->list[selection].path;

                        /* Search for specified core */
                        if (     path
                              && core_info_find(path, &core_info)
                              && !string_is_empty(core_info->description))
                           strlcpy(menu->menu_state_msg,
                                 core_info->description,
                                 sizeof(menu->menu_state_msg));
                        else
                           strlcpy(menu->menu_state_msg,
                                 msg_hash_to_str(MENU_ENUM_LABEL_VALUE_NO_INFORMATION_AVAILABLE),
                                 sizeof(menu->menu_state_msg));

                        ret = 0;
                     }
                     break;
                  default:
                     ret = msg_hash_get_help_enum(cbs->enum_idx,
                           menu->menu_state_msg, sizeof(menu->menu_state_msg));
                     break;
               }

#ifdef HAVE_ACCESSIBILITY
               if (  (iterate_type != last_iterate_type) &&
                     is_accessibility_enabled(
                        accessibility_enable,
                        access_st->enabled))
               {
                  if (string_is_equal(menu->menu_state_msg,
                           msg_hash_to_str(
                              MENU_ENUM_LABEL_VALUE_NO_INFORMATION_AVAILABLE)))
                  {
                     char current_sublabel[255];
                     get_current_menu_sublabel(
                           menu_st,
                           current_sublabel, sizeof(current_sublabel));
                     if (string_is_equal(current_sublabel, ""))
                        accessibility_speak_priority(
                              accessibility_enable,
                              accessibility_narrator_speech_speed,
                              menu->menu_state_msg, 10);
                     else
                        accessibility_speak_priority(
                              accessibility_enable,
                              accessibility_narrator_speech_speed,
                              current_sublabel, 10);
                  }
                  else
                     accessibility_speak_priority(
                           accessibility_enable,
                           accessibility_narrator_speech_speed,
                           menu->menu_state_msg, 10);
               }
#endif
            }
            else
            {
               enum msg_hash_enums enum_idx = MSG_UNKNOWN;
               size_t selection             = menu_st->selection_ptr;
               unsigned type                = selection_buf->list[selection].type;

               switch (type)
               {
                  case FILE_TYPE_FONT:
                  case FILE_TYPE_VIDEO_FONT:
                     enum_idx = MENU_ENUM_LABEL_FILE_BROWSER_FONT;
                     break;
                  case FILE_TYPE_RDB:
                     enum_idx = MENU_ENUM_LABEL_FILE_BROWSER_RDB;
                     break;
                  case FILE_TYPE_OVERLAY:
                     enum_idx = MENU_ENUM_LABEL_FILE_BROWSER_OVERLAY;
                     break;
#ifdef HAVE_VIDEO_LAYOUT
                  case FILE_TYPE_VIDEO_LAYOUT:
                     enum_idx = MENU_ENUM_LABEL_FILE_BROWSER_VIDEO_LAYOUT;
                     break;
#endif
                  case FILE_TYPE_CHEAT:
                     enum_idx = MENU_ENUM_LABEL_FILE_BROWSER_CHEAT;
                     break;
                  case FILE_TYPE_SHADER_PRESET:
                     enum_idx = MENU_ENUM_LABEL_FILE_BROWSER_SHADER_PRESET;
                     break;
                  case FILE_TYPE_SHADER:
                     enum_idx = MENU_ENUM_LABEL_FILE_BROWSER_SHADER;
                     break;
                  case FILE_TYPE_REMAP:
                     enum_idx = MENU_ENUM_LABEL_FILE_BROWSER_REMAP;
                     break;
                  case FILE_TYPE_RECORD_CONFIG:
                     enum_idx = MENU_ENUM_LABEL_FILE_BROWSER_RECORD_CONFIG;
                     break;
                  case FILE_TYPE_CURSOR:
                     enum_idx = MENU_ENUM_LABEL_FILE_BROWSER_CURSOR;
                     break;
                  case FILE_TYPE_CONFIG:
                     enum_idx = MENU_ENUM_LABEL_FILE_BROWSER_CONFIG;
                     break;
                  case FILE_TYPE_CARCHIVE:
                     enum_idx = MENU_ENUM_LABEL_FILE_BROWSER_COMPRESSED_ARCHIVE;
                     break;
                  case FILE_TYPE_DIRECTORY:
                     enum_idx = MENU_ENUM_LABEL_FILE_BROWSER_DIRECTORY;
                     break;
                  case FILE_TYPE_VIDEOFILTER:            /* TODO/FIXME */
                  case FILE_TYPE_AUDIOFILTER:            /* TODO/FIXME */
                  case FILE_TYPE_SHADER_SLANG:           /* TODO/FIXME */
                  case FILE_TYPE_SHADER_GLSL:            /* TODO/FIXME */
                  case FILE_TYPE_SHADER_HLSL:            /* TODO/FIXME */
                  case FILE_TYPE_SHADER_CG:              /* TODO/FIXME */
                  case FILE_TYPE_SHADER_PRESET_GLSLP:    /* TODO/FIXME */
                  case FILE_TYPE_SHADER_PRESET_HLSLP:    /* TODO/FIXME */
                  case FILE_TYPE_SHADER_PRESET_CGP:      /* TODO/FIXME */
                  case FILE_TYPE_SHADER_PRESET_SLANGP:   /* TODO/FIXME */
                  case FILE_TYPE_PLAIN:
                     enum_idx = MENU_ENUM_LABEL_FILE_BROWSER_PLAIN_FILE;
                     break;
                  default:
                     break;
               }

               if (enum_idx != MSG_UNKNOWN)
                  ret = msg_hash_get_help_enum(enum_idx,
                        menu->menu_state_msg, sizeof(menu->menu_state_msg));
               else
               {
                  strlcpy(menu->menu_state_msg,
                        msg_hash_to_str(MENU_ENUM_LABEL_VALUE_NO_INFORMATION_AVAILABLE),
                        sizeof(menu->menu_state_msg));

                  ret = 0;
               }
            }
         }
         BIT64_SET(menu->state, MENU_STATE_RENDER_MESSAGEBOX);
         BIT64_SET(menu->state, MENU_STATE_POST_ITERATE);
         if (action == MENU_ACTION_OK || action == MENU_ACTION_CANCEL)
         {
            BIT64_SET(menu->state, MENU_STATE_POP_STACK);
         }
         break;
      case ITERATE_TYPE_DEFAULT:
         {
            menu_entry_t entry;
            menu_list_t *menu_list = menu_st->entries.list;
            size_t selection       = menu_st->selection_ptr;
            size_t menu_list_size  = menu_st->entries.list ? MENU_LIST_GET_SELECTION(menu_st->entries.list, 0)->size : 0;
            /* FIXME: Crappy hack, needed for mouse controls
             * to not be completely broken in case we press back.
             *
             * We need to fix this entire mess, mouse controls
             * should not rely on a hack like this in order to work. */
            selection = MAX(MIN(selection, (menu_list_size - 1)), 0);

            MENU_ENTRY_INIT(entry);
            /* NOTE: If menu_entry_action() is modified,
             * will have to verify that these parameters
             * remain unused... */
            entry.rich_label_enabled = false;
            entry.value_enabled      = false;
            entry.sublabel_enabled   = false;
            menu_entry_get(&entry, 0, selection, NULL, false);
            ret                      = menu_entry_action(&entry,
                  selection, (enum menu_action)action);
            if (ret)
               return -1;

            BIT64_SET(menu->state, MENU_STATE_POST_ITERATE);

            /* Have to defer it so we let settings refresh. */
            if (menu_st->dialog_st.pending_push)
            {
               const char *label;
               menu_displaylist_info_t info;

               menu_displaylist_info_init(&info);

               info.list                 = menu_list ? MENU_LIST_GET(menu_list, (unsigned)0) : NULL;
               info.enum_idx             = MENU_ENUM_LABEL_HELP;

               /* Set the label string, if it exists. */
               label                     = msg_hash_to_str(MENU_ENUM_LABEL_HELP);
               if (label)
                  info.label             = strdup(label);

               menu_displaylist_ctl(DISPLAYLIST_HELP, &info, settings);
            }
         }
         break;
   }

#ifdef HAVE_ACCESSIBILITY
   if ((last_iterate_type == ITERATE_TYPE_HELP
            || last_iterate_type == ITERATE_TYPE_INFO)
         && last_iterate_type != iterate_type
         && is_accessibility_enabled(
            accessibility_enable,
            access_st->enabled))
      accessibility_speak_priority(
            accessibility_enable,
            accessibility_narrator_speech_speed,
            "Closed dialog.", 10);

   last_iterate_type = iterate_type;
#endif

   BIT64_SET(menu->state, MENU_STATE_BLIT);

   if (BIT64_GET(menu->state, MENU_STATE_POP_STACK))
   {
      size_t selection         = menu_st->selection_ptr;
      size_t new_selection_ptr = selection;
      menu_entries_pop_stack(&new_selection_ptr, 0, 0);
      menu_st->selection_ptr   = selection;
   }

   if (BIT64_GET(menu->state, MENU_STATE_POST_ITERATE))
   {
      menu_input_t     *menu_input  = &menu_st->input_state;
      /* If pointer devices are disabled, just ensure mouse
       * cursor is hidden */
      if (menu_input->pointer.type == MENU_POINTER_DISABLED)
         ret = 0;
      else
         ret = menu_input_post_iterate(p_disp, menu_st, action,
               current_time);
      menu_input_set_pointer_visibility(
            &menu_st->input_pointer_hw_state,
             menu_input, current_time);
   }

   if (ret)
      return -1;
   return 0;
}

int generic_menu_entry_action(
      void *userdata, menu_entry_t *entry, size_t i,
      enum menu_action action)
{
   int ret                        = 0;
   struct menu_state *menu_st     = &menu_driver_state;
   const menu_ctx_driver_t
      *menu_driver_ctx            = menu_st->driver_ctx;
   menu_handle_t  *menu           = menu_st->driver_data;
   settings_t   *settings         = config_get_ptr();
   void *menu_userdata            = menu_st->userdata;
   bool wraparound_enable         = settings->bools.menu_navigation_wraparound_enable;
   size_t scroll_accel            = menu_st->scroll.acceleration;
   menu_list_t *menu_list         = menu_st->entries.list;
   file_list_t *selection_buf     = menu_list ? MENU_LIST_GET_SELECTION(menu_list, (unsigned)0) : NULL;
   file_list_t *menu_stack        = menu_list ? MENU_LIST_GET(menu_list, (unsigned)0) : NULL;
   size_t selection_buf_size      = selection_buf ? selection_buf->size : 0;
   menu_file_list_cbs_t *cbs      = selection_buf ?
      (menu_file_list_cbs_t*)selection_buf->list[i].actiondata : NULL;
#ifdef HAVE_ACCESSIBILITY
   bool accessibility_enable      = settings->bools.accessibility_enable;
   unsigned accessibility_narrator_speech_speed = settings->uints.accessibility_narrator_speech_speed;
   access_state_t *access_st      = access_state_get_ptr();
#endif

   switch (action)
   {
      case MENU_ACTION_UP:
         if (selection_buf_size > 0)
         {
            unsigned scroll_speed  = (unsigned)((MAX(scroll_accel, 2) - 2) / 4 + 1);
            if (!(menu_st->selection_ptr == 0 && !wraparound_enable))
            {
               size_t idx             = 0;
               if (menu_st->selection_ptr >= scroll_speed)
                  idx = menu_st->selection_ptr - scroll_speed;
               else
               {
                  idx  = selection_buf_size - 1;
                  if (!wraparound_enable)
                     idx = 0;
               }

               menu_st->selection_ptr = idx;
               menu_driver_navigation_set(true);

               if (menu_driver_ctx->navigation_decrement)
                  menu_driver_ctx->navigation_decrement(menu_userdata);
            }
         }
         break;
      case MENU_ACTION_DOWN:
         if (selection_buf_size > 0)
         {
            unsigned scroll_speed  = (unsigned)((MAX(scroll_accel, 2) - 2) / 4 + 1);
            if (!(menu_st->selection_ptr >= selection_buf_size - 1
                  && !wraparound_enable))
            {
               if ((menu_st->selection_ptr + scroll_speed) < selection_buf_size)
               {
                  size_t idx  = menu_st->selection_ptr + scroll_speed;

                  menu_st->selection_ptr = idx;
                  menu_driver_navigation_set(true);
               }
               else
               {
                  if (wraparound_enable)
                  {
                     bool pending_push = false;
                     menu_driver_ctl(MENU_NAVIGATION_CTL_CLEAR, &pending_push);
                  }
                  else
                     menu_driver_ctl(MENU_NAVIGATION_CTL_SET_LAST,  NULL);
               }

               if (menu_driver_ctx->navigation_increment)
                  menu_driver_ctx->navigation_increment(menu_userdata);
            }
         }
         break;
      case MENU_ACTION_SCROLL_UP:
         if (
                  menu_st->scroll.index_size
               && menu_st->selection_ptr != 0
            )
         {
            size_t l   = menu_st->scroll.index_size - 1;

            while (l
                  && menu_st->scroll.index_list[l - 1]
                  >= menu_st->selection_ptr)
               l--;

            if (l > 0)
               menu_st->selection_ptr = menu_st->scroll.index_list[l - 1];

            if (menu_driver_ctx->navigation_descend_alphabet)
               menu_driver_ctx->navigation_descend_alphabet(
                     menu_userdata, &menu_st->selection_ptr);
         }
         break;
      case MENU_ACTION_SCROLL_DOWN:
         if (menu_st->scroll.index_size)
         {
            if (menu_st->selection_ptr == menu_st->scroll.index_list[menu_st->scroll.index_size - 1])
               menu_st->selection_ptr = selection_buf_size - 1;
            else
            {
               size_t l               = 0;
               while (l < menu_st->scroll.index_size - 1
                     && menu_st->scroll.index_list[l + 1] <= menu_st->selection_ptr)
                  l++;
               menu_st->selection_ptr = menu_st->scroll.index_list[l + 1];

               if (menu_st->selection_ptr >= selection_buf_size)
                  menu_st->selection_ptr = selection_buf_size - 1;
            }

            if (menu_driver_ctx->navigation_ascend_alphabet)
               menu_driver_ctx->navigation_ascend_alphabet(
                     menu_userdata, &menu_st->selection_ptr);
         }
         break;
      case MENU_ACTION_CANCEL:
         if (cbs && cbs->action_cancel)
            ret = cbs->action_cancel(entry->path,
                  entry->label, entry->type, i);
         break;
      case MENU_ACTION_OK:
         if (cbs && cbs->action_ok)
            ret = cbs->action_ok(entry->path,
                  entry->label, entry->type, i, entry->entry_idx);
         break;
      case MENU_ACTION_START:
         if (cbs && cbs->action_start)
            ret = cbs->action_start(entry->path,
                  entry->label, entry->type, i, entry->entry_idx);
         break;
      case MENU_ACTION_LEFT:
         if (cbs && cbs->action_left)
            ret = cbs->action_left(entry->type, entry->label, false);
         break;
      case MENU_ACTION_RIGHT:
         if (cbs && cbs->action_right)
            ret = cbs->action_right(entry->type, entry->label, false);
         break;
      case MENU_ACTION_INFO:
         if (cbs && cbs->action_info)
            ret = cbs->action_info(entry->type, entry->label);
         break;
      case MENU_ACTION_SELECT:
         if (cbs && cbs->action_select)
            ret = cbs->action_select(entry->path,
                  entry->label, entry->type, i, entry->entry_idx);
         break;
      case MENU_ACTION_SEARCH:
         menu_input_dialog_start_search();
         break;
      case MENU_ACTION_SCAN:
         if (cbs && cbs->action_scan)
            ret = cbs->action_scan(entry->path,
                  entry->label, entry->type, i);
         break;
      default:
         break;
   }

   if (MENU_ENTRIES_NEEDS_REFRESH(menu_st))
   {
      bool refresh            = false;
      menu_driver_displaylist_push(
            menu_st,
            settings,
            selection_buf,
            menu_stack);
      menu_entries_ctl(MENU_ENTRIES_CTL_UNSET_REFRESH, &refresh);
   }

#ifdef HAVE_ACCESSIBILITY
   if (     action != 0
         && is_accessibility_enabled(
            accessibility_enable,
            access_st->enabled)
         && !menu_input_dialog_get_display_kb())
   {
      char current_label[128];
      char current_value[128];
      char title_name[255];
      char speak_string[512];

      speak_string[0]  = '\0';
      title_name  [0]  = '\0';
      current_label[0] = '\0';

      get_current_menu_value(menu_st,
            current_value, sizeof(current_value));

      switch (action)
      {
         case MENU_ACTION_ACCESSIBILITY_SPEAK_TITLE:
            menu_entries_get_title(title_name, sizeof(title_name));
            break;
         case MENU_ACTION_START:
            /* if equal to '..' we break, else we fall-through */
            if (string_is_equal(current_value, "..."))
               break;
            /* fall-through */
         case MENU_ACTION_ACCESSIBILITY_SPEAK_TITLE_LABEL:
         case MENU_ACTION_OK:
         case MENU_ACTION_LEFT:
         case MENU_ACTION_RIGHT:
         case MENU_ACTION_CANCEL:
            menu_entries_get_title(title_name, sizeof(title_name));
            get_current_menu_label(menu_st, current_label, sizeof(current_label));
            break;
         case MENU_ACTION_UP:
         case MENU_ACTION_DOWN:
         case MENU_ACTION_SCROLL_UP:
         case MENU_ACTION_SCROLL_DOWN:
         case MENU_ACTION_SELECT:
         case MENU_ACTION_SEARCH:
         case MENU_ACTION_ACCESSIBILITY_SPEAK_LABEL:
            get_current_menu_label(menu_st, current_label, sizeof(current_label));
            break;
         case MENU_ACTION_SCAN:
         case MENU_ACTION_INFO:
         default:
            break;
      }

      if (!string_is_empty(title_name))
      {
         if (!string_is_equal(current_value, "..."))
            snprintf(speak_string, sizeof(speak_string),
                  "%s %s %s", title_name, current_label, current_value);
         else
            snprintf(speak_string, sizeof(speak_string),
                  "%s %s", title_name, current_label);
      }
      else
      {
         if (!string_is_equal(current_value, "..."))
            snprintf(speak_string, sizeof(speak_string),
                  "%s %s", current_label, current_value);
         else
            strlcpy(speak_string, current_label, sizeof(speak_string));
      }

      if (!string_is_empty(speak_string))
         accessibility_speak_priority(
               accessibility_enable,
               accessibility_narrator_speech_speed,
               speak_string, 10);
   }
#endif

   if (menu_st->pending_close_content)
   {
      const char *content_path  = path_get(RARCH_PATH_CONTENT);
      const char *menu_flush_to = msg_hash_to_str(MENU_ENUM_LABEL_MAIN_MENU);

      /* Flush to playlist entry menu if launched via playlist */
      if (menu &&
          !string_is_empty(menu->deferred_path) &&
          !string_is_empty(content_path) &&
          string_is_equal(menu->deferred_path, content_path))
         menu_flush_to = msg_hash_to_str(MENU_ENUM_LABEL_DEFERRED_RPL_ENTRY_ACTIONS);

      command_event(CMD_EVENT_UNLOAD_CORE, NULL);
      menu_entries_flush_stack(menu_flush_to, 0);
      menu_driver_ctl(RARCH_MENU_CTL_UNSET_PREVENT_POPULATE, NULL);
      menu_st->selection_ptr         = 0;
      menu_st->pending_close_content = false;
   }

   return ret;
}

/* Iterate the menu driver for one frame. */
bool menu_driver_iterate(
      struct menu_state *menu_st,
      gfx_display_t *p_disp,
      gfx_animation_t *p_anim,
      settings_t *settings,
      enum menu_action action,
      retro_time_t current_time)
{
   return (menu_st->driver_data &&
         generic_menu_iterate(
            menu_st,
            p_disp,
            p_anim,
            settings,
            menu_st->driver_data,
            menu_st->userdata, action,
            current_time) != -1);
}

bool menu_input_dialog_start_search(void)
{
   input_driver_state_t
      *input_st                = input_state_get_ptr();
#ifdef HAVE_ACCESSIBILITY
   settings_t *settings        = config_get_ptr();
   bool accessibility_enable   = settings->bools.accessibility_enable;
   unsigned accessibility_narrator_speech_speed = settings->uints.accessibility_narrator_speech_speed;
   access_state_t *access_st   = access_state_get_ptr();
#endif
   struct menu_state *menu_st  = &menu_driver_state;
   menu_handle_t         *menu = menu_st->driver_data;

   if (!menu)
      return false;

   menu_st->input_dialog_kb_display = true;
   strlcpy(menu_st->input_dialog_kb_label,
         msg_hash_to_str(MENU_ENUM_LABEL_VALUE_SEARCH),
         sizeof(menu_st->input_dialog_kb_label));

   if (input_st->keyboard_line.buffer)
      free(input_st->keyboard_line.buffer);
   input_st->keyboard_line.buffer                    = NULL;
   input_st->keyboard_line.ptr                       = 0;
   input_st->keyboard_line.size                      = 0;
   input_st->keyboard_line.cb                        = NULL;
   input_st->keyboard_line.userdata                  = NULL;
   input_st->keyboard_line.enabled                   = false;

#ifdef HAVE_ACCESSIBILITY
   if (is_accessibility_enabled(
            accessibility_enable,
            access_st->enabled))
         accessibility_speak_priority(
            accessibility_enable,
            accessibility_narrator_speech_speed,
            (char*)msg_hash_to_str(MENU_ENUM_LABEL_VALUE_SEARCH), 10);
#endif

   menu_st->input_dialog_keyboard_buffer   =
      input_keyboard_start_line(menu,
            &input_st->keyboard_line,
            menu_input_search_cb);
   /* While reading keyboard line input, we have to block all hotkeys. */
   input_st->keyboard_mapping_blocked = true;

   return true;
}

bool menu_input_dialog_start(menu_input_ctx_line_t *line)
{
   input_driver_state_t *input_st   = input_state_get_ptr();
#ifdef HAVE_ACCESSIBILITY
   settings_t *settings             = config_get_ptr();
   bool accessibility_enable        = settings->bools.accessibility_enable;
   unsigned accessibility_narrator_speech_speed = settings->uints.accessibility_narrator_speech_speed;
   access_state_t *access_st        = access_state_get_ptr();
#endif
   struct menu_state *menu_st       = &menu_driver_state;
   menu_handle_t         *menu      = menu_st->driver_data;
   if (!line || !menu)
      return false;

   menu_st->input_dialog_kb_display = true;

   /* Only copy over the menu label and setting if they exist. */
   if (line->label)
      strlcpy(menu_st->input_dialog_kb_label,
            line->label,
            sizeof(menu_st->input_dialog_kb_label));
   if (line->label_setting)
      strlcpy(menu_st->input_dialog_kb_label_setting,
            line->label_setting,
            sizeof(menu_st->input_dialog_kb_label_setting));

   menu_st->input_dialog_kb_type   = line->type;
   menu_st->input_dialog_kb_idx    = line->idx;

   if (input_st->keyboard_line.buffer)
      free(input_st->keyboard_line.buffer);
   input_st->keyboard_line.buffer                    = NULL;
   input_st->keyboard_line.ptr                       = 0;
   input_st->keyboard_line.size                      = 0;
   input_st->keyboard_line.cb                        = NULL;
   input_st->keyboard_line.userdata                  = NULL;
   input_st->keyboard_line.enabled                   = false;

#ifdef HAVE_ACCESSIBILITY
   if (is_accessibility_enabled(
            accessibility_enable,
            access_st->enabled))
      accessibility_speak_priority(
            accessibility_enable,
            accessibility_narrator_speech_speed,
            "Keyboard input:", 10);
#endif

   menu_st->input_dialog_keyboard_buffer =
      input_keyboard_start_line(menu,
            &input_st->keyboard_line,
            line->cb);
   /* While reading keyboard line input, we have to block all hotkeys. */
   input_st->keyboard_mapping_blocked = true;

   return true;
}
>>>>>>> 8cc423e0
<|MERGE_RESOLUTION|>--- conflicted
+++ resolved
@@ -1,4 +1,3 @@
-<<<<<<< HEAD
 /*  RetroArch - A frontend for libretro.
  *  Copyright (C) 2011-2021 - Daniel De Matteis
  *  Copyright (C) 2014-2017 - Jean-André Santoni
@@ -7349,7 +7348,7 @@
          !(video_shader_load_preset_into_shader(preset_path, shader)))
       goto end;
 
-   RARCH_LOG("Menu shader set to: %s.\n", preset_path);
+   RARCH_LOG("[Shaders]: Menu shader set to: %s.\n", preset_path);
 
    ret = true;
 
@@ -8163,8162 +8162,4 @@
    input_st->keyboard_mapping_blocked = true;
 
    return true;
-}
-=======
-/*  RetroArch - A frontend for libretro.
- *  Copyright (C) 2011-2021 - Daniel De Matteis
- *  Copyright (C) 2014-2017 - Jean-André Santoni
- *  Copyright (C) 2016-2019 - Andrés Suárez
- *  Copyright (C) 2016-2019 - Brad Parker
- *
- *  RetroArch is free software: you can redistribute it and/or modify it under the terms
- *  of the GNU General Public License as published by the Free Software Found-
- *  ation, either version 3 of the License, or (at your option) any later version.
- *
- *  RetroArch is distributed in the hope that it will be useful, but WITHOUT ANY WARRANTY;
- *  without even the implied warranty of MERCHANTABILITY or FITNESS FOR A PARTICULAR
- *  PURPOSE.  See the GNU General Public License for more details.
- *
- *  You should have received a copy of the GNU General Public License along with RetroArch.
- *  If not, see <http://www.gnu.org/licenses/>.
- */
-
-#if defined(HAVE_CONFIG_H)
-#include "../config.h"
-#endif
-
-#include <locale.h>
-
-#include <retro_timers.h>
-#include <lists/dir_list.h>
-#include <string/stdstring.h>
-#include <compat/strcasestr.h>
-#include <encodings/utf.h>
-#include <streams/file_stream.h>
-#include <time/rtime.h>
-
-#ifdef WIIU
-#include <wiiu/os/energy.h>
-#endif
-
-#ifdef HAVE_ACCESSIBILITY
-#include "../accessibility.h"
-#endif
-
-#include "../audio/audio_driver.h"
-
-#include "menu_driver.h"
-#include "menu_cbs.h"
-#include "../driver.h"
-#include "../list_special.h"
-#include "../paths.h"
-#include "../tasks/task_powerstate.h"
-#include "../tasks/tasks_internal.h"
-#include "../verbosity.h"
-
-#include "../frontend/frontend_driver.h"
-
-#ifdef HAVE_LANGEXTRA
-/* This file has a UTF8 BOM, we assume HAVE_LANGEXTRA
- * is only enabled for compilers that can support this. */
-#include "../input/input_osk_utf8_pages.h"
-#endif
-
-#ifdef HAVE_CHEEVOS
-#include "../cheevos/cheevos_menu.h"
-#endif
-
-#include "../gfx/gfx_animation.h"
-#include "../input/input_driver.h"
-#include "../input/input_remapping.h"
-#include "../performance_counters.h"
-#include "../version.h"
-#include "../misc/cpufreq/cpufreq.h"
-
-#ifdef HAVE_LIBNX
-#include <switch.h>
-#endif
-
-#if defined(HAVE_LAKKA) || defined(HAVE_LIBNX)
-#include "../switch_performance_profiles.h"
-#endif
-
-#ifdef HAVE_LIBNX
-#define LIBNX_SWKBD_LIMIT 500 /* enforced by HOS */
-
-/* TODO/FIXME - public global variable */
-extern u32 __nx_applet_type;
-#endif
-
-struct key_desc key_descriptors[RARCH_MAX_KEYS] =
-{
-   {RETROK_FIRST,         "Unmapped"},
-   {RETROK_BACKSPACE,     "Backspace"},
-   {RETROK_TAB,           "Tab"},
-   {RETROK_CLEAR,         "Clear"},
-   {RETROK_RETURN,        "Return"},
-   {RETROK_PAUSE,         "Pause"},
-   {RETROK_ESCAPE,        "Escape"},
-   {RETROK_SPACE,         "Space"},
-   {RETROK_EXCLAIM,       "!"},
-   {RETROK_QUOTEDBL,      "\""},
-   {RETROK_HASH,          "#"},
-   {RETROK_DOLLAR,        "$"},
-   {RETROK_AMPERSAND,     "&"},
-   {RETROK_QUOTE,         "\'"},
-   {RETROK_LEFTPAREN,     "("},
-   {RETROK_RIGHTPAREN,    ")"},
-   {RETROK_ASTERISK,      "*"},
-   {RETROK_PLUS,          "+"},
-   {RETROK_COMMA,         ","},
-   {RETROK_MINUS,         "-"},
-   {RETROK_PERIOD,        "."},
-   {RETROK_SLASH,         "/"},
-   {RETROK_0,             "0"},
-   {RETROK_1,             "1"},
-   {RETROK_2,             "2"},
-   {RETROK_3,             "3"},
-   {RETROK_4,             "4"},
-   {RETROK_5,             "5"},
-   {RETROK_6,             "6"},
-   {RETROK_7,             "7"},
-   {RETROK_8,             "8"},
-   {RETROK_9,             "9"},
-   {RETROK_COLON,         ":"},
-   {RETROK_SEMICOLON,     ";"},
-   {RETROK_LESS,          "<"},
-   {RETROK_EQUALS,        "="},
-   {RETROK_GREATER,       ">"},
-   {RETROK_QUESTION,      "?"},
-   {RETROK_AT,            "@"},
-   {RETROK_LEFTBRACKET,   "["},
-   {RETROK_BACKSLASH,     "\\"},
-   {RETROK_RIGHTBRACKET,  "]"},
-   {RETROK_CARET,         "^"},
-   {RETROK_UNDERSCORE,    "_"},
-   {RETROK_BACKQUOTE,     "`"},
-   {RETROK_a,             "A"},
-   {RETROK_b,             "B"},
-   {RETROK_c,             "C"},
-   {RETROK_d,             "D"},
-   {RETROK_e,             "E"},
-   {RETROK_f,             "F"},
-   {RETROK_g,             "G"},
-   {RETROK_h,             "H"},
-   {RETROK_i,             "I"},
-   {RETROK_j,             "J"},
-   {RETROK_k,             "K"},
-   {RETROK_l,             "L"},
-   {RETROK_m,             "M"},
-   {RETROK_n,             "N"},
-   {RETROK_o,             "O"},
-   {RETROK_p,             "P"},
-   {RETROK_q,             "Q"},
-   {RETROK_r,             "R"},
-   {RETROK_s,             "S"},
-   {RETROK_t,             "T"},
-   {RETROK_u,             "U"},
-   {RETROK_v,             "V"},
-   {RETROK_w,             "W"},
-   {RETROK_x,             "X"},
-   {RETROK_y,             "Y"},
-   {RETROK_z,             "Z"},
-   {RETROK_DELETE,        "Delete"},
-
-   {RETROK_KP0,           "Numpad 0"},
-   {RETROK_KP1,           "Numpad 1"},
-   {RETROK_KP2,           "Numpad 2"},
-   {RETROK_KP3,           "Numpad 3"},
-   {RETROK_KP4,           "Numpad 4"},
-   {RETROK_KP5,           "Numpad 5"},
-   {RETROK_KP6,           "Numpad 6"},
-   {RETROK_KP7,           "Numpad 7"},
-   {RETROK_KP8,           "Numpad 8"},
-   {RETROK_KP9,           "Numpad 9"},
-   {RETROK_KP_PERIOD,     "Numpad ."},
-   {RETROK_KP_DIVIDE,     "Numpad /"},
-   {RETROK_KP_MULTIPLY,   "Numpad *"},
-   {RETROK_KP_MINUS,      "Numpad -"},
-   {RETROK_KP_PLUS,       "Numpad +"},
-   {RETROK_KP_ENTER,      "Numpad Enter"},
-   {RETROK_KP_EQUALS,     "Numpad ="},
-
-   {RETROK_UP,            "Up"},
-   {RETROK_DOWN,          "Down"},
-   {RETROK_RIGHT,         "Right"},
-   {RETROK_LEFT,          "Left"},
-   {RETROK_INSERT,        "Insert"},
-   {RETROK_HOME,          "Home"},
-   {RETROK_END,           "End"},
-   {RETROK_PAGEUP,        "Page Up"},
-   {RETROK_PAGEDOWN,      "Page Down"},
-
-   {RETROK_F1,            "F1"},
-   {RETROK_F2,            "F2"},
-   {RETROK_F3,            "F3"},
-   {RETROK_F4,            "F4"},
-   {RETROK_F5,            "F5"},
-   {RETROK_F6,            "F6"},
-   {RETROK_F7,            "F7"},
-   {RETROK_F8,            "F8"},
-   {RETROK_F9,            "F9"},
-   {RETROK_F10,           "F10"},
-   {RETROK_F11,           "F11"},
-   {RETROK_F12,           "F12"},
-   {RETROK_F13,           "F13"},
-   {RETROK_F14,           "F14"},
-   {RETROK_F15,           "F15"},
-
-   {RETROK_NUMLOCK,       "Num Lock"},
-   {RETROK_CAPSLOCK,      "Caps Lock"},
-   {RETROK_SCROLLOCK,     "Scroll Lock"},
-   {RETROK_RSHIFT,        "Right Shift"},
-   {RETROK_LSHIFT,        "Left Shift"},
-   {RETROK_RCTRL,         "Right Control"},
-   {RETROK_LCTRL,         "Left Control"},
-   {RETROK_RALT,          "Right Alt"},
-   {RETROK_LALT,          "Left Alt"},
-   {RETROK_RMETA,         "Right Meta"},
-   {RETROK_LMETA,         "Left Meta"},
-   {RETROK_RSUPER,        "Right Super"},
-   {RETROK_LSUPER,        "Left Super"},
-   {RETROK_MODE,          "Mode"},
-   {RETROK_COMPOSE,       "Compose"},
-
-   {RETROK_HELP,          "Help"},
-   {RETROK_PRINT,         "Print"},
-   {RETROK_SYSREQ,        "Sys Req"},
-   {RETROK_BREAK,         "Break"},
-   {RETROK_MENU,          "Menu"},
-   {RETROK_POWER,         "Power"},
-   {RETROK_EURO,          {-30, -126, -84, 0}}, /* "�" */
-   {RETROK_UNDO,          "Undo"},
-   {RETROK_OEM_102,       "OEM-102"}
-};
-
-static void *null_menu_init(void **userdata, bool video_is_threaded)
-{
-   menu_handle_t *menu = (menu_handle_t*)calloc(1, sizeof(*menu));
-   if (!menu)
-      return NULL;
-   return menu;
-}
-
-static int null_menu_list_bind_init(menu_file_list_cbs_t *cbs,
-      const char *path, const char *label, unsigned type, size_t idx) { return 0; }
-
-static menu_ctx_driver_t menu_ctx_null = {
-  NULL,  /* set_texture */
-  NULL,  /* render_messagebox */
-  NULL,  /* render */
-  NULL,  /* frame */
-  null_menu_init,
-  NULL,  /* free */
-  NULL,  /* context_reset */
-  NULL,  /* context_destroy */
-  NULL,  /* populate_entries */
-  NULL,  /* toggle */
-  NULL,  /* navigation_clear */
-  NULL,  /* navigation_decrement */
-  NULL,  /* navigation_increment */
-  NULL,  /* navigation_set */
-  NULL,  /* navigation_set_last */
-  NULL,  /* navigation_descend_alphabet */
-  NULL,  /* navigation_ascend_alphabet */
-  NULL,  /* lists_init */
-  NULL,  /* list_insert */
-  NULL,  /* list_prepend */
-  NULL,  /* list_delete */
-  NULL,  /* list_clear */
-  NULL,  /* list_cache */
-  NULL,  /* list_push */
-  NULL,  /* list_get_selection */
-  NULL,  /* list_get_size */
-  NULL,  /* list_get_entry */
-  NULL,  /* list_set_selection */
-  null_menu_list_bind_init,
-  NULL,  /* load_image */
-  "null",
-  NULL,  /* environ */
-  NULL,  /* update_thumbnail_path */
-  NULL,  /* update_thumbnail_image */
-  NULL,  /* refresh_thumbnail_image */
-  NULL,  /* set_thumbnail_system */
-  NULL,  /* get_thumbnail_system */
-  NULL,  /* set_thumbnail_content */
-  NULL,  /* osk_ptr_at_pos */
-  NULL,  /* update_savestate_thumbnail_path */
-  NULL,  /* update_savestate_thumbnail_image */
-  NULL,  /* pointer_down */
-  NULL,  /* pointer_up   */
-  NULL   /* entry_action */
-};
-
-/* Menu drivers */
-const menu_ctx_driver_t *menu_ctx_drivers[] = {
-#if defined(HAVE_MATERIALUI)
-   &menu_ctx_mui,
-#endif
-#if defined(HAVE_OZONE)
-   &menu_ctx_ozone,
-#endif
-#if defined(HAVE_RGUI)
-   &menu_ctx_rgui,
-#endif
-#if defined(HAVE_XMB)
-   &menu_ctx_xmb,
-#endif
-   &menu_ctx_null,
-   NULL
-};
-
-static struct menu_state menu_driver_state = { 0 };
-
-struct menu_state *menu_state_get_ptr(void)
-{
-   return &menu_driver_state;
-}
-
-static bool menu_should_pop_stack(const char *label)
-{
-   /* > Info box */
-   if (string_is_equal(label, msg_hash_to_str(MENU_ENUM_LABEL_INFO_SCREEN)))
-      return true;
-   /* > Help box */
-   if (string_starts_with_size(label, "help", STRLEN_CONST("help")))
-      if (
-               string_is_equal(label, msg_hash_to_str(MENU_ENUM_LABEL_HELP))
-            || string_is_equal(label, msg_hash_to_str(MENU_ENUM_LABEL_HELP_CONTROLS))
-            || string_is_equal(label, msg_hash_to_str(MENU_ENUM_LABEL_HELP_WHAT_IS_A_CORE))
-            || string_is_equal(label, msg_hash_to_str(MENU_ENUM_LABEL_HELP_LOADING_CONTENT))
-            || string_is_equal(label, msg_hash_to_str(MENU_ENUM_LABEL_HELP_SCANNING_CONTENT))
-            || string_is_equal(label, msg_hash_to_str(MENU_ENUM_LABEL_HELP_CHANGE_VIRTUAL_GAMEPAD))
-            || string_is_equal(label, msg_hash_to_str(MENU_ENUM_LABEL_HELP_AUDIO_VIDEO_TROUBLESHOOTING))
-            || string_is_equal(label, msg_hash_to_str(MENU_ENUM_LABEL_HELP_SEND_DEBUG_INFO))
-            || string_is_equal(label, msg_hash_to_str(MENU_ENUM_LABEL_CHEEVOS_DESCRIPTION)))
-         return true;
-   if (
-         string_is_equal(label, msg_hash_to_str(MENU_ENUM_LABEL_CHEEVOS_DESCRIPTION)))
-      return true;
-   return false;
-}
-
-size_t menu_navigation_get_selection(void)
-{
-   struct menu_state *menu_st  = &menu_driver_state;
-   return menu_st->selection_ptr;
-}
-
-void menu_navigation_set_selection(size_t val)
-{
-   struct menu_state *menu_st  = &menu_driver_state;
-   menu_st->selection_ptr      = val;
-}
-
-void menu_entry_get(menu_entry_t *entry, size_t stack_idx,
-      size_t i, void *userdata, bool use_representation)
-{
-   char newpath[255];
-   const char *path            = NULL;
-   const char *entry_label     = NULL;
-   menu_file_list_cbs_t *cbs   = NULL;
-   struct menu_state *menu_st  = &menu_driver_state;
-   file_list_t *selection_buf  = MENU_ENTRIES_GET_SELECTION_BUF_PTR_INTERNAL(menu_st, stack_idx);
-   file_list_t *list           = (userdata) ? (file_list_t*)userdata : selection_buf;
-   bool path_enabled           = entry->path_enabled;
-
-   newpath[0]                  = '\0';
-
-   if (!list)
-      return;
-
-   path                       = list->list[i].path;
-   entry_label                = list->list[i].label;
-   entry->type                = list->list[i].type;
-   entry->entry_idx           = list->list[i].entry_idx;
-
-   cbs                        = (menu_file_list_cbs_t*)list->list[i].actiondata;
-   entry->idx                 = (unsigned)i;
-
-   if (entry->label_enabled && !string_is_empty(entry_label))
-      strlcpy(entry->label, entry_label, sizeof(entry->label));
-
-   if (cbs)
-   {
-      const char *label             = NULL;
-
-      entry->enum_idx               = cbs->enum_idx;
-      entry->checked                = cbs->checked;
-
-      file_list_get_last(MENU_LIST_GET(menu_st->entries.list, 0),
-            NULL, &label, NULL, NULL);
-
-      if (entry->rich_label_enabled && cbs->action_label)
-      {
-         cbs->action_label(list,
-               entry->type, (unsigned)i,
-               label, path,
-               entry->rich_label,
-               sizeof(entry->rich_label));
-
-         if (string_is_empty(entry->rich_label))
-            path_enabled = true;
-      }
-
-      if ((path_enabled || entry->value_enabled) &&
-          cbs->action_get_value &&
-          use_representation)
-      {
-         cbs->action_get_value(list,
-               &entry->spacing, entry->type,
-               (unsigned)i, label,
-               entry->value,
-               entry->value_enabled ? sizeof(entry->value) : 0,
-               path,
-               newpath,
-               path_enabled ? sizeof(newpath) : 0);
-
-         if (!string_is_empty(entry->value))
-         {
-            if (entry->enum_idx == MENU_ENUM_LABEL_CHEEVOS_PASSWORD)
-            {
-               size_t j;
-               size_t size = strlcpy(entry->password_value, entry->value,
-                     sizeof(entry->password_value));
-               for (j = 0; j < size; j++)
-                  entry->password_value[j] = '*';
-            }
-         }
-      }
-
-      if (entry->sublabel_enabled)
-      {
-         if (!string_is_empty(cbs->action_sublabel_cache))
-            strlcpy(entry->sublabel,
-                     cbs->action_sublabel_cache, sizeof(entry->sublabel));
-         else if (cbs->action_sublabel)
-         {
-            /* If this function callback returns true,
-             * we know that the value won't change - so we
-             * can cache it instead. */
-            if (cbs->action_sublabel(list,
-                     entry->type, (unsigned)i,
-                     label, path,
-                     entry->sublabel,
-                     sizeof(entry->sublabel)) > 0)
-               strlcpy(cbs->action_sublabel_cache,
-                     entry->sublabel,
-                     sizeof(cbs->action_sublabel_cache));
-         }
-      }
-   }
-
-   if (path_enabled)
-   {
-      if (!string_is_empty(path) && !use_representation)
-         strlcpy(entry->path, path, sizeof(entry->path));
-      else if (
-                cbs
-            &&  cbs->setting
-            &&  cbs->setting->enum_value_idx != MSG_UNKNOWN
-            && !cbs->setting->dont_use_enum_idx_representation)
-         strlcpy(entry->path,
-               msg_hash_to_str(cbs->setting->enum_value_idx),
-               sizeof(entry->path));
-      else
-         if (!string_is_empty(newpath))
-            strlcpy(entry->path, newpath, sizeof(entry->path));
-   }
-}
-
-menu_file_list_cbs_t *menu_entries_get_last_stack_actiondata(void)
-{
-   struct menu_state *menu_st  = &menu_driver_state;
-   if (menu_st->entries.list)
-   {
-      const file_list_t *list  = MENU_LIST_GET(menu_st->entries.list, 0);
-      return (menu_file_list_cbs_t*)list->list[list->size - 1].actiondata;
-   }
-   return NULL;
-}
-
-file_list_t *menu_entries_get_menu_stack_ptr(size_t idx)
-{
-   struct menu_state   *menu_st   = &menu_driver_state;
-   menu_list_t *menu_list         = menu_st->entries.list;
-   if (!menu_list)
-      return NULL;
-   return MENU_LIST_GET(menu_list, (unsigned)idx);
-}
-
-file_list_t *menu_entries_get_selection_buf_ptr(size_t idx)
-{
-   struct menu_state   *menu_st   = &menu_driver_state;
-   menu_list_t *menu_list         = menu_st->entries.list;
-   if (!menu_list)
-      return NULL;
-   return MENU_LIST_GET_SELECTION(menu_list, (unsigned)idx);
-}
-
-size_t menu_entries_get_stack_size(size_t idx)
-{
-   struct menu_state   *menu_st   = &menu_driver_state;
-   menu_list_t *menu_list         = menu_st->entries.list;
-   if (!menu_list)
-      return 0;
-   return MENU_LIST_GET_STACK_SIZE(menu_list, idx);
-}
-
-size_t menu_entries_get_size(void)
-{
-   struct menu_state   *menu_st   = &menu_driver_state;
-   menu_list_t *menu_list         = menu_st->entries.list;
-   if (!menu_list)
-      return 0;
-   return MENU_LIST_GET_SELECTION(menu_list, 0)->size;
-}
-
-menu_search_terms_t *menu_entries_search_get_terms_internal(void)
-{
-   struct menu_state *menu_st  = &menu_driver_state;
-   file_list_t *list           = MENU_LIST_GET(menu_st->entries.list, 0);
-   menu_file_list_cbs_t *cbs   = NULL;
-
-   if (!list ||
-       (list->size < 1))
-      return NULL;
-
-   cbs = (menu_file_list_cbs_t*)list->list[list->size - 1].actiondata;
-
-   if (!cbs)
-      return NULL;
-
-   return &cbs->search;
-}
-
-/* Searches current menu list for specified 'needle'
- * string. If string is found, returns true and sets
- * 'idx' to the matching list entry index. */
-bool menu_entries_list_search(const char *needle, size_t *idx)
-{
-   struct menu_state *menu_st  = &menu_driver_state;
-   menu_list_t *menu_list      = menu_st->entries.list;
-   file_list_t *list           = MENU_LIST_GET_SELECTION(menu_list, (unsigned)0);
-   bool match_found            = false;
-   bool char_search            = false;
-   char needle_char            = 0;
-   size_t i;
-
-   if (   !list
-       || string_is_empty(needle)
-       || !idx)
-      return match_found;
-
-   /* Check if we are searching for a single
-    * Latin alphabet character */
-   char_search    = ((needle[1] == '\0') && (ISALPHA(needle[0])));
-   if (char_search)
-      needle_char = TOLOWER(needle[0]);
-
-   for (i = 0; i < list->size; i++)
-   {
-      const char *entry_label = NULL;
-      menu_entry_t entry;
-
-      /* Note the we have to get the actual menu
-       * entry here, since we need the exact label
-       * that is currently displayed by the menu
-       * driver */
-      MENU_ENTRY_INIT(entry);
-      entry.value_enabled    = false;
-      entry.sublabel_enabled = false;
-      menu_entry_get(&entry, 0, i, NULL, true);
-
-      /* When using the file browser, one or more
-       * 'utility' entries will be added to the top
-       * of the list (e.g. 'Parent Directory'). These
-       * have no bearing on the actual content of the
-       * list, and should be excluded from the search */
-      if ((entry.type == FILE_TYPE_SCAN_DIRECTORY) ||
-          (entry.type == FILE_TYPE_MANUAL_SCAN_DIRECTORY) ||
-          (entry.type == FILE_TYPE_USE_DIRECTORY) ||
-          (entry.type == FILE_TYPE_PARENT_DIRECTORY))
-         continue;
-
-      /* Get displayed entry label */
-      if (!string_is_empty(entry.rich_label))
-         entry_label = entry.rich_label;
-      else
-         entry_label = entry.path;
-
-      if (string_is_empty(entry_label))
-         continue;
-
-      /* If we are performing a single character
-       * search, jump to the first entry whose
-       * first character matches */
-      if (char_search)
-      {
-         if (needle_char == TOLOWER(entry_label[0]))
-         {
-            *idx        = i;
-            match_found = true;
-            break;
-         }
-      }
-      /* Otherwise perform an exhaustive string
-       * comparison */
-      else
-      {
-         const char *found_str = (const char *)strcasestr(entry_label, needle);
-
-         /* Found a match with the first characters
-          * of the label -> best possible match,
-          * so quit immediately */
-         if (found_str == entry_label)
-         {
-            *idx        = i;
-            match_found = true;
-            break;
-         }
-         /* Found a mid-string match; this is a valid
-          * result, but keep searching for the best
-          * possible match */
-         else if (found_str)
-         {
-            *idx        = i;
-            match_found = true;
-         }
-      }
-   }
-
-   return match_found;
-}
-
-/* Time format strings with AM-PM designation require special
- * handling due to platform dependence */
-static void strftime_am_pm(char* ptr, size_t maxsize, const char* format,
-      const struct tm* timeptr)
-{
-   char *local = NULL;
-
-   /* Ensure correct locale is set
-    * > Required for localised AM/PM strings */
-   setlocale(LC_TIME, "");
-
-   strftime(ptr, maxsize, format, timeptr);
-#if !(defined(__linux__) && !defined(ANDROID))
-   local = local_to_utf8_string_alloc(ptr);
-
-   if (!string_is_empty(local))
-      strlcpy(ptr, local, maxsize);
-
-   if (local)
-   {
-      free(local);
-      local = NULL;
-   }
-#endif
-}
-
-
-/* Display the date and time - time_mode will influence how
- * the time representation will look like.
- * */
-void menu_display_timedate(gfx_display_ctx_datetime_t *datetime)
-{
-   struct menu_state *menu_st  = &menu_driver_state;
-   if (!datetime)
-      return;
-
-   /* Trigger an update, if required */
-   if (menu_st->current_time_us - menu_st->datetime_last_time_us >=
-         DATETIME_CHECK_INTERVAL)
-   {
-      time_t time_;
-      struct tm tm_;
-      bool has_am_pm         = false;
-      const char *format_str = "";
-
-      menu_st->datetime_last_time_us = menu_st->current_time_us;
-
-      /* Get current time */
-      time(&time_);
-      rtime_localtime(&time_, &tm_);
-
-      /* Format string representation */
-      switch (datetime->time_mode)
-      {
-         case MENU_TIMEDATE_STYLE_YMD_HMS: /* YYYY-MM-DD HH:MM:SS */
-            /* Using switch statements to set the format
-             * string is verbose, but has far less performance
-             * impact than setting the date separator dynamically
-             * (i.e. no snprintf() or character replacement...) */
-            switch (datetime->date_separator)
-            {
-               case MENU_TIMEDATE_DATE_SEPARATOR_SLASH:
-                  format_str = "%Y/%m/%d %H:%M:%S";
-                  break;
-               case MENU_TIMEDATE_DATE_SEPARATOR_PERIOD:
-                  format_str = "%Y.%m.%d %H:%M:%S";
-                  break;
-               default:
-                  format_str = "%Y-%m-%d %H:%M:%S";
-                  break;
-            }
-            break;
-         case MENU_TIMEDATE_STYLE_YMD_HM: /* YYYY-MM-DD HH:MM */
-            switch (datetime->date_separator)
-            {
-               case MENU_TIMEDATE_DATE_SEPARATOR_SLASH:
-                  format_str = "%Y/%m/%d %H:%M";
-                  break;
-               case MENU_TIMEDATE_DATE_SEPARATOR_PERIOD:
-                  format_str = "%Y.%m.%d %H:%M";
-                  break;
-               default:
-                  format_str = "%Y-%m-%d %H:%M";
-                  break;
-            }
-            break;
-         case MENU_TIMEDATE_STYLE_YMD: /* YYYY-MM-DD */
-            switch (datetime->date_separator)
-            {
-               case MENU_TIMEDATE_DATE_SEPARATOR_SLASH:
-                  format_str = "%Y/%m/%d";
-                  break;
-               case MENU_TIMEDATE_DATE_SEPARATOR_PERIOD:
-                  format_str = "%Y.%m.%d";
-                  break;
-               default:
-                  format_str = "%Y-%m-%d";
-                  break;
-            }
-            break;
-         case MENU_TIMEDATE_STYLE_YM: /* YYYY-MM */
-            switch (datetime->date_separator)
-            {
-               case MENU_TIMEDATE_DATE_SEPARATOR_SLASH:
-                  format_str = "%Y/%m";
-                  break;
-               case MENU_TIMEDATE_DATE_SEPARATOR_PERIOD:
-                  format_str = "%Y.%m";
-                  break;
-               default:
-                  format_str = "%Y-%m";
-                  break;
-            }
-            break;
-         case MENU_TIMEDATE_STYLE_MDYYYY_HMS: /* MM-DD-YYYY HH:MM:SS */
-            switch (datetime->date_separator)
-            {
-               case MENU_TIMEDATE_DATE_SEPARATOR_SLASH:
-                  format_str = "%m/%d/%Y %H:%M:%S";
-                  break;
-               case MENU_TIMEDATE_DATE_SEPARATOR_PERIOD:
-                  format_str = "%m.%d.%Y %H:%M:%S";
-                  break;
-               default:
-                  format_str = "%m-%d-%Y %H:%M:%S";
-                  break;
-            }
-            break;
-         case MENU_TIMEDATE_STYLE_MDYYYY_HM: /* MM-DD-YYYY HH:MM */
-            switch (datetime->date_separator)
-            {
-               case MENU_TIMEDATE_DATE_SEPARATOR_SLASH:
-                  format_str = "%m/%d/%Y %H:%M";
-                  break;
-               case MENU_TIMEDATE_DATE_SEPARATOR_PERIOD:
-                  format_str = "%m.%d.%Y %H:%M";
-                  break;
-               default:
-                  format_str = "%m-%d-%Y %H:%M";
-                  break;
-            }
-            break;
-         case MENU_TIMEDATE_STYLE_MD_HM: /* MM-DD HH:MM */
-            switch (datetime->date_separator)
-            {
-               case MENU_TIMEDATE_DATE_SEPARATOR_SLASH:
-                  format_str = "%m/%d %H:%M";
-                  break;
-               case MENU_TIMEDATE_DATE_SEPARATOR_PERIOD:
-                  format_str = "%m.%d %H:%M";
-                  break;
-               default:
-                  format_str = "%m-%d %H:%M";
-                  break;
-            }
-            break;
-         case MENU_TIMEDATE_STYLE_MDYYYY: /* MM-DD-YYYY */
-            switch (datetime->date_separator)
-            {
-               case MENU_TIMEDATE_DATE_SEPARATOR_SLASH:
-                  format_str = "%m/%d/%Y";
-                  break;
-               case MENU_TIMEDATE_DATE_SEPARATOR_PERIOD:
-                  format_str = "%m.%d.%Y";
-                  break;
-               default:
-                  format_str = "%m-%d-%Y";
-                  break;
-            }
-            break;
-         case MENU_TIMEDATE_STYLE_MD: /* MM-DD */
-            switch (datetime->date_separator)
-            {
-               case MENU_TIMEDATE_DATE_SEPARATOR_SLASH:
-                  format_str = "%m/%d";
-                  break;
-               case MENU_TIMEDATE_DATE_SEPARATOR_PERIOD:
-                  format_str = "%m.%d";
-                  break;
-               default:
-                  format_str = "%m-%d";
-                  break;
-            }
-            break;
-         case MENU_TIMEDATE_STYLE_DDMMYYYY_HMS: /* DD-MM-YYYY HH:MM:SS */
-            switch (datetime->date_separator)
-            {
-               case MENU_TIMEDATE_DATE_SEPARATOR_SLASH:
-                  format_str = "%d/%m/%Y %H:%M:%S";
-                  break;
-               case MENU_TIMEDATE_DATE_SEPARATOR_PERIOD:
-                  format_str = "%d.%m.%Y %H:%M:%S";
-                  break;
-               default:
-                  format_str = "%d-%m-%Y %H:%M:%S";
-                  break;
-            }
-            break;
-         case MENU_TIMEDATE_STYLE_DDMMYYYY_HM: /* DD-MM-YYYY HH:MM */
-            switch (datetime->date_separator)
-            {
-               case MENU_TIMEDATE_DATE_SEPARATOR_SLASH:
-                  format_str = "%d/%m/%Y %H:%M";
-                  break;
-               case MENU_TIMEDATE_DATE_SEPARATOR_PERIOD:
-                  format_str = "%d.%m.%Y %H:%M";
-                  break;
-               default:
-                  format_str = "%d-%m-%Y %H:%M";
-                  break;
-            }
-            break;
-         case MENU_TIMEDATE_STYLE_DDMM_HM: /* DD-MM HH:MM */
-            switch (datetime->date_separator)
-            {
-               case MENU_TIMEDATE_DATE_SEPARATOR_SLASH:
-                  format_str = "%d/%m %H:%M";
-                  break;
-               case MENU_TIMEDATE_DATE_SEPARATOR_PERIOD:
-                  format_str = "%d.%m %H:%M";
-                  break;
-               default:
-                  format_str = "%d-%m %H:%M";
-                  break;
-            }
-            break;
-         case MENU_TIMEDATE_STYLE_DDMMYYYY: /* DD-MM-YYYY */
-            switch (datetime->date_separator)
-            {
-               case MENU_TIMEDATE_DATE_SEPARATOR_SLASH:
-                  format_str = "%d/%m/%Y";
-                  break;
-               case MENU_TIMEDATE_DATE_SEPARATOR_PERIOD:
-                  format_str = "%d.%m.%Y";
-                  break;
-               default:
-                  format_str = "%d-%m-%Y";
-                  break;
-            }
-            break;
-         case MENU_TIMEDATE_STYLE_DDMM: /* DD-MM */
-            switch (datetime->date_separator)
-            {
-               case MENU_TIMEDATE_DATE_SEPARATOR_SLASH:
-                  format_str = "%d/%m";
-                  break;
-               case MENU_TIMEDATE_DATE_SEPARATOR_PERIOD:
-                  format_str = "%d.%m";
-                  break;
-               default:
-                  format_str = "%d-%m";
-                  break;
-            }
-            break;
-         case MENU_TIMEDATE_STYLE_HMS: /* HH:MM:SS */
-            format_str = "%H:%M:%S";
-            break;
-         case MENU_TIMEDATE_STYLE_HM: /* HH:MM */
-            format_str = "%H:%M";
-            break;
-         case MENU_TIMEDATE_STYLE_YMD_HMS_AMPM: /* YYYY-MM-DD HH:MM:SS (AM/PM) */
-            has_am_pm = true;
-            switch (datetime->date_separator)
-            {
-               case MENU_TIMEDATE_DATE_SEPARATOR_SLASH:
-                  format_str = "%Y/%m/%d %I:%M:%S %p";
-                  break;
-               case MENU_TIMEDATE_DATE_SEPARATOR_PERIOD:
-                  format_str = "%Y.%m.%d %I:%M:%S %p";
-                  break;
-               default:
-                  format_str = "%Y-%m-%d %I:%M:%S %p";
-                  break;
-            }
-            break;
-         case MENU_TIMEDATE_STYLE_YMD_HM_AMPM: /* YYYY-MM-DD HH:MM (AM/PM) */
-            has_am_pm = true;
-            switch (datetime->date_separator)
-            {
-               case MENU_TIMEDATE_DATE_SEPARATOR_SLASH:
-                  format_str = "%Y/%m/%d %I:%M %p";
-                  break;
-               case MENU_TIMEDATE_DATE_SEPARATOR_PERIOD:
-                  format_str = "%Y.%m.%d %I:%M %p";
-                  break;
-               default:
-                  format_str = "%Y-%m-%d %I:%M %p";
-                  break;
-            }
-            break;
-         case MENU_TIMEDATE_STYLE_MDYYYY_HMS_AMPM: /* MM-DD-YYYY HH:MM:SS (AM/PM) */
-            has_am_pm = true;
-            switch (datetime->date_separator)
-            {
-               case MENU_TIMEDATE_DATE_SEPARATOR_SLASH:
-                  format_str = "%m/%d/%Y %I:%M:%S %p";
-                  break;
-               case MENU_TIMEDATE_DATE_SEPARATOR_PERIOD:
-                  format_str = "%m.%d.%Y %I:%M:%S %p";
-                  break;
-               default:
-                  format_str = "%m-%d-%Y %I:%M:%S %p";
-                  break;
-            }
-            break;
-         case MENU_TIMEDATE_STYLE_MDYYYY_HM_AMPM: /* MM-DD-YYYY HH:MM (AM/PM) */
-            has_am_pm = true;
-            switch (datetime->date_separator)
-            {
-               case MENU_TIMEDATE_DATE_SEPARATOR_SLASH:
-                  format_str = "%m/%d/%Y %I:%M %p";
-                  break;
-               case MENU_TIMEDATE_DATE_SEPARATOR_PERIOD:
-                  format_str = "%m.%d.%Y %I:%M %p";
-                  break;
-               default:
-                  format_str = "%m-%d-%Y %I:%M %p";
-                  break;
-            }
-            break;
-         case MENU_TIMEDATE_STYLE_MD_HM_AMPM: /* MM-DD HH:MM (AM/PM) */
-            has_am_pm = true;
-            switch (datetime->date_separator)
-            {
-               case MENU_TIMEDATE_DATE_SEPARATOR_SLASH:
-                  format_str = "%m/%d %I:%M %p";
-                  break;
-               case MENU_TIMEDATE_DATE_SEPARATOR_PERIOD:
-                  format_str = "%m.%d %I:%M %p";
-                  break;
-               default:
-                  format_str = "%m-%d %I:%M %p";
-                  break;
-            }
-            break;
-         case MENU_TIMEDATE_STYLE_DDMMYYYY_HMS_AMPM: /* DD-MM-YYYY HH:MM:SS (AM/PM) */
-            has_am_pm = true;
-            switch (datetime->date_separator)
-            {
-               case MENU_TIMEDATE_DATE_SEPARATOR_SLASH:
-                  format_str = "%d/%m/%Y %I:%M:%S %p";
-                  break;
-               case MENU_TIMEDATE_DATE_SEPARATOR_PERIOD:
-                  format_str = "%d.%m.%Y %I:%M:%S %p";
-                  break;
-               default:
-                  format_str = "%d-%m-%Y %I:%M:%S %p";
-                  break;
-            }
-            break;
-         case MENU_TIMEDATE_STYLE_DDMMYYYY_HM_AMPM: /* DD-MM-YYYY HH:MM (AM/PM) */
-            has_am_pm = true;
-            switch (datetime->date_separator)
-            {
-               case MENU_TIMEDATE_DATE_SEPARATOR_SLASH:
-                  format_str = "%d/%m/%Y %I:%M %p";
-                  break;
-               case MENU_TIMEDATE_DATE_SEPARATOR_PERIOD:
-                  format_str = "%d.%m.%Y %I:%M %p";
-                  break;
-               default:
-                  format_str = "%d-%m-%Y %I:%M %p";
-                  break;
-            }
-            break;
-         case MENU_TIMEDATE_STYLE_DDMM_HM_AMPM: /* DD-MM HH:MM (AM/PM) */
-            has_am_pm = true;
-            switch (datetime->date_separator)
-            {
-               case MENU_TIMEDATE_DATE_SEPARATOR_SLASH:
-                  format_str = "%d/%m %I:%M %p";
-                  break;
-               case MENU_TIMEDATE_DATE_SEPARATOR_PERIOD:
-                  format_str = "%d.%m %I:%M %p";
-                  break;
-               default:
-                  format_str = "%d-%m %I:%M %p";
-                  break;
-            }
-            break;
-         case MENU_TIMEDATE_STYLE_HMS_AMPM: /* HH:MM:SS (AM/PM) */
-            has_am_pm  = true;
-            format_str = "%I:%M:%S %p";
-            break;
-         case MENU_TIMEDATE_STYLE_HM_AMPM: /* HH:MM (AM/PM) */
-            has_am_pm  = true;
-            format_str = "%I:%M %p";
-            break;
-      }
-
-      if (has_am_pm)
-         strftime_am_pm(menu_st->datetime_cache, sizeof(menu_st->datetime_cache),
-               format_str, &tm_);
-      else
-         strftime(menu_st->datetime_cache, sizeof(menu_st->datetime_cache),
-               format_str, &tm_);
-   }
-
-   /* Copy cached datetime string to input
-    * menu_display_ctx_datetime_t struct */
-   strlcpy(datetime->s, menu_st->datetime_cache, datetime->len);
-}
-
-/* Display current (battery) power state */
-void menu_display_powerstate(gfx_display_ctx_powerstate_t *powerstate)
-{
-   int percent                    = 0;
-   struct menu_state    *menu_st  = &menu_driver_state;
-   enum frontend_powerstate state = FRONTEND_POWERSTATE_NONE;
-
-   if (!powerstate)
-      return;
-
-   /* Trigger an update, if required */
-   if (menu_st->current_time_us - menu_st->powerstate_last_time_us >=
-         POWERSTATE_CHECK_INTERVAL)
-   {
-      menu_st->powerstate_last_time_us = menu_st->current_time_us;
-      task_push_get_powerstate();
-   }
-
-   /* Get last recorded state */
-   state                       = get_last_powerstate(&percent);
-
-   /* Populate gfx_display_ctx_powerstate_t */
-   powerstate->battery_enabled = (state != FRONTEND_POWERSTATE_NONE) &&
-                                 (state != FRONTEND_POWERSTATE_NO_SOURCE);
-   powerstate->percent         = 0;
-   powerstate->charging        = false;
-
-   if (powerstate->battery_enabled)
-   {
-      if (state == FRONTEND_POWERSTATE_CHARGING)
-         powerstate->charging  = true;
-      if (percent > 0)
-         powerstate->percent   = (unsigned)percent;
-      snprintf(powerstate->s, powerstate->len, "%u%%", powerstate->percent);
-   }
-}
-
-
-/* Sets title to what the name of the current menu should be. */
-int menu_entries_get_title(char *s, size_t len)
-{
-   unsigned menu_type            = 0;
-   const char *path              = NULL;
-   const char *label             = NULL;
-   struct menu_state   *menu_st  = &menu_driver_state;
-   const file_list_t *list       = menu_st->entries.list ?
-      MENU_LIST_GET(menu_st->entries.list, 0) : NULL;
-   menu_file_list_cbs_t *cbs     = list
-      ? (menu_file_list_cbs_t*)list->list[list->size - 1].actiondata
-      : NULL;
-
-   if (!cbs)
-      return -1;
-
-   if (cbs && cbs->action_get_title)
-   {
-      int ret;
-      if (!string_is_empty(cbs->action_title_cache))
-      {
-         strlcpy(s, cbs->action_title_cache, len);
-         return 0;
-      }
-      file_list_get_last(MENU_LIST_GET(menu_st->entries.list, 0),
-            &path, &label, &menu_type, NULL);
-      ret = cbs->action_get_title(path, label, menu_type, s, len);
-      if (ret == 1)
-         strlcpy(cbs->action_title_cache, s, sizeof(cbs->action_title_cache));
-      return ret;
-   }
-   return 0;
-}
-
-/* Used to close an active message box (help or info)
- * TODO/FIXME: The way that message boxes are handled
- * is complete garbage. generic_menu_iterate() and
- * message boxes in general need a total rewrite.
- * I consider this current 'close_messagebox' a hack,
- * but at least it prevents undefined/dangerous
- * behaviour... */
-void menu_input_pointer_close_messagebox(struct menu_state *menu_st)
-{
-   const char *label            = NULL;
-
-   /* Determine whether this is a help or info
-    * message box */
-   file_list_get_last(MENU_LIST_GET(menu_st->entries.list, 0),
-         NULL, &label, NULL, NULL);
-
-   /* Pop stack, if required */
-   if (menu_should_pop_stack(label))
-   {
-      size_t selection            = menu_st->selection_ptr;
-      size_t new_selection        = selection;
-
-      menu_entries_pop_stack(&new_selection, 0, 0);
-      menu_st->selection_ptr      = selection;
-   }
-}
-
-
-float menu_input_get_dpi(
-      menu_handle_t *menu,
-      gfx_display_t *p_disp,
-      unsigned video_width,
-      unsigned video_height)
-{
-   static unsigned last_video_width  = 0;
-   static unsigned last_video_height = 0;
-   static float dpi                  = 0.0f;
-   static bool dpi_cached            = false;
-
-   /* Regardless of menu driver, need 'actual' screen DPI
-    * Note: DPI is a fixed hardware property. To minimise performance
-    * overheads we therefore only call video_context_driver_get_metrics()
-    * on first run, or when the current video resolution changes */
-   if (!dpi_cached ||
-       (video_width  != last_video_width) ||
-       (video_height != last_video_height))
-   {
-      gfx_ctx_metrics_t mets;
-      /* Note: If video_context_driver_get_metrics() fails,
-       * we don't know what happened to dpi - so ensure it
-       * is reset to a sane value */
-
-      mets.type  = DISPLAY_METRIC_DPI;
-      mets.value = &dpi;
-      if (!video_context_driver_get_metrics(&mets))
-         dpi            = 0.0f;
-
-      dpi_cached        = true;
-      last_video_width  = video_width;
-      last_video_height = video_height;
-   }
-
-   /* RGUI uses a framebuffer texture, which means we
-    * operate in menu space, not screen space.
-    * DPI in a traditional sense is therefore meaningless,
-    * so generate a substitute value based upon framebuffer
-    * dimensions */
-   if (dpi > 0.0f)
-   {
-      bool menu_has_fb =
-            menu->driver_ctx
-         && menu->driver_ctx->set_texture;
-
-      /* Read framebuffer info? */
-      if (menu_has_fb)
-      {
-         unsigned fb_height         = p_disp->framebuf_height;
-         /* Rationale for current 'DPI' determination method:
-          * - Divide screen height by DPI, to get number of vertical
-          *   '1 inch' squares
-          * - Divide RGUI framebuffer height by number of vertical
-          *   '1 inch' squares to get number of menu space pixels
-          *   per inch
-          * This is crude, but should be sufficient... */
-         return ((float)fb_height / (float)video_height) * dpi;
-      }
-   }
-
-   return dpi;
-}
-
-bool input_event_osk_show_symbol_pages(
-      menu_handle_t *menu)
-{
-#if defined(HAVE_LANGEXTRA)
-#if defined(HAVE_RGUI)
-   bool menu_has_fb      = (menu &&
-         menu->driver_ctx &&
-         menu->driver_ctx->set_texture);
-   unsigned language     = *msg_hash_get_uint(MSG_HASH_USER_LANGUAGE);
-   return !menu_has_fb ||
-         ((language == RETRO_LANGUAGE_JAPANESE) ||
-          (language == RETRO_LANGUAGE_KOREAN) ||
-          (language == RETRO_LANGUAGE_CHINESE_SIMPLIFIED) ||
-          (language == RETRO_LANGUAGE_CHINESE_TRADITIONAL));
-#else  /* HAVE_RGUI */
-   return true;
-#endif /* HAVE_RGUI */
-#else  /* HAVE_LANGEXTRA */
-   return false;
-#endif /* HAVE_LANGEXTRA */
-}
-
-static void menu_driver_list_free(
-      const menu_ctx_driver_t *menu_driver_ctx,
-      menu_ctx_list_t *list)
-{
-   if (menu_driver_ctx)
-      if (menu_driver_ctx->list_free)
-         menu_driver_ctx->list_free(
-               list->list, list->idx, list->list_size);
-
-   if (list->list)
-   {
-      file_list_free_userdata  (list->list, list->idx);
-      file_list_free_actiondata(list->list, list->idx);
-   }
-}
-
-static void menu_list_free_list(
-      const menu_ctx_driver_t *menu_driver_ctx,
-      file_list_t *list)
-{
-   unsigned i;
-
-   for (i = 0; i < list->size; i++)
-   {
-      menu_ctx_list_t list_info;
-
-      list_info.list      = list;
-      list_info.idx       = i;
-      list_info.list_size = list->size;
-
-      menu_driver_list_free(menu_driver_ctx, &list_info);
-   }
-
-   file_list_free(list);
-}
-
-bool menu_list_pop_stack(
-      const menu_ctx_driver_t *menu_driver_ctx,
-      void *menu_userdata,
-      menu_list_t *list,
-      size_t idx,
-      size_t *directory_ptr)
-{
-   file_list_t *menu_list = MENU_LIST_GET(list, (unsigned)idx);
-
-   if (!menu_list)
-      return false;
-
-   if (menu_list->size != 0)
-   {
-      menu_ctx_list_t list_info;
-
-      list_info.list      = menu_list;
-      list_info.idx       = menu_list->size - 1;
-      list_info.list_size = menu_list->size - 1;
-
-      menu_driver_list_free(menu_driver_ctx, &list_info);
-   }
-
-   file_list_pop(menu_list, directory_ptr);
-   if (  menu_driver_ctx &&
-         menu_driver_ctx->list_set_selection)
-      menu_driver_ctx->list_set_selection(menu_userdata,
-            menu_list);
-
-   return true;
-}
-
-static int menu_list_flush_stack_type(const char *needle, const char *label,
-      unsigned type, unsigned final_type)
-{
-   return needle ? !string_is_equal(needle, label) : (type != final_type);
-}
-
-void menu_list_flush_stack(
-      const menu_ctx_driver_t *menu_driver_ctx,
-      void *menu_userdata,
-      struct menu_state *menu_st,
-      menu_list_t *list,
-      size_t idx, const char *needle, unsigned final_type)
-{
-   bool refresh                = false;
-   const char *path            = NULL;
-   const char *label           = NULL;
-   unsigned type               = 0;
-   size_t entry_idx            = 0;
-   file_list_t *menu_list      = MENU_LIST_GET(list, (unsigned)idx);
-
-   menu_entries_ctl(MENU_ENTRIES_CTL_SET_REFRESH, &refresh);
-
-   if (menu_list && menu_list->size)
-      file_list_get_at_offset(menu_list, menu_list->size - 1, &path, &label, &type, &entry_idx);
-
-   while (menu_list_flush_stack_type(
-            needle, label, type, final_type) != 0)
-   {
-      bool refresh             = false;
-      size_t new_selection_ptr = menu_st->selection_ptr;
-      bool wont_pop_stack      = (MENU_LIST_GET_STACK_SIZE(list, idx) <= 1);
-      if (wont_pop_stack)
-         break;
-
-      if (menu_driver_ctx->list_cache)
-         menu_driver_ctx->list_cache(menu_userdata,
-               MENU_LIST_PLAIN, 0);
-
-      menu_list_pop_stack(menu_driver_ctx,
-            menu_userdata,
-            list, idx, &new_selection_ptr);
-
-      menu_entries_ctl(MENU_ENTRIES_CTL_SET_REFRESH, &refresh);
-
-      menu_st->selection_ptr   = new_selection_ptr;
-      menu_list                = MENU_LIST_GET(list, (unsigned)idx);
-
-      if (menu_list && menu_list->size)
-         file_list_get_at_offset(menu_list, menu_list->size - 1, &path, &label, &type, &entry_idx);
-   }
-}
-
-static void menu_list_free(
-      const menu_ctx_driver_t *menu_driver_ctx,
-      menu_list_t *menu_list)
-{
-   if (!menu_list)
-      return;
-
-   if (menu_list->menu_stack)
-   {
-      unsigned i;
-
-      for (i = 0; i < menu_list->menu_stack_size; i++)
-      {
-         if (!menu_list->menu_stack[i])
-            continue;
-
-         menu_list_free_list(menu_driver_ctx,
-               menu_list->menu_stack[i]);
-         menu_list->menu_stack[i]    = NULL;
-      }
-
-      free(menu_list->menu_stack);
-   }
-
-   if (menu_list->selection_buf)
-   {
-      unsigned i;
-
-      for (i = 0; i < menu_list->selection_buf_size; i++)
-      {
-         if (!menu_list->selection_buf[i])
-            continue;
-
-         menu_list_free_list(menu_driver_ctx,
-               menu_list->selection_buf[i]);
-         menu_list->selection_buf[i] = NULL;
-      }
-
-      free(menu_list->selection_buf);
-   }
-
-   free(menu_list);
-}
-
-static menu_list_t *menu_list_new(const menu_ctx_driver_t *menu_driver_ctx)
-{
-   unsigned i;
-   menu_list_t           *list = (menu_list_t*)malloc(sizeof(*list));
-
-   if (!list)
-      return NULL;
-
-   list->menu_stack_size       = 1;
-   list->selection_buf_size    = 1;
-   list->selection_buf         = NULL;
-   list->menu_stack            = (file_list_t**)
-      calloc(list->menu_stack_size, sizeof(*list->menu_stack));
-
-   if (!list->menu_stack)
-      goto error;
-
-   list->selection_buf         = (file_list_t**)
-      calloc(list->selection_buf_size, sizeof(*list->selection_buf));
-
-   if (!list->selection_buf)
-      goto error;
-
-   for (i = 0; i < list->menu_stack_size; i++)
-   {
-      list->menu_stack[i]           = (file_list_t*)
-         malloc(sizeof(*list->menu_stack[i]));
-      list->menu_stack[i]->list     = NULL;
-      list->menu_stack[i]->capacity = 0;
-      list->menu_stack[i]->size     = 0;
-   }
-
-   for (i = 0; i < list->selection_buf_size; i++)
-   {
-      list->selection_buf[i]           = (file_list_t*)
-         malloc(sizeof(*list->selection_buf[i]));
-      list->selection_buf[i]->list     = NULL;
-      list->selection_buf[i]->capacity = 0;
-      list->selection_buf[i]->size     = 0;
-   }
-
-   return list;
-
-error:
-   menu_list_free(menu_driver_ctx, list);
-   return NULL;
-}
-
-
-int menu_input_key_bind_set_mode_common(
-      struct menu_state *menu_st,
-      struct menu_bind_state *binds,
-      enum menu_input_binds_ctl_state state,
-      rarch_setting_t  *setting,
-      settings_t *settings)
-{
-   menu_displaylist_info_t info;
-   unsigned bind_type             = 0;
-   struct retro_keybind *keybind  = NULL;
-   unsigned         index_offset  = setting->index_offset;
-   menu_list_t *menu_list         = menu_st->entries.list;
-   file_list_t *menu_stack        = menu_list ? MENU_LIST_GET(menu_list, (unsigned)0) : NULL;
-   size_t selection               = menu_st->selection_ptr;
-
-   menu_displaylist_info_init(&info);
-
-   switch (state)
-   {
-      case MENU_INPUT_BINDS_CTL_BIND_SINGLE:
-         keybind                  = (struct retro_keybind*)setting->value.target.keybind;
-
-         if (!keybind)
-            return -1;
-
-         bind_type                = setting_get_bind_type(setting);
-
-         binds->begin             = bind_type;
-         binds->last              = bind_type;
-         binds->output            = keybind;
-         binds->buffer            = *(binds->output);
-         binds->user              = index_offset;
-
-         info.list                = menu_stack;
-         info.type                = MENU_SETTINGS_CUSTOM_BIND_KEYBOARD;
-         info.directory_ptr       = selection;
-         info.enum_idx            = MENU_ENUM_LABEL_CUSTOM_BIND;
-         info.label               = strdup(
-               msg_hash_to_str(MENU_ENUM_LABEL_CUSTOM_BIND));
-         break;
-      case MENU_INPUT_BINDS_CTL_BIND_ALL:
-         binds->output            = &input_config_binds[index_offset][0];
-         binds->buffer            = *(binds->output);
-         binds->begin             = MENU_SETTINGS_BIND_BEGIN;
-         binds->last              = MENU_SETTINGS_BIND_LAST;
-
-         info.list                = menu_stack;
-         info.type                = MENU_SETTINGS_CUSTOM_BIND_KEYBOARD;
-         info.directory_ptr       = selection;
-         info.enum_idx            = MENU_ENUM_LABEL_CUSTOM_BIND_ALL;
-         info.label               = strdup(
-               msg_hash_to_str(MENU_ENUM_LABEL_CUSTOM_BIND_ALL));
-         break;
-      default:
-      case MENU_INPUT_BINDS_CTL_BIND_NONE:
-         return 0;
-   }
-
-   if (menu_displaylist_ctl(DISPLAYLIST_INFO, &info, settings))
-      menu_displaylist_process(&info);
-   menu_displaylist_info_free(&info);
-
-   return 0;
-}
-
-#ifdef ANDROID
-bool menu_input_key_bind_poll_find_hold_pad(
-      struct menu_bind_state *new_state,
-      struct retro_keybind * output,
-      unsigned p)
-{
-   unsigned a, b, h;
-   const struct menu_bind_state_port *n =
-      (const struct menu_bind_state_port*)
-      &new_state->state[p];
-
-   for (b = 0; b < MENU_MAX_MBUTTONS; b++)
-   {
-      bool iterate = n->mouse_buttons[b];
-
-      if (!iterate)
-         continue;
-
-      switch (b)
-      {
-         case RETRO_DEVICE_ID_MOUSE_LEFT:
-         case RETRO_DEVICE_ID_MOUSE_RIGHT:
-         case RETRO_DEVICE_ID_MOUSE_MIDDLE:
-         case RETRO_DEVICE_ID_MOUSE_BUTTON_4:
-         case RETRO_DEVICE_ID_MOUSE_BUTTON_5:
-         case RETRO_DEVICE_ID_MOUSE_WHEELUP:
-         case RETRO_DEVICE_ID_MOUSE_WHEELDOWN:
-         case RETRO_DEVICE_ID_MOUSE_HORIZ_WHEELUP:
-         case RETRO_DEVICE_ID_MOUSE_HORIZ_WHEELDOWN:
-            output->mbutton = b;
-            return true;
-      }
-   }
-
-   for (b = 0; b < MENU_MAX_BUTTONS; b++)
-   {
-      bool iterate = n->buttons[b];
-
-      if (!iterate)
-         continue;
-
-      output->joykey = b;
-      output->joyaxis = AXIS_NONE;
-      return true;
-   }
-
-   /* Axes are a bit tricky ... */
-   for (a = 0; a < MENU_MAX_AXES; a++)
-   {
-      if (abs(n->axes[a]) >= 20000)
-      {
-         /* Take care of case where axis rests on +/- 0x7fff
-          * (e.g. 360 controller on Linux) */
-         output->joyaxis = n->axes[a] > 0
-            ? AXIS_POS(a) : AXIS_NEG(a);
-         output->joykey = NO_BTN;
-
-         return true;
-      }
-   }
-
-   for (h = 0; h < MENU_MAX_HATS; h++)
-   {
-      uint16_t      trigged = n->hats[h];
-      uint16_t sane_trigger = 0;
-
-      if (trigged & HAT_UP_MASK)
-         sane_trigger = HAT_UP_MASK;
-      else if (trigged & HAT_DOWN_MASK)
-         sane_trigger = HAT_DOWN_MASK;
-      else if (trigged & HAT_LEFT_MASK)
-         sane_trigger = HAT_LEFT_MASK;
-      else if (trigged & HAT_RIGHT_MASK)
-         sane_trigger = HAT_RIGHT_MASK;
-
-      if (sane_trigger)
-      {
-         output->joykey  = HAT_MAP(h, sane_trigger);
-         output->joyaxis = AXIS_NONE;
-         return true;
-      }
-   }
-
-   return false;
-}
-
-bool menu_input_key_bind_poll_find_hold(
-      unsigned max_users,
-      struct menu_bind_state *new_state,
-      struct retro_keybind * output)
-{
-   if (new_state)
-   {
-      unsigned i;
-
-      for (i = 0; i < max_users; i++)
-      {
-         if (menu_input_key_bind_poll_find_hold_pad(new_state, output, i))
-            return true;
-      }
-   }
-
-   return false;
-}
-#endif
-
-bool menu_input_key_bind_poll_find_trigger_pad(
-      struct menu_bind_state *state,
-      struct menu_bind_state *new_state,
-      struct retro_keybind * output,
-      unsigned p)
-{
-   unsigned a, b, h;
-   const struct menu_bind_state_port *n = (const struct menu_bind_state_port*)
-      &new_state->state[p];
-   const struct menu_bind_state_port *o = (const struct menu_bind_state_port*)
-      &state->state[p];
-
-   for (b = 0; b < MENU_MAX_MBUTTONS; b++)
-   {
-      bool iterate = n->mouse_buttons[b] && !o->mouse_buttons[b];
-
-      if (!iterate)
-         continue;
-
-      switch (b)
-      {
-         case RETRO_DEVICE_ID_MOUSE_LEFT:
-         case RETRO_DEVICE_ID_MOUSE_RIGHT:
-         case RETRO_DEVICE_ID_MOUSE_MIDDLE:
-         case RETRO_DEVICE_ID_MOUSE_BUTTON_4:
-         case RETRO_DEVICE_ID_MOUSE_BUTTON_5:
-         case RETRO_DEVICE_ID_MOUSE_WHEELUP:
-         case RETRO_DEVICE_ID_MOUSE_WHEELDOWN:
-         case RETRO_DEVICE_ID_MOUSE_HORIZ_WHEELUP:
-         case RETRO_DEVICE_ID_MOUSE_HORIZ_WHEELDOWN:
-            output->mbutton = b;
-            return true;
-      }
-   }
-
-   for (b = 0; b < MENU_MAX_BUTTONS; b++)
-   {
-      bool iterate = n->buttons[b] && !o->buttons[b];
-
-      if (!iterate)
-         continue;
-
-      output->joykey = b;
-      output->joyaxis = AXIS_NONE;
-      return true;
-   }
-
-   /* Axes are a bit tricky ... */
-   for (a = 0; a < MENU_MAX_AXES; a++)
-   {
-      int locked_distance = abs(n->axes[a] -
-            new_state->axis_state[p].locked_axes[a]);
-      int rested_distance = abs(n->axes[a] -
-            new_state->axis_state[p].rested_axes[a]);
-
-      if (abs(n->axes[a]) >= 20000 &&
-            locked_distance >= 20000 &&
-            rested_distance >= 20000)
-      {
-         /* Take care of case where axis rests on +/- 0x7fff
-          * (e.g. 360 controller on Linux) */
-         output->joyaxis = n->axes[a] > 0
-            ? AXIS_POS(a) : AXIS_NEG(a);
-         output->joykey = NO_BTN;
-
-         /* Lock the current axis */
-         new_state->axis_state[p].locked_axes[a] =
-            n->axes[a] > 0 ?
-            0x7fff : -0x7fff;
-         return true;
-      }
-
-      if (locked_distance >= 20000) /* Unlock the axis. */
-         new_state->axis_state[p].locked_axes[a] = 0;
-   }
-
-   for (h = 0; h < MENU_MAX_HATS; h++)
-   {
-      uint16_t      trigged = n->hats[h] & (~o->hats[h]);
-      uint16_t sane_trigger = 0;
-
-      if (trigged & HAT_UP_MASK)
-         sane_trigger = HAT_UP_MASK;
-      else if (trigged & HAT_DOWN_MASK)
-         sane_trigger = HAT_DOWN_MASK;
-      else if (trigged & HAT_LEFT_MASK)
-         sane_trigger = HAT_LEFT_MASK;
-      else if (trigged & HAT_RIGHT_MASK)
-         sane_trigger = HAT_RIGHT_MASK;
-
-      if (sane_trigger)
-      {
-         output->joykey = HAT_MAP(h, sane_trigger);
-         output->joyaxis = AXIS_NONE;
-         return true;
-      }
-   }
-
-   return false;
-}
-
-bool menu_input_key_bind_poll_find_trigger(
-      unsigned max_users,
-      struct menu_bind_state *state,
-      struct menu_bind_state *new_state,
-      struct retro_keybind * output)
-{
-   if (state && new_state)
-   {
-      unsigned i;
-
-      for (i = 0; i < max_users; i++)
-      {
-         if (menu_input_key_bind_poll_find_trigger_pad(
-                  state, new_state, output, i))
-            return true;
-      }
-   }
-
-   return false;
-}
-
-
-void menu_input_key_bind_poll_bind_get_rested_axes(
-      const input_device_driver_t *joypad,
-      const input_device_driver_t *sec_joypad,
-      struct menu_bind_state *state)
-{
-   unsigned a;
-   unsigned port                           = state->port;
-
-   if (joypad)
-   {
-      /* poll only the relevant port */
-      for (a = 0; a < MENU_MAX_AXES; a++)
-      {
-         if (AXIS_POS(a) != AXIS_NONE)
-            state->axis_state[port].rested_axes[a]  =
-               joypad->axis(port, AXIS_POS(a));
-         if (AXIS_NEG(a) != AXIS_NONE)
-            state->axis_state[port].rested_axes[a] +=
-               joypad->axis(port, AXIS_NEG(a));
-      }
-   }
-
-   if (sec_joypad)
-   {
-      /* poll only the relevant port */
-      for (a = 0; a < MENU_MAX_AXES; a++)
-      {
-         if (AXIS_POS(a) != AXIS_NONE)
-            state->axis_state[port].rested_axes[a]  = sec_joypad->axis(port, AXIS_POS(a));
-
-         if (AXIS_NEG(a) != AXIS_NONE)
-            state->axis_state[port].rested_axes[a] += sec_joypad->axis(port, AXIS_NEG(a));
-      }
-   }
-}
-
-void input_event_osk_iterate(
-      void *osk_grid,
-      enum osk_type osk_idx)
-{
-#ifndef HAVE_LANGEXTRA
-   /* If HAVE_LANGEXTRA is not defined, define some ASCII-friendly pages. */
-   static const char *uppercase_grid[] = {
-      "1","2","3","4","5","6","7","8","9","0","Bksp",
-      "Q","W","E","R","T","Y","U","I","O","P","Enter",
-      "A","S","D","F","G","H","J","K","L","+","Lower",
-      "Z","X","C","V","B","N","M"," ","_","/","Next"};
-   static const char *lowercase_grid[] = {
-      "1","2","3","4","5","6","7","8","9","0","Bksp",
-      "q","w","e","r","t","y","u","i","o","p","Enter",
-      "a","s","d","f","g","h","j","k","l","@","Upper",
-      "z","x","c","v","b","n","m"," ","-",".","Next"};
-   static const char *symbols_page1_grid[] = {
-      "1","2","3","4","5","6","7","8","9","0","Bksp",
-      "!","\"","#","$","%","&","'","*","(",")","Enter",
-      "+",",","-","~","/",":",";","=","<",">","Lower",
-      "?","@","[","\\","]","^","_","|","{","}","Next"};
-#endif
-   switch (osk_idx)
-   {
-#ifdef HAVE_LANGEXTRA
-      case OSK_HIRAGANA_PAGE1:
-         memcpy(osk_grid,
-               hiragana_page1_grid,
-               sizeof(hiragana_page1_grid));
-         break;
-      case OSK_HIRAGANA_PAGE2:
-         memcpy(osk_grid,
-               hiragana_page2_grid,
-               sizeof(hiragana_page2_grid));
-         break;
-      case OSK_KATAKANA_PAGE1:
-         memcpy(osk_grid,
-               katakana_page1_grid,
-               sizeof(katakana_page1_grid));
-         break;
-      case OSK_KATAKANA_PAGE2:
-         memcpy(osk_grid,
-               katakana_page2_grid,
-               sizeof(katakana_page2_grid));
-         break;
-#endif
-      case OSK_SYMBOLS_PAGE1:
-         memcpy(osk_grid,
-               symbols_page1_grid,
-               sizeof(uppercase_grid));
-         break;
-      case OSK_UPPERCASE_LATIN:
-         memcpy(osk_grid,
-               uppercase_grid,
-               sizeof(uppercase_grid));
-         break;
-      case OSK_LOWERCASE_LATIN:
-      default:
-         memcpy(osk_grid,
-               lowercase_grid,
-               sizeof(lowercase_grid));
-         break;
-   }
-}
-
-void menu_input_get_mouse_hw_state(
-      gfx_display_t *p_disp,
-      menu_handle_t *menu,
-      input_driver_state_t *input_driver_st,
-      input_driver_t *current_input,
-      const input_device_driver_t *joypad,
-      const input_device_driver_t *sec_joypad,
-      bool keyboard_mapping_blocked,
-      bool menu_mouse_enable,
-      bool input_overlay_enable,
-      bool overlay_active,
-      menu_input_pointer_hw_state_t *hw_state)
-{
-   rarch_joypad_info_t joypad_info;
-   static int16_t last_x           = 0;
-   static int16_t last_y           = 0;
-   static bool last_select_pressed = false;
-   static bool last_cancel_pressed = false;
-   bool menu_has_fb                =
-      (menu &&
-       menu->driver_ctx &&
-       menu->driver_ctx->set_texture);
-   bool state_inited               = current_input &&
-      current_input->input_state;
-#ifdef HAVE_OVERLAY
-   /* Menu pointer controls are ignored when overlays are enabled. */
-   if (overlay_active)
-      menu_mouse_enable            = false;
-#endif
-
-   /* Easiest to set inactive by default, and toggle
-    * when input is detected */
-   hw_state->active                = false;
-   hw_state->x                     = 0;
-   hw_state->y                     = 0;
-   hw_state->select_pressed        = false;
-   hw_state->cancel_pressed        = false;
-   hw_state->up_pressed            = false;
-   hw_state->down_pressed          = false;
-   hw_state->left_pressed          = false;
-   hw_state->right_pressed         = false;
-
-   if (!menu_mouse_enable)
-      return;
-
-   joypad_info.joy_idx             = 0;
-   joypad_info.auto_binds          = NULL;
-   joypad_info.axis_threshold      = 0.0f;
-
-   /* X/Y position */
-   if (state_inited)
-   {
-      if ((hw_state->x = current_input->input_state(
-                  input_driver_st->current_data,
-                  joypad,
-                  sec_joypad,
-                  &joypad_info,
-                  NULL,
-                  keyboard_mapping_blocked,
-                  0,
-                  RARCH_DEVICE_MOUSE_SCREEN,
-                  0,
-                  RETRO_DEVICE_ID_MOUSE_X)) != last_x)
-         hw_state->active          = true;
-      if ((hw_state->y = current_input->input_state(
-                  input_driver_st->current_data,
-                  joypad,
-                  sec_joypad,
-                  &joypad_info,
-                  NULL,
-                  keyboard_mapping_blocked,
-                  0,
-                  RARCH_DEVICE_MOUSE_SCREEN,
-                  0,
-                  RETRO_DEVICE_ID_MOUSE_Y)) != last_y)
-         hw_state->active          = true;
-   }
-
-   last_x                          = hw_state->x;
-   last_y                          = hw_state->y;
-
-   /* > X/Y position adjustment */
-   if (menu_has_fb)
-   {
-      /* RGUI uses a framebuffer texture + custom viewports,
-       * which means we have to convert from screen space to
-       * menu space... */
-      struct video_viewport vp     = {0};
-      /* Read display/framebuffer info */
-      unsigned fb_width            = p_disp->framebuf_width;
-      unsigned fb_height           = p_disp->framebuf_height;
-
-      video_driver_get_viewport_info(&vp);
-
-      /* Adjust X position */
-      hw_state->x                  = (int16_t)(((float)(hw_state->x - vp.x) / (float)vp.width) * (float)fb_width);
-      hw_state->x                  = (hw_state->x <  0)         ? (0          ) : hw_state->x;
-      hw_state->x                  = (hw_state->x >= fb_width)  ? (fb_width -1) : hw_state->x;
-
-      /* Adjust Y position */
-      hw_state->y                  = (int16_t)(((float)(hw_state->y - vp.y) / (float)vp.height) * (float)fb_height);
-      hw_state->y                  = (hw_state->y <  0)         ? (0          ) : hw_state->y;
-      hw_state->y                  = (hw_state->y >= fb_height) ? (fb_height-1) : hw_state->y;
-   }
-
-   if (state_inited)
-   {
-      /* Select (LMB)
-       * Note that releasing select also counts as activity */
-      hw_state->select_pressed = (bool)
-         current_input->input_state(
-               input_driver_st->current_data,
-               joypad,
-               sec_joypad,
-               &joypad_info,
-               NULL,
-               keyboard_mapping_blocked,
-               0,
-               RETRO_DEVICE_MOUSE,
-               0,
-               RETRO_DEVICE_ID_MOUSE_LEFT);
-      /* Cancel (RMB)
-       * Note that releasing cancel also counts as activity */
-      hw_state->cancel_pressed = (bool)
-         current_input->input_state(
-               input_driver_st->current_data,
-               joypad,
-               sec_joypad,
-               &joypad_info,
-               NULL,
-               keyboard_mapping_blocked,
-               0,
-               RETRO_DEVICE_MOUSE,
-               0,
-               RETRO_DEVICE_ID_MOUSE_RIGHT);
-      /* Up (mouse wheel up) */
-      if ((hw_state->up_pressed = (bool)
-               current_input->input_state(
-                  input_driver_st->current_data,
-                  joypad,
-                  sec_joypad,
-                  &joypad_info,
-                  NULL,
-                  keyboard_mapping_blocked,
-                  0,
-                  RETRO_DEVICE_MOUSE,
-                  0,
-                  RETRO_DEVICE_ID_MOUSE_WHEELUP)))
-         hw_state->active          = true;
-      /* Down (mouse wheel down) */
-      if ((hw_state->down_pressed = (bool)
-               current_input->input_state(
-                  input_driver_st->current_data,
-                  joypad,
-                  sec_joypad,
-                  &joypad_info,
-                  NULL,
-                  keyboard_mapping_blocked,
-                  0,
-                  RETRO_DEVICE_MOUSE,
-                  0,
-                  RETRO_DEVICE_ID_MOUSE_WHEELDOWN)))
-         hw_state->active          = true;
-      /* Left (mouse wheel horizontal left) */
-      if ((hw_state->left_pressed = (bool)
-               current_input->input_state(
-                  input_driver_st->current_data,
-                  joypad,
-                  sec_joypad,
-                  &joypad_info,
-                  NULL,
-                  keyboard_mapping_blocked,
-                  0,
-                  RETRO_DEVICE_MOUSE,
-                  0,
-                  RETRO_DEVICE_ID_MOUSE_HORIZ_WHEELDOWN)))
-         hw_state->active          = true;
-      /* Right (mouse wheel horizontal right) */
-      if ((hw_state->right_pressed = (bool)
-               current_input->input_state(
-                  input_driver_st->current_data,
-                  joypad,
-                  sec_joypad,
-                  &joypad_info,
-                  NULL,
-                  keyboard_mapping_blocked,
-                  0,
-                  RETRO_DEVICE_MOUSE,
-                  0,
-                  RETRO_DEVICE_ID_MOUSE_HORIZ_WHEELUP)))
-         hw_state->active          = true;
-   }
-
-   if (hw_state->select_pressed || (hw_state->select_pressed != last_select_pressed))
-      hw_state->active             = true;
-   if (hw_state->cancel_pressed || (hw_state->cancel_pressed != last_cancel_pressed))
-      hw_state->active             = true;
-   last_select_pressed             = hw_state->select_pressed;
-   last_cancel_pressed             = hw_state->cancel_pressed;
-}
-
-void menu_input_get_touchscreen_hw_state(
-      gfx_display_t *p_disp,
-      menu_handle_t *menu,
-      input_driver_state_t *input_driver_st,
-      input_driver_t *current_input,
-      const input_device_driver_t *joypad,
-      const input_device_driver_t *sec_joypad,
-      bool keyboard_mapping_blocked,
-      bool overlay_active,
-      bool pointer_enabled,
-      unsigned input_touch_scale,
-      menu_input_pointer_hw_state_t *hw_state)
-{
-   rarch_joypad_info_t joypad_info;
-   unsigned fb_width, fb_height;
-   int pointer_x                                = 0;
-   int pointer_y                                = 0;
-   const retro_keybind_set *binds[MAX_USERS] = {NULL};
-   /* Is a background texture set for the current menu driver?
-    * Checks if the menu framebuffer is set.
-    * This would usually only return true
-    * for framebuffer-based menu drivers, like RGUI. */
-   int pointer_device                           =
-         (menu && menu->driver_ctx && menu->driver_ctx->set_texture) ?
-               RETRO_DEVICE_POINTER : RARCH_DEVICE_POINTER_SCREEN;
-   static int16_t last_x                        = 0;
-   static int16_t last_y                        = 0;
-   static bool last_select_pressed              = false;
-   static bool last_cancel_pressed              = false;
-
-   /* Easiest to set inactive by default, and toggle
-    * when input is detected */
-   hw_state->active                             = false;
-
-   /* Touch screens don't have mouse wheels, so these
-    * are always disabled */
-   hw_state->up_pressed                         = false;
-   hw_state->down_pressed                       = false;
-   hw_state->left_pressed                       = false;
-   hw_state->right_pressed                      = false;
-
-#ifdef HAVE_OVERLAY
-   /* Menu pointer controls are ignored when overlays are enabled. */
-   if (overlay_active)
-      pointer_enabled                           = false;
-#endif
-
-   /* If touchscreen is disabled, ignore all input */
-   if (!pointer_enabled)
-   {
-      hw_state->x                               = 0;
-      hw_state->y                               = 0;
-      hw_state->select_pressed                  = false;
-      hw_state->cancel_pressed                  = false;
-      return;
-   }
-
-   /* TODO/FIXME - this should only be used for framebuffer-based
-    * menu drivers like RGUI. Touchscreen input as a whole should
-    * NOT be dependent on this
-    */
-   fb_width                                     = p_disp->framebuf_width;
-   fb_height                                    = p_disp->framebuf_height;
-
-   joypad_info.joy_idx                          = 0;
-   joypad_info.auto_binds                       = NULL;
-   joypad_info.axis_threshold                   = 0.0f;
-
-   /* X pos */
-   if (current_input->input_state)
-      pointer_x                  = current_input->input_state(
-            input_driver_st->current_data,
-            joypad,
-            sec_joypad,
-            &joypad_info, (*binds),
-            keyboard_mapping_blocked,
-            0, pointer_device,
-            0, RETRO_DEVICE_ID_POINTER_X);
-   hw_state->x  = ((pointer_x + 0x7fff) * (int)fb_width) / 0xFFFF;
-   hw_state->x *= input_touch_scale;
-
-   /* > An annoyance - we get different starting positions
-    *   depending upon whether pointer_device is
-    *   RETRO_DEVICE_POINTER or RARCH_DEVICE_POINTER_SCREEN,
-    *   so different 'activity' checks are required to prevent
-    *   false positives on first run */
-   if (pointer_device == RARCH_DEVICE_POINTER_SCREEN)
-   {
-      if (hw_state->x != last_x)
-         hw_state->active = true;
-      last_x = hw_state->x;
-   }
-   else
-   {
-      if (pointer_x != last_x)
-         hw_state->active = true;
-      last_x = pointer_x;
-   }
-
-   /* Y pos */
-   if (current_input->input_state)
-      pointer_y = current_input->input_state(
-            input_driver_st->current_data,
-            joypad,
-            sec_joypad,
-            &joypad_info, (*binds),
-            keyboard_mapping_blocked,
-            0, pointer_device,
-            0, RETRO_DEVICE_ID_POINTER_Y);
-   hw_state->y  = ((pointer_y + 0x7fff) * (int)fb_height) / 0xFFFF;
-   hw_state->y *= input_touch_scale;
-
-   if (pointer_device == RARCH_DEVICE_POINTER_SCREEN)
-   {
-      if (hw_state->y != last_y)
-         hw_state->active = true;
-      last_y = hw_state->y;
-   }
-   else
-   {
-      if (pointer_y != last_y)
-         hw_state->active = true;
-      last_y = pointer_y;
-   }
-
-   /* Select (touch screen contact)
-    * Note that releasing select also counts as activity */
-   if (current_input->input_state)
-      hw_state->select_pressed = (bool)current_input->input_state(
-            input_driver_st->current_data,
-            joypad,
-            sec_joypad,
-            &joypad_info, (*binds),
-            keyboard_mapping_blocked,
-            0, pointer_device,
-            0, RETRO_DEVICE_ID_POINTER_PRESSED);
-   if (hw_state->select_pressed || (hw_state->select_pressed != last_select_pressed))
-      hw_state->active = true;
-   last_select_pressed = hw_state->select_pressed;
-
-   /* Cancel (touch screen 'back' - don't know what is this, but whatever...)
-    * Note that releasing cancel also counts as activity */
-   if (current_input->input_state)
-      hw_state->cancel_pressed = (bool)current_input->input_state(
-            input_driver_st->current_data,
-            joypad,
-            sec_joypad,
-            &joypad_info, (*binds),
-            keyboard_mapping_blocked,
-            0, pointer_device,
-            0, RARCH_DEVICE_ID_POINTER_BACK);
-   if (hw_state->cancel_pressed || (hw_state->cancel_pressed != last_cancel_pressed))
-      hw_state->active = true;
-   last_cancel_pressed = hw_state->cancel_pressed;
-}
-
-void menu_entries_settings_deinit(struct menu_state *menu_st)
-{
-   menu_setting_free(menu_st->entries.list_settings);
-   if (menu_st->entries.list_settings)
-      free(menu_st->entries.list_settings);
-   menu_st->entries.list_settings = NULL;
-}
-
-static bool menu_driver_displaylist_push_internal(
-      const char *label,
-      menu_displaylist_info_t *info,
-      settings_t *settings)
-{
-   if (string_is_equal(label, msg_hash_to_str(MENU_ENUM_LABEL_HISTORY_TAB)))
-   {
-      if (menu_displaylist_ctl(DISPLAYLIST_HISTORY, info, settings))
-         return true;
-   }
-   else if (string_is_equal(label, msg_hash_to_str(MENU_ENUM_LABEL_FAVORITES_TAB)))
-   {
-      if (menu_displaylist_ctl(DISPLAYLIST_FAVORITES, info, settings))
-         return true;
-   }
-   else if (string_is_equal(label, msg_hash_to_str(MENU_ENUM_LABEL_SETTINGS_TAB)))
-   {
-      if (menu_displaylist_ctl(DISPLAYLIST_SETTINGS_ALL, info, settings))
-         return true;
-   }
-#ifdef HAVE_CHEATS
-   else if (string_is_equal(label, msg_hash_to_str(MENU_ENUM_LABEL_CHEAT_SEARCH_SETTINGS)))
-   {
-      if (menu_displaylist_ctl(DISPLAYLIST_CHEAT_SEARCH_SETTINGS_LIST, info, settings))
-         return true;
-   }
-#endif
-   else if (string_is_equal(label, msg_hash_to_str(MENU_ENUM_LABEL_MUSIC_TAB)))
-   {
-      filebrowser_clear_type();
-      info->type = 42;
-
-      if (!string_is_empty(info->exts))
-         free(info->exts);
-      if (!string_is_empty(info->label))
-         free(info->label);
-
-      info->exts  = strdup("lpl");
-      info->label = strdup(
-            msg_hash_to_str(MENU_ENUM_LABEL_PLAYLISTS_TAB));
-
-      menu_entries_ctl(MENU_ENTRIES_CTL_CLEAR, info->list);
-      menu_displaylist_ctl(DISPLAYLIST_MUSIC_HISTORY, info, settings);
-      return true;
-   }
-   else if (string_is_equal(label, msg_hash_to_str(MENU_ENUM_LABEL_VIDEO_TAB)))
-   {
-      filebrowser_clear_type();
-      info->type = 42;
-
-      if (!string_is_empty(info->exts))
-         free(info->exts);
-      if (!string_is_empty(info->label))
-         free(info->label);
-
-      info->exts  = strdup("lpl");
-      info->label = strdup(
-            msg_hash_to_str(MENU_ENUM_LABEL_PLAYLISTS_TAB));
-
-      menu_entries_ctl(MENU_ENTRIES_CTL_CLEAR, info->list);
-      menu_displaylist_ctl(DISPLAYLIST_VIDEO_HISTORY, info, settings);
-      return true;
-   }
-   else if (string_is_equal(label, msg_hash_to_str(MENU_ENUM_LABEL_IMAGES_TAB)))
-   {
-      filebrowser_clear_type();
-      info->type = 42;
-
-      if (!string_is_empty(info->exts))
-         free(info->exts);
-      if (!string_is_empty(info->label))
-         free(info->label);
-
-      info->exts  = strdup("lpl");
-      info->label = strdup(
-            msg_hash_to_str(MENU_ENUM_LABEL_PLAYLISTS_TAB));
-
-      menu_entries_ctl(MENU_ENTRIES_CTL_CLEAR, info->list);
-
-#if 0
-#ifdef HAVE_SCREENSHOTS
-      if (!retroarch_ctl(RARCH_CTL_IS_DUMMY_CORE, NULL))
-         menu_entries_append_enum(info->list,
-               msg_hash_to_str(MENU_ENUM_LABEL_VALUE_TAKE_SCREENSHOT),
-               msg_hash_to_str(MENU_ENUM_LABEL_TAKE_SCREENSHOT),
-               MENU_ENUM_LABEL_TAKE_SCREENSHOT,
-               MENU_SETTING_ACTION_SCREENSHOT, 0, 0);
-      else
-         info->need_push_no_playlist_entries = true;
-#endif
-#endif
-      menu_displaylist_ctl(DISPLAYLIST_IMAGES_HISTORY, info, settings);
-      return true;
-   }
-   else if (string_is_equal(label, msg_hash_to_str(MENU_ENUM_LABEL_PLAYLISTS_TAB)))
-   {
-      const char *dir_playlist    = settings->paths.directory_playlist;
-
-      filebrowser_clear_type();
-      info->type                  = 42;
-
-      if (!string_is_empty(info->exts))
-         free(info->exts);
-      if (!string_is_empty(info->label))
-         free(info->label);
-
-      info->exts  = strdup("lpl");
-      info->label = strdup(
-            msg_hash_to_str(MENU_ENUM_LABEL_PLAYLISTS_TAB));
-
-      if (string_is_empty(dir_playlist))
-      {
-         menu_entries_ctl(MENU_ENTRIES_CTL_CLEAR, info->list);
-         info->need_refresh                  = true;
-         info->need_push_no_playlist_entries = true;
-         info->need_push                     = true;
-
-         return true;
-      }
-
-      if (!string_is_empty(info->path))
-         free(info->path);
-
-      info->path = strdup(dir_playlist);
-
-      if (menu_displaylist_ctl(
-               DISPLAYLIST_DATABASE_PLAYLISTS, info, settings))
-         return true;
-   }
-   else if (string_is_equal(label, msg_hash_to_str(MENU_ENUM_LABEL_ADD_TAB)))
-   {
-      if (menu_displaylist_ctl(DISPLAYLIST_SCAN_DIRECTORY_LIST, info, settings))
-         return true;
-   }
-#if defined(HAVE_LIBRETRODB)
-   else if (string_is_equal(label, msg_hash_to_str(MENU_ENUM_LABEL_EXPLORE_TAB)))
-   {
-      if (menu_displaylist_ctl(DISPLAYLIST_EXPLORE, info, settings))
-         return true;
-   }
-#endif
-   else if (string_is_equal(label, msg_hash_to_str(MENU_ENUM_LABEL_NETPLAY_TAB)))
-   {
-      if (menu_displaylist_ctl(DISPLAYLIST_NETPLAY_ROOM_LIST, info, settings))
-         return true;
-   }
-   else if (string_is_equal(label, msg_hash_to_str(MENU_ENUM_LABEL_HORIZONTAL_MENU)))
-   {
-      if (menu_displaylist_ctl(DISPLAYLIST_HORIZONTAL, info, settings))
-         return true;
-   }
-
-   return false;
-}
-
-bool menu_driver_displaylist_push(
-      struct menu_state *menu_st,
-      settings_t *settings,
-      file_list_t *entry_list,
-      file_list_t *entry_stack)
-{
-   menu_displaylist_info_t info;
-   const char *path               = NULL;
-   const char *label              = NULL;
-   unsigned type                  = 0;
-   bool ret                       = false;
-   enum msg_hash_enums enum_idx   = MSG_UNKNOWN;
-   file_list_t *list              = MENU_LIST_GET(menu_st->entries.list, 0);
-   menu_file_list_cbs_t *cbs      = (menu_file_list_cbs_t*)
-      list->list[list->size - 1].actiondata;
-
-   menu_displaylist_info_init(&info);
-
-   if (list && list->size)
-      file_list_get_at_offset(list, list->size - 1, &path, &label, &type, NULL);
-
-   if (cbs)
-      enum_idx    = cbs->enum_idx;
-
-   info.list      = entry_list;
-   info.menu_list = entry_stack;
-   info.type      = type;
-   info.enum_idx  = enum_idx;
-
-   if (!string_is_empty(path))
-      info.path  = strdup(path);
-
-   if (!string_is_empty(label))
-      info.label = strdup(label);
-
-   if (!info.list)
-      goto error;
-
-   if (menu_driver_displaylist_push_internal(label, &info, settings))
-   {
-      ret = menu_displaylist_process(&info);
-      goto end;
-   }
-
-   cbs = (menu_file_list_cbs_t*)list->list[list->size - 1].actiondata;
-
-   if (cbs && cbs->action_deferred_push)
-      if (cbs->action_deferred_push(&info) != 0)
-         goto error;
-
-   ret = true;
-
-end:
-   menu_displaylist_info_free(&info);
-
-   return ret;
-
-error:
-   menu_displaylist_info_free(&info);
-   return false;
-}
-
-static void menu_input_key_bind_poll_bind_state_internal(
-      const input_device_driver_t *joypad,
-      struct menu_bind_state *state,
-      unsigned port,
-      bool timed_out)
-{
-   unsigned i;
-
-   /* poll only the relevant port */
-   for (i = 0; i < MENU_MAX_BUTTONS; i++)
-      state->state[port].buttons[i] = joypad->button(port, i);
-
-   for (i = 0; i < MENU_MAX_AXES; i++)
-   {
-      if (AXIS_POS(i) != AXIS_NONE)
-         state->state[port].axes[i]  = joypad->axis(port, AXIS_POS(i));
-
-      if (AXIS_NEG(i) != AXIS_NONE)
-         state->state[port].axes[i] += joypad->axis(port, AXIS_NEG(i));
-   }
-
-   for (i = 0; i < MENU_MAX_HATS; i++)
-   {
-      if (joypad->button(port, HAT_MAP(i, HAT_UP_MASK)))
-         state->state[port].hats[i] |= HAT_UP_MASK;
-      if (joypad->button(port, HAT_MAP(i, HAT_DOWN_MASK)))
-         state->state[port].hats[i] |= HAT_DOWN_MASK;
-      if (joypad->button(port, HAT_MAP(i, HAT_LEFT_MASK)))
-         state->state[port].hats[i] |= HAT_LEFT_MASK;
-      if (joypad->button(port, HAT_MAP(i, HAT_RIGHT_MASK)))
-         state->state[port].hats[i] |= HAT_RIGHT_MASK;
-   }
-}
-
-/* This sets up all the callback functions for a menu entry.
- *
- * OK     : When we press the 'OK' button on an entry.
- * Cancel : When we press the 'Cancel' button on an entry.
- * Scan   : When we press the 'Scan' button on an entry.
- * Start  : When we press the 'Start' button on an entry.
- * Select : When we press the 'Select' button on an entry.
- * Info   : When we press the 'Info' button on an entry.
- * Left   : when we press 'Left' on the D-pad while this entry is selected.
- * Right  : when we press 'Right' on the D-pad while this entry is selected.
- * Deferred push : When pressing an entry results in spawning a new list, it waits until the next
- * frame to push this onto the stack. This function callback will then be invoked.
- * Get value: Each entry has associated 'text', which we call the value. This function callback
- * lets us render that text.
- * Title: Each entry can have a custom 'title'.
- * Label: Each entry has a label name. This function callback lets us render that label text.
- * Sublabel: each entry has a sublabel, which consists of one or more lines of additional information.
- * This function callback lets us render that text.
- */
-void menu_cbs_init(
-      struct menu_state *menu_st,
-      const menu_ctx_driver_t *menu_driver_ctx,
-      file_list_t *list,
-      menu_file_list_cbs_t *cbs,
-      const char *path, const char *label,
-      unsigned type, size_t idx)
-{
-   const char *menu_label         = NULL;
-   file_list_t *menu_list         = MENU_LIST_GET(menu_st->entries.list, 0);
-#ifdef DEBUG_LOG
-   menu_file_list_cbs_t *menu_cbs = (menu_file_list_cbs_t*)
-      menu_list->list[list->size - 1].actiondata;
-   enum msg_hash_enums enum_idx   = menu_cbs ? menu_cbs->enum_idx : MSG_UNKNOWN;
-#endif
-
-   if (menu_list && menu_list->size)
-      file_list_get_at_offset(menu_list, menu_list->size - 1, NULL, &menu_label, NULL, NULL);
-
-   if (!label || !menu_label)
-      return;
-
-#ifdef DEBUG_LOG
-   RARCH_LOG("\n");
-
-   if (cbs && cbs->enum_idx != MSG_UNKNOWN)
-      RARCH_LOG("\t\t\tenum_idx %d [%s]\n", cbs->enum_idx, msg_hash_to_str(cbs->enum_idx));
-#endif
-
-   /* It will try to find a corresponding callback function inside
-    * menu_cbs_ok.c, then map this callback to the entry. */
-   menu_cbs_init_bind_ok(cbs, path, label, type, idx, menu_label);
-
-   /* It will try to find a corresponding callback function inside
-    * menu_cbs_cancel.c, then map this callback to the entry. */
-   menu_cbs_init_bind_cancel(cbs, path, label, type, idx);
-
-   /* It will try to find a corresponding callback function inside
-    * menu_cbs_scan.c, then map this callback to the entry. */
-   menu_cbs_init_bind_scan(cbs, path, label, type, idx);
-
-   /* It will try to find a corresponding callback function inside
-    * menu_cbs_start.c, then map this callback to the entry. */
-   menu_cbs_init_bind_start(cbs, path, label, type, idx);
-
-   /* It will try to find a corresponding callback function inside
-    * menu_cbs_select.c, then map this callback to the entry. */
-   menu_cbs_init_bind_select(cbs, path, label, type, idx);
-
-   /* It will try to find a corresponding callback function inside
-    * menu_cbs_info.c, then map this callback to the entry. */
-   menu_cbs_init_bind_info(cbs, path, label, type, idx);
-
-   /* It will try to find a corresponding callback function inside
-    * menu_cbs_left.c, then map this callback to the entry. */
-   menu_cbs_init_bind_left(cbs, path, label, type, idx, menu_label);
-
-   /* It will try to find a corresponding callback function inside
-    * menu_cbs_right.c, then map this callback to the entry. */
-   menu_cbs_init_bind_right(cbs, path, label, type, idx, menu_label);
-
-   /* It will try to find a corresponding callback function inside
-    * menu_cbs_deferred_push.c, then map this callback to the entry. */
-   menu_cbs_init_bind_deferred_push(cbs, path, label, type, idx);
-
-   /* It will try to find a corresponding callback function inside
-    * menu_cbs_get_string_representation.c, then map this callback to the entry. */
-   menu_cbs_init_bind_get_string_representation(cbs, path, label, type, idx);
-
-   /* It will try to find a corresponding callback function inside
-    * menu_cbs_title.c, then map this callback to the entry. */
-   menu_cbs_init_bind_title(cbs, path, label, type, idx);
-
-   /* It will try to find a corresponding callback function inside
-    * menu_cbs_label.c, then map this callback to the entry. */
-   menu_cbs_init_bind_label(cbs, path, label, type, idx);
-
-   /* It will try to find a corresponding callback function inside
-    * menu_cbs_sublabel.c, then map this callback to the entry. */
-   menu_cbs_init_bind_sublabel(cbs, path, label, type, idx);
-
-   if (menu_driver_ctx && menu_driver_ctx->bind_init)
-      menu_driver_ctx->bind_init(
-            cbs,
-            path,
-            label,
-            type,
-            idx);
-}
-
-/* Pretty much a stub function. TODO/FIXME - Might as well remove this. */
-int menu_cbs_exit(void)
-{
-   return -1;
-}
-
-#if defined(HAVE_CG) || defined(HAVE_GLSL) || defined(HAVE_SLANG) || defined(HAVE_HLSL)
-void menu_driver_set_last_shader_preset_path(const char *path)
-{
-   menu_handle_t *menu         = menu_driver_state.driver_data;
-   if (menu)
-      menu_driver_set_last_shader_path_int(
-            path,
-            &menu->last_shader_selection.preset_type,
-            menu->last_shader_selection.preset_dir,
-            sizeof(menu->last_shader_selection.preset_dir),
-            menu->last_shader_selection.preset_file_name,
-            sizeof(menu->last_shader_selection.preset_file_name));
-}
-
-void menu_driver_set_last_shader_pass_path(const char *path)
-{
-   menu_handle_t *menu         = menu_driver_state.driver_data;
-   if (menu)
-      menu_driver_set_last_shader_path_int(
-            path,
-            &menu->last_shader_selection.pass_type,
-            menu->last_shader_selection.pass_dir,
-            sizeof(menu->last_shader_selection.pass_dir),
-            menu->last_shader_selection.pass_file_name,
-            sizeof(menu->last_shader_selection.pass_file_name));
-}
-
-enum rarch_shader_type menu_driver_get_last_shader_preset_type(void)
-{
-   menu_handle_t *menu         = menu_driver_state.driver_data;
-   if (!menu)
-      return RARCH_SHADER_NONE;
-   return menu->last_shader_selection.preset_type;
-}
-
-enum rarch_shader_type menu_driver_get_last_shader_pass_type(void)
-{
-   menu_handle_t *menu         = menu_driver_state.driver_data;
-   if (!menu)
-      return RARCH_SHADER_NONE;
-   return menu->last_shader_selection.pass_type;
-}
-
-void menu_driver_get_last_shader_preset_path(
-      const char **directory, const char **file_name)
-{
-   settings_t *settings         = config_get_ptr();
-   menu_handle_t *menu          = menu_driver_state.driver_data;
-   enum rarch_shader_type type  = RARCH_SHADER_NONE;
-   const char *shader_dir       = NULL;
-   const char *shader_file_name = NULL;
-
-   if (menu)
-   {
-      type                      = menu->last_shader_selection.preset_type;
-      shader_dir                = menu->last_shader_selection.preset_dir;
-      shader_file_name          = menu->last_shader_selection.preset_file_name;
-   }
-
-   menu_driver_get_last_shader_path_int(settings, type,
-         shader_dir, shader_file_name,
-         directory, file_name);
-}
-
-void menu_driver_get_last_shader_pass_path(
-      const char **directory, const char **file_name)
-{
-   menu_handle_t *menu          = menu_driver_state.driver_data;
-   settings_t *settings         = config_get_ptr();
-   enum rarch_shader_type type  = RARCH_SHADER_NONE;
-   const char *shader_dir       = NULL;
-   const char *shader_file_name = NULL;
-
-   if (menu)
-   {
-      type                      = menu->last_shader_selection.pass_type;
-      shader_dir                = menu->last_shader_selection.pass_dir;
-      shader_file_name          = menu->last_shader_selection.pass_file_name;
-   }
-
-   menu_driver_get_last_shader_path_int(settings, type,
-         shader_dir, shader_file_name,
-         directory, file_name);
-}
-void menu_driver_get_last_shader_path_int(
-      settings_t *settings, enum rarch_shader_type type,
-      const char *shader_dir, const char *shader_file_name,
-      const char **dir_out, const char **file_name_out)
-{
-   bool remember_last_dir       = settings->bools.video_shader_remember_last_dir;
-   const char *video_shader_dir = settings->paths.directory_video_shader;
-
-   /* File name is NULL by default */
-   if (file_name_out)
-      *file_name_out = NULL;
-
-   /* If any of the following are true:
-    * - Directory caching is disabled
-    * - No directory has been cached
-    * - Cached directory is invalid
-    * - Last selected shader is incompatible with
-    *   the current video driver
-    * ...use default settings */
-   if (!remember_last_dir ||
-       (type == RARCH_SHADER_NONE) ||
-       string_is_empty(shader_dir) ||
-       !path_is_directory(shader_dir) ||
-       !video_shader_is_supported(type))
-   {
-      if (dir_out)
-         *dir_out = video_shader_dir;
-      return;
-   }
-
-   /* Assign last set directory */
-   if (dir_out)
-      *dir_out = shader_dir;
-
-   /* Assign file name */
-   if (file_name_out &&
-       !string_is_empty(shader_file_name))
-      *file_name_out = shader_file_name;
-}
-
-int menu_shader_manager_clear_num_passes(struct video_shader *shader)
-{
-   bool refresh                = false;
-
-   if (!shader)
-      return 0;
-
-   shader->passes = 0;
-
-   menu_entries_ctl(MENU_ENTRIES_CTL_SET_REFRESH, &refresh);
-
-   video_shader_resolve_parameters(shader);
-
-   shader->modified = true;
-
-   return 0;
-}
-
-int menu_shader_manager_clear_parameter(struct video_shader *shader,
-      unsigned i)
-{
-   struct video_shader_parameter *param = shader ?
-      &shader->parameters[i] : NULL;
-
-   if (!param)
-      return 0;
-
-   param->current = param->initial;
-   param->current = MIN(MAX(param->minimum,
-            param->current), param->maximum);
-
-   shader->modified = true;
-
-   return 0;
-}
-
-int menu_shader_manager_clear_pass_filter(struct video_shader *shader,
-      unsigned i)
-{
-   struct video_shader_pass *shader_pass = shader ?
-      &shader->pass[i] : NULL;
-
-   if (!shader_pass)
-      return -1;
-
-   shader_pass->filter = RARCH_FILTER_UNSPEC;
-
-   shader->modified = true;
-
-   return 0;
-}
-
-void menu_shader_manager_clear_pass_scale(struct video_shader *shader,
-      unsigned i)
-{
-   struct video_shader_pass *shader_pass = shader ?
-      &shader->pass[i] : NULL;
-
-   if (!shader_pass)
-      return;
-
-   shader_pass->fbo.scale_x = 0;
-   shader_pass->fbo.scale_y = 0;
-   shader_pass->fbo.valid   = false;
-
-   shader->modified         = true;
-}
-
-void menu_shader_manager_clear_pass_path(struct video_shader *shader,
-      unsigned i)
-{
-   struct video_shader_pass
-      *shader_pass              = shader
-      ? &shader->pass[i]
-      : NULL;
-
-   if (shader_pass)
-      *shader_pass->source.path = '\0';
-
-   if (shader)
-      shader->modified          = true;
-}
-
-/**
- * menu_shader_manager_get_type:
- * @shader                   : shader handle
- *
- * Gets type of shader.
- *
- * Returns: type of shader.
- **/
-enum rarch_shader_type menu_shader_manager_get_type(
-      const struct video_shader *shader)
-{
-   enum rarch_shader_type type       = RARCH_SHADER_NONE;
-   /* All shader types must be the same, or we cannot use it. */
-   size_t i                         = 0;
-
-   if (!shader)
-      return RARCH_SHADER_NONE;
-
-   type = video_shader_parse_type(shader->path);
-
-   if (!shader->passes)
-      return type;
-
-   if (type == RARCH_SHADER_NONE)
-   {
-      type = video_shader_parse_type(shader->pass[0].source.path);
-      i    = 1;
-   }
-
-   for (; i < shader->passes; i++)
-   {
-      enum rarch_shader_type pass_type =
-         video_shader_parse_type(shader->pass[i].source.path);
-
-      switch (pass_type)
-      {
-         case RARCH_SHADER_CG:
-         case RARCH_SHADER_GLSL:
-         case RARCH_SHADER_SLANG:
-            if (type != pass_type)
-               return RARCH_SHADER_NONE;
-            break;
-         default:
-            break;
-      }
-   }
-
-   return type;
-}
-
-/**
- * menu_shader_manager_apply_changes:
- *
- * Apply shader state changes.
- **/
-void menu_shader_manager_apply_changes(
-      struct video_shader *shader,
-      const char *dir_video_shader,
-      const char *dir_menu_config)
-{
-   enum rarch_shader_type type = RARCH_SHADER_NONE;
-
-   if (!shader)
-      return;
-
-   type = menu_shader_manager_get_type(shader);
-
-   if (shader->passes && type != RARCH_SHADER_NONE)
-   {
-      menu_shader_manager_save_preset(shader, NULL,
-            dir_video_shader, dir_menu_config, true);
-      return;
-   }
-
-   menu_shader_manager_set_preset(NULL, type, NULL, true);
-}
-
-/**
- * menu_shader_manager_save_preset:
- * @shader                   : shader to save
- * @type                     : type of shader preset which determines save path
- * @basename                 : basename of preset
- * @apply                    : immediately set preset after saving
- *
- * Save a shader preset to disk.
- **/
-bool menu_shader_manager_save_preset(const struct video_shader *shader,
-      const char *basename,
-      const char *dir_video_shader,
-      const char *dir_menu_config,
-      bool apply)
-{
-   char config_directory[PATH_MAX_LENGTH];
-   const char *preset_dirs[3]  = {0};
-   settings_t *settings        = config_get_ptr();
-
-   config_directory[0]         = '\0';
-
-   if (!path_is_empty(RARCH_PATH_CONFIG))
-      fill_pathname_basedir(
-            config_directory,
-            path_get(RARCH_PATH_CONFIG),
-            sizeof(config_directory));
-
-   preset_dirs[0] = dir_video_shader;
-   preset_dirs[1] = dir_menu_config;
-   preset_dirs[2] = config_directory;
-
-   return menu_shader_manager_save_preset_internal(
-         settings->bools.video_shader_preset_save_reference_enable,
-         shader, basename,
-         dir_video_shader,
-         apply,
-         preset_dirs,
-         ARRAY_SIZE(preset_dirs));
-}
-
-/**
- * menu_shader_manager_remove_auto_preset:
- * @type                     : type of shader preset to delete
- *
- * Deletes an auto-shader.
- **/
-bool menu_shader_manager_remove_auto_preset(
-      enum auto_shader_type type,
-      const char *dir_video_shader,
-      const char *dir_menu_config)
-{
-   struct retro_system_info *system = &runloop_state_get_ptr()->system.info;
-   settings_t *settings             = config_get_ptr();
-   return menu_shader_manager_operate_auto_preset(
-         system, settings->bools.video_shader_preset_save_reference_enable,
-         AUTO_SHADER_OP_REMOVE, NULL,
-         dir_video_shader,
-         dir_menu_config,
-         type, false);
-}
-
-/**
- * menu_shader_manager_auto_preset_exists:
- * @type                     : type of shader preset
- *
- * Tests if an auto-shader of the given type exists.
- **/
-bool menu_shader_manager_auto_preset_exists(
-      enum auto_shader_type type,
-      const char *dir_video_shader,
-      const char *dir_menu_config)
-{
-   struct retro_system_info *system = &runloop_state_get_ptr()->system.info;
-   settings_t *settings             = config_get_ptr();
-   return menu_shader_manager_operate_auto_preset(
-         system, settings->bools.video_shader_preset_save_reference_enable,
-         AUTO_SHADER_OP_EXISTS, NULL,
-         dir_video_shader,
-         dir_menu_config,
-         type, false);
-}
-
-/**
- * menu_shader_manager_save_auto_preset:
- * @shader                   : shader to save
- * @type                     : type of shader preset which determines save path
- * @apply                    : immediately set preset after saving
- *
- * Save a shader as an auto-shader to it's appropriate path:
- *    SHADER_PRESET_GLOBAL: <target dir>/global
- *    SHADER_PRESET_CORE:   <target dir>/<core name>/<core name>
- *    SHADER_PRESET_PARENT: <target dir>/<core name>/<parent>
- *    SHADER_PRESET_GAME:   <target dir>/<core name>/<game name>
- * Needs to be consistent with load_shader_preset()
- * Auto-shaders will be saved as a reference if possible
- **/
-bool menu_shader_manager_save_auto_preset(
-      const struct video_shader *shader,
-      enum auto_shader_type type,
-      const char *dir_video_shader,
-      const char *dir_menu_config,
-      bool apply)
-{
-   struct retro_system_info *system = &runloop_state_get_ptr()->system.info;
-   settings_t *settings             = config_get_ptr();
-   return menu_shader_manager_operate_auto_preset(
-         system, settings->bools.video_shader_preset_save_reference_enable,
-         AUTO_SHADER_OP_SAVE, shader,
-         dir_video_shader,
-         dir_menu_config,
-         type, apply);
-}
-#endif
-
-enum action_iterate_type action_iterate_type(const char *label)
-{
-   if (string_is_equal(label, "info_screen"))
-      return ITERATE_TYPE_INFO;
-   if (string_starts_with_size(label, "help", STRLEN_CONST("help")))
-      if (
-            string_is_equal(label, "help") ||
-            string_is_equal(label, "help_controls") ||
-            string_is_equal(label, "help_what_is_a_core") ||
-            string_is_equal(label, "help_loading_content") ||
-            string_is_equal(label, "help_scanning_content") ||
-            string_is_equal(label, "help_change_virtual_gamepad") ||
-            string_is_equal(label, "help_audio_video_troubleshooting") ||
-            string_is_equal(label, "help_send_debug_info")
-         )
-         return ITERATE_TYPE_HELP;
-   if (string_is_equal(label, "cheevos_description"))
-         return ITERATE_TYPE_HELP;
-   if (string_starts_with_size(label, "custom_bind", STRLEN_CONST("custom_bind")))
-      if (
-            string_is_equal(label, "custom_bind") ||
-            string_is_equal(label, "custom_bind_all") ||
-            string_is_equal(label, "custom_bind_defaults")
-         )
-         return ITERATE_TYPE_BIND;
-
-   return ITERATE_TYPE_DEFAULT;
-}
-
-/* Returns true if search filter is enabled
- * for the specified menu list */
-bool menu_driver_search_filter_enabled(const char *label, unsigned type)
-{
-   bool filter_enabled = false;
-
-   /* > Check for playlists */
-   filter_enabled = (type == MENU_SETTING_HORIZONTAL_MENU) ||
-                    (type == MENU_HISTORY_TAB) ||
-                    (type == MENU_FAVORITES_TAB) ||
-                    (type == MENU_IMAGES_TAB) ||
-                    (type == MENU_MUSIC_TAB) ||
-                    (type == MENU_VIDEO_TAB) ||
-                    (type == FILE_TYPE_PLAYLIST_COLLECTION);
-
-   if (!filter_enabled && !string_is_empty(label))
-      filter_enabled = string_is_equal(label, msg_hash_to_str(MENU_ENUM_LABEL_LOAD_CONTENT_HISTORY)) ||
-                       string_is_equal(label, msg_hash_to_str(MENU_ENUM_LABEL_DEFERRED_FAVORITES_LIST)) ||
-                       string_is_equal(label, msg_hash_to_str(MENU_ENUM_LABEL_DEFERRED_IMAGES_LIST)) ||
-                       string_is_equal(label, msg_hash_to_str(MENU_ENUM_LABEL_DEFERRED_MUSIC_LIST)) ||
-                       string_is_equal(label, msg_hash_to_str(MENU_ENUM_LABEL_DEFERRED_VIDEO_LIST)) ||
-                       /* > Core updater */
-                       string_is_equal(label, msg_hash_to_str(MENU_ENUM_LABEL_DEFERRED_CORE_UPDATER_LIST)) ||
-                       /* > File browser (Load Content) */
-                       string_is_equal(label, msg_hash_to_str(MENU_ENUM_LABEL_FAVORITES)) ||
-                       /* > Shader presets/passes */
-                       string_is_equal(label, msg_hash_to_str(MENU_ENUM_LABEL_VIDEO_SHADER_PRESET)) ||
-                       string_is_equal(label, msg_hash_to_str(MENU_ENUM_LABEL_VIDEO_SHADER_PASS)) ||
-                       /* > Cheat files */
-                       string_is_equal(label, msg_hash_to_str(MENU_ENUM_LABEL_CHEAT_FILE_LOAD)) ||
-                       string_is_equal(label, msg_hash_to_str(MENU_ENUM_LABEL_CHEAT_FILE_LOAD_APPEND)) ||
-                       /* > Cheats */
-                       string_is_equal(label, msg_hash_to_str(MENU_ENUM_LABEL_CORE_CHEAT_OPTIONS)) ||
-                       /* > Overlays */
-                       string_is_equal(label, msg_hash_to_str(MENU_ENUM_LABEL_INPUT_OVERLAY)) ||
-                       /* > Manage Cores */
-                       string_is_equal(label, msg_hash_to_str(MENU_ENUM_LABEL_DEFERRED_CORE_MANAGER_LIST));
-
-   return filter_enabled;
-}
-
-void menu_input_key_bind_poll_bind_state(
-      input_driver_state_t *input_driver_st,
-      const retro_keybind_set *binds,
-      float input_axis_threshold,
-      unsigned joy_idx,
-      struct menu_bind_state *state,
-      bool timed_out,
-      bool keyboard_mapping_blocked)
-{
-   unsigned b;
-   rarch_joypad_info_t joypad_info;
-   input_driver_t *current_input           = input_driver_st->current_driver;
-   void *input_data                        = input_driver_st->current_data;
-   unsigned port                           = state->port;
-   const input_device_driver_t *joypad     = input_driver_st->primary_joypad;
-#ifdef HAVE_MFI
-   const input_device_driver_t *sec_joypad = input_driver_st->secondary_joypad;
-#else
-   const input_device_driver_t *sec_joypad = NULL;
-#endif
-
-   memset(state->state, 0, sizeof(state->state));
-
-   joypad_info.axis_threshold           = input_axis_threshold;
-   joypad_info.joy_idx                  = joy_idx;
-   joypad_info.auto_binds               = input_autoconf_binds[joy_idx];
-
-   if (current_input->input_state)
-   {
-      /* Poll mouse (on the relevant port)
-       *
-       * Check if key was being pressed by 
-       * user with mouse number 'port'
-       *
-       * NOTE: We start iterating on 2 (RETRO_DEVICE_ID_MOUSE_LEFT),
-       * because we want to skip the axes
-       */
-      for (b = 2; b < MENU_MAX_MBUTTONS; b++)
-      {
-         state->state[port].mouse_buttons[b] =
-            current_input->input_state(
-                  input_driver_st->current_data,
-                  joypad,
-                  sec_joypad,
-                  &joypad_info,
-                  binds,
-                  keyboard_mapping_blocked,
-                  port,
-                  RETRO_DEVICE_MOUSE, 0, b);
-      }
-   }
-
-   joypad_info.joy_idx        = 0;
-   joypad_info.auto_binds     = NULL;
-   joypad_info.axis_threshold = 0.0f;
-
-   state->skip                = timed_out;
-   if (current_input->input_state)
-      state->skip             |=
-         current_input->input_state(
-               input_data,
-               joypad,
-               sec_joypad,
-               &joypad_info,
-               NULL,
-               keyboard_mapping_blocked,
-               0,
-               RETRO_DEVICE_KEYBOARD,
-               0,
-               RETROK_RETURN);
-
-   if (joypad)
-   {
-      if (joypad->poll)
-         joypad->poll();
-      menu_input_key_bind_poll_bind_state_internal(
-            joypad, state, port, timed_out);
-   }
-
-   if (sec_joypad)
-   {
-      if (sec_joypad->poll)
-         sec_joypad->poll();
-      menu_input_key_bind_poll_bind_state_internal(
-            sec_joypad, state, port, timed_out);
-   }
-}
-
-int menu_dialog_iterate(
-      menu_dialog_t *p_dialog,
-      settings_t *settings,
-      char *s, size_t len,
-      retro_time_t current_time
-)
-{
-   switch (p_dialog->current_type)
-   {
-      case MENU_DIALOG_WELCOME:
-         {
-            static rarch_timer_t timer;
-
-            if (!timer.timer_begin)
-            {
-               timer.timeout_us  = 3 * 1000000;
-               timer.current     = cpu_features_get_time_usec();
-               timer.timeout_end = timer.current + timer.timeout_us;
-               timer.timer_begin = true;
-               timer.timer_end   = false;
-            }
-
-            timer.current    = current_time;
-            timer.timeout_us = (timer.timeout_end = timer.current);
-
-            msg_hash_get_help_enum(
-                  MENU_ENUM_LABEL_WELCOME_TO_RETROARCH,
-                  s, len);
-
-            if (!timer.timer_end && (timer.timeout_us <= 0))
-            {
-               timer.timer_end        = true;
-               timer.timer_begin      = false;
-               timer.timeout_end      = 0;
-               p_dialog->current_type = MENU_DIALOG_NONE;
-               return 1;
-            }
-         }
-         break;
-      case MENU_DIALOG_HELP_CONTROLS:
-         {
-            unsigned i;
-            char s2[PATH_MAX_LENGTH];
-            const unsigned binds[] = {
-               RETRO_DEVICE_ID_JOYPAD_UP,
-               RETRO_DEVICE_ID_JOYPAD_DOWN,
-               RETRO_DEVICE_ID_JOYPAD_A,
-               RETRO_DEVICE_ID_JOYPAD_B,
-               RETRO_DEVICE_ID_JOYPAD_SELECT,
-               RETRO_DEVICE_ID_JOYPAD_START,
-               RARCH_MENU_TOGGLE,
-               RARCH_QUIT_KEY,
-               RETRO_DEVICE_ID_JOYPAD_X,
-               RETRO_DEVICE_ID_JOYPAD_Y,
-            };
-            char desc[ARRAY_SIZE(binds)][64];
-
-            for (i = 0; i < ARRAY_SIZE(binds); i++)
-               desc[i][0] = '\0';
-
-            for (i = 0; i < ARRAY_SIZE(binds); i++)
-            {
-               const struct retro_keybind *keybind = &input_config_binds[0][binds[i]];
-               const struct retro_keybind *auto_bind =
-                  (const struct retro_keybind*)
-                  input_config_get_bind_auto(0, binds[i]);
-
-               input_config_get_bind_string(settings, desc[i],
-                     keybind, auto_bind, sizeof(desc[i]));
-            }
-
-            s2[0] = '\0';
-
-            msg_hash_get_help_enum(
-                  MENU_ENUM_LABEL_VALUE_MENU_ENUM_CONTROLS_PROLOG,
-                  s2, sizeof(s2));
-
-            snprintf(s, len,
-                  "%s"
-                  "[%s]: "
-                  "%-20s\n"
-                  "[%s]: "
-                  "%-20s\n"
-                  "[%s]: "
-                  "%-20s\n"
-                  "[%s]: "
-                  "%-20s\n"
-                  "[%s]: "
-                  "%-20s\n"
-                  "[%s]: "
-                  "%-20s\n"
-                  "[%s]: "
-                  "%-20s\n"
-                  "[%s]: "
-                  "%-20s\n"
-                  "[%s]: "
-                  "%-20s\n",
-
-                  s2,
-
-                  msg_hash_to_str(
-                        MENU_ENUM_LABEL_VALUE_BASIC_MENU_CONTROLS_SCROLL_UP),
-                  desc[0],
-
-                  msg_hash_to_str(
-                        MENU_ENUM_LABEL_VALUE_BASIC_MENU_CONTROLS_SCROLL_DOWN),
-                  desc[1],
-
-                  msg_hash_to_str(
-                        MENU_ENUM_LABEL_VALUE_BASIC_MENU_CONTROLS_CONFIRM),
-                  desc[2],
-
-                  msg_hash_to_str(
-                        MENU_ENUM_LABEL_VALUE_BASIC_MENU_CONTROLS_BACK),
-                  desc[3],
-
-                  msg_hash_to_str(
-                        MENU_ENUM_LABEL_VALUE_BASIC_MENU_CONTROLS_INFO),
-                  desc[4],
-
-                  msg_hash_to_str(
-                        MENU_ENUM_LABEL_VALUE_BASIC_MENU_CONTROLS_START),
-                  desc[5],
-
-                  msg_hash_to_str(
-                        MENU_ENUM_LABEL_VALUE_BASIC_MENU_CONTROLS_TOGGLE_MENU),
-                  desc[6],
-
-                  msg_hash_to_str(
-                        MENU_ENUM_LABEL_VALUE_BASIC_MENU_CONTROLS_QUIT),
-                  desc[7],
-
-                  msg_hash_to_str(
-                        MENU_ENUM_LABEL_VALUE_BASIC_MENU_CONTROLS_TOGGLE_KEYBOARD),
-                  desc[8]
-
-                  );
-         }
-         break;
-
-#ifdef HAVE_CHEEVOS
-      case MENU_DIALOG_HELP_CHEEVOS_DESCRIPTION:
-         if (!rcheevos_menu_get_sublabel(p_dialog->current_id, s, len))
-            return 1;
-         break;
-#endif
-
-      case MENU_DIALOG_HELP_WHAT_IS_A_CORE:
-         msg_hash_get_help_enum(MENU_ENUM_LABEL_VALUE_WHAT_IS_A_CORE_DESC,
-               s, len);
-         break;
-      case MENU_DIALOG_HELP_LOADING_CONTENT:
-         msg_hash_get_help_enum(MENU_ENUM_LABEL_LOAD_CONTENT_LIST,
-               s, len);
-         break;
-      case MENU_DIALOG_HELP_CHANGE_VIRTUAL_GAMEPAD:
-         msg_hash_get_help_enum(
-               MENU_ENUM_LABEL_VALUE_HELP_CHANGE_VIRTUAL_GAMEPAD_DESC,
-               s, len);
-         break;
-      case MENU_DIALOG_HELP_AUDIO_VIDEO_TROUBLESHOOTING:
-         msg_hash_get_help_enum(
-               MENU_ENUM_LABEL_VALUE_HELP_AUDIO_VIDEO_TROUBLESHOOTING_DESC,
-               s, len);
-         break;
-      case MENU_DIALOG_HELP_SEND_DEBUG_INFO:
-         msg_hash_get_help_enum(
-               MENU_ENUM_LABEL_VALUE_HELP_SEND_DEBUG_INFO_DESC,
-               s, len);
-         break;
-      case MENU_DIALOG_HELP_SCANNING_CONTENT:
-         msg_hash_get_help_enum(MENU_ENUM_LABEL_VALUE_HELP_SCANNING_CONTENT_DESC,
-               s, len);
-         break;
-      case MENU_DIALOG_HELP_EXTRACT:
-         {
-            bool bundle_finished        = settings->bools.bundle_finished;
-
-            msg_hash_get_help_enum(
-                  MENU_ENUM_LABEL_VALUE_EXTRACTING_PLEASE_WAIT,
-                  s, len);
-
-            if (bundle_finished)
-            {
-               configuration_set_bool(settings,
-                     settings->bools.bundle_finished, false);
-               p_dialog->current_type = MENU_DIALOG_NONE;
-               return 1;
-            }
-         }
-         break;
-      case MENU_DIALOG_QUIT_CONFIRM:
-      case MENU_DIALOG_INFORMATION:
-      case MENU_DIALOG_QUESTION:
-      case MENU_DIALOG_WARNING:
-      case MENU_DIALOG_ERROR:
-         msg_hash_get_help_enum(MSG_UNKNOWN,
-               s, len);
-         break;
-      case MENU_DIALOG_NONE:
-      default:
-         break;
-   }
-
-   return 0;
-}
-
-void menu_entries_list_deinit(
-      const menu_ctx_driver_t *menu_driver_ctx,
-      struct menu_state *menu_st)
-{
-   if (menu_st->entries.list)
-      menu_list_free(menu_driver_ctx, menu_st->entries.list);
-   menu_st->entries.list          = NULL;
-}
-
-bool menu_entries_init(
-      struct menu_state *menu_st,
-      const menu_ctx_driver_t *menu_driver_ctx)
-{
-   if (!(menu_st->entries.list = (menu_list_t*)menu_list_new(menu_driver_ctx)))
-      return false;
-   if (!(menu_st->entries.list_settings = menu_setting_new()))
-      return false;
-   return true;
-}
-
-bool generic_menu_init_list(struct menu_state *menu_st,
-      settings_t *settings)
-{
-   menu_displaylist_info_t info;
-   menu_list_t *menu_list       = menu_st->entries.list;
-   file_list_t *menu_stack      = NULL;
-   file_list_t *selection_buf   = NULL;
-
-   if (menu_list)
-   {
-      menu_stack                = MENU_LIST_GET(menu_list, (unsigned)0);
-      selection_buf             = MENU_LIST_GET_SELECTION(menu_list, (unsigned)0);
-   }
-
-   menu_displaylist_info_init(&info);
-
-   info.label                   = strdup(
-         msg_hash_to_str(MENU_ENUM_LABEL_MAIN_MENU));
-   info.enum_idx                = MENU_ENUM_LABEL_MAIN_MENU;
-
-   menu_entries_append_enum(menu_stack,
-         info.path,
-         info.label,
-         MENU_ENUM_LABEL_MAIN_MENU,
-         info.type, info.flags, 0);
-
-   info.list                    = selection_buf;
-
-   if (menu_displaylist_ctl(DISPLAYLIST_MAIN_MENU, &info, settings))
-      menu_displaylist_process(&info);
-
-   menu_displaylist_info_free(&info);
-
-   return true;
-}
-
-/* This function gets called at first startup on Android/iOS
- * when we need to extract the APK contents/zip file. This
- * file contains assets which then get extracted to the
- * user's asset directories. */
-static void bundle_decompressed(retro_task_t *task,
-      void *task_data,
-      void *user_data, const char *err)
-{
-   settings_t        *settings = config_get_ptr();
-   decompress_task_data_t *dec = (decompress_task_data_t*)task_data;
-
-   if (err)
-      RARCH_ERR("%s", err);
-
-   if (dec)
-   {
-      if (!err)
-         command_event(CMD_EVENT_REINIT, NULL);
-
-      /* delete bundle? */
-      free(dec->source_file);
-      free(dec);
-   }
-
-   configuration_set_uint(settings,
-         settings->uints.bundle_assets_extract_last_version,
-         settings->uints.bundle_assets_extract_version_current);
-
-   configuration_set_bool(settings, settings->bools.bundle_finished, true);
-
-   command_event(CMD_EVENT_MENU_SAVE_CURRENT_CONFIG, NULL);
-}
-
-bool rarch_menu_init(
-      struct menu_state *menu_st,
-      menu_dialog_t        *p_dialog,
-      const menu_ctx_driver_t *menu_driver_ctx,
-      menu_input_t *menu_input,
-      menu_input_pointer_hw_state_t *pointer_hw_state,
-      settings_t *settings
-      )
-{
-#ifdef HAVE_CONFIGFILE
-   bool menu_show_start_screen = settings->bools.menu_show_start_screen;
-   bool config_save_on_exit    = settings->bools.config_save_on_exit;
-#endif
-
-   /* Ensure that menu pointer input is correctly
-    * initialised */
-   memset(menu_input, 0, sizeof(menu_input_t));
-   memset(pointer_hw_state, 0, sizeof(menu_input_pointer_hw_state_t));
-
-   if (!menu_entries_init(menu_st, menu_driver_ctx))
-   {
-      menu_entries_settings_deinit(menu_st);
-      menu_entries_list_deinit(menu_driver_ctx, menu_st);
-      return false;
-   }
-
-#ifdef HAVE_CONFIGFILE
-   if (menu_show_start_screen)
-   {
-      /* We don't want the welcome dialog screen to show up
-       * again after the first startup, so we save to config
-       * file immediately. */
-      p_dialog->current_type         = MENU_DIALOG_WELCOME;
-
-      configuration_set_bool(settings,
-            settings->bools.menu_show_start_screen, false);
-      if (config_save_on_exit)
-         command_event(CMD_EVENT_MENU_SAVE_CURRENT_CONFIG, NULL);
-   }
-#endif
-
-#ifdef HAVE_COMPRESSION
-   if (      settings->bools.bundle_assets_extract_enable
-         && !string_is_empty(settings->arrays.bundle_assets_src)
-         && !string_is_empty(settings->arrays.bundle_assets_dst)
-         && (settings->uints.bundle_assets_extract_version_current
-            != settings->uints.bundle_assets_extract_last_version)
-      )
-   {
-      p_dialog->current_type         = MENU_DIALOG_HELP_EXTRACT;
-      task_push_decompress(
-            settings->arrays.bundle_assets_src,
-            settings->arrays.bundle_assets_dst,
-            NULL,
-            settings->arrays.bundle_assets_dst_subdir,
-            NULL,
-            bundle_decompressed,
-            NULL,
-            NULL,
-            false);
-      /* Support only 1 version - setting this would prevent the assets from being extracted every time */
-      configuration_set_int(settings,
-            settings->uints.bundle_assets_extract_last_version, 1);
-   }
-#endif
-
-#if defined(HAVE_CG) || defined(HAVE_GLSL) || defined(HAVE_SLANG) || defined(HAVE_HLSL)
-   menu_shader_manager_init();
-#endif
-
-   return true;
-}
-
-void menu_input_set_pointer_visibility(
-      menu_input_pointer_hw_state_t *pointer_hw_state,
-      menu_input_t *menu_input,
-      retro_time_t current_time)
-{
-   static bool cursor_shown                        = false;
-   static bool cursor_hidden                       = false;
-   static retro_time_t end_time                    = 0;
-
-   /* Ensure that mouse cursor is hidden when not in use */
-   if ((menu_input->pointer.type == MENU_POINTER_MOUSE)
-         && pointer_hw_state->active)
-   {
-      /* Show cursor */
-      if ((current_time > end_time) && !cursor_shown)
-      {
-         menu_ctx_environment_t menu_environ;
-         menu_environ.type = MENU_ENVIRON_ENABLE_MOUSE_CURSOR;
-         menu_environ.data = NULL;
-
-         menu_driver_ctl(RARCH_MENU_CTL_ENVIRONMENT, &menu_environ);
-         cursor_shown  = true;
-         cursor_hidden = false;
-      }
-
-      end_time = current_time + MENU_INPUT_HIDE_CURSOR_DELAY;
-   }
-   else
-   {
-      /* Hide cursor */
-      if ((current_time > end_time) && !cursor_hidden)
-      {
-         menu_ctx_environment_t menu_environ;
-         menu_environ.type = MENU_ENVIRON_DISABLE_MOUSE_CURSOR;
-         menu_environ.data = NULL;
-
-         menu_driver_ctl(RARCH_MENU_CTL_ENVIRONMENT, &menu_environ);
-         cursor_shown  = false;
-         cursor_hidden = true;
-      }
-   }
-}
-
-/**
- * menu_entries_elem_get_first_char:
- * @list                     : File list handle.
- * @offset                   : Offset index of element.
- *
- * Gets the first character of an element in the
- * file list.
- *
- * Returns: first character of element in file list.
- **/
-int menu_entries_elem_get_first_char(
-      file_list_t *list, unsigned offset)
-{
-   const char *path =   list->list[offset].alt
-                      ? list->list[offset].alt
-                      : list->list[offset].path;
-   int ret          = path ? TOLOWER((int)*path) : 0;
-
-   /* "Normalize" non-alphabetical entries so they
-    * are lumped together for purposes of jumping. */
-   if (ret < 'a')
-      return ('a' - 1);
-   else if (ret > 'z')
-      return ('z' + 1);
-   return ret;
-}
-
-void menu_entries_build_scroll_indices(
-      struct menu_state *menu_st,
-      file_list_t *list)
-{
-   bool current_is_dir             = false;
-   size_t i                        = 0;
-   int current                     = menu_entries_elem_get_first_char(list, 0);
-   unsigned type                   = list->list[0].type;
-
-   menu_st->scroll.index_list[0]   = 0;
-   menu_st->scroll.index_size      = 1;
-
-   if (type == FILE_TYPE_DIRECTORY)
-      current_is_dir               = true;
-
-   for (i = 1; i < list->size; i++)
-   {
-      int first    = menu_entries_elem_get_first_char(list, (unsigned)i);
-      bool is_dir  = false;
-      unsigned idx = (unsigned)i;
-
-      type         = list->list[idx].type;
-
-      if (type == FILE_TYPE_DIRECTORY)
-         is_dir = true;
-
-      if ((current_is_dir && !is_dir) || (first > current))
-      {
-         /* Add scroll index */
-         menu_st->scroll.index_list[menu_st->scroll.index_size]   = i;
-         if (!((menu_st->scroll.index_size + 1) >= SCROLL_INDEX_SIZE))
-            menu_st->scroll.index_size++;
-      }
-
-      current        = first;
-      current_is_dir = is_dir;
-   }
-
-   /* Add scroll index */
-   menu_st->scroll.index_list[menu_st->scroll.index_size]   = list->size - 1;
-   if (!((menu_st->scroll.index_size + 1) >= SCROLL_INDEX_SIZE))
-      menu_st->scroll.index_size++;
-}
-
-void menu_display_common_image_upload(
-      const menu_ctx_driver_t *menu_driver_ctx,
-      void *menu_userdata,
-      struct texture_image *img,
-      void *user_data,
-      unsigned type)
-{
-   if (     menu_driver_ctx
-         && menu_driver_ctx->load_image)
-      menu_driver_ctx->load_image(menu_userdata,
-            img, (enum menu_image_type)type);
-
-   image_texture_free(img);
-   free(img);
-   free(user_data);
-}
-
-enum menu_driver_id_type menu_driver_set_id(
-      const char *driver_name)
-{
-   if (!string_is_empty(driver_name))
-   {
-      if (string_is_equal(driver_name, "rgui"))
-         return MENU_DRIVER_ID_RGUI;
-      else if (string_is_equal(driver_name, "ozone"))
-         return MENU_DRIVER_ID_OZONE;
-      else if (string_is_equal(driver_name, "glui"))
-         return MENU_DRIVER_ID_GLUI;
-      else if (string_is_equal(driver_name, "xmb"))
-         return MENU_DRIVER_ID_XMB;
-      else if (string_is_equal(driver_name, "stripes"))
-         return MENU_DRIVER_ID_STRIPES;
-   }
-   return MENU_DRIVER_ID_UNKNOWN;
-}
-
-const char *config_get_menu_driver_options(void)
-{
-   return char_list_new_special(STRING_LIST_MENU_DRIVERS, NULL);
-}
-
-bool menu_entries_search_push(const char *search_term)
-{
-   size_t i;
-   menu_search_terms_t *search = menu_entries_search_get_terms_internal();
-   char search_term_clipped[MENU_SEARCH_FILTER_MAX_LENGTH];
-
-   search_term_clipped[0] = '\0';
-
-   /* Sanity check + verify whether we have reached
-    * the maximum number of allowed search terms */
-   if (!search ||
-       string_is_empty(search_term) ||
-       (search->size >= MENU_SEARCH_FILTER_MAX_TERMS))
-      return false;
-
-   /* Check whether search term already exists
-    * > Note that we clip the input search term
-    *   to MENU_SEARCH_FILTER_MAX_LENGTH characters
-    *   *before* comparing existing entries */
-   strlcpy(search_term_clipped, search_term,
-         sizeof(search_term_clipped));
-
-   for (i = 0; i < search->size; i++)
-   {
-      if (string_is_equal(search_term_clipped,
-            search->terms[i]))
-         return false;
-   }
-
-   /* Add search term */
-   strlcpy(search->terms[search->size], search_term_clipped,
-         sizeof(search->terms[search->size]));
-   search->size++;
-
-   return true;
-}
-
-bool menu_entries_search_pop(void)
-{
-   menu_search_terms_t *search = menu_entries_search_get_terms_internal();
-
-   /* Do nothing if list of search terms is empty */
-   if (!search ||
-       (search->size == 0))
-      return false;
-
-   /* Remove last item from the list */
-   search->size--;
-   search->terms[search->size][0] = '\0';
-
-   return true;
-}
-
-menu_search_terms_t *menu_entries_search_get_terms(void)
-{
-   menu_search_terms_t *search = menu_entries_search_get_terms_internal();
-
-   if (!search ||
-       (search->size == 0))
-      return NULL;
-
-   return search;
-}
-
-void menu_entries_search_append_terms_string(char *s, size_t len)
-{
-   menu_search_terms_t *search = menu_entries_search_get_terms_internal();
-
-   if (search &&
-       (search->size > 0) &&
-       s)
-   {
-      size_t current_len = strlen_size(s, len);
-      size_t i;
-
-      /* If buffer is already 'full', nothing
-       * further can be added */
-      if (current_len >= len)
-         return;
-
-      s   += current_len;
-      len -= current_len;
-
-      for (i = 0; i < search->size; i++)
-      {
-         strlcat(s, " > ", len);
-         strlcat(s, search->terms[i], len);
-      }
-   }
-}
-
-#if defined(HAVE_CG) || defined(HAVE_GLSL) || defined(HAVE_SLANG) || defined(HAVE_HLSL)
-bool menu_shader_manager_save_preset_internal(
-      bool save_reference,
-      const struct video_shader *shader,
-      const char *basename,
-      const char *dir_video_shader,
-      bool apply,
-      const char **target_dirs,
-      size_t num_target_dirs)
-{
-   char fullname[PATH_MAX_LENGTH];
-   char buffer[PATH_MAX_LENGTH];
-   bool ret                       = false;
-   enum rarch_shader_type type    = RARCH_SHADER_NONE;
-   char *preset_path              = NULL;
-   size_t i                       = 0;
-
-   fullname[0] = buffer[0]        = '\0';
-
-   if (!shader || !shader->passes)
-      return false;
-
-   type = menu_shader_manager_get_type(shader);
-
-   if (type == RARCH_SHADER_NONE)
-      return false;
-
-   if (!string_is_empty(basename))
-   {
-      /* We are comparing against a fixed list of file
-       * extensions, the longest (slangp) being 6 characters
-       * in length. We therefore only need to extract the first
-       * 7 characters from the extension of the input path
-       * to correctly validate a match */
-      char ext_lower[8];
-      const char *ext = NULL;
-
-      ext_lower[0]    = '\0';
-
-      strlcpy(fullname, basename, sizeof(fullname));
-
-      /* Get file extension */
-      ext = strrchr(basename, '.');
-
-      /* Copy and convert to lower case */
-      if (ext && (*(++ext) != '\0'))
-      {
-         strlcpy(ext_lower, ext, sizeof(ext_lower));
-         string_to_lower(ext_lower);
-      }
-
-      /* Append extension automatically as appropriate. */
-      if (     !string_is_equal(ext_lower, "cgp")
-            && !string_is_equal(ext_lower, "glslp")
-            && !string_is_equal(ext_lower, "slangp"))
-      {
-         const char *preset_ext = video_shader_get_preset_extension(type);
-         strlcat(fullname, preset_ext, sizeof(fullname));
-      }
-   }
-   else
-      snprintf(fullname, sizeof(fullname), "retroarch%s",
-            video_shader_get_preset_extension(type));
-
-   if (path_is_absolute(fullname))
-   {
-      preset_path = fullname;
-      ret         = video_shader_write_preset(preset_path,
-            dir_video_shader,
-            shader, save_reference);
-
-      if (ret)
-         RARCH_LOG("[Shaders - Save Preset]: Saved shader preset to %s.\n", preset_path);
-      else
-         RARCH_ERR("[Shaders - Save Preset]: Failed writing shader preset to %s.\n", preset_path);
-   }
-   else
-   {
-      char basedir[PATH_MAX_LENGTH];
-
-      for (i = 0; i < num_target_dirs; i++)
-      {
-         if (string_is_empty(target_dirs[i]))
-            continue;
-
-         fill_pathname_join(buffer, target_dirs[i],
-               fullname, sizeof(buffer));
-
-         strlcpy(basedir, buffer, sizeof(basedir));
-         path_basedir(basedir);
-
-         if (!path_is_directory(basedir))
-         {
-            ret = path_mkdir(basedir);
-
-            if (!ret)
-            {
-               RARCH_WARN("[Shaders - Save Preset]: Failed to create preset directory %s.\n", basedir);
-               continue;
-            }
-         }
-
-         preset_path = buffer;
-
-         ret = video_shader_write_preset(preset_path,
-               dir_video_shader,
-               shader, save_reference);
-
-         if (ret)
-         {
-            RARCH_LOG("[Shaders - Save Preset]: Saved shader preset to %s.\n", preset_path);
-            break;
-         }
-         else
-            RARCH_WARN("[Shaders - Save Preset]: Failed writing shader preset to %s.\n", preset_path);
-      }
-
-      if (!ret)
-         RARCH_ERR("[Shaders - Save Preset]: Failed to write shader preset. Make sure shader directory"
-               " and/or config directory are writable.\n");
-   }
-
-   if (ret && apply)
-      menu_shader_manager_set_preset(NULL, type, preset_path, true);
-
-   return ret;
-}
-
-bool menu_shader_manager_operate_auto_preset(
-      struct retro_system_info *system,
-      bool video_shader_preset_save_reference_enable,
-      enum auto_shader_operation op,
-      const struct video_shader *shader,
-      const char *dir_video_shader,
-      const char *dir_menu_config,
-      enum auto_shader_type type, bool apply)
-{
-   char old_presets_directory[PATH_MAX_LENGTH];
-   char config_directory[PATH_MAX_LENGTH];
-   char tmp[PATH_MAX_LENGTH];
-   char file[PATH_MAX_LENGTH];
-   static enum rarch_shader_type shader_types[] =
-   {
-      RARCH_SHADER_GLSL, RARCH_SHADER_SLANG, RARCH_SHADER_CG
-   };
-   const char *core_name            = system ? system->library_name : NULL;
-   const char *auto_preset_dirs[3]  = {0};
-
-   old_presets_directory[0] = config_directory[0] = tmp[0] = file[0] = '\0';
-
-   if (type != SHADER_PRESET_GLOBAL && string_is_empty(core_name))
-      return false;
-
-   if (!path_is_empty(RARCH_PATH_CONFIG))
-      fill_pathname_basedir(
-            config_directory,
-            path_get(RARCH_PATH_CONFIG),
-            sizeof(config_directory));
-
-   /* We are only including this directory for compatibility purposes with
-    * versions 1.8.7 and older. */
-   if (op != AUTO_SHADER_OP_SAVE && !string_is_empty(dir_video_shader))
-      fill_pathname_join(
-            old_presets_directory,
-            dir_video_shader,
-            "presets",
-            sizeof(old_presets_directory));
-
-   auto_preset_dirs[0] = dir_menu_config;
-   auto_preset_dirs[1] = config_directory;
-   auto_preset_dirs[2] = old_presets_directory;
-
-   switch (type)
-   {
-      case SHADER_PRESET_GLOBAL:
-         strcpy_literal(file, "global");
-         break;
-      case SHADER_PRESET_CORE:
-         fill_pathname_join(file, core_name, core_name, sizeof(file));
-         break;
-      case SHADER_PRESET_PARENT:
-         fill_pathname_parent_dir_name(tmp,
-               path_get(RARCH_PATH_BASENAME), sizeof(tmp));
-         fill_pathname_join(file, core_name, tmp, sizeof(file));
-         break;
-      case SHADER_PRESET_GAME:
-         {
-            const char *game_name =
-               path_basename(path_get(RARCH_PATH_BASENAME));
-            if (string_is_empty(game_name))
-               return false;
-            fill_pathname_join(file, core_name, game_name, sizeof(file));
-            break;
-         }
-      default:
-         return false;
-   }
-
-   switch (op)
-   {
-      case AUTO_SHADER_OP_SAVE:
-         return menu_shader_manager_save_preset_internal(
-               video_shader_preset_save_reference_enable,
-               shader, file,
-               dir_video_shader,
-               apply,
-               auto_preset_dirs,
-               ARRAY_SIZE(auto_preset_dirs));
-      case AUTO_SHADER_OP_REMOVE:
-         {
-            /* remove all supported auto-shaders of given type */
-            char *end;
-            size_t i, j, m;
-
-            char preset_path[PATH_MAX_LENGTH];
-
-            /* n = amount of relevant shader presets found
-             * m = amount of successfully deleted shader presets */
-            size_t n = m = 0;
-
-            for (i = 0; i < ARRAY_SIZE(auto_preset_dirs); i++)
-            {
-               if (string_is_empty(auto_preset_dirs[i]))
-                  continue;
-
-               fill_pathname_join(preset_path,
-                     auto_preset_dirs[i], file, sizeof(preset_path));
-               end = preset_path + strlen(preset_path);
-
-               for (j = 0; j < ARRAY_SIZE(shader_types); j++)
-               {
-                  const char *preset_ext;
-
-                  if (!video_shader_is_supported(shader_types[j]))
-                     continue;
-
-                  preset_ext = video_shader_get_preset_extension(shader_types[j]);
-                  strlcpy(end, preset_ext, sizeof(preset_path) - (end - preset_path));
-
-                  if (path_is_valid(preset_path))
-                  {
-                     n++;
-
-                     if (!filestream_delete(preset_path))
-                     {
-                        m++;
-                        RARCH_LOG("[Shaders]: Deleted shader preset from \"%s\".\n", preset_path);
-                     }
-                     else
-                        RARCH_WARN("[Shaders]: Failed to remove shader preset at \"%s\".\n", preset_path);
-                  }
-               }
-            }
-
-            return n == m;
-         }
-      case AUTO_SHADER_OP_EXISTS:
-         {
-            /* test if any supported auto-shaders of given type exists */
-            char *end;
-            size_t i, j;
-
-            char preset_path[PATH_MAX_LENGTH];
-
-            for (i = 0; i < ARRAY_SIZE(auto_preset_dirs); i++)
-            {
-               if (string_is_empty(auto_preset_dirs[i]))
-                  continue;
-
-               fill_pathname_join(preset_path,
-                     auto_preset_dirs[i], file, sizeof(preset_path));
-               end = preset_path + strlen(preset_path);
-
-               for (j = 0; j < ARRAY_SIZE(shader_types); j++)
-               {
-                  const char *preset_ext;
-
-                  if (!video_shader_is_supported(shader_types[j]))
-                     continue;
-
-                  preset_ext = video_shader_get_preset_extension(shader_types[j]);
-                  strlcpy(end, preset_ext, sizeof(preset_path) - (end - preset_path));
-
-                  if (path_is_valid(preset_path))
-                     return true;
-               }
-            }
-         }
-         break;
-   }
-
-   return false;
-}
-
-void menu_driver_set_last_shader_path_int(
-      const char *shader_path,
-      enum rarch_shader_type *type,
-      char *shader_dir, size_t dir_len,
-      char *shader_file, size_t file_len)
-{
-   const char *file_name = NULL;
-
-   if (!type ||
-       !shader_dir ||
-       (dir_len < 1) ||
-       !shader_file ||
-       (file_len < 1))
-      return;
-
-   /* Reset existing cache */
-   *type          = RARCH_SHADER_NONE;
-   shader_dir[0]  = '\0';
-   shader_file[0] = '\0';
-
-   /* If path is empty, do nothing */
-   if (string_is_empty(shader_path))
-      return;
-
-   /* Get shader type */
-   *type = video_shader_parse_type(shader_path);
-
-   /* If type is invalid, do nothing */
-   if (*type == RARCH_SHADER_NONE)
-      return;
-
-   /* Cache parent directory */
-   fill_pathname_parent_dir(shader_dir, shader_path, dir_len);
-
-   /* If parent directory is empty, then file name
-    * is only valid if 'shader_path' refers to an
-    * existing file in the root of the file system */
-   if (string_is_empty(shader_dir) &&
-       !path_is_valid(shader_path))
-      return;
-
-   /* Cache file name */
-   file_name = path_basename_nocompression(shader_path);
-   if (!string_is_empty(file_name))
-      strlcpy(shader_file, file_name, file_len);
-}
-#endif
-
-void get_current_menu_value(struct menu_state *menu_st,
-      char *s, size_t len)
-{
-   menu_entry_t     entry;
-   const char*      entry_label;
-
-   MENU_ENTRY_INIT(entry);
-   entry.path_enabled          = false;
-   entry.label_enabled         = false;
-   entry.rich_label_enabled    = false;
-   entry.sublabel_enabled      = false;
-   menu_entry_get(&entry, 0, menu_st->selection_ptr, NULL, true);
-
-   if (entry.enum_idx == MENU_ENUM_LABEL_CHEEVOS_PASSWORD)
-      entry_label              = entry.password_value;
-   else
-      entry_label              = entry.value;
-
-   strlcpy(s, entry_label, len);
-}
-
-void get_current_menu_label(struct menu_state *menu_st,
-      char *s, size_t len)
-{
-   menu_entry_t     entry;
-   const char*      entry_label;
-
-   MENU_ENTRY_INIT(entry);
-   menu_entry_get(&entry, 0, menu_st->selection_ptr, NULL, true);
-
-   if (!string_is_empty(entry.rich_label))
-      entry_label              = entry.rich_label;
-   else
-      entry_label              = entry.path;
-
-   strlcpy(s, entry_label, len);
-}
-
-void get_current_menu_sublabel(struct menu_state *menu_st,
-      char *s, size_t len)
-{
-   menu_entry_t     entry;
-
-   MENU_ENTRY_INIT(entry);
-   entry.path_enabled          = false;
-   entry.label_enabled         = false;
-   entry.rich_label_enabled    = false;
-   entry.value_enabled         = false;
-   menu_entry_get(&entry, 0, menu_st->selection_ptr, NULL, true);
-   strlcpy(s, entry.sublabel, len);
-}
-
-void menu_entries_get_last_stack(const char **path, const char **label,
-      unsigned *file_type, enum msg_hash_enums *enum_idx, size_t *entry_idx)
-{
-   file_list_t *list              = NULL;
-   struct menu_state    *menu_st  = &menu_driver_state;
-   if (!menu_st->entries.list)
-      return;
-
-   list                           = MENU_LIST_GET(menu_st->entries.list, 0);
-
-   if (list && list->size)
-      file_list_get_at_offset(list, list->size - 1, path, label, file_type, entry_idx);
-
-   if (enum_idx)
-   {
-      menu_file_list_cbs_t *cbs  = (menu_file_list_cbs_t*)
-         list->list[list->size - 1].actiondata;
-
-      if (cbs)
-         *enum_idx = cbs->enum_idx;
-   }
-}
-
-int menu_driver_deferred_push_content_list(file_list_t *list)
-{
-   settings_t *settings           = config_get_ptr();
-   struct menu_state    *menu_st  = &menu_driver_state;
-   menu_list_t *menu_list         = menu_st->entries.list;
-   file_list_t *selection_buf     = MENU_LIST_GET_SELECTION(menu_list, (unsigned)0);
-
-   menu_st->selection_ptr         = 0;
-
-   if (!menu_driver_displaylist_push(
-            menu_st,
-            settings,
-            list,
-            selection_buf))
-      return -1;
-   return 0;
-}
-
-bool menu_driver_screensaver_supported(void)
-{
-   struct menu_state    *menu_st  = &menu_driver_state;
-   return menu_st->screensaver_supported;
-}
-
-retro_time_t menu_driver_get_current_time(void)
-{
-   struct menu_state    *menu_st  = &menu_driver_state;
-   return menu_st->current_time_us;
-}
-
-const char *menu_driver_get_pending_selection(void)
-{
-   struct menu_state   *menu_st  = &menu_driver_state;
-   return menu_st->pending_selection;
-}
-
-void menu_driver_set_pending_selection(const char *pending_selection)
-{
-   struct menu_state *menu_st  = &menu_driver_state;
-   char *selection             = menu_st->pending_selection;
-
-   /* Reset existing cache */
-   selection[0] = '\0';
-
-   /* If path is empty, do nothing */
-   if (string_is_empty(pending_selection))
-      return;
-
-   strlcpy(selection, pending_selection,
-         sizeof(menu_st->pending_selection));
-}
-
-void menu_input_search_cb(void *userdata, const char *str)
-{
-   const char *label           = NULL;
-   unsigned type               = MENU_SETTINGS_NONE;
-   struct menu_state *menu_st  = &menu_driver_state;
-
-   if (string_is_empty(str))
-      goto end;
-
-   /* Determine whether we are currently
-    * viewing a menu list with 'search
-    * filter' support */
-   file_list_get_last(MENU_LIST_GET(menu_st->entries.list, 0),
-         NULL, &label, &type, NULL);
-
-   /* Do not apply search filter if string
-    * consists of a single Latin alphabet
-    * character */
-   if (((str[1] != '\0') || (!ISALPHA(str[0]))) &&
-       menu_driver_search_filter_enabled(label, type))
-   {
-      /* Add search term */
-      if (menu_entries_search_push(str))
-      {
-         bool refresh = false;
-
-         /* Reset navigation pointer */
-         menu_st->selection_ptr = 0;
-         menu_driver_navigation_set(false);
-
-         /* Refresh menu */
-         menu_entries_ctl(MENU_ENTRIES_CTL_SET_REFRESH, &refresh);
-         menu_driver_ctl(RARCH_MENU_CTL_SET_PREVENT_POPULATE, NULL);
-      }
-   }
-   /* Perform a regular search: jump to the
-    * first matching entry */
-   else
-   {
-      size_t idx = 0;
-
-      if (menu_entries_list_search(str, &idx))
-      {
-         menu_st->selection_ptr = idx;
-         menu_driver_navigation_set(true);
-      }
-   }
-
-end:
-   menu_input_dialog_end();
-}
-
-const char *menu_driver_get_last_start_directory(void)
-{
-   menu_handle_t *menu           = menu_driver_state.driver_data;
-   settings_t *settings          = config_get_ptr();
-   bool use_last                 = settings->bools.use_last_start_directory;
-   const char *default_directory = settings->paths.directory_menu_content;
-
-   /* Return default directory if there is no
-    * last directory or it's invalid */
-   if (!menu ||
-       !use_last ||
-       string_is_empty(menu->last_start_content.directory) ||
-       !path_is_directory(menu->last_start_content.directory))
-      return default_directory;
-
-   return menu->last_start_content.directory;
-}
-
-const char *menu_driver_get_last_start_file_name(void)
-{
-   menu_handle_t *menu         = menu_driver_state.driver_data;
-   settings_t *settings        = config_get_ptr();
-   bool use_last               = settings->bools.use_last_start_directory;
-
-   /* Return NULL if there is no last 'file name' */
-   if (!menu ||
-       !use_last ||
-       string_is_empty(menu->last_start_content.file_name))
-      return NULL;
-
-   return menu->last_start_content.file_name;
-}
-
-void menu_driver_set_last_start_content(const char *start_content_path)
-{
-   char archive_path[PATH_MAX_LENGTH];
-   menu_handle_t *menu         = menu_driver_state.driver_data;
-   settings_t *settings        = config_get_ptr();
-   bool use_last               = settings->bools.use_last_start_directory;
-   const char *archive_delim   = NULL;
-   const char *file_name       = NULL;
-
-   if (!menu)
-      return;
-
-   /* Reset existing cache */
-   menu->last_start_content.directory[0] = '\0';
-   menu->last_start_content.file_name[0] = '\0';
-
-   /* If 'use_last_start_directory' is disabled or
-    * path is empty, do nothing */
-   if (!use_last ||
-       string_is_empty(start_content_path))
-      return;
-
-   /* Cache directory */
-   fill_pathname_parent_dir(menu->last_start_content.directory,
-         start_content_path, sizeof(menu->last_start_content.directory));
-
-   /* Cache file name */
-   archive_delim      = path_get_archive_delim(start_content_path);
-   if (archive_delim)
-   {
-      /* If path references a file inside an
-       * archive, must extract the string segment
-       * before the archive delimiter (i.e. path of
-       * 'parent' archive file) */
-      size_t len;
-
-      archive_path[0] = '\0';
-      len             = (size_t)(1 + archive_delim - start_content_path);
-      len             = (len < PATH_MAX_LENGTH) ? len : PATH_MAX_LENGTH;
-
-      strlcpy(archive_path, start_content_path, len * sizeof(char));
-
-      file_name       = path_basename(archive_path);
-   }
-   else
-      file_name       = path_basename_nocompression(start_content_path);
-
-   if (!string_is_empty(file_name))
-      strlcpy(menu->last_start_content.file_name, file_name,
-            sizeof(menu->last_start_content.file_name));
-}
-
-int menu_entry_action(
-      menu_entry_t *entry, size_t i, enum menu_action action)
-{
-   struct menu_state *menu_st     = &menu_driver_state;
-   if (     menu_st->driver_ctx
-         && menu_st->driver_ctx->entry_action)
-      return menu_st->driver_ctx->entry_action(
-            menu_st->userdata, entry, i, action);
-   return -1;
-}
-
-void menu_entries_append(
-      file_list_t *list,
-      const char *path,
-      const char *label,
-      unsigned type,
-      size_t directory_ptr,
-      size_t entry_idx)
-{
-   menu_ctx_list_t list_info;
-   size_t i;
-   size_t idx;
-   const char *menu_path           = NULL;
-   menu_file_list_cbs_t *cbs       = NULL;
-   struct menu_state  *menu_st     = &menu_driver_state;
-   if (!list || !label)
-      return;
-
-   file_list_append(list, path, label, type, directory_ptr, entry_idx);
-   file_list_get_last(MENU_LIST_GET(menu_st->entries.list, 0),
-         &menu_path, NULL, NULL, NULL);
-
-   idx                = list->size - 1;
-
-   list_info.list     = list;
-   list_info.path     = path;
-   list_info.fullpath = NULL;
-
-   if (!string_is_empty(menu_path))
-      list_info.fullpath = strdup(menu_path);
-
-   list_info.label       = label;
-   list_info.idx         = idx;
-   list_info.entry_type  = type;
-
-   if (  menu_st->driver_ctx &&
-         menu_st->driver_ctx->list_insert)
-      menu_st->driver_ctx->list_insert(
-            menu_st->userdata,
-            list_info.list,
-            list_info.path,
-            list_info.fullpath,
-            list_info.label,
-            list_info.idx,
-            list_info.entry_type);
-
-   if (list_info.fullpath)
-      free(list_info.fullpath);
-
-   file_list_free_actiondata(list, idx);
-   cbs                             = (menu_file_list_cbs_t*)
-      malloc(sizeof(menu_file_list_cbs_t));
-
-   if (!cbs)
-      return;
-
-   cbs->action_sublabel_cache[0]   = '\0';
-   cbs->action_title_cache[0]      = '\0';
-   cbs->enum_idx                   = MSG_UNKNOWN;
-   cbs->checked                    = false;
-   cbs->setting                    = menu_setting_find(label);
-   cbs->action_iterate             = NULL;
-   cbs->action_deferred_push       = NULL;
-   cbs->action_select              = NULL;
-   cbs->action_get_title           = NULL;
-   cbs->action_ok                  = NULL;
-   cbs->action_cancel              = NULL;
-   cbs->action_scan                = NULL;
-   cbs->action_start               = NULL;
-   cbs->action_info                = NULL;
-   cbs->action_left                = NULL;
-   cbs->action_right               = NULL;
-   cbs->action_label               = NULL;
-   cbs->action_sublabel            = NULL;
-   cbs->action_get_value           = NULL;
-
-   cbs->search.size                = 0;
-   for (i = 0; i < MENU_SEARCH_FILTER_MAX_TERMS; i++)
-      cbs->search.terms[i][0]      = '\0';
-
-   list->list[idx].actiondata      = cbs;
-
-   menu_cbs_init(menu_st,
-         menu_st->driver_ctx,
-         list, cbs, path, label, type, idx);
-}
-
-bool menu_entries_append_enum(
-      file_list_t *list,
-      const char *path,
-      const char *label,
-      enum msg_hash_enums enum_idx,
-      unsigned type,
-      size_t directory_ptr,
-      size_t entry_idx)
-{
-   menu_ctx_list_t list_info;
-   size_t i;
-   size_t idx;
-   const char *menu_path           = NULL;
-   menu_file_list_cbs_t *cbs       = NULL;
-   struct menu_state  *menu_st     = &menu_driver_state;
-
-   if (!list || !label)
-      return false;
-
-   file_list_append(list, path, label, type, directory_ptr, entry_idx);
-   file_list_get_last(MENU_LIST_GET(menu_st->entries.list, 0),
-         &menu_path, NULL, NULL, NULL);
-
-   idx                   = list->size - 1;
-
-   list_info.fullpath    = NULL;
-
-   if (!string_is_empty(menu_path))
-      list_info.fullpath = strdup(menu_path);
-   list_info.list        = list;
-   list_info.path        = path;
-   list_info.label       = label;
-   list_info.idx         = idx;
-   list_info.entry_type  = type;
-
-   if (  menu_st->driver_ctx &&
-         menu_st->driver_ctx->list_insert)
-      menu_st->driver_ctx->list_insert(
-            menu_st->userdata,
-            list_info.list,
-            list_info.path,
-            list_info.fullpath,
-            list_info.label,
-            list_info.idx,
-            list_info.entry_type);
-
-   if (list_info.fullpath)
-      free(list_info.fullpath);
-
-   file_list_free_actiondata(list, idx);
-   cbs                             = (menu_file_list_cbs_t*)
-      malloc(sizeof(menu_file_list_cbs_t));
-
-   if (!cbs)
-      return false;
-
-   cbs->action_sublabel_cache[0]   = '\0';
-   cbs->action_title_cache[0]      = '\0';
-   cbs->enum_idx                   = enum_idx;
-   cbs->checked                    = false;
-   cbs->setting                    = NULL;
-   cbs->action_iterate             = NULL;
-   cbs->action_deferred_push       = NULL;
-   cbs->action_select              = NULL;
-   cbs->action_get_title           = NULL;
-   cbs->action_ok                  = NULL;
-   cbs->action_cancel              = NULL;
-   cbs->action_scan                = NULL;
-   cbs->action_start               = NULL;
-   cbs->action_info                = NULL;
-   cbs->action_left                = NULL;
-   cbs->action_right               = NULL;
-   cbs->action_label               = NULL;
-   cbs->action_sublabel            = NULL;
-   cbs->action_get_value           = NULL;
-
-   cbs->search.size                = 0;
-   for (i = 0; i < MENU_SEARCH_FILTER_MAX_TERMS; i++)
-      cbs->search.terms[i][0]      = '\0';
-
-   list->list[idx].actiondata      = cbs;
-
-   if (   enum_idx != MENU_ENUM_LABEL_PLAYLIST_ENTRY
-       && enum_idx != MENU_ENUM_LABEL_PLAYLIST_COLLECTION_ENTRY
-       && enum_idx != MENU_ENUM_LABEL_EXPLORE_ITEM
-       && enum_idx != MENU_ENUM_LABEL_RDB_ENTRY)
-      cbs->setting                 = menu_setting_find_enum(enum_idx);
-
-   menu_cbs_init(menu_st,
-         menu_st->driver_ctx,
-         list, cbs, path, label, type, idx);
-
-   return true;
-}
-
-void menu_entries_prepend(file_list_t *list,
-      const char *path, const char *label,
-      enum msg_hash_enums enum_idx,
-      unsigned type, size_t directory_ptr, size_t entry_idx)
-{
-   menu_ctx_list_t list_info;
-   size_t i;
-   size_t idx                      = 0;
-   const char *menu_path           = NULL;
-   menu_file_list_cbs_t *cbs       = NULL;
-   struct menu_state  *menu_st     = &menu_driver_state;
-   if (!list || !label)
-      return;
-
-   file_list_prepend(list, path, label, type, directory_ptr, entry_idx);
-   file_list_get_last(MENU_LIST_GET(menu_st->entries.list, 0),
-         &menu_path, NULL, NULL, NULL);
-
-   list_info.fullpath    = NULL;
-
-   if (!string_is_empty(menu_path))
-      list_info.fullpath = strdup(menu_path);
-   list_info.list        = list;
-   list_info.path        = path;
-   list_info.label       = label;
-   list_info.idx         = idx;
-   list_info.entry_type  = type;
-
-   if (  menu_st->driver_ctx &&
-         menu_st->driver_ctx->list_insert)
-      menu_st->driver_ctx->list_insert(
-            menu_st->userdata,
-            list_info.list,
-            list_info.path,
-            list_info.fullpath,
-            list_info.label,
-            list_info.idx,
-            list_info.entry_type);
-
-   if (list_info.fullpath)
-      free(list_info.fullpath);
-
-   file_list_free_actiondata(list, idx);
-   cbs                             = (menu_file_list_cbs_t*)
-      malloc(sizeof(menu_file_list_cbs_t));
-
-   if (!cbs)
-      return;
-
-   cbs->action_sublabel_cache[0]   = '\0';
-   cbs->action_title_cache[0]      = '\0';
-   cbs->enum_idx                   = enum_idx;
-   cbs->checked                    = false;
-   cbs->setting                    = menu_setting_find_enum(cbs->enum_idx);
-   cbs->action_iterate             = NULL;
-   cbs->action_deferred_push       = NULL;
-   cbs->action_select              = NULL;
-   cbs->action_get_title           = NULL;
-   cbs->action_ok                  = NULL;
-   cbs->action_cancel              = NULL;
-   cbs->action_scan                = NULL;
-   cbs->action_start               = NULL;
-   cbs->action_info                = NULL;
-   cbs->action_left                = NULL;
-   cbs->action_right               = NULL;
-   cbs->action_label               = NULL;
-   cbs->action_sublabel            = NULL;
-   cbs->action_get_value           = NULL;
-
-   cbs->search.size                = 0;
-   for (i = 0; i < MENU_SEARCH_FILTER_MAX_TERMS; i++)
-      cbs->search.terms[i][0]      = '\0';
-
-   list->list[idx].actiondata      = cbs;
-
-   menu_cbs_init(menu_st,
-         menu_st->driver_ctx,
-         list, cbs, path, label, type, idx);
-}
-
-void menu_entries_flush_stack(const char *needle, unsigned final_type)
-{
-   struct menu_state  *menu_st    = &menu_driver_state;
-   menu_list_t *menu_list         = menu_st->entries.list;
-   if (menu_list)
-      menu_list_flush_stack(
-            menu_st->driver_ctx,
-            menu_st->userdata,
-            menu_st,
-            menu_list, 0, needle, final_type);
-}
-
-void menu_entries_pop_stack(size_t *ptr, size_t idx, bool animate)
-{
-   struct menu_state    *menu_st            = &menu_driver_state;
-   const menu_ctx_driver_t *menu_driver_ctx = menu_st->driver_ctx;
-   menu_list_t *menu_list                   = menu_st->entries.list;
-   if (!menu_list)
-      return;
-
-   if (MENU_LIST_GET_STACK_SIZE(menu_list, idx) > 1)
-   {
-      bool refresh             = false;
-      if (animate)
-      {
-         if (menu_driver_ctx->list_cache)
-            menu_driver_ctx->list_cache(menu_st->userdata,
-                  MENU_LIST_PLAIN, 0);
-      }
-      menu_list_pop_stack(menu_driver_ctx,
-            menu_st->userdata, menu_list, idx, ptr);
-
-      if (animate)
-         menu_entries_ctl(MENU_ENTRIES_CTL_SET_REFRESH, &refresh);
-   }
-}
-
-bool menu_entries_ctl(enum menu_entries_ctl_state state, void *data)
-{
-   struct menu_state    *menu_st  = &menu_driver_state;
-
-   switch (state)
-   {
-      case MENU_ENTRIES_CTL_NEEDS_REFRESH:
-         return MENU_ENTRIES_NEEDS_REFRESH(menu_st);
-      case MENU_ENTRIES_CTL_SETTINGS_GET:
-         {
-            rarch_setting_t **settings  = (rarch_setting_t**)data;
-            if (!settings)
-               return false;
-            *settings = menu_st->entries.list_settings;
-         }
-         break;
-      case MENU_ENTRIES_CTL_SET_REFRESH:
-         {
-            bool *nonblocking = (bool*)data;
-
-            if (*nonblocking)
-               menu_st->entries_nonblocking_refresh = true;
-            else
-               menu_st->entries_need_refresh        = true;
-         }
-         break;
-      case MENU_ENTRIES_CTL_UNSET_REFRESH:
-         {
-            bool *nonblocking = (bool*)data;
-
-            if (*nonblocking)
-               menu_st->entries_nonblocking_refresh = false;
-            else
-               menu_st->entries_need_refresh        = false;
-         }
-         break;
-      case MENU_ENTRIES_CTL_SET_START:
-         {
-            size_t *idx = (size_t*)data;
-            if (idx)
-               menu_st->entries.begin = *idx;
-         }
-      case MENU_ENTRIES_CTL_START_GET:
-         {
-            size_t *idx = (size_t*)data;
-            if (!idx)
-               return 0;
-
-            *idx = menu_st->entries.begin;
-         }
-         break;
-      case MENU_ENTRIES_CTL_REFRESH:
-         /**
-          * Before a refresh, we could have deleted a
-          * file on disk, causing selection_ptr to
-          * suddendly be out of range.
-          *
-          * Ensure it doesn't overflow.
-          **/
-         {
-            size_t list_size;
-            file_list_t *list               = (file_list_t*)data;
-            if (!list)
-               return false;
-            if (list->size)
-               menu_entries_build_scroll_indices(menu_st, list);
-            list_size                       = menu_st->entries.list ? MENU_LIST_GET_SELECTION(menu_st->entries.list, 0)->size : 0;
-
-            if (list_size)
-            {
-               size_t          selection    = menu_st->selection_ptr;
-               if (selection >= list_size)
-               {
-                  size_t idx                = list_size - 1;
-                  menu_st->selection_ptr    = idx;
-
-                  menu_driver_navigation_set(true);
-               }
-            }
-            else
-            {
-               bool pending_push = true;
-               menu_driver_ctl(MENU_NAVIGATION_CTL_CLEAR, &pending_push);
-            }
-         }
-         break;
-      case MENU_ENTRIES_CTL_CLEAR:
-         {
-            unsigned i;
-            file_list_t              *list = (file_list_t*)data;
-
-            if (!list)
-               return false;
-
-            /* Clear all the menu lists. */
-            if (menu_st->driver_ctx->list_clear)
-               menu_st->driver_ctx->list_clear(list);
-
-            for (i = 0; i < list->size; i++)
-            {
-               if (list->list[i].actiondata)
-                  free(list->list[i].actiondata);
-               list->list[i].actiondata = NULL;
-            }
-
-            file_list_clear(list);
-         }
-         break;
-      case MENU_ENTRIES_CTL_SHOW_BACK:
-         /* Returns true if a Back button should be shown
-          * (i.e. we are at least
-          * one level deep in the menu hierarchy). */
-         if (!menu_st->entries.list)
-            return false;
-         return (MENU_LIST_GET_STACK_SIZE(menu_st->entries.list, 0) > 1);
-      case MENU_ENTRIES_CTL_NONE:
-      default:
-         break;
-   }
-
-   return true;
-}
-
-/* TODO/FIXME - seems only RGUI uses this - can this be
- * refactored away or we can have one common function used
- * across all menu drivers? */
-#ifdef HAVE_RGUI
-void menu_display_handle_thumbnail_upload(
-      retro_task_t *task,
-      void *task_data,
-      void *user_data, const char *err)
-{
-   struct menu_state    *menu_st = &menu_driver_state;
-   menu_display_common_image_upload(
-         menu_st->driver_ctx,
-         menu_st->userdata,
-         (struct texture_image*)task_data,
-         user_data,
-         MENU_IMAGE_THUMBNAIL);
-}
-
-void menu_display_handle_left_thumbnail_upload(
-      retro_task_t *task,
-      void *task_data,
-      void *user_data, const char *err)
-{
-   struct menu_state    *menu_st = &menu_driver_state;
-   menu_display_common_image_upload(
-         menu_st->driver_ctx,
-         menu_st->userdata,
-         (struct texture_image*)task_data,
-         user_data,
-         MENU_IMAGE_LEFT_THUMBNAIL);
-}
-#endif
-
-void menu_display_handle_savestate_thumbnail_upload(
-      retro_task_t *task,
-      void *task_data,
-      void *user_data, const char *err)
-{
-   struct menu_state    *menu_st = &menu_driver_state;
-   menu_display_common_image_upload(
-         menu_st->driver_ctx,
-         menu_st->userdata,
-         (struct texture_image*)task_data,
-         user_data,
-         MENU_IMAGE_SAVESTATE_THUMBNAIL);
-}
-
-/* Function that gets called when we want to load in a
- * new menu wallpaper.
- */
-void menu_display_handle_wallpaper_upload(
-      retro_task_t *task,
-      void *task_data,
-      void *user_data, const char *err)
-{
-   struct menu_state    *menu_st = &menu_driver_state;
-   menu_display_common_image_upload(
-         menu_st->driver_ctx,
-         menu_st->userdata,
-         (struct texture_image*)task_data,
-         user_data,
-         MENU_IMAGE_WALLPAPER);
-}
-
-void menu_driver_frame(bool menu_is_alive, video_frame_info_t *video_info)
-{
-   struct menu_state    *menu_st = &menu_driver_state;
-   if (menu_is_alive && menu_st->driver_ctx->frame)
-      menu_st->driver_ctx->frame(menu_st->userdata, video_info);
-}
-
-bool menu_driver_list_cache(menu_ctx_list_t *list)
-{
-   struct menu_state    *menu_st = &menu_driver_state;
-   if (!list || !menu_st->driver_ctx || !menu_st->driver_ctx->list_cache)
-      return false;
-
-   menu_st->driver_ctx->list_cache(menu_st->userdata,
-         list->type, list->action);
-   return true;
-}
-
-void menu_driver_navigation_set(bool scroll)
-{
-   struct menu_state       *menu_st  = &menu_driver_state;
-   if (menu_st->driver_ctx->navigation_set)
-      menu_st->driver_ctx->navigation_set(menu_st->userdata, scroll);
-}
-
-void menu_driver_populate_entries(menu_displaylist_info_t *info)
-{
-   struct menu_state       *menu_st  = &menu_driver_state;
-   if (menu_st->driver_ctx && menu_st->driver_ctx->populate_entries)
-      menu_st->driver_ctx->populate_entries(
-            menu_st->userdata, info->path,
-            info->label, info->type);
-}
-
-bool menu_driver_push_list(menu_ctx_displaylist_t *disp_list)
-{
-   struct menu_state       *menu_st  = &menu_driver_state;
-   if (menu_st->driver_ctx->list_push)
-      if (menu_st->driver_ctx->list_push(
-               menu_st->driver_data,
-               menu_st->userdata,
-               disp_list->info, disp_list->type) == 0)
-         return true;
-   return false;
-}
-
-void menu_driver_set_thumbnail_system(char *s, size_t len)
-{
-   struct menu_state       *menu_st  = &menu_driver_state;
-   if (     menu_st->driver_ctx
-         && menu_st->driver_ctx->set_thumbnail_system)
-      menu_st->driver_ctx->set_thumbnail_system(
-            menu_st->userdata, s, len);
-}
-
-void menu_driver_get_thumbnail_system(char *s, size_t len)
-{
-   struct menu_state       *menu_st  = &menu_driver_state;
-   if (     menu_st->driver_ctx
-         && menu_st->driver_ctx->get_thumbnail_system)
-      menu_st->driver_ctx->get_thumbnail_system(
-            menu_st->userdata, s, len);
-}
-
-void menu_driver_set_thumbnail_content(char *s, size_t len)
-{
-   struct menu_state       *menu_st  = &menu_driver_state;
-   if (     menu_st->driver_ctx
-         && menu_st->driver_ctx->set_thumbnail_content)
-      menu_st->driver_ctx->set_thumbnail_content(
-            menu_st->userdata, s);
-}
-
-/* Teardown function for the menu driver. */
-void menu_driver_destroy(
-      struct menu_state *menu_st)
-{
-   menu_st->pending_quick_menu          = false;
-   menu_st->prevent_populate            = false;
-   menu_st->data_own                    = false;
-   menu_st->driver_ctx                  = NULL;
-   menu_st->userdata                    = NULL;
-   menu_st->input_driver_flushing_input = 0;
-   menu_st->alive                       = false;
-}
-
-bool menu_driver_list_get_entry(menu_ctx_list_t *list)
-{
-   struct menu_state       *menu_st  = &menu_driver_state;
-   if (  !menu_st->driver_ctx ||
-         !menu_st->driver_ctx->list_get_entry)
-   {
-      list->entry = NULL;
-      return false;
-   }
-   list->entry = menu_st->driver_ctx->list_get_entry(
-         menu_st->userdata,
-         list->type, (unsigned int)list->idx);
-   return true;
-}
-
-bool menu_driver_list_get_selection(menu_ctx_list_t *list)
-{
-   struct menu_state       *menu_st  = &menu_driver_state;
-   if (  !menu_st->driver_ctx ||
-         !menu_st->driver_ctx->list_get_selection)
-   {
-      list->selection = 0;
-      return false;
-   }
-   list->selection    = menu_st->driver_ctx->list_get_selection(
-         menu_st->userdata);
-
-   return true;
-}
-
-bool menu_driver_list_get_size(menu_ctx_list_t *list)
-{
-   struct menu_state       *menu_st  = &menu_driver_state;
-   if (  !menu_st->driver_ctx ||
-         !menu_st->driver_ctx->list_get_size)
-   {
-      list->size = 0;
-      return false;
-   }
-   list->size = menu_st->driver_ctx->list_get_size(
-         menu_st->userdata, list->type);
-   return true;
-}
-
-void menu_input_get_pointer_state(menu_input_pointer_t *copy_target)
-{
-   struct menu_state    *menu_st  = &menu_driver_state;
-   menu_input_t       *menu_input = &menu_st->input_state;
-
-   if (!copy_target)
-      return;
-
-   /* Copy parameters from global menu_input_state
-    * (i.e. don't pass by reference)
-    * This is a fast operation */
-   memcpy(copy_target, &menu_input->pointer, sizeof(menu_input_pointer_t));
-}
-
-unsigned menu_input_get_pointer_selection(void)
-{
-   struct menu_state    *menu_st  = &menu_driver_state;
-   menu_input_t       *menu_input = &menu_st->input_state;
-   return menu_input->ptr;
-}
-
-void menu_input_set_pointer_selection(unsigned selection)
-{
-   struct menu_state    *menu_st  = &menu_driver_state;
-   menu_input_t       *menu_input = &menu_st->input_state;
-
-   menu_input->ptr                = selection;
-}
-
-void menu_input_set_pointer_y_accel(float y_accel)
-{
-   struct menu_state    *menu_st  = &menu_driver_state;
-   menu_input_t    *menu_input    = &menu_st->input_state;
-
-   menu_input->pointer.y_accel    = y_accel;
-}
-
-bool menu_input_key_bind_set_min_max(menu_input_ctx_bind_limits_t *lim)
-{
-   struct menu_state    *menu_st  = &menu_driver_state;
-   struct menu_bind_state *binds  = &menu_st->input_binds;
-   if (!lim)
-      return false;
-
-   binds->begin = lim->min;
-   binds->last  = lim->max;
-
-   return true;
-}
-
-const char *menu_input_dialog_get_buffer(void)
-{
-   struct menu_state    *menu_st  = &menu_driver_state;
-   if (!(*menu_st->input_dialog_keyboard_buffer))
-      return "";
-   return *menu_st->input_dialog_keyboard_buffer;
-}
-
-void menu_input_key_event(bool down, unsigned keycode,
-      uint32_t character, uint16_t mod)
-{
-   struct menu_state *menu_st  = &menu_driver_state;
-   enum retro_key          key = (enum retro_key)keycode;
-
-   if (key == RETROK_UNKNOWN)
-   {
-      unsigned i;
-
-      for (i = 0; i < RETROK_LAST; i++)
-         menu_st->kb_key_state[i] =
-            (menu_st->kb_key_state[(enum retro_key)i] & 1) << 1;
-   }
-   else
-      menu_st->kb_key_state[key]  =
-         ((menu_st->kb_key_state[key] & 1) << 1) | down;
-}
-
-const char *menu_input_dialog_get_label_setting_buffer(void)
-{
-   struct menu_state *menu_st  = &menu_driver_state;
-   return menu_st->input_dialog_kb_label_setting;
-}
-
-const char *menu_input_dialog_get_label_buffer(void)
-{
-   struct menu_state *menu_st  = &menu_driver_state;
-   return menu_st->input_dialog_kb_label;
-}
-
-unsigned menu_input_dialog_get_kb_idx(void)
-{
-   struct menu_state *menu_st  = &menu_driver_state;
-   return menu_st->input_dialog_kb_idx;
-}
-
-void menu_input_dialog_end(void)
-{
-   struct menu_state *menu_st                 = &menu_driver_state;
-   menu_st->input_dialog_kb_type              = 0;
-   menu_st->input_dialog_kb_idx               = 0;
-   menu_st->input_dialog_kb_display           = false;
-   menu_st->input_dialog_kb_label[0]          = '\0';
-   menu_st->input_dialog_kb_label_setting[0]  = '\0';
-
-   /* Avoid triggering states on pressing return. */
-   /* Inhibits input for 2 frames
-    * > Required, since input is ignored for 1 frame
-    *   after certain events - e.g. closing the OSK */
-   menu_st->input_driver_flushing_input       = 2;
-}
-
-void menu_dialog_unset_pending_push(void)
-{
-   struct menu_state    *menu_st  = &menu_driver_state;
-   menu_dialog_t        *p_dialog = &menu_st->dialog_st;
-
-   p_dialog->pending_push  = false;
-}
-
-void menu_dialog_push_pending(enum menu_dialog_type type)
-{
-   struct menu_state    *menu_st  = &menu_driver_state;
-   menu_dialog_t        *p_dialog = &menu_st->dialog_st;
-   p_dialog->current_type         = type;
-   p_dialog->pending_push         = true;
-}
-
-void menu_dialog_set_current_id(unsigned id)
-{
-   struct menu_state    *menu_st  = &menu_driver_state;
-   menu_dialog_t        *p_dialog = &menu_st->dialog_st;
-
-   p_dialog->current_id    = id;
-}
-
-#if defined(_MSC_VER)
-static const char * msvc_vercode_to_str(const unsigned vercode)
-{
-   switch (vercode)
-   {
-      case 1200:
-         return " msvc6";
-      case 1300:
-         return " msvc2002";
-      case 1310:
-         return " msvc2003";
-      case 1400:
-         return " msvc2005";
-      case 1500:
-         return " msvc2008";
-      case 1600:
-         return " msvc2010";
-      case 1700:
-         return " msvc2012";
-      case 1800:
-         return " msvc2013";
-      case 1900:
-         return " msvc2015";
-      default:
-         if (vercode >= 1910 && vercode < 1920)
-            return " msvc2017";
-         else if (vercode >= 1920 && vercode < 2000)
-            return " msvc2019";
-         break;
-   }
-
-   return "";
-}
-#endif
-
-/* Sets 's' to the name of the current core
- * (shown at the top of the UI). */
-int menu_entries_get_core_title(char *s, size_t len)
-{
-   struct retro_system_info *system  = &runloop_state_get_ptr()->system.info;
-   const char *core_name             = 
-       (system && !string_is_empty(system->library_name))
-      ? system->library_name
-      : msg_hash_to_str(MENU_ENUM_LABEL_VALUE_NO_CORE);
-   const char *core_version          = 
-      (system && system->library_version) 
-      ? system->library_version 
-      : "";
-
-   if (!string_is_empty(core_version))
-   {
-#if defined(_MSC_VER)
-      snprintf(s, len, PACKAGE_VERSION "%s"        " - %s (%s)", msvc_vercode_to_str(_MSC_VER), core_name, core_version);
-#else
-      snprintf(s, len, PACKAGE_VERSION             " - %s (%s)",                                core_name, core_version);
-#endif
-   }
-   else
-   {
-#if defined(_MSC_VER)
-      snprintf(s, len, PACKAGE_VERSION "%s"        " - %s", msvc_vercode_to_str(_MSC_VER), core_name);
-#else
-      snprintf(s, len, PACKAGE_VERSION             " - %s",                                core_name);
-#endif
-   }
-
-   return 0;
-}
-
-static bool menu_driver_init_internal(
-      gfx_display_t *p_disp,
-      settings_t *settings,
-      bool video_is_threaded)
-{
-   menu_ctx_environment_t menu_environ;
-   struct menu_state *menu_st  = &menu_driver_state;;
-
-   if (menu_st->driver_ctx)
-   {
-      const char *ident = menu_st->driver_ctx->ident;
-      /* ID must be set first, since it is required for
-       * the proper determination of pixel/dpi scaling
-       * parameters (and some menu drivers fetch the
-       * current pixel/dpi scale during 'menu_driver_ctx->init()') */
-      if (ident)
-         p_disp->menu_driver_id                  = menu_driver_set_id(ident);
-      else
-         p_disp->menu_driver_id                  = MENU_DRIVER_ID_UNKNOWN;
-
-      if (menu_st->driver_ctx->init)
-      {
-         menu_st->driver_data               = (menu_handle_t*)
-            menu_st->driver_ctx->init(&menu_st->userdata,
-                  video_is_threaded);
-         menu_st->driver_data->userdata     = menu_st->userdata;
-         menu_st->driver_data->driver_ctx   = menu_st->driver_ctx;
-      }
-   }
-
-   if (!menu_st->driver_data || !rarch_menu_init(
-            menu_st,
-            &menu_st->dialog_st,
-            menu_st->driver_ctx,
-            &menu_st->input_state,
-            &menu_st->input_pointer_hw_state,
-            settings))
-      return false;
-
-   gfx_display_init();
-
-   /* TODO/FIXME - can we get rid of this? Is this needed? */
-   configuration_set_string(settings,
-         settings->arrays.menu_driver, menu_st->driver_ctx->ident);
-
-   if (menu_st->driver_ctx->lists_init)
-   {
-      if (!menu_st->driver_ctx->lists_init(menu_st->driver_data))
-         return false;
-   }
-   else
-      generic_menu_init_list(menu_st, settings);
-
-   /* Initialise menu screensaver */
-   menu_environ.type              = MENU_ENVIRON_DISABLE_SCREENSAVER;
-   menu_environ.data              = NULL;
-   menu_st->input_last_time_us    = cpu_features_get_time_usec();
-   menu_st->screensaver_active    = false;
-   menu_st->screensaver_supported = menu_driver_ctl(RARCH_MENU_CTL_ENVIRONMENT, &menu_environ);
-
-   return true;
-}
-
-bool menu_driver_init(bool video_is_threaded)
-{
-   gfx_display_t            *p_disp  = disp_get_ptr();
-   settings_t             *settings  = config_get_ptr();
-   struct menu_state       *menu_st  = &menu_driver_state;
-
-   command_event(CMD_EVENT_CORE_INFO_INIT, NULL);
-   command_event(CMD_EVENT_LOAD_CORE_PERSIST, NULL);
-
-   if (  menu_st->driver_data ||
-         menu_driver_init_internal(
-            p_disp,
-            settings,
-            video_is_threaded))
-   {
-      if (menu_st->driver_ctx && menu_st->driver_ctx->context_reset)
-      {
-         menu_st->driver_ctx->context_reset(menu_st->userdata,
-               video_is_threaded);
-         return true;
-      }
-   }
-
-   /* If driver initialisation failed, must reset
-    * driver id to 'unknown' */
-   p_disp->menu_driver_id = MENU_DRIVER_ID_UNKNOWN;
-
-   return false;
-}
-
-const char *menu_driver_ident(void)
-{
-   struct menu_state    *menu_st  = &menu_driver_state;
-   if (menu_st->alive)
-      if (menu_st->driver_ctx && menu_st->driver_ctx->ident)
-         return menu_st->driver_ctx->ident;
-   return NULL;
-}
-
-const menu_ctx_driver_t *menu_driver_find_driver(
-      settings_t *settings,
-      const char *prefix,
-      bool verbosity_enabled)
-{
-   int i = (int)driver_find_index("menu_driver",
-         settings->arrays.menu_driver);
-
-   if (i >= 0)
-      return (const menu_ctx_driver_t*)menu_ctx_drivers[i];
-
-   if (verbosity_enabled)
-   {
-      unsigned d;
-      RARCH_WARN("Couldn't find any %s named \"%s\"\n", prefix,
-            settings->arrays.menu_driver);
-      RARCH_LOG_OUTPUT("Available %ss are:\n", prefix);
-      for (d = 0; menu_ctx_drivers[d]; d++)
-      {
-         if (menu_ctx_drivers[d])
-         {
-            RARCH_LOG_OUTPUT("\t%s\n", menu_ctx_drivers[d]->ident);
-         }
-      }
-      RARCH_WARN("Going to default to first %s...\n", prefix);
-   }
-
-   return (const menu_ctx_driver_t*)menu_ctx_drivers[0];
-}
-
-bool menu_input_key_bind_custom_bind_keyboard_cb(
-      void *data, unsigned code)
-{
-   uint64_t current_usec;
-   input_driver_state_t *input_st = input_state_get_ptr();
-   struct menu_state *menu_st     = &menu_driver_state;
-   settings_t     *settings       = config_get_ptr();
-   struct menu_bind_state *binds  = &menu_st->input_binds;
-   uint64_t input_bind_hold_us    = settings->uints.input_bind_hold    * 1000000;
-   uint64_t input_bind_timeout_us = settings->uints.input_bind_timeout * 1000000;
-
-   /* Clear old mapping bit */
-   BIT512_CLEAR_PTR(&input_st->keyboard_mapping_bits, binds->buffer.key);
-
-   /* store key in bind */
-   binds->buffer.key = (enum retro_key)code;
-
-   /* Store new mapping bit */
-   BIT512_SET_PTR(&input_st->keyboard_mapping_bits, binds->buffer.key);
-
-   /* write out the bind */
-   *(binds->output)  = binds->buffer;
-
-   /* next bind */
-   binds->begin++;
-   binds->output++;
-   binds->buffer    =* (binds->output);
-
-   current_usec     = cpu_features_get_time_usec();
-
-   binds->timer_hold.timeout_us     = input_bind_hold_us;
-   binds->timer_hold.current        = current_usec;
-   binds->timer_hold.timeout_end    = current_usec + input_bind_hold_us;
-   binds->timer_timeout.timeout_us  = input_bind_timeout_us;
-   binds->timer_timeout.current     = current_usec;
-   binds->timer_timeout.timeout_end = current_usec +input_bind_timeout_us; 
-
-   return (binds->begin <= binds->last);
-}
-
-bool menu_input_key_bind_set_mode(
-      enum menu_input_binds_ctl_state state, void *data)
-{
-   uint64_t current_usec;
-   unsigned index_offset;
-   rarch_setting_t  *setting           = (rarch_setting_t*)data;
-   input_driver_state_t *input_st      = input_state_get_ptr();
-   struct menu_state *menu_st          = &menu_driver_state;
-   menu_handle_t       *menu           = menu_st->driver_data;
-   const input_device_driver_t 
-      *joypad                          = input_st->primary_joypad;
-#ifdef HAVE_MFI
-   const input_device_driver_t
-      *sec_joypad                      = input_st->secondary_joypad;
-#else
-   const input_device_driver_t
-      *sec_joypad                      = NULL;
-#endif
-   menu_input_t *menu_input            = &menu_st->input_state;
-   settings_t     *settings            = config_get_ptr();
-   struct menu_bind_state *binds       = &menu_st->input_binds;
-   uint64_t input_bind_hold_us         = settings->uints.input_bind_hold
-      * 1000000;
-   uint64_t input_bind_timeout_us      = settings->uints.input_bind_timeout
-      * 1000000;
-
-   if (!setting || !menu)
-      return false;
-   if (menu_input_key_bind_set_mode_common(menu_st,
-            binds, state, setting, settings) == -1)
-      return false;
-
-   index_offset                        = setting->index_offset;
-   binds->port                         = settings->uints.input_joypad_index[
-      index_offset];
-
-   menu_input_key_bind_poll_bind_get_rested_axes(
-         joypad,
-         sec_joypad,
-         binds);
-   menu_input_key_bind_poll_bind_state(
-         input_st,
-         (*input_st->libretro_input_binds),
-         settings->floats.input_axis_threshold,
-         settings->uints.input_joypad_index[binds->port],
-         binds, false,
-         input_st->keyboard_mapping_blocked);
-
-   current_usec                        = cpu_features_get_time_usec();
-
-   binds->timer_hold   . timeout_us    = input_bind_hold_us;
-   binds->timer_hold   . current       = current_usec;
-   binds->timer_hold   . timeout_end   = current_usec + input_bind_hold_us;
-
-   binds->timer_timeout. timeout_us    = input_bind_timeout_us;
-   binds->timer_timeout. current       = current_usec;
-   binds->timer_timeout. timeout_end   = current_usec + input_bind_timeout_us;
-
-   input_st->keyboard_press_cb         =
-      menu_input_key_bind_custom_bind_keyboard_cb;
-   input_st->keyboard_press_data       = menu;
-   /* While waiting for input, we have to block all hotkeys. */
-   input_st->keyboard_mapping_blocked  = true;
-
-   /* Upon triggering an input bind operation,
-    * pointer input must be inhibited - otherwise
-    * attempting to bind mouse buttons will cause
-    * spurious menu actions */
-   menu_input->select_inhibit         = true;
-   menu_input->cancel_inhibit         = true;
-
-   return true;
-}
-
-bool menu_input_key_bind_iterate(
-      settings_t *settings,
-      menu_input_ctx_bind_t *bind,
-      retro_time_t current_time)
-{
-   bool               timed_out   = false;
-   input_driver_state_t *input_st = input_state_get_ptr();
-   struct menu_state *menu_st     = &menu_driver_state;
-   struct menu_bind_state *_binds = &menu_st->input_binds;
-   menu_input_t *menu_input       = &menu_st->input_state;
-   uint64_t input_bind_hold_us    = settings->uints.input_bind_hold * 1000000;
-   uint64_t input_bind_timeout_us = settings->uints.input_bind_timeout * 1000000;
-
-   snprintf(bind->s, bind->len,
-         "[%s]\nPress keyboard, mouse or joypad\n(Timeout %d %s)",
-         input_config_bind_map_get_desc(
-            _binds->begin - MENU_SETTINGS_BIND_BEGIN),
-         (int)(_binds->timer_timeout.timeout_us / 1000000),
-         msg_hash_to_str(MENU_ENUM_LABEL_VALUE_SECONDS));
-
-   /* Tick main timers */
-   _binds->timer_timeout.current    = current_time;
-   _binds->timer_timeout.timeout_us = _binds->timer_timeout.timeout_end -
-current_time;
-   _binds->timer_hold   .current    = current_time;
-   _binds->timer_hold   .timeout_us = _binds->timer_hold   .timeout_end -
-current_time;
-
-   if (_binds->timer_timeout.timeout_us <= 0)
-   {
-      uint64_t current_usec              = cpu_features_get_time_usec();
-
-      input_st->keyboard_mapping_blocked = false;
-
-      /*skip to next bind*/
-      _binds->begin++;
-      _binds->output++;
-      _binds->timer_hold   . timeout_us    = input_bind_hold_us;
-      _binds->timer_hold   . current       = current_usec;
-      _binds->timer_hold   . timeout_end   = current_usec + input_bind_hold_us;
-
-      _binds->timer_timeout. timeout_us    = input_bind_timeout_us;
-      _binds->timer_timeout. current       = current_usec;
-      _binds->timer_timeout. timeout_end   = current_usec + input_bind_timeout_us;
-
-      timed_out = true;
-   }
-
-   /* binds.begin is updated in keyboard_press callback. */
-   if (_binds->begin > _binds->last)
-   {
-      /* Avoid new binds triggering things right away. */
-      /* Inhibits input for 2 frames
-       * > Required, since input is ignored for 1 frame
-       *   after certain events - e.g. closing the OSK */
-      menu_st->input_driver_flushing_input = 2;
-
-      /* We won't be getting any key events, so just cancel early. */
-      if (timed_out)
-      {
-         input_st->keyboard_press_cb        = NULL;
-         input_st->keyboard_press_data      = NULL;
-         input_st->keyboard_mapping_blocked = false;
-      }
-
-      return true;
-   }
-
-   {
-      bool complete                         = false;
-      struct menu_bind_state new_binds      = *_binds;
-
-      input_st->keyboard_mapping_blocked    = false;
-
-      menu_input_key_bind_poll_bind_state(
-            input_st,
-            (*input_st->libretro_input_binds),
-            settings->floats.input_axis_threshold,
-            settings->uints.input_joypad_index[new_binds.port],
-            &new_binds, timed_out,
-            input_st->keyboard_mapping_blocked);
-
-#ifdef ANDROID
-      /* Keep resetting bind during the hold period,
-       * or we'll potentially bind joystick and mouse, etc.*/
-      new_binds.buffer                     = *(new_binds.output);
-
-      if (menu_input_key_bind_poll_find_hold(
-               settings->uints.input_max_users,
-               &new_binds, &new_binds.buffer))
-      {
-         uint64_t current_usec = cpu_features_get_time_usec();
-         /* Inhibit timeout*/
-         new_binds.timer_timeout. timeout_us    = input_bind_timeout_us;
-         new_binds.timer_timeout. current       = current_usec;
-         new_binds.timer_timeout. timeout_end   = current_usec + input_bind_timeout_us;
-
-         /* Run hold timer*/
-         new_binds.timer_hold.current    = current_time;
-         new_binds.timer_hold.timeout_us = 
-            new_binds.timer_hold.timeout_end - current_time;
-
-         snprintf(bind->s, bind->len,
-               "[%s]\npress keyboard, mouse or joypad\nand hold ...",
-               input_config_bind_map_get_desc(
-                  _binds->begin - MENU_SETTINGS_BIND_BEGIN));
-
-         /* Hold complete? */
-         if (new_binds.timer_hold.timeout_us <= 0)
-            complete = true;
-      }
-      else
-      {
-         uint64_t current_usec = cpu_features_get_time_usec();
-
-         /* Reset hold countdown*/
-         new_binds.timer_hold   .timeout_us     = input_bind_hold_us;
-         new_binds.timer_hold   .current        = current_usec;
-         new_binds.timer_hold   .timeout_end    = current_usec + input_bind_hold_us;
-      }
-#else
-      if ((new_binds.skip && !_binds->skip) ||
-            menu_input_key_bind_poll_find_trigger(
-               settings->uints.input_max_users,
-               _binds, &new_binds, &(new_binds.buffer)))
-         complete = true;
-#endif
-
-      if (complete)
-      {
-	      /* Update bind */
-         uint64_t current_usec             = cpu_features_get_time_usec();
-         *(new_binds.output)               = new_binds.buffer;
-
-         input_st->keyboard_mapping_blocked= false;
-
-         /* Avoid new binds triggering things right away. */
-         /* Inhibits input for 2 frames
-          * > Required, since input is ignored for 1 frame
-          *   after certain events - e.g. closing the OSK */
-         menu_st->input_driver_flushing_input = 2;
-
-         new_binds.begin++;
-
-         if (new_binds.begin > new_binds.last)
-         {
-            input_st->keyboard_press_cb        = NULL;
-            input_st->keyboard_press_data      = NULL;
-            input_st->keyboard_mapping_blocked = false;
-            return true;
-         }
-
-         /*next bind*/
-         new_binds.output++;
-         new_binds.buffer = *(new_binds.output);
-         new_binds.timer_hold   .timeout_us     = input_bind_hold_us;
-         new_binds.timer_hold   .current        = current_usec;
-         new_binds.timer_hold   .timeout_end    = current_usec + input_bind_hold_us;
-         new_binds.timer_timeout. timeout_us    = input_bind_timeout_us;
-         new_binds.timer_timeout. current       = current_usec;
-         new_binds.timer_timeout. timeout_end   = current_usec + input_bind_timeout_us;
-      }
-
-      *(_binds) = new_binds;
-   }
-
-   /* Pointer input must be inhibited on each
-    * frame that the bind operation is active -
-    * otherwise attempting to bind mouse buttons
-    * will cause spurious menu actions */
-   menu_input->select_inhibit     = true;
-   menu_input->cancel_inhibit     = true;
-
-   /* Menu screensaver should be inhibited on each
-    * frame that the bind operation is active */
-   menu_st->input_last_time_us    = menu_st->current_time_us;
-
-   return false;
-}
-
-bool menu_input_dialog_get_display_kb(void)
-{
-   struct menu_state *menu_st     = &menu_driver_state;
-#ifdef HAVE_LIBNX
-   input_driver_state_t *input_st = input_state_get_ptr();
-   SwkbdConfig kbd;
-   Result rc;
-   /* Indicates that we are "typing" from the swkbd
-    * result to RetroArch with repeated calls to input_keyboard_event
-    * This prevents input_keyboard_event from calling back
-    * menu_input_dialog_get_display_kb, looping indefinintely */
-   static bool typing = false;
-
-   if (typing)
-      return false;
-
-
-   /* swkbd only works on "real" titles */
-   if (     __nx_applet_type != AppletType_Application
-         && __nx_applet_type != AppletType_SystemApplication)
-      return menu_st->input_dialog_kb_display;
-
-   if (!menu_st->input_dialog_kb_display)
-      return false;
-
-   rc = swkbdCreate(&kbd, 0);
-
-   if (R_SUCCEEDED(rc))
-   {
-      unsigned i;
-      char buf[LIBNX_SWKBD_LIMIT] = {'\0'};
-      swkbdConfigMakePresetDefault(&kbd);
-
-      swkbdConfigSetGuideText(&kbd,
-            menu_st->input_dialog_kb_label);
-
-      rc = swkbdShow(&kbd, buf, sizeof(buf));
-
-      swkbdClose(&kbd);
-
-      /* RetroArch uses key-by-key input
-         so we need to simulate it */
-      typing = true;
-      for (i = 0; i < LIBNX_SWKBD_LIMIT; i++)
-      {
-         /* In case a previous "Enter" press closed the keyboard */
-         if (!menu_st->input_dialog_kb_display)
-            break;
-
-         if (buf[i] == '\n' || buf[i] == '\0')
-            input_keyboard_event(true, '\n', '\n', 0, RETRO_DEVICE_KEYBOARD);
-         else
-         {
-            const char *word = &buf[i];
-            /* input_keyboard_line_append expects a null-terminated
-               string, so just make one (yes, the touch keyboard is
-               a list of "null-terminated characters") */
-            char oldchar     = buf[i+1];
-            buf[i+1]         = '\0';
-
-            input_keyboard_line_append(&input_st->keyboard_line, word);
-
-            osk_update_last_codepoint(
-                  &input_st->osk_last_codepoint,
-                  &input_st->osk_last_codepoint_len,
-                  word);
-            buf[i+1]     = oldchar;
-         }
-      }
-
-      /* fail-safe */
-      if (menu_st->input_dialog_kb_display)
-         input_keyboard_event(true, '\n', '\n', 0, RETRO_DEVICE_KEYBOARD);
-
-      typing = false;
-      libnx_apply_overclock();
-      return false;
-   }
-   libnx_apply_overclock();
-#endif /* HAVE_LIBNX */
-   return menu_st->input_dialog_kb_display;
-}
-
-unsigned menu_event(
-      settings_t *settings,
-      input_bits_t *p_input,
-      input_bits_t *p_trigger_input,
-      bool display_kb)
-{
-   /* Used for key repeat */
-   static float delay_timer                        = 0.0f;
-   static float delay_count                        = 0.0f;
-   static bool initial_held                        = true;
-   static bool first_held                          = false;
-   static unsigned ok_old                          = 0;
-   unsigned ret                                    = MENU_ACTION_NOOP;
-   bool set_scroll                                 = false;
-   size_t new_scroll_accel                         = 0;
-   struct menu_state *menu_st                      = &menu_driver_state;
-   menu_input_t *menu_input                        = &menu_st->input_state;
-   input_driver_state_t *input_st                  = input_state_get_ptr();
-   input_driver_t *current_input                   = input_st->current_driver;
-   const input_device_driver_t
-      *joypad                                      = input_st->primary_joypad;
-#ifdef HAVE_MFI
-   const input_device_driver_t *sec_joypad         =
-      input_st->secondary_joypad;
-#else
-   const input_device_driver_t *sec_joypad         = NULL;
-#endif
-   gfx_display_t *p_disp                           = disp_get_ptr();
-   menu_input_pointer_hw_state_t *pointer_hw_state = &menu_st->input_pointer_hw_state;
-   menu_handle_t             *menu                 = menu_st->driver_data;
-   bool keyboard_mapping_blocked                   = input_st->keyboard_mapping_blocked;
-   bool menu_mouse_enable                          = settings->bools.menu_mouse_enable;
-   bool menu_pointer_enable                        = settings->bools.menu_pointer_enable;
-   bool swap_ok_cancel_btns                        = settings->bools.input_menu_swap_ok_cancel_buttons;
-   bool menu_scroll_fast                           = settings->bools.menu_scroll_fast;
-   bool pointer_enabled                            = settings->bools.menu_pointer_enable;
-   unsigned input_touch_scale                      = settings->uints.input_touch_scale;
-   unsigned menu_scroll_delay                      =
-      settings->uints.menu_scroll_delay;
-#ifdef HAVE_OVERLAY
-   bool input_overlay_enable                       = settings->bools.input_overlay_enable;
-   bool overlay_active                             = input_overlay_enable 
-      && input_st->overlay_ptr
-      && input_st->overlay_ptr->alive;
-#else
-   bool input_overlay_enable                       = false;
-   bool overlay_active                             = false;
-#endif
-   unsigned menu_ok_btn                            = swap_ok_cancel_btns ?
-         RETRO_DEVICE_ID_JOYPAD_B : RETRO_DEVICE_ID_JOYPAD_A;
-   unsigned menu_cancel_btn                        = swap_ok_cancel_btns ?
-         RETRO_DEVICE_ID_JOYPAD_A : RETRO_DEVICE_ID_JOYPAD_B;
-   unsigned ok_current                             = BIT256_GET_PTR(p_input, menu_ok_btn);
-   unsigned ok_trigger                             = ok_current & ~ok_old;
-   unsigned i                                      = 0;
-   static unsigned navigation_initial              = 0;
-   unsigned navigation_current                     = 0;
-   unsigned navigation_buttons[6] =
-   {
-      RETRO_DEVICE_ID_JOYPAD_UP,
-      RETRO_DEVICE_ID_JOYPAD_DOWN,
-      RETRO_DEVICE_ID_JOYPAD_LEFT,
-      RETRO_DEVICE_ID_JOYPAD_RIGHT,
-      RETRO_DEVICE_ID_JOYPAD_L,
-      RETRO_DEVICE_ID_JOYPAD_R
-   };
-
-   ok_old                                          = ok_current;
-
-   /* Get pointer (mouse + touchscreen) input
-    * Note: Must be done regardless of menu screensaver
-    *       state */
-
-   /* > If pointer input is disabled, do nothing */
-   if (!menu_mouse_enable && !menu_pointer_enable)
-      menu_input->pointer.type = MENU_POINTER_DISABLED;
-   else
-   {
-      menu_input_pointer_hw_state_t mouse_hw_state       = {0};
-      menu_input_pointer_hw_state_t touchscreen_hw_state = {0};
-
-      /* Read mouse */
-      if (menu_mouse_enable)
-         menu_input_get_mouse_hw_state(
-               p_disp,
-               menu,
-               input_st,
-               current_input,
-               joypad,
-               sec_joypad,
-               keyboard_mapping_blocked,
-               menu_mouse_enable,
-               input_overlay_enable,
-               overlay_active,
-               &mouse_hw_state);
-
-      /* Read touchscreen
-       * Note: Could forgo this if mouse is currently active,
-       * but this is 'cleaner' code... (if performance is a
-       * concern - and it isn't - user can just disable touch
-       * screen support) */
-      if (menu_pointer_enable)
-         menu_input_get_touchscreen_hw_state(
-               p_disp,
-               menu,
-               input_st,
-               current_input,
-               joypad,
-               sec_joypad,
-               keyboard_mapping_blocked,
-               overlay_active,
-               pointer_enabled,
-               input_touch_scale,
-               &touchscreen_hw_state);
-
-      /* Mouse takes precedence */
-      if (mouse_hw_state.active)
-         menu_input->pointer.type = MENU_POINTER_MOUSE;
-      else if (touchscreen_hw_state.active)
-         menu_input->pointer.type = MENU_POINTER_TOUCHSCREEN;
-
-      /* Copy input from the current device */
-      if (menu_input->pointer.type == MENU_POINTER_MOUSE)
-         memcpy(pointer_hw_state, &mouse_hw_state, sizeof(menu_input_pointer_hw_state_t));
-      else if (menu_input->pointer.type == MENU_POINTER_TOUCHSCREEN)
-         memcpy(pointer_hw_state, &touchscreen_hw_state, sizeof(menu_input_pointer_hw_state_t));
-
-      if (pointer_hw_state->active)
-         menu_st->input_last_time_us = menu_st->current_time_us;
-   }
-
-   /* Populate menu_input_state
-    * Note: dx, dy, ptr, y_accel, etc. entries are set elsewhere */
-   menu_input->pointer.x          = pointer_hw_state->x;
-   menu_input->pointer.y          = pointer_hw_state->y;
-   if (menu_input->select_inhibit || menu_input->cancel_inhibit)
-   {
-      menu_input->pointer.active  = false;
-      menu_input->pointer.pressed = false;
-   }
-   else
-   {
-      menu_input->pointer.active  = pointer_hw_state->active;
-      menu_input->pointer.pressed = pointer_hw_state->select_pressed;
-   }
-
-   /* If menu screensaver is active, any input
-    * is intercepted and used to switch it off */
-   if (menu_st->screensaver_active)
-   {
-      /* Check pointer input */
-      bool input_active = (menu_input->pointer.type != MENU_POINTER_DISABLED) &&
-            menu_input->pointer.active;
-
-      /* Check regular input */
-      if (!input_active)
-         input_active = bits_any_set(p_input->data, ARRAY_SIZE(p_input->data));
-
-      if (!input_active)
-         input_active = bits_any_set(p_trigger_input->data, ARRAY_SIZE(p_trigger_input->data));
-
-      /* Disable screensaver if required */
-      if (input_active)
-      {
-         menu_ctx_environment_t menu_environ;
-         menu_environ.type           = MENU_ENVIRON_DISABLE_SCREENSAVER;
-         menu_environ.data           = NULL;
-         menu_st->screensaver_active = false;
-         menu_st->input_last_time_us = menu_st->current_time_us;
-         menu_driver_ctl(RARCH_MENU_CTL_ENVIRONMENT, &menu_environ);
-      }
-
-      /* Annul received input */
-      menu_input->pointer.active      = false;
-      menu_input->pointer.pressed     = false;
-      menu_input->select_inhibit      = true;
-      menu_input->cancel_inhibit      = true;
-      pointer_hw_state->up_pressed    = false;
-      pointer_hw_state->down_pressed  = false;
-      pointer_hw_state->left_pressed  = false;
-      pointer_hw_state->right_pressed = false;
-      return MENU_ACTION_NOOP;
-   }
-
-   /* Accelerate only navigation buttons */
-   for (i = 0; i < 6; i++)
-   {
-      if (BIT256_GET_PTR(p_input, navigation_buttons[i]))
-         navigation_current        |= (1 << navigation_buttons[i]);
-   }
-
-   if (navigation_current)
-   {
-      if (!first_held)
-      {
-         /* Store first direction in order to block "diagonals" */
-         if (!navigation_initial)
-            navigation_initial      = navigation_current;
-
-         /* don't run anything first frame, only capture held inputs
-          * for old_input_state. */
-
-         first_held                 = true;
-         if (initial_held)
-            delay_timer             = menu_scroll_delay;
-         else
-            delay_timer             = menu_scroll_fast ? 100 : 20;
-         delay_count                = 0;
-      }
-
-      if (delay_count >= delay_timer)
-      {
-         uint32_t input_repeat      = 0;
-         for (i = 0; i < 6; i++)
-            BIT32_SET(input_repeat, navigation_buttons[i]);
-
-         set_scroll                 = true;
-         first_held                 = false;
-         p_trigger_input->data[0]  |= p_input->data[0] & input_repeat;
-         new_scroll_accel           = menu_st->scroll.acceleration;
-
-         if (menu_scroll_fast)
-            new_scroll_accel        = MIN(new_scroll_accel + 1, 64);
-         else
-            new_scroll_accel        = MIN(new_scroll_accel + 1, 5);
-      }
-
-      initial_held                  = false;
-   }
-   else
-   {
-      set_scroll                    = true;
-      first_held                    = false;
-      initial_held                  = true;
-      navigation_initial            = 0;
-   }
-
-   if (set_scroll)
-      menu_st->scroll.acceleration  = (unsigned)(new_scroll_accel);
-
-   delay_count                     += anim_get_ptr()->delta_time;
-
-   if (display_kb)
-   {
-      bool show_osk_symbols = input_event_osk_show_symbol_pages(menu_st->driver_data);
-
-      input_event_osk_iterate(input_st->osk_grid, input_st->osk_idx);
-
-      if (BIT256_GET_PTR(p_trigger_input, RETRO_DEVICE_ID_JOYPAD_DOWN))
-      {
-         menu_st->input_last_time_us = menu_st->current_time_us;
-         if (input_st->osk_ptr < 33)
-            input_st->osk_ptr += OSK_CHARS_PER_LINE;
-      }
-
-      if (BIT256_GET_PTR(p_trigger_input, RETRO_DEVICE_ID_JOYPAD_UP))
-      {
-         menu_st->input_last_time_us = menu_st->current_time_us;
-         if (input_st->osk_ptr >= OSK_CHARS_PER_LINE)
-            input_st->osk_ptr -= OSK_CHARS_PER_LINE;
-      }
-
-      if (BIT256_GET_PTR(p_trigger_input, RETRO_DEVICE_ID_JOYPAD_RIGHT))
-      {
-         menu_st->input_last_time_us = menu_st->current_time_us;
-         if (input_st->osk_ptr < 43)
-            input_st->osk_ptr += 1;
-      }
-
-      if (BIT256_GET_PTR(p_trigger_input, RETRO_DEVICE_ID_JOYPAD_LEFT))
-      {
-         menu_st->input_last_time_us = menu_st->current_time_us;
-         if (input_st->osk_ptr >= 1)
-            input_st->osk_ptr -= 1;
-      }
-
-      if (BIT256_GET_PTR(p_trigger_input, RETRO_DEVICE_ID_JOYPAD_L))
-      {
-         menu_st->input_last_time_us = menu_st->current_time_us;
-         if (input_st->osk_idx > OSK_TYPE_UNKNOWN + 1)
-            input_st->osk_idx = ((enum osk_type)
-                  (input_st->osk_idx - 1));
-         else
-            input_st->osk_idx = ((enum osk_type)(show_osk_symbols
-                     ? OSK_TYPE_LAST - 1
-                     : OSK_SYMBOLS_PAGE1));
-      }
-
-      if (BIT256_GET_PTR(p_trigger_input, RETRO_DEVICE_ID_JOYPAD_R))
-      {
-         menu_st->input_last_time_us = menu_st->current_time_us;
-         if (input_st->osk_idx < (show_osk_symbols
-                  ? OSK_TYPE_LAST - 1
-                  : OSK_SYMBOLS_PAGE1))
-            input_st->osk_idx = ((enum osk_type)(
-                     input_st->osk_idx + 1));
-         else
-            input_st->osk_idx = ((enum osk_type)(OSK_TYPE_UNKNOWN + 1));
-      }
-
-      if (BIT256_GET_PTR(p_trigger_input, menu_ok_btn))
-      {
-         if (input_st->osk_ptr >= 0)
-            input_event_osk_append(
-                  &input_st->keyboard_line,
-                  &input_st->osk_idx,
-                  &input_st->osk_last_codepoint,
-                  &input_st->osk_last_codepoint_len,
-                  input_st->osk_ptr,
-                  show_osk_symbols,
-                  input_st->osk_grid[input_st->osk_ptr]);
-      }
-
-      if (BIT256_GET_PTR(p_trigger_input, menu_cancel_btn))
-         input_keyboard_event(true, '\x7f', '\x7f',
-               0, RETRO_DEVICE_KEYBOARD);
-
-      /* send return key to close keyboard input window */
-      if (BIT256_GET_PTR(p_trigger_input, RETRO_DEVICE_ID_JOYPAD_START))
-         input_keyboard_event(true, '\n', '\n', 0, RETRO_DEVICE_KEYBOARD);
-
-      BIT256_CLEAR_ALL_PTR(p_trigger_input);
-   }
-   else
-   {
-      if (BIT256_GET_PTR(p_trigger_input, RETRO_DEVICE_ID_JOYPAD_UP))
-      {
-         if (navigation_initial == (1 << RETRO_DEVICE_ID_JOYPAD_UP))
-            ret = MENU_ACTION_UP;
-      }
-      else if (BIT256_GET_PTR(p_trigger_input, RETRO_DEVICE_ID_JOYPAD_DOWN))
-      {
-         if (navigation_initial == (1 << RETRO_DEVICE_ID_JOYPAD_DOWN))
-            ret = MENU_ACTION_DOWN;
-      }
-      if (BIT256_GET_PTR(p_trigger_input, RETRO_DEVICE_ID_JOYPAD_LEFT))
-      {
-         if (navigation_initial == (1 << RETRO_DEVICE_ID_JOYPAD_LEFT))
-            ret = MENU_ACTION_LEFT;
-      }
-      else if (BIT256_GET_PTR(p_trigger_input, RETRO_DEVICE_ID_JOYPAD_RIGHT))
-      {
-         if (navigation_initial == (1 << RETRO_DEVICE_ID_JOYPAD_RIGHT))
-            ret = MENU_ACTION_RIGHT;
-      }
-
-      if (BIT256_GET_PTR(p_trigger_input, RETRO_DEVICE_ID_JOYPAD_L))
-         ret = MENU_ACTION_SCROLL_UP;
-      else if (BIT256_GET_PTR(p_trigger_input, RETRO_DEVICE_ID_JOYPAD_R))
-         ret = MENU_ACTION_SCROLL_DOWN;
-      else if (ok_trigger)
-         ret = MENU_ACTION_OK;
-      else if (BIT256_GET_PTR(p_trigger_input, menu_cancel_btn))
-         ret = MENU_ACTION_CANCEL;
-      else if (BIT256_GET_PTR(p_trigger_input, RETRO_DEVICE_ID_JOYPAD_X))
-         ret = MENU_ACTION_SEARCH;
-      else if (BIT256_GET_PTR(p_trigger_input, RETRO_DEVICE_ID_JOYPAD_Y))
-         ret = MENU_ACTION_SCAN;
-      else if (BIT256_GET_PTR(p_trigger_input, RETRO_DEVICE_ID_JOYPAD_START))
-         ret = MENU_ACTION_START;
-      else if (BIT256_GET_PTR(p_trigger_input, RETRO_DEVICE_ID_JOYPAD_SELECT))
-         ret = MENU_ACTION_INFO;
-      else if (BIT256_GET_PTR(p_trigger_input, RARCH_MENU_TOGGLE))
-         ret = MENU_ACTION_TOGGLE;
-
-      if (ret != MENU_ACTION_NOOP)
-         menu_st->input_last_time_us = menu_st->current_time_us;
-   }
-
-   return ret;
-}
-
-static int menu_input_pointer_post_iterate(
-      gfx_display_t *p_disp,
-      retro_time_t current_time,
-      menu_file_list_cbs_t *cbs,
-      menu_entry_t *entry, unsigned action)
-{
-   static retro_time_t start_time                  = 0;
-   static int16_t start_x                          = 0;
-   static int16_t start_y                          = 0;
-   static int16_t last_x                           = 0;
-   static int16_t last_y                           = 0;
-   static uint16_t dx_start_right_max              = 0;
-   static uint16_t dx_start_left_max               = 0;
-   static uint16_t dy_start_up_max                 = 0;
-   static uint16_t dy_start_down_max               = 0;
-   static bool last_select_pressed                 = false;
-   static bool last_cancel_pressed                 = false;
-   static bool last_left_pressed                   = false;
-   static bool last_right_pressed                  = false;
-   static retro_time_t last_left_action_time       = 0;
-   static retro_time_t last_right_action_time      = 0;
-   static retro_time_t last_press_direction_time   = 0;
-   bool attenuate_y_accel                          = true;
-   bool osk_active                                 = menu_input_dialog_get_display_kb();
-   bool messagebox_active                          = false;
-   int ret                                         = 0;
-   struct menu_state *menu_st                      = &menu_driver_state;
-   menu_input_pointer_hw_state_t *pointer_hw_state = &menu_st->input_pointer_hw_state;
-   menu_input_t *menu_input                        = &menu_st->input_state;
-   menu_handle_t *menu                             = menu_st->driver_data;
-   video_driver_state_t *video_st                  = video_state_get_ptr();
-   input_driver_state_t *input_st                  = input_state_get_ptr();
-
-   /* Check whether a message box is currently
-    * being shown
-    * > Note: This ignores input bind dialogs,
-    *   since input binding overrides normal input
-    *   and must be handled separately... */
-   if (menu)
-      messagebox_active = BIT64_GET(
-            menu->state, MENU_STATE_RENDER_MESSAGEBOX) &&
-            !string_is_empty(menu->menu_state_msg);
-
-   /* If onscreen keyboard is shown and we currently have
-    * active mouse input, highlight key under mouse cursor */
-   if (osk_active &&
-       (menu_input->pointer.type == MENU_POINTER_MOUSE) &&
-       pointer_hw_state->active)
-   {
-      menu_ctx_pointer_t point;
-
-      point.x       = pointer_hw_state->x;
-      point.y       = pointer_hw_state->y;
-      point.ptr     = 0;
-      point.cbs     = NULL;
-      point.entry   = NULL;
-      point.action  = 0;
-      point.gesture = MENU_INPUT_GESTURE_NONE;
-      point.retcode = 0;
-
-      menu_driver_ctl(RARCH_MENU_CTL_OSK_PTR_AT_POS, &point);
-      if (point.retcode > -1)
-         input_st->osk_ptr = point.retcode;
-   }
-
-   /* Select + X/Y position */
-   if (!menu_input->select_inhibit)
-   {
-      if (pointer_hw_state->select_pressed)
-      {
-         int16_t x           = pointer_hw_state->x;
-         int16_t y           = pointer_hw_state->y;
-         static float accel0 = 0.0f;
-         static float accel1 = 0.0f;
-
-         /* Transition from select unpressed to select pressed */
-         if (!last_select_pressed)
-         {
-            menu_ctx_pointer_t point;
-
-            /* Initialise variables */
-            start_time                = current_time;
-            start_x                   = x;
-            start_y                   = y;
-            last_x                    = x;
-            last_y                    = y;
-            dx_start_right_max        = 0;
-            dx_start_left_max         = 0;
-            dy_start_up_max           = 0;
-            dy_start_down_max         = 0;
-            accel0                    = 0.0f;
-            accel1                    = 0.0f;
-            last_press_direction_time = 0;
-
-            /* If we are not currently showing the onscreen
-             * keyboard or a message box, trigger a 'pointer
-             * down' event */
-            if (!osk_active && !messagebox_active)
-            {
-               point.x       = x;
-               point.y       = y;
-               /* Note: menu_input->ptr is meaningless here when
-                * using a touchscreen... */
-               point.ptr     = menu_input->ptr;
-               point.cbs     = cbs;
-               point.entry   = entry;
-               point.action  = action;
-               point.gesture = MENU_INPUT_GESTURE_NONE;
-
-               menu_driver_ctl(RARCH_MENU_CTL_POINTER_DOWN, &point);
-               ret = point.retcode;
-            }
-         }
-         else
-         {
-            /* Pointer is being held down
-             * (i.e. for more than one frame) */
-            float dpi = menu ? menu_input_get_dpi(menu, p_disp,
-                  video_st->width, video_st->height) : 0.0f;
-
-            /* > Update deltas + acceleration & detect press direction
-             *   Note: We only do this if the pointer has moved above
-             *   a certain threshold - this requires dpi info */
-            if (dpi > 0.0f)
-            {
-               uint16_t dpi_threshold_drag =
-                     (uint16_t)((dpi * MENU_INPUT_DPI_THRESHOLD_DRAG) + 0.5f);
-
-               int16_t dx_start            = x - start_x;
-               int16_t dy_start            = y - start_y;
-               uint16_t dx_start_abs       = dx_start < 0 ? dx_start * -1 : dx_start;
-               uint16_t dy_start_abs       = dy_start < 0 ? dy_start * -1 : dy_start;
-
-               if ((dx_start_abs > dpi_threshold_drag) ||
-                   (dy_start_abs > dpi_threshold_drag))
-               {
-                  uint16_t dpi_threshold_press_direction_min     =
-                        (uint16_t)((dpi * MENU_INPUT_DPI_THRESHOLD_PRESS_DIRECTION_MIN) + 0.5f);
-                  uint16_t dpi_threshold_press_direction_max     =
-                        (uint16_t)((dpi * MENU_INPUT_DPI_THRESHOLD_PRESS_DIRECTION_MAX) + 0.5f);
-                  uint16_t dpi_threshold_press_direction_tangent =
-                        (uint16_t)((dpi * MENU_INPUT_DPI_THRESHOLD_PRESS_DIRECTION_TANGENT) + 0.5f);
-
-                  enum menu_input_pointer_press_direction
-                        press_direction                          = MENU_INPUT_PRESS_DIRECTION_NONE;
-                  float press_direction_amplitude                = 0.0f;
-                  retro_time_t press_direction_delay             = MENU_INPUT_PRESS_DIRECTION_DELAY_MAX;
-
-                  /* Pointer has moved a sufficient distance to
-                   * trigger a 'dragged' state */
-                  menu_input->pointer.dragged = true;
-
-                  /* Here we diverge:
-                   * > If onscreen keyboard or a message box is
-                   *   active, pointer deltas, acceleration and
-                   *   press direction must be inhibited
-                   * > If not, input is processed normally */
-                  if (osk_active || messagebox_active)
-                  {
-                     /* Inhibit normal pointer input */
-                     menu_input->pointer.dx              = 0;
-                     menu_input->pointer.dy              = 0;
-                     menu_input->pointer.y_accel         = 0.0f;
-                     menu_input->pointer.press_direction = MENU_INPUT_PRESS_DIRECTION_NONE;
-                     accel0                              = 0.0f;
-                     accel1                              = 0.0f;
-                     attenuate_y_accel                   = false;
-                  }
-                  else
-                  {
-                     /* Assign current deltas */
-                     menu_input->pointer.dx = x - last_x;
-                     menu_input->pointer.dy = y - last_y;
-
-                     /* Update maximum start->current deltas */
-                     if (dx_start > 0)
-                        dx_start_right_max = (dx_start_abs > dx_start_right_max) ?
-                              dx_start_abs : dx_start_right_max;
-                     else
-                        dx_start_left_max = (dx_start_abs > dx_start_left_max) ?
-                              dx_start_abs : dx_start_left_max;
-
-                     if (dy_start > 0)
-                        dy_start_down_max = (dy_start_abs > dy_start_down_max) ?
-                              dy_start_abs : dy_start_down_max;
-                     else
-                        dy_start_up_max = (dy_start_abs > dy_start_up_max) ?
-                              dy_start_abs : dy_start_up_max;
-
-                     /* Magic numbers... */
-                     menu_input->pointer.y_accel = (accel0 + accel1 + (float)menu_input->pointer.dy) / 3.0f;
-                     accel0                      = accel1;
-                     accel1                      = menu_input->pointer.y_accel;
-
-                     /* Acceleration decays over time - but if the value
-                      * has been set on this frame, attenuation should
-                      * be skipped */
-                     attenuate_y_accel = false;
-
-                     /* Check if pointer is being held in a particular
-                      * direction */
-                     menu_input->pointer.press_direction = MENU_INPUT_PRESS_DIRECTION_NONE;
-
-                     /* > Press directions are actually triggered as a pulse train,
-                      *   since a continuous direction prevents fine control in the
-                      *   context of menu actions (i.e. it would be the same
-                      *   as always holding down a cursor key all the time - too fast
-                      *   to control). We therefore apply a low pass filter, with
-                      *   a variable frequency based upon the distance the user has
-                      *   dragged the pointer */
-
-                     /* > Horizontal */
-                     if ((dx_start_abs >= dpi_threshold_press_direction_min) &&
-                         (dy_start_abs <  dpi_threshold_press_direction_tangent))
-                     {
-                        press_direction = (dx_start > 0) ?
-                              MENU_INPUT_PRESS_DIRECTION_RIGHT : MENU_INPUT_PRESS_DIRECTION_LEFT;
-
-                        /* Get effective amplitude of press direction offset */
-                        press_direction_amplitude =
-                              (float)(dx_start_abs - dpi_threshold_press_direction_min) /
-                              (float)(dpi_threshold_press_direction_max - dpi_threshold_press_direction_min);
-                     }
-                     /* > Vertical */
-                     else if ((dy_start_abs >= dpi_threshold_press_direction_min) &&
-                              (dx_start_abs <  dpi_threshold_press_direction_tangent))
-                     {
-                        press_direction = (dy_start > 0) ?
-                              MENU_INPUT_PRESS_DIRECTION_DOWN : MENU_INPUT_PRESS_DIRECTION_UP;
-
-                        /* Get effective amplitude of press direction offset */
-                        press_direction_amplitude =
-                              (float)(dy_start_abs - dpi_threshold_press_direction_min) /
-                              (float)(dpi_threshold_press_direction_max - dpi_threshold_press_direction_min);
-                     }
-
-                     if (press_direction != MENU_INPUT_PRESS_DIRECTION_NONE)
-                     {
-                        /* > Update low pass filter frequency */
-                        if (press_direction_amplitude > 1.0f)
-                           press_direction_delay = MENU_INPUT_PRESS_DIRECTION_DELAY_MIN;
-                        else
-                           press_direction_delay = MENU_INPUT_PRESS_DIRECTION_DELAY_MIN +
-                                 ((MENU_INPUT_PRESS_DIRECTION_DELAY_MAX - MENU_INPUT_PRESS_DIRECTION_DELAY_MIN)*
-                                  (1.0f - press_direction_amplitude));
-
-                        /* > Apply low pass filter */
-                        if (current_time - last_press_direction_time > press_direction_delay)
-                        {
-                           menu_input->pointer.press_direction = press_direction;
-                           last_press_direction_time = current_time;
-                        }
-                     }
-                  }
-               }
-               else
-               {
-                  /* Pointer is stationary */
-                  menu_input->pointer.dx              = 0;
-                  menu_input->pointer.dy              = 0;
-                  menu_input->pointer.press_direction = MENU_INPUT_PRESS_DIRECTION_NONE;
-
-                  /* Standard behaviour (on Android, at least) is to stop
-                   * scrolling when the user touches the screen. We should
-                   * therefore 'reset' y acceleration whenever the pointer
-                   * is stationary - with two caveats:
-                   * - We only disable scrolling if the pointer *remains*
-                   *   stationary. If the pointer is held down then
-                   *   subsequently moves, normal scrolling should resume
-                   * - Halting the scroll immediately produces a very
-                   *   unpleasant 'jerky' user experience. To avoid this,
-                   *   we add a small delay between detecting a pointer
-                   *   down event and forcing y acceleration to zero
-                   * NOTE: Of course, we must also 'reset' y acceleration
-                   * whenever the onscreen keyboard or a message box is
-                   * shown */
-                  if ((!menu_input->pointer.dragged &&
-                        (menu_input->pointer.press_duration > MENU_INPUT_Y_ACCEL_RESET_DELAY)) ||
-                      (osk_active || messagebox_active))
-                  {
-                     menu_input->pointer.y_accel = 0.0f;
-                     accel0                      = 0.0f;
-                     accel1                      = 0.0f;
-                     attenuate_y_accel           = false;
-                  }
-               }
-            }
-            else
-            {
-               /* No dpi info - just fallback to zero... */
-               menu_input->pointer.dx              = 0;
-               menu_input->pointer.dy              = 0;
-               menu_input->pointer.y_accel         = 0.0f;
-               menu_input->pointer.press_direction = MENU_INPUT_PRESS_DIRECTION_NONE;
-               accel0                              = 0.0f;
-               accel1                              = 0.0f;
-               attenuate_y_accel                   = false;
-            }
-
-            /* > Update remaining variables */
-            menu_input->pointer.press_duration = current_time - start_time;
-            last_x                             = x;
-            last_y                             = y;
-         }
-      }
-      else if (last_select_pressed)
-      {
-         /* Transition from select pressed to select unpressed */
-         int16_t x;
-         int16_t y;
-         menu_ctx_pointer_t point;
-
-         if (menu_input->pointer.dragged)
-         {
-            /* Pointer has moved.
-             * When using a touchscreen, releasing a press
-             * resets the x/y position - so cannot use
-             * current hardware x/y values. Instead, use
-             * previous position from last time that a
-             * press was active */
-            x = last_x;
-            y = last_y;
-         }
-         else
-         {
-            /* Pointer is considered stationary,
-             * so use start position */
-            x = start_x;
-            y = start_y;
-         }
-
-         point.x       = x;
-         point.y       = y;
-         point.ptr     = menu_input->ptr;
-         point.cbs     = cbs;
-         point.entry   = entry;
-         point.action  = action;
-         point.gesture = MENU_INPUT_GESTURE_NONE;
-
-         /* On screen keyboard overrides normal menu input... */
-         if (osk_active)
-         {
-            /* If pointer has been 'dragged', then it counts as
-             * a miss. Only register 'release' event if pointer
-             * has remained stationary */
-            if (!menu_input->pointer.dragged)
-            {
-               menu_driver_ctl(RARCH_MENU_CTL_OSK_PTR_AT_POS, &point);
-               if (point.retcode > -1)
-               {
-                  bool show_osk_symbols = input_event_osk_show_symbol_pages(menu_st->driver_data);
-
-                  input_st->osk_ptr = point.retcode;
-                  input_event_osk_append(
-                        &input_st->keyboard_line,
-                        &input_st->osk_idx,
-                        &input_st->osk_last_codepoint,
-                        &input_st->osk_last_codepoint_len,
-                        point.retcode,
-                        show_osk_symbols,
-                        input_st->osk_grid[input_st->osk_ptr]);
-               }
-            }
-         }
-         /* Message boxes override normal menu input...
-          * > If a message box is shown, any kind of pointer
-          *   gesture should close it */
-         else if (messagebox_active)
-            menu_input_pointer_close_messagebox(
-                  menu_st);
-         /* Normal menu input */
-         else
-         {
-            /* Detect gesture type */
-            if (!menu_input->pointer.dragged)
-            {
-               /* Pointer hasn't moved - check press duration */
-               if (menu_input->pointer.press_duration
-                     < MENU_INPUT_PRESS_TIME_SHORT)
-                  point.gesture = MENU_INPUT_GESTURE_TAP;
-               else if (menu_input->pointer.press_duration
-                     < MENU_INPUT_PRESS_TIME_LONG)
-                  point.gesture = MENU_INPUT_GESTURE_SHORT_PRESS;
-               else
-                  point.gesture = MENU_INPUT_GESTURE_LONG_PRESS;
-            }
-            else
-            {
-               /* Pointer has moved - check if this is a swipe */
-               float dpi = menu ? menu_input_get_dpi(menu, p_disp,
-video_st->width, video_st->height) : 0.0f;
-
-               if ((dpi > 0.0f)
-                     &&
-                     (menu_input->pointer.press_duration <
-                      MENU_INPUT_SWIPE_TIMEOUT))
-               {
-                  uint16_t dpi_threshold_swipe         =
-                        (uint16_t)((dpi * MENU_INPUT_DPI_THRESHOLD_SWIPE) + 0.5f);
-                  uint16_t dpi_threshold_swipe_tangent =
-                        (uint16_t)((dpi * MENU_INPUT_DPI_THRESHOLD_SWIPE_TANGENT) + 0.5f);
-
-                  int16_t dx_start                     = x - start_x;
-                  int16_t dy_start                     = y - start_y;
-                  uint16_t dx_start_right_final        = 0;
-                  uint16_t dx_start_left_final         = 0;
-                  uint16_t dy_start_up_final           = 0;
-                  uint16_t dy_start_down_final         = 0;
-
-                  /* Get final deltas */
-                  if (dx_start > 0)
-                     dx_start_right_final              = (uint16_t)dx_start;
-                  else
-                     dx_start_left_final               = (uint16_t)
-                        (dx_start * -1);
-
-                  if (dy_start > 0)
-                     dy_start_down_final               = (uint16_t)dy_start;
-                  else
-                     dy_start_up_final                 = (uint16_t)
-                        (dy_start * -1);
-
-                  /* Swipe right */
-                  if (     (dx_start_right_final > dpi_threshold_swipe)
-                        && (dx_start_left_max    < dpi_threshold_swipe_tangent)
-                        && (dy_start_up_max      < dpi_threshold_swipe_tangent)
-                        && (dy_start_down_max    < dpi_threshold_swipe_tangent)
-                     )
-                     point.gesture = MENU_INPUT_GESTURE_SWIPE_RIGHT;
-                  /* Swipe left */
-                  else if (
-                           (dx_start_right_max  < dpi_threshold_swipe_tangent)
-                        && (dx_start_left_final > dpi_threshold_swipe)
-                        && (dy_start_up_max     < dpi_threshold_swipe_tangent)
-                        && (dy_start_down_max   < dpi_threshold_swipe_tangent)
-                        )
-                     point.gesture = MENU_INPUT_GESTURE_SWIPE_LEFT;
-                  /* Swipe up */
-                  else if (
-                           (dx_start_right_max < dpi_threshold_swipe_tangent)
-                        && (dx_start_left_max  < dpi_threshold_swipe_tangent)
-                        && (dy_start_up_final  > dpi_threshold_swipe)
-                        && (dy_start_down_max  < dpi_threshold_swipe_tangent)
-                        )
-                     point.gesture = MENU_INPUT_GESTURE_SWIPE_UP;
-                  /* Swipe down */
-                  else if (
-                           (dx_start_right_max  < dpi_threshold_swipe_tangent)
-                        && (dx_start_left_max   < dpi_threshold_swipe_tangent)
-                        && (dy_start_up_max     < dpi_threshold_swipe_tangent)
-                        && (dy_start_down_final > dpi_threshold_swipe)
-                        )
-                     point.gesture = MENU_INPUT_GESTURE_SWIPE_DOWN;
-               }
-            }
-
-            /* Trigger a 'pointer up' event */
-            menu_driver_ctl(RARCH_MENU_CTL_POINTER_UP, &point);
-            ret = point.retcode;
-         }
-
-         /* Reset variables */
-         start_x                             = 0;
-         start_y                             = 0;
-         last_x                              = 0;
-         last_y                              = 0;
-         dx_start_right_max                  = 0;
-         dx_start_left_max                   = 0;
-         dy_start_up_max                     = 0;
-         dy_start_down_max                   = 0;
-         last_press_direction_time           = 0;
-         menu_input->pointer.press_duration  = 0;
-         menu_input->pointer.press_direction = MENU_INPUT_PRESS_DIRECTION_NONE;
-         menu_input->pointer.dx              = 0;
-         menu_input->pointer.dy              = 0;
-         menu_input->pointer.dragged         = false;
-      }
-   }
-
-   /* Adjust acceleration
-    * > If acceleration has not been set on this frame,
-    *   apply normal attenuation */
-   if (attenuate_y_accel)
-      menu_input->pointer.y_accel *= MENU_INPUT_Y_ACCEL_DECAY_FACTOR;
-
-   /* If select has been released, disable any existing
-    * select inhibit */
-   if (!pointer_hw_state->select_pressed)
-      menu_input->select_inhibit   = false;
-
-   /* Cancel */
-   if (   !menu_input->cancel_inhibit
-       &&  pointer_hw_state->cancel_pressed
-       && !last_cancel_pressed)
-   {
-      /* If currently showing a message box, close it */
-      if (messagebox_active)
-         menu_input_pointer_close_messagebox(menu_st);
-      /* If onscreen keyboard is shown, send a 'backspace' */
-      else if (osk_active)
-         input_keyboard_event(true, '\x7f', '\x7f',
-               0, RETRO_DEVICE_KEYBOARD);
-      /* ...otherwise, invoke standard MENU_ACTION_CANCEL
-       * action */
-      else
-      {
-         size_t selection = menu_st->selection_ptr;
-         ret = menu_entry_action(entry, selection, MENU_ACTION_CANCEL);
-      }
-   }
-
-   /* If cancel has been released, disable any existing
-    * cancel inhibit */
-   if (!pointer_hw_state->cancel_pressed)
-      menu_input->cancel_inhibit = false;
-
-   if (!messagebox_active)
-   {
-      /* Up/Down
-       * > Note 1: These always correspond to a mouse wheel, which
-       *   handles differently from other inputs - i.e. we don't
-       *   want a 'last pressed' check
-       * > Note 2: If a message box is currently shown, must
-       *   inhibit input */
-
-      /* > Up */
-      if (pointer_hw_state->up_pressed)
-      {
-         size_t selection = menu_st->selection_ptr;
-         ret              = menu_entry_action(
-               entry, selection, MENU_ACTION_UP);
-      }
-
-      /* > Down */
-      if (pointer_hw_state->down_pressed)
-      {
-         size_t selection = menu_st->selection_ptr;
-         ret              = menu_entry_action(
-               entry, selection, MENU_ACTION_DOWN);
-      }
-
-      /* Left/Right
-       * > Note 1: These also always correspond to a mouse wheel...
-       *   In this case, it's a mouse wheel *tilt* operation, which
-       *   is incredibly annoying because holding a tilt direction
-       *   rapidly toggles the input state. The repeat speed is so
-       *   high that any sort of useable control is impossible - so
-       *   we have to apply a 'low pass' filter by ignoring inputs
-       *   that occur below a certain frequency...
-       * > Note 2: If a message box is currently shown, must
-       *   inhibit input */
-
-      /* > Left */
-      if (      pointer_hw_state->left_pressed
-            && !last_left_pressed)
-      {
-         if (current_time - last_left_action_time
-               > MENU_INPUT_HORIZ_WHEEL_DELAY)
-         {
-            size_t selection      = menu_st->selection_ptr;
-            last_left_action_time = current_time;
-            ret                   = menu_entry_action(
-                  entry, selection, MENU_ACTION_LEFT);
-         }
-      }
-
-      /* > Right */
-      if (
-                pointer_hw_state->right_pressed
-            && !last_right_pressed)
-      {
-         if (current_time - last_right_action_time
-               > MENU_INPUT_HORIZ_WHEEL_DELAY)
-         {
-            size_t selection       = menu_st->selection_ptr;
-            last_right_action_time = current_time;
-            ret                    = menu_entry_action(
-                  entry, selection, MENU_ACTION_RIGHT);
-         }
-      }
-   }
-
-   last_select_pressed = pointer_hw_state->select_pressed;
-   last_cancel_pressed = pointer_hw_state->cancel_pressed;
-   last_left_pressed   = pointer_hw_state->left_pressed;
-   last_right_pressed  = pointer_hw_state->right_pressed;
-
-   return ret;
-}
-
-int menu_input_post_iterate(
-      gfx_display_t *p_disp,
-      struct menu_state *menu_st,
-      unsigned action,
-      retro_time_t current_time)
-{
-   menu_entry_t entry;
-   menu_list_t *menu_list        = menu_st->entries.list;
-   file_list_t *selection_buf    = menu_list ? MENU_LIST_GET_SELECTION(menu_list, (unsigned)0) : NULL;
-   size_t selection              = menu_st->selection_ptr;
-   menu_file_list_cbs_t *cbs     = selection_buf ?
-      (menu_file_list_cbs_t*)selection_buf->list[selection].actiondata
-      : NULL;
-
-   MENU_ENTRY_INIT(entry);
-   /* Note: If menu_input_pointer_post_iterate() is
-    * modified, will have to verify that these
-    * parameters remain unused... */
-   entry.rich_label_enabled   = false;
-   entry.value_enabled        = false;
-   entry.sublabel_enabled     = false;
-   menu_entry_get(&entry, 0, selection, NULL, false);
-   return menu_input_pointer_post_iterate(p_disp,
-         current_time, cbs, &entry, action);
-}
-
-void menu_driver_toggle(
-      void *curr_video_data,
-      void *video_driver_data,
-      menu_handle_t *menu,
-      menu_input_t *menu_input,
-      settings_t *settings,
-      bool menu_driver_alive,
-      bool overlay_alive,
-      retro_keyboard_event_t *key_event,
-      retro_keyboard_event_t *frontend_key_event,
-      bool on)
-{
-   /* TODO/FIXME - retroarch_main_quit calls menu_driver_toggle -
-    * we might have to redesign this to avoid EXXC_BAD_ACCESS errors
-    * on OSX - for now we work around this by checking if the settings
-    * struct is NULL
-    */
-   video_driver_t *current_video      = (video_driver_t*)curr_video_data;
-   bool pause_libretro                = false;
-   bool audio_enable_menu             = false;
-   runloop_state_t *runloop_st        = runloop_state_get_ptr();
-   bool runloop_shutdown_initiated    = runloop_st->shutdown_initiated;
-#ifdef HAVE_OVERLAY
-   bool input_overlay_hide_in_menu    = false;
-   bool input_overlay_enable          = false;
-#endif
-   bool video_adaptive_vsync          = false;
-   bool video_swap_interval           = false;
-
-   if (settings)
-   {
-      pause_libretro                  = settings->bools.menu_pause_libretro;
-#ifdef HAVE_AUDIOMIXER
-      audio_enable_menu               = settings->bools.audio_enable_menu;
-#endif
-#ifdef HAVE_OVERLAY
-      input_overlay_hide_in_menu      = settings->bools.input_overlay_hide_in_menu;
-      input_overlay_enable            = settings->bools.input_overlay_enable;
-#endif
-      video_adaptive_vsync            = settings->bools.video_adaptive_vsync;
-      video_swap_interval             = settings->uints.video_swap_interval;
-   }
-
-   if (on) 
-   {
-#ifndef HAVE_LAKKA_SWITCH
-#ifdef HAVE_LAKKA
-      set_cpu_scaling_signal(CPUSCALING_EVENT_FOCUS_MENU);
-#endif
-#endif /* #ifndef HAVE_LAKKA_SWITCH */
-#ifdef HAVE_OVERLAY
-      /* If an overlay was displayed before the toggle
-       * and overlays are disabled in menu, need to
-       * inhibit 'select' input */
-      if (input_overlay_hide_in_menu)
-      {
-         if (input_overlay_enable && overlay_alive)
-         {
-            /* Inhibits pointer 'select' and 'cancel' actions
-             * (until the next time 'select'/'cancel' are released) */
-            menu_input->select_inhibit= true;
-            menu_input->cancel_inhibit= true;
-         }
-      }
-#endif
-   }
-   else
-   {
-#ifndef HAVE_LAKKA_SWITCH
-#ifdef HAVE_LAKKA
-      set_cpu_scaling_signal(CPUSCALING_EVENT_FOCUS_CORE);
-#endif
-#endif /* #ifndef HAVE_LAKKA_SWITCH */
-#ifdef HAVE_OVERLAY
-      /* Inhibits pointer 'select' and 'cancel' actions
-       * (until the next time 'select'/'cancel' are released) */
-      menu_input->select_inhibit      = false;
-      menu_input->cancel_inhibit      = false;
-#endif
-   }
-
-   if (menu_driver_alive)
-   {
-      bool refresh                    = false;
-
-#ifdef WIIU
-      /* Enable burn-in protection menu is running */
-      IMEnableDim();
-#endif
-
-      menu_entries_ctl(MENU_ENTRIES_CTL_SET_REFRESH, &refresh);
-
-      /* Menu should always run with vsync on. */
-      if (current_video->set_nonblock_state)
-         current_video->set_nonblock_state(
-               video_driver_data,
-               false,
-               video_driver_test_all_flags(GFX_CTX_FLAGS_ADAPTIVE_VSYNC) &&
-               video_adaptive_vsync,
-               video_swap_interval
-               );
-      /* Stop all rumbling before entering the menu. */
-      command_event(CMD_EVENT_RUMBLE_STOP, NULL);
-
-      if (pause_libretro && !audio_enable_menu)
-         command_event(CMD_EVENT_AUDIO_STOP, NULL);
-
-      /* Override keyboard callback to redirect to menu instead.
-       * We'll use this later for something ... */
-
-      if (key_event && frontend_key_event)
-      {
-         *frontend_key_event          = *key_event;
-         *key_event                   = menu_input_key_event;
-
-         runloop_st->frame_time_last= 0;
-      }
-   }
-   else
-   {
-#ifdef WIIU
-      /* Disable burn-in protection while core is running; this is needed
-       * because HID inputs don't count for the purpose of Wii U
-       * power-saving. */
-      IMDisableDim();
-#endif
-
-      if (!runloop_shutdown_initiated)
-         driver_set_nonblock_state();
-
-      if (pause_libretro && !audio_enable_menu)
-         command_event(CMD_EVENT_AUDIO_START, NULL);
-
-      /* Restore libretro keyboard callback. */
-      if (key_event && frontend_key_event)
-         *key_event                   = *frontend_key_event;
-   }
-}
-
-void retroarch_menu_running(void)
-{
-   runloop_state_t *runloop_st     = runloop_state_get_ptr();
-   video_driver_state_t *video_st  = video_state_get_ptr();
-   settings_t *settings            = config_get_ptr();
-   input_driver_state_t *input_st  = input_state_get_ptr();
-#ifdef HAVE_OVERLAY
-   bool input_overlay_hide_in_menu = settings->bools.input_overlay_hide_in_menu;
-#endif
-#ifdef HAVE_AUDIOMIXER
-   bool audio_enable_menu          = settings->bools.audio_enable_menu;
-   bool audio_enable_menu_bgm      = settings->bools.audio_enable_menu_bgm;
-#endif
-   struct menu_state *menu_st      = &menu_driver_state;
-   menu_handle_t *menu             = menu_st->driver_data;
-   menu_input_t *menu_input        = &menu_st->input_state;
-   if (menu)
-   {
-      if (menu->driver_ctx && menu->driver_ctx->toggle)
-         menu->driver_ctx->toggle(menu->userdata, true);
-
-      menu_st->alive               = true;
-      menu_driver_toggle(
-            video_st->current_video,
-            video_st->data,
-            menu,
-            menu_input,
-            settings,
-            menu_st->alive,
-#ifdef HAVE_OVERLAY
-            input_st->overlay_ptr &&
-            input_st->overlay_ptr->alive,
-#else
-            false,
-#endif
-            &runloop_st->key_event,
-            &runloop_st->frontend_key_event,
-            true);
-   }
-
-   /* Prevent stray input (for a single frame) */
-   menu_st->input_driver_flushing_input = 1;
-
-#ifdef HAVE_AUDIOMIXER
-   if (audio_enable_menu && audio_enable_menu_bgm)
-      audio_driver_mixer_play_menu_sound_looped(AUDIO_MIXER_SYSTEM_SLOT_BGM);
-#endif
-
-   /* Ensure that game focus mode is disabled when
-    * running the menu (note: it is not currently
-    * possible for game focus to be enabled at this
-    * point, but must safeguard against future changes) */
-   if (input_st->game_focus_state.enabled)
-   {
-      enum input_game_focus_cmd_type game_focus_cmd = GAME_FOCUS_CMD_OFF;
-      command_event(CMD_EVENT_GAME_FOCUS_TOGGLE, &game_focus_cmd);
-   }
-
-   /* Ensure that menu screensaver is disabled when
-    * first switching to the menu */
-   if (menu_st->screensaver_active)
-   {
-      menu_ctx_environment_t menu_environ;
-      menu_environ.type           = MENU_ENVIRON_DISABLE_SCREENSAVER;
-      menu_environ.data           = NULL;
-      menu_st->screensaver_active = false;
-      menu_driver_ctl(RARCH_MENU_CTL_ENVIRONMENT, &menu_environ);
-   }
-   menu_st->input_last_time_us = cpu_features_get_time_usec();
-
-#ifdef HAVE_OVERLAY
-   if (input_overlay_hide_in_menu)
-      command_event(CMD_EVENT_OVERLAY_DEINIT, NULL);
-#endif
-}
-
-void retroarch_menu_running_finished(bool quit)
-{
-   runloop_state_t *runloop_st     = runloop_state_get_ptr();
-   video_driver_state_t*video_st   = video_state_get_ptr();
-   settings_t *settings            = config_get_ptr();
-   input_driver_state_t *input_st  = input_state_get_ptr();
-   struct menu_state *menu_st      = &menu_driver_state;
-   menu_handle_t *menu             = menu_st->driver_data;
-   menu_input_t *menu_input        = &menu_st->input_state;
-   if (menu)
-   {
-      if (menu->driver_ctx && menu->driver_ctx->toggle)
-         menu->driver_ctx->toggle(menu->userdata, false);
-
-      menu_st->alive   = false;
-      menu_driver_toggle(
-            video_st->current_video,
-            video_st->data,
-            menu,
-            menu_input,
-            settings,
-            menu_st->alive,
-#ifdef HAVE_OVERLAY
-            input_st->overlay_ptr &&
-            input_st->overlay_ptr->alive,
-#else
-            false,
-#endif
-            &runloop_st->key_event,
-            &runloop_st->frontend_key_event,
-            false);
-   }
-
-   /* Prevent stray input
-    * (for a single frame) */
-   menu_st->input_driver_flushing_input = 1;
-
-   if (!quit)
-   {
-#ifdef HAVE_AUDIOMIXER
-      /* Stop menu background music before we exit the menu */
-      if (  settings &&
-            settings->bools.audio_enable_menu &&
-            settings->bools.audio_enable_menu_bgm
-         )
-         audio_driver_mixer_stop_stream(AUDIO_MIXER_SYSTEM_SLOT_BGM);
-#endif
-
-      /* Enable game focus mode, if required */
-      if (runloop_st->current_core_type != CORE_TYPE_DUMMY)
-      {
-         enum input_auto_game_focus_type auto_game_focus_type = settings ?
-            (enum input_auto_game_focus_type)settings->uints.input_auto_game_focus :
-            AUTO_GAME_FOCUS_OFF;
-
-         if ((auto_game_focus_type == AUTO_GAME_FOCUS_ON) ||
-               ((auto_game_focus_type == AUTO_GAME_FOCUS_DETECT) &&
-                input_st->game_focus_state.core_requested))
-         {
-            enum input_game_focus_cmd_type game_focus_cmd = GAME_FOCUS_CMD_ON;
-            command_event(CMD_EVENT_GAME_FOCUS_TOGGLE, &game_focus_cmd);
-         }
-      }
-   }
-
-   /* Ensure that menu screensaver is disabled when
-    * switching off the menu */
-   if (menu_st->screensaver_active)
-   {
-      menu_ctx_environment_t menu_environ;
-      menu_environ.type           = MENU_ENVIRON_DISABLE_SCREENSAVER;
-      menu_environ.data           = NULL;
-      menu_st->screensaver_active = false;
-      menu_driver_ctl(RARCH_MENU_CTL_ENVIRONMENT, &menu_environ);
-   }
-   video_driver_set_texture_enable(false, false);
-#ifdef HAVE_OVERLAY
-   if (!quit)
-      if (settings && settings->bools.input_overlay_hide_in_menu)
-         input_overlay_init();
-#endif
-}
-
-bool menu_driver_ctl(enum rarch_menu_ctl_state state, void *data)
-{
-   gfx_display_t         *p_disp  = disp_get_ptr();
-   struct menu_state    *menu_st  = &menu_driver_state;
-
-   switch (state)
-   {
-      case RARCH_MENU_CTL_SET_PENDING_QUICK_MENU:
-         menu_entries_flush_stack(NULL, MENU_SETTINGS);
-         menu_st->pending_quick_menu = true;
-         break;
-      case RARCH_MENU_CTL_SET_PREVENT_POPULATE:
-         menu_st->prevent_populate = true;
-         break;
-      case RARCH_MENU_CTL_UNSET_PREVENT_POPULATE:
-         menu_st->prevent_populate = false;
-         break;
-      case RARCH_MENU_CTL_IS_PREVENT_POPULATE:
-         return menu_st->prevent_populate;
-      case RARCH_MENU_CTL_DEINIT:
-         if (     menu_st->driver_ctx
-               && menu_st->driver_ctx->context_destroy)
-            menu_st->driver_ctx->context_destroy(menu_st->userdata);
-
-         if (menu_st->data_own)
-            return true;
-
-         playlist_free_cached();
-#if defined(HAVE_CG) || defined(HAVE_GLSL) || defined(HAVE_SLANG) || defined(HAVE_HLSL)
-         menu_shader_manager_free();
-#endif
-#ifdef HAVE_NETWORKING
-         core_updater_list_free_cached();
-#endif
-#if defined(HAVE_MENU) && defined(HAVE_LIBRETRODB)
-         /* Before freeing the explore menu, we
-          * must wait for any explore menu initialisation
-          * tasks to complete */
-         menu_explore_wait_for_init_task();
-         menu_explore_free();
-#endif
-
-         if (menu_st->driver_data)
-         {
-            unsigned i;
-
-            menu_st->scroll.acceleration = 0;
-            menu_st->selection_ptr       = 0;
-            menu_st->scroll.index_size   = 0;
-
-            for (i = 0; i < SCROLL_INDEX_SIZE; i++)
-               menu_st->scroll.index_list[i] = 0;
-
-            memset(&menu_st->input_state, 0, sizeof(menu_input_t));
-            memset(&menu_st->input_pointer_hw_state, 0, sizeof(menu_input_pointer_hw_state_t));
-
-            if (     menu_st->driver_ctx
-                  && menu_st->driver_ctx->free)
-               menu_st->driver_ctx->free(menu_st->userdata);
-
-            if (menu_st->userdata)
-               free(menu_st->userdata);
-            menu_st->userdata = NULL;
-            p_disp->menu_driver_id = MENU_DRIVER_ID_UNKNOWN;
-
-#ifndef HAVE_DYNAMIC
-            if (frontend_driver_has_fork())
-#endif
-            {
-               rarch_system_info_t *system = &runloop_state_get_ptr()->system;
-               libretro_free_system_info(&system->info);
-               memset(&system->info, 0, sizeof(struct retro_system_info));
-            }
-
-            gfx_animation_deinit();
-            gfx_display_free();
-
-            menu_entries_settings_deinit(menu_st);
-            menu_entries_list_deinit(menu_st->driver_ctx, menu_st);
-
-            if (menu_st->driver_data->core_buf)
-               free(menu_st->driver_data->core_buf);
-            menu_st->driver_data->core_buf  = NULL;
-
-            menu_st->entries_need_refresh        = false;
-            menu_st->entries_nonblocking_refresh = false;
-            menu_st->entries.begin               = 0;
-
-            command_event(CMD_EVENT_HISTORY_DEINIT, NULL);
-            rarch_favorites_deinit();
-
-            menu_st->dialog_st.pending_push  = false;
-            menu_st->dialog_st.current_id    = 0;
-            menu_st->dialog_st.current_type  = MENU_DIALOG_NONE;
-
-            free(menu_st->driver_data);
-         }
-         menu_st->driver_data = NULL;
-         break;
-      case RARCH_MENU_CTL_ENVIRONMENT:
-         {
-            menu_ctx_environment_t *menu_environ =
-               (menu_ctx_environment_t*)data;
-
-            if (menu_st->driver_ctx->environ_cb)
-            {
-               if (menu_st->driver_ctx->environ_cb(menu_environ->type,
-                        menu_environ->data, menu_st->userdata) == 0)
-                  return true;
-            }
-         }
-         return false;
-      case RARCH_MENU_CTL_POINTER_DOWN:
-         {
-            menu_ctx_pointer_t *point = (menu_ctx_pointer_t*)data;
-            if (!menu_st->driver_ctx || !menu_st->driver_ctx->pointer_down)
-            {
-               point->retcode = 0;
-               return false;
-            }
-            point->retcode = menu_st->driver_ctx->pointer_down(
-                  menu_st->userdata,
-                  point->x, point->y, point->ptr,
-                  point->cbs, point->entry, point->action);
-         }
-         break;
-      case RARCH_MENU_CTL_POINTER_UP:
-         {
-            menu_ctx_pointer_t *point = (menu_ctx_pointer_t*)data;
-            if (!menu_st->driver_ctx || !menu_st->driver_ctx->pointer_up)
-            {
-               point->retcode = 0;
-               return false;
-            }
-            point->retcode = menu_st->driver_ctx->pointer_up(
-                  menu_st->userdata,
-                  point->x, point->y, point->ptr,
-                  point->gesture,
-                  point->cbs, point->entry, point->action);
-         }
-         break;
-      case RARCH_MENU_CTL_OSK_PTR_AT_POS:
-         {
-            video_driver_state_t 
-               *video_st              = video_state_get_ptr();
-            unsigned width            = video_st->width;
-            unsigned height           = video_st->height;
-            menu_ctx_pointer_t *point = (menu_ctx_pointer_t*)data;
-            if (!menu_st->driver_ctx || !menu_st->driver_ctx->osk_ptr_at_pos)
-            {
-               point->retcode = 0;
-               return false;
-            }
-            point->retcode = menu_st->driver_ctx->osk_ptr_at_pos(
-                  menu_st->userdata,
-                  point->x, point->y, width, height);
-         }
-         break;
-      case RARCH_MENU_CTL_UPDATE_THUMBNAIL_PATH:
-         {
-            size_t selection = menu_st->selection_ptr;
-
-            if (!menu_st->driver_ctx || !menu_st->driver_ctx->update_thumbnail_path)
-               return false;
-            menu_st->driver_ctx->update_thumbnail_path(
-                  menu_st->userdata, (unsigned)selection, 'L');
-            menu_st->driver_ctx->update_thumbnail_path(
-                  menu_st->userdata, (unsigned)selection, 'R');
-         }
-         break;
-      case RARCH_MENU_CTL_UPDATE_THUMBNAIL_IMAGE:
-         {
-            if (!menu_st->driver_ctx || !menu_st->driver_ctx->update_thumbnail_image)
-               return false;
-            menu_st->driver_ctx->update_thumbnail_image(menu_st->userdata);
-         }
-         break;
-      case RARCH_MENU_CTL_REFRESH_THUMBNAIL_IMAGE:
-         {
-            unsigned *i = (unsigned*)data;
-
-            if (!i || !menu_st->driver_ctx ||
-                  !menu_st->driver_ctx->refresh_thumbnail_image)
-               return false;
-            menu_st->driver_ctx->refresh_thumbnail_image(
-                  menu_st->userdata, *i);
-         }
-         break;
-      case RARCH_MENU_CTL_UPDATE_SAVESTATE_THUMBNAIL_PATH:
-         {
-            size_t selection = menu_st->selection_ptr;
-
-            if (  !menu_st->driver_ctx ||
-                  !menu_st->driver_ctx->update_savestate_thumbnail_path)
-               return false;
-            menu_st->driver_ctx->update_savestate_thumbnail_path(
-                  menu_st->userdata, (unsigned)selection);
-         }
-         break;
-      case RARCH_MENU_CTL_UPDATE_SAVESTATE_THUMBNAIL_IMAGE:
-         if (  !menu_st->driver_ctx ||
-               !menu_st->driver_ctx->update_savestate_thumbnail_image)
-            return false;
-         menu_st->driver_ctx->update_savestate_thumbnail_image(
-               menu_st->userdata);
-         break;
-      case MENU_NAVIGATION_CTL_CLEAR:
-         {
-            bool *pending_push     = (bool*)data;
-
-            /* Always set current selection to first entry */
-            menu_st->selection_ptr = 0;
-
-            /* menu_driver_navigation_set() will be called
-             * at the next 'push'.
-             * If a push is *not* pending, have to do it here
-             * instead */
-            if (!(*pending_push))
-            {
-               menu_driver_navigation_set(true);
-
-               if (menu_st->driver_ctx->navigation_clear)
-                  menu_st->driver_ctx->navigation_clear(
-                        menu_st->userdata, *pending_push);
-            }
-         }
-         break;
-      case MENU_NAVIGATION_CTL_SET_LAST:
-         {
-            size_t menu_list_size     = menu_st->entries.list ? MENU_LIST_GET_SELECTION(menu_st->entries.list, 0)->size : 0;
-            size_t new_selection      = menu_list_size - 1;
-
-            menu_st->selection_ptr    = new_selection;
-
-            if (menu_st->driver_ctx->navigation_set_last)
-               menu_st->driver_ctx->navigation_set_last(menu_st->userdata);
-         }
-         break;
-      case MENU_NAVIGATION_CTL_GET_SCROLL_ACCEL:
-         {
-            size_t *sel = (size_t*)data;
-            if (!sel)
-               return false;
-            *sel = menu_st->scroll.acceleration;
-         }
-         break;
-      default:
-      case RARCH_MENU_CTL_NONE:
-         break;
-   }
-
-   return true;
-}
-
-#if defined(HAVE_CG) || defined(HAVE_GLSL) || defined(HAVE_SLANG) || defined(HAVE_HLSL)
-struct video_shader *menu_shader_get(void)
-{
-   video_driver_state_t 
-      *video_st                = video_state_get_ptr();
-   if (video_shader_any_supported())
-      if (video_st)
-         return video_st->menu_driver_shader;
-   return NULL;
-}
-
-void menu_shader_manager_free(void)
-{
-   video_driver_state_t 
-      *video_st                = video_state_get_ptr();
-   if (video_st->menu_driver_shader)
-      free(video_st->menu_driver_shader);
-   video_st->menu_driver_shader = NULL;
-}
-
-/**
- * menu_shader_manager_init:
- *
- * Initializes shader manager.
- **/
-bool menu_shader_manager_init(void)
-{
-   video_driver_state_t 
-      *video_st                     = video_state_get_ptr();
-   enum rarch_shader_type type      = RARCH_SHADER_NONE;
-   bool ret                         = true;
-   bool is_preset                   = false;
-   const char *path_shader          = NULL;
-   struct video_shader *menu_shader = NULL;
-
-   /* We get the shader preset directly from the video driver, so that
-    * we are in sync with it (it could fail loading an auto-shader)
-    * If we can't (e.g. get_current_shader is not implemented),
-    * we'll load retroarch_get_shader_preset() like always */
-   video_shader_ctx_t shader_info = {0};
-
-   video_shader_driver_get_current_shader(&shader_info);
-
-   if (shader_info.data)
-      /* Use the path of the originally loaded preset because it could
-       * have been a preset with a #reference in it to another preset */
-      path_shader = shader_info.data->loaded_preset_path;
-   else
-      path_shader = retroarch_get_shader_preset();
-
-   menu_shader_manager_free();
-
-   menu_shader          = (struct video_shader*)
-      calloc(1, sizeof(*menu_shader));
-
-   if (!menu_shader)
-   {
-      ret = false;
-      goto end;
-   }
-
-   if (string_is_empty(path_shader))
-      goto end;
-
-   type = video_shader_get_type_from_ext(path_get_extension(path_shader),
-         &is_preset);
-
-   if (!video_shader_is_supported(type))
-   {
-      ret = false;
-      goto end;
-   }
-
-   if (is_preset)
-   {
-      if (!video_shader_load_preset_into_shader(path_shader, menu_shader))
-      {
-         ret = false;
-         goto end;
-      }
-      menu_shader->modified = false;
-   }
-   else
-   {
-      strlcpy(menu_shader->pass[0].source.path, path_shader,
-            sizeof(menu_shader->pass[0].source.path));
-      menu_shader->passes = 1;
-   }
-
-end:
-   video_st->menu_driver_shader = menu_shader;
-   command_event(CMD_EVENT_SHADER_PRESET_LOADED, NULL);
-   return ret;
-}
-
-/**
- * menu_shader_manager_set_preset:
- * @shader                   : Shader handle.
- * @type                     : Type of shader.
- * @preset_path              : Preset path to load from.
- * @apply                    : Whether to apply the shader or just update shader information
- *
- * Sets shader preset.
- **/
-bool menu_shader_manager_set_preset(struct video_shader *shader,
-      enum rarch_shader_type type, const char *preset_path, bool apply)
-{
-   bool refresh                  = false;
-   bool ret                      = false;
-   settings_t *settings          = config_get_ptr();
-
-   if (apply && !apply_shader(settings, type, preset_path, true))
-      goto clear;
-
-   if (string_is_empty(preset_path))
-   {
-      ret = true;
-      goto clear;
-   }
-
-   /* Load stored Preset into menu on success.
-    * Used when a preset is directly loaded.
-    * No point in updating when the Preset was
-    * created from the menu itself. */
-   if (  !shader ||
-         !(video_shader_load_preset_into_shader(preset_path, shader)))
-      goto end;
-
-   RARCH_LOG("[Shaders]: Menu shader set to: %s.\n", preset_path);
-
-   ret = true;
-
-end:
-   menu_entries_ctl(MENU_ENTRIES_CTL_SET_REFRESH, &refresh);
-   command_event(CMD_EVENT_SHADER_PRESET_LOADED, NULL);
-   return ret;
-
-clear:
-   /* We don't want to disable shaders entirely here,
-    * just reset number of passes
-    * > Note: Disabling shaders at this point would in
-    *   fact be dangerous, since it changes the number of
-    *   entries in the shader options menu which can in
-    *   turn lead to the menu selection pointer going out
-    *   of bounds. This causes undefined behaviour/segfaults */
-   menu_shader_manager_clear_num_passes(shader);
-   command_event(CMD_EVENT_SHADER_PRESET_LOADED, NULL);
-   return ret;
-}
-#endif
-
-/**
- * menu_iterate:
- * @input                    : input sample for this frame
- * @old_input                : input sample of the previous frame
- * @trigger_input            : difference' input sample - difference
- *                             between 'input' and 'old_input'
- *
- * Runs RetroArch menu for one frame.
- *
- * Returns: 0 on success, -1 if we need to quit out of the loop.
- **/
-static int generic_menu_iterate(
-      struct menu_state *menu_st,
-      gfx_display_t *p_disp,
-      gfx_animation_t *p_anim,
-      settings_t *settings,
-      menu_handle_t *menu,
-      void *userdata, enum menu_action action,
-      retro_time_t current_time)
-{
-#ifdef HAVE_ACCESSIBILITY
-   static enum action_iterate_type
-      last_iterate_type            = ITERATE_TYPE_DEFAULT;
-   access_state_t *access_st       = access_state_get_ptr();
-   bool accessibility_enable       = settings->bools.accessibility_enable;
-   unsigned accessibility_narrator_speech_speed = settings->uints.accessibility_narrator_speech_speed;
-#endif
-   enum action_iterate_type iterate_type;
-   unsigned file_type              = 0;
-   int ret                         = 0;
-   const char *label               = NULL;
-   file_list_t *list               = MENU_LIST_GET(menu_st->entries.list, 0);
-
-   if (list && list->size)
-      file_list_get_at_offset(list, list->size - 1, NULL, &label, &file_type, NULL);
-
-   menu->menu_state_msg[0]         = '\0';
-
-   iterate_type                    = action_iterate_type(label);
-   menu_st->is_binding             = false;
-
-   if (     action != MENU_ACTION_NOOP
-         || MENU_ENTRIES_NEEDS_REFRESH(menu_st)
-         || GFX_DISPLAY_GET_UPDATE_PENDING(p_anim, p_disp))
-   {
-      BIT64_SET(menu->state, MENU_STATE_RENDER_FRAMEBUFFER);
-   }
-
-   switch (iterate_type)
-   {
-      case ITERATE_TYPE_HELP:
-         ret = menu_dialog_iterate(
-               &menu_st->dialog_st,  settings,
-               menu->menu_state_msg, sizeof(menu->menu_state_msg),
-               current_time);
-
-#ifdef HAVE_ACCESSIBILITY
-         if (     (iterate_type != last_iterate_type)
-               && is_accessibility_enabled(
-                  accessibility_enable,
-                  access_st->enabled))
-            accessibility_speak_priority(
-                  accessibility_enable,
-                  accessibility_narrator_speech_speed,
-                  menu->menu_state_msg, 10);
-#endif
-
-         BIT64_SET(menu->state, MENU_STATE_RENDER_MESSAGEBOX);
-         BIT64_SET(menu->state, MENU_STATE_POST_ITERATE);
-
-         {
-            bool pop_stack = false;
-            if (  ret == 1 ||
-                  action == MENU_ACTION_OK ||
-                  action == MENU_ACTION_CANCEL
-               )
-               pop_stack   = true;
-
-            if (pop_stack)
-               BIT64_SET(menu->state, MENU_STATE_POP_STACK);
-         }
-         break;
-      case ITERATE_TYPE_BIND:
-         {
-            menu_input_ctx_bind_t bind;
-
-            menu_st->is_binding = true;
-
-            bind.s              = menu->menu_state_msg;
-            bind.len            = sizeof(menu->menu_state_msg);
-
-            if (menu_input_key_bind_iterate(
-                     settings,
-                     &bind, current_time))
-            {
-               size_t selection = menu_st->selection_ptr;
-               menu_entries_pop_stack(&selection, 0, 0);
-               menu_st->selection_ptr      = selection;
-            }
-            else
-               BIT64_SET(menu->state, MENU_STATE_RENDER_MESSAGEBOX);
-         }
-         break;
-      case ITERATE_TYPE_INFO:
-         {
-            menu_list_t *menu_list     = menu_st->entries.list;
-            file_list_t *selection_buf = menu_list ? MENU_LIST_GET_SELECTION(menu_list, (unsigned)0) : NULL;
-            size_t selection           = menu_st->selection_ptr;
-            menu_file_list_cbs_t *cbs  = selection_buf ?
-               (menu_file_list_cbs_t*)selection_buf->list[selection].actiondata
-               : NULL;
-
-            if (cbs && cbs->enum_idx != MSG_UNKNOWN)
-            {
-               /* Core updater/manager entries require special treatment */
-               switch (cbs->enum_idx)
-               {
-#ifdef HAVE_NETWORKING
-                  case MENU_ENUM_LABEL_CORE_UPDATER_ENTRY:
-                     {
-                        core_updater_list_t *core_list         =
-                           core_updater_list_get_cached();
-                        const core_updater_list_entry_t *entry = NULL;
-                        const char *path                       =
-                           selection_buf->list[selection].path;
-
-                        /* Search for specified core */
-                        if (
-                                 core_list
-                              && path
-                              && core_updater_list_get_filename(core_list,
-                                 path, &entry)
-                              && !string_is_empty(entry->description)
-                           )
-                           strlcpy(menu->menu_state_msg, entry->description,
-                                 sizeof(menu->menu_state_msg));
-                        else
-                           strlcpy(menu->menu_state_msg,
-                                 msg_hash_to_str(MENU_ENUM_LABEL_VALUE_NO_INFORMATION_AVAILABLE),
-                                 sizeof(menu->menu_state_msg));
-
-                        ret = 0;
-                     }
-                     break;
-#endif
-                  case MENU_ENUM_LABEL_CORE_MANAGER_ENTRY:
-                     {
-                        core_info_t *core_info = NULL;
-                        const char *path       = selection_buf->list[selection].path;
-
-                        /* Search for specified core */
-                        if (     path
-                              && core_info_find(path, &core_info)
-                              && !string_is_empty(core_info->description))
-                           strlcpy(menu->menu_state_msg,
-                                 core_info->description,
-                                 sizeof(menu->menu_state_msg));
-                        else
-                           strlcpy(menu->menu_state_msg,
-                                 msg_hash_to_str(MENU_ENUM_LABEL_VALUE_NO_INFORMATION_AVAILABLE),
-                                 sizeof(menu->menu_state_msg));
-
-                        ret = 0;
-                     }
-                     break;
-                  default:
-                     ret = msg_hash_get_help_enum(cbs->enum_idx,
-                           menu->menu_state_msg, sizeof(menu->menu_state_msg));
-                     break;
-               }
-
-#ifdef HAVE_ACCESSIBILITY
-               if (  (iterate_type != last_iterate_type) &&
-                     is_accessibility_enabled(
-                        accessibility_enable,
-                        access_st->enabled))
-               {
-                  if (string_is_equal(menu->menu_state_msg,
-                           msg_hash_to_str(
-                              MENU_ENUM_LABEL_VALUE_NO_INFORMATION_AVAILABLE)))
-                  {
-                     char current_sublabel[255];
-                     get_current_menu_sublabel(
-                           menu_st,
-                           current_sublabel, sizeof(current_sublabel));
-                     if (string_is_equal(current_sublabel, ""))
-                        accessibility_speak_priority(
-                              accessibility_enable,
-                              accessibility_narrator_speech_speed,
-                              menu->menu_state_msg, 10);
-                     else
-                        accessibility_speak_priority(
-                              accessibility_enable,
-                              accessibility_narrator_speech_speed,
-                              current_sublabel, 10);
-                  }
-                  else
-                     accessibility_speak_priority(
-                           accessibility_enable,
-                           accessibility_narrator_speech_speed,
-                           menu->menu_state_msg, 10);
-               }
-#endif
-            }
-            else
-            {
-               enum msg_hash_enums enum_idx = MSG_UNKNOWN;
-               size_t selection             = menu_st->selection_ptr;
-               unsigned type                = selection_buf->list[selection].type;
-
-               switch (type)
-               {
-                  case FILE_TYPE_FONT:
-                  case FILE_TYPE_VIDEO_FONT:
-                     enum_idx = MENU_ENUM_LABEL_FILE_BROWSER_FONT;
-                     break;
-                  case FILE_TYPE_RDB:
-                     enum_idx = MENU_ENUM_LABEL_FILE_BROWSER_RDB;
-                     break;
-                  case FILE_TYPE_OVERLAY:
-                     enum_idx = MENU_ENUM_LABEL_FILE_BROWSER_OVERLAY;
-                     break;
-#ifdef HAVE_VIDEO_LAYOUT
-                  case FILE_TYPE_VIDEO_LAYOUT:
-                     enum_idx = MENU_ENUM_LABEL_FILE_BROWSER_VIDEO_LAYOUT;
-                     break;
-#endif
-                  case FILE_TYPE_CHEAT:
-                     enum_idx = MENU_ENUM_LABEL_FILE_BROWSER_CHEAT;
-                     break;
-                  case FILE_TYPE_SHADER_PRESET:
-                     enum_idx = MENU_ENUM_LABEL_FILE_BROWSER_SHADER_PRESET;
-                     break;
-                  case FILE_TYPE_SHADER:
-                     enum_idx = MENU_ENUM_LABEL_FILE_BROWSER_SHADER;
-                     break;
-                  case FILE_TYPE_REMAP:
-                     enum_idx = MENU_ENUM_LABEL_FILE_BROWSER_REMAP;
-                     break;
-                  case FILE_TYPE_RECORD_CONFIG:
-                     enum_idx = MENU_ENUM_LABEL_FILE_BROWSER_RECORD_CONFIG;
-                     break;
-                  case FILE_TYPE_CURSOR:
-                     enum_idx = MENU_ENUM_LABEL_FILE_BROWSER_CURSOR;
-                     break;
-                  case FILE_TYPE_CONFIG:
-                     enum_idx = MENU_ENUM_LABEL_FILE_BROWSER_CONFIG;
-                     break;
-                  case FILE_TYPE_CARCHIVE:
-                     enum_idx = MENU_ENUM_LABEL_FILE_BROWSER_COMPRESSED_ARCHIVE;
-                     break;
-                  case FILE_TYPE_DIRECTORY:
-                     enum_idx = MENU_ENUM_LABEL_FILE_BROWSER_DIRECTORY;
-                     break;
-                  case FILE_TYPE_VIDEOFILTER:            /* TODO/FIXME */
-                  case FILE_TYPE_AUDIOFILTER:            /* TODO/FIXME */
-                  case FILE_TYPE_SHADER_SLANG:           /* TODO/FIXME */
-                  case FILE_TYPE_SHADER_GLSL:            /* TODO/FIXME */
-                  case FILE_TYPE_SHADER_HLSL:            /* TODO/FIXME */
-                  case FILE_TYPE_SHADER_CG:              /* TODO/FIXME */
-                  case FILE_TYPE_SHADER_PRESET_GLSLP:    /* TODO/FIXME */
-                  case FILE_TYPE_SHADER_PRESET_HLSLP:    /* TODO/FIXME */
-                  case FILE_TYPE_SHADER_PRESET_CGP:      /* TODO/FIXME */
-                  case FILE_TYPE_SHADER_PRESET_SLANGP:   /* TODO/FIXME */
-                  case FILE_TYPE_PLAIN:
-                     enum_idx = MENU_ENUM_LABEL_FILE_BROWSER_PLAIN_FILE;
-                     break;
-                  default:
-                     break;
-               }
-
-               if (enum_idx != MSG_UNKNOWN)
-                  ret = msg_hash_get_help_enum(enum_idx,
-                        menu->menu_state_msg, sizeof(menu->menu_state_msg));
-               else
-               {
-                  strlcpy(menu->menu_state_msg,
-                        msg_hash_to_str(MENU_ENUM_LABEL_VALUE_NO_INFORMATION_AVAILABLE),
-                        sizeof(menu->menu_state_msg));
-
-                  ret = 0;
-               }
-            }
-         }
-         BIT64_SET(menu->state, MENU_STATE_RENDER_MESSAGEBOX);
-         BIT64_SET(menu->state, MENU_STATE_POST_ITERATE);
-         if (action == MENU_ACTION_OK || action == MENU_ACTION_CANCEL)
-         {
-            BIT64_SET(menu->state, MENU_STATE_POP_STACK);
-         }
-         break;
-      case ITERATE_TYPE_DEFAULT:
-         {
-            menu_entry_t entry;
-            menu_list_t *menu_list = menu_st->entries.list;
-            size_t selection       = menu_st->selection_ptr;
-            size_t menu_list_size  = menu_st->entries.list ? MENU_LIST_GET_SELECTION(menu_st->entries.list, 0)->size : 0;
-            /* FIXME: Crappy hack, needed for mouse controls
-             * to not be completely broken in case we press back.
-             *
-             * We need to fix this entire mess, mouse controls
-             * should not rely on a hack like this in order to work. */
-            selection = MAX(MIN(selection, (menu_list_size - 1)), 0);
-
-            MENU_ENTRY_INIT(entry);
-            /* NOTE: If menu_entry_action() is modified,
-             * will have to verify that these parameters
-             * remain unused... */
-            entry.rich_label_enabled = false;
-            entry.value_enabled      = false;
-            entry.sublabel_enabled   = false;
-            menu_entry_get(&entry, 0, selection, NULL, false);
-            ret                      = menu_entry_action(&entry,
-                  selection, (enum menu_action)action);
-            if (ret)
-               return -1;
-
-            BIT64_SET(menu->state, MENU_STATE_POST_ITERATE);
-
-            /* Have to defer it so we let settings refresh. */
-            if (menu_st->dialog_st.pending_push)
-            {
-               const char *label;
-               menu_displaylist_info_t info;
-
-               menu_displaylist_info_init(&info);
-
-               info.list                 = menu_list ? MENU_LIST_GET(menu_list, (unsigned)0) : NULL;
-               info.enum_idx             = MENU_ENUM_LABEL_HELP;
-
-               /* Set the label string, if it exists. */
-               label                     = msg_hash_to_str(MENU_ENUM_LABEL_HELP);
-               if (label)
-                  info.label             = strdup(label);
-
-               menu_displaylist_ctl(DISPLAYLIST_HELP, &info, settings);
-            }
-         }
-         break;
-   }
-
-#ifdef HAVE_ACCESSIBILITY
-   if ((last_iterate_type == ITERATE_TYPE_HELP
-            || last_iterate_type == ITERATE_TYPE_INFO)
-         && last_iterate_type != iterate_type
-         && is_accessibility_enabled(
-            accessibility_enable,
-            access_st->enabled))
-      accessibility_speak_priority(
-            accessibility_enable,
-            accessibility_narrator_speech_speed,
-            "Closed dialog.", 10);
-
-   last_iterate_type = iterate_type;
-#endif
-
-   BIT64_SET(menu->state, MENU_STATE_BLIT);
-
-   if (BIT64_GET(menu->state, MENU_STATE_POP_STACK))
-   {
-      size_t selection         = menu_st->selection_ptr;
-      size_t new_selection_ptr = selection;
-      menu_entries_pop_stack(&new_selection_ptr, 0, 0);
-      menu_st->selection_ptr   = selection;
-   }
-
-   if (BIT64_GET(menu->state, MENU_STATE_POST_ITERATE))
-   {
-      menu_input_t     *menu_input  = &menu_st->input_state;
-      /* If pointer devices are disabled, just ensure mouse
-       * cursor is hidden */
-      if (menu_input->pointer.type == MENU_POINTER_DISABLED)
-         ret = 0;
-      else
-         ret = menu_input_post_iterate(p_disp, menu_st, action,
-               current_time);
-      menu_input_set_pointer_visibility(
-            &menu_st->input_pointer_hw_state,
-             menu_input, current_time);
-   }
-
-   if (ret)
-      return -1;
-   return 0;
-}
-
-int generic_menu_entry_action(
-      void *userdata, menu_entry_t *entry, size_t i,
-      enum menu_action action)
-{
-   int ret                        = 0;
-   struct menu_state *menu_st     = &menu_driver_state;
-   const menu_ctx_driver_t
-      *menu_driver_ctx            = menu_st->driver_ctx;
-   menu_handle_t  *menu           = menu_st->driver_data;
-   settings_t   *settings         = config_get_ptr();
-   void *menu_userdata            = menu_st->userdata;
-   bool wraparound_enable         = settings->bools.menu_navigation_wraparound_enable;
-   size_t scroll_accel            = menu_st->scroll.acceleration;
-   menu_list_t *menu_list         = menu_st->entries.list;
-   file_list_t *selection_buf     = menu_list ? MENU_LIST_GET_SELECTION(menu_list, (unsigned)0) : NULL;
-   file_list_t *menu_stack        = menu_list ? MENU_LIST_GET(menu_list, (unsigned)0) : NULL;
-   size_t selection_buf_size      = selection_buf ? selection_buf->size : 0;
-   menu_file_list_cbs_t *cbs      = selection_buf ?
-      (menu_file_list_cbs_t*)selection_buf->list[i].actiondata : NULL;
-#ifdef HAVE_ACCESSIBILITY
-   bool accessibility_enable      = settings->bools.accessibility_enable;
-   unsigned accessibility_narrator_speech_speed = settings->uints.accessibility_narrator_speech_speed;
-   access_state_t *access_st      = access_state_get_ptr();
-#endif
-
-   switch (action)
-   {
-      case MENU_ACTION_UP:
-         if (selection_buf_size > 0)
-         {
-            unsigned scroll_speed  = (unsigned)((MAX(scroll_accel, 2) - 2) / 4 + 1);
-            if (!(menu_st->selection_ptr == 0 && !wraparound_enable))
-            {
-               size_t idx             = 0;
-               if (menu_st->selection_ptr >= scroll_speed)
-                  idx = menu_st->selection_ptr - scroll_speed;
-               else
-               {
-                  idx  = selection_buf_size - 1;
-                  if (!wraparound_enable)
-                     idx = 0;
-               }
-
-               menu_st->selection_ptr = idx;
-               menu_driver_navigation_set(true);
-
-               if (menu_driver_ctx->navigation_decrement)
-                  menu_driver_ctx->navigation_decrement(menu_userdata);
-            }
-         }
-         break;
-      case MENU_ACTION_DOWN:
-         if (selection_buf_size > 0)
-         {
-            unsigned scroll_speed  = (unsigned)((MAX(scroll_accel, 2) - 2) / 4 + 1);
-            if (!(menu_st->selection_ptr >= selection_buf_size - 1
-                  && !wraparound_enable))
-            {
-               if ((menu_st->selection_ptr + scroll_speed) < selection_buf_size)
-               {
-                  size_t idx  = menu_st->selection_ptr + scroll_speed;
-
-                  menu_st->selection_ptr = idx;
-                  menu_driver_navigation_set(true);
-               }
-               else
-               {
-                  if (wraparound_enable)
-                  {
-                     bool pending_push = false;
-                     menu_driver_ctl(MENU_NAVIGATION_CTL_CLEAR, &pending_push);
-                  }
-                  else
-                     menu_driver_ctl(MENU_NAVIGATION_CTL_SET_LAST,  NULL);
-               }
-
-               if (menu_driver_ctx->navigation_increment)
-                  menu_driver_ctx->navigation_increment(menu_userdata);
-            }
-         }
-         break;
-      case MENU_ACTION_SCROLL_UP:
-         if (
-                  menu_st->scroll.index_size
-               && menu_st->selection_ptr != 0
-            )
-         {
-            size_t l   = menu_st->scroll.index_size - 1;
-
-            while (l
-                  && menu_st->scroll.index_list[l - 1]
-                  >= menu_st->selection_ptr)
-               l--;
-
-            if (l > 0)
-               menu_st->selection_ptr = menu_st->scroll.index_list[l - 1];
-
-            if (menu_driver_ctx->navigation_descend_alphabet)
-               menu_driver_ctx->navigation_descend_alphabet(
-                     menu_userdata, &menu_st->selection_ptr);
-         }
-         break;
-      case MENU_ACTION_SCROLL_DOWN:
-         if (menu_st->scroll.index_size)
-         {
-            if (menu_st->selection_ptr == menu_st->scroll.index_list[menu_st->scroll.index_size - 1])
-               menu_st->selection_ptr = selection_buf_size - 1;
-            else
-            {
-               size_t l               = 0;
-               while (l < menu_st->scroll.index_size - 1
-                     && menu_st->scroll.index_list[l + 1] <= menu_st->selection_ptr)
-                  l++;
-               menu_st->selection_ptr = menu_st->scroll.index_list[l + 1];
-
-               if (menu_st->selection_ptr >= selection_buf_size)
-                  menu_st->selection_ptr = selection_buf_size - 1;
-            }
-
-            if (menu_driver_ctx->navigation_ascend_alphabet)
-               menu_driver_ctx->navigation_ascend_alphabet(
-                     menu_userdata, &menu_st->selection_ptr);
-         }
-         break;
-      case MENU_ACTION_CANCEL:
-         if (cbs && cbs->action_cancel)
-            ret = cbs->action_cancel(entry->path,
-                  entry->label, entry->type, i);
-         break;
-      case MENU_ACTION_OK:
-         if (cbs && cbs->action_ok)
-            ret = cbs->action_ok(entry->path,
-                  entry->label, entry->type, i, entry->entry_idx);
-         break;
-      case MENU_ACTION_START:
-         if (cbs && cbs->action_start)
-            ret = cbs->action_start(entry->path,
-                  entry->label, entry->type, i, entry->entry_idx);
-         break;
-      case MENU_ACTION_LEFT:
-         if (cbs && cbs->action_left)
-            ret = cbs->action_left(entry->type, entry->label, false);
-         break;
-      case MENU_ACTION_RIGHT:
-         if (cbs && cbs->action_right)
-            ret = cbs->action_right(entry->type, entry->label, false);
-         break;
-      case MENU_ACTION_INFO:
-         if (cbs && cbs->action_info)
-            ret = cbs->action_info(entry->type, entry->label);
-         break;
-      case MENU_ACTION_SELECT:
-         if (cbs && cbs->action_select)
-            ret = cbs->action_select(entry->path,
-                  entry->label, entry->type, i, entry->entry_idx);
-         break;
-      case MENU_ACTION_SEARCH:
-         menu_input_dialog_start_search();
-         break;
-      case MENU_ACTION_SCAN:
-         if (cbs && cbs->action_scan)
-            ret = cbs->action_scan(entry->path,
-                  entry->label, entry->type, i);
-         break;
-      default:
-         break;
-   }
-
-   if (MENU_ENTRIES_NEEDS_REFRESH(menu_st))
-   {
-      bool refresh            = false;
-      menu_driver_displaylist_push(
-            menu_st,
-            settings,
-            selection_buf,
-            menu_stack);
-      menu_entries_ctl(MENU_ENTRIES_CTL_UNSET_REFRESH, &refresh);
-   }
-
-#ifdef HAVE_ACCESSIBILITY
-   if (     action != 0
-         && is_accessibility_enabled(
-            accessibility_enable,
-            access_st->enabled)
-         && !menu_input_dialog_get_display_kb())
-   {
-      char current_label[128];
-      char current_value[128];
-      char title_name[255];
-      char speak_string[512];
-
-      speak_string[0]  = '\0';
-      title_name  [0]  = '\0';
-      current_label[0] = '\0';
-
-      get_current_menu_value(menu_st,
-            current_value, sizeof(current_value));
-
-      switch (action)
-      {
-         case MENU_ACTION_ACCESSIBILITY_SPEAK_TITLE:
-            menu_entries_get_title(title_name, sizeof(title_name));
-            break;
-         case MENU_ACTION_START:
-            /* if equal to '..' we break, else we fall-through */
-            if (string_is_equal(current_value, "..."))
-               break;
-            /* fall-through */
-         case MENU_ACTION_ACCESSIBILITY_SPEAK_TITLE_LABEL:
-         case MENU_ACTION_OK:
-         case MENU_ACTION_LEFT:
-         case MENU_ACTION_RIGHT:
-         case MENU_ACTION_CANCEL:
-            menu_entries_get_title(title_name, sizeof(title_name));
-            get_current_menu_label(menu_st, current_label, sizeof(current_label));
-            break;
-         case MENU_ACTION_UP:
-         case MENU_ACTION_DOWN:
-         case MENU_ACTION_SCROLL_UP:
-         case MENU_ACTION_SCROLL_DOWN:
-         case MENU_ACTION_SELECT:
-         case MENU_ACTION_SEARCH:
-         case MENU_ACTION_ACCESSIBILITY_SPEAK_LABEL:
-            get_current_menu_label(menu_st, current_label, sizeof(current_label));
-            break;
-         case MENU_ACTION_SCAN:
-         case MENU_ACTION_INFO:
-         default:
-            break;
-      }
-
-      if (!string_is_empty(title_name))
-      {
-         if (!string_is_equal(current_value, "..."))
-            snprintf(speak_string, sizeof(speak_string),
-                  "%s %s %s", title_name, current_label, current_value);
-         else
-            snprintf(speak_string, sizeof(speak_string),
-                  "%s %s", title_name, current_label);
-      }
-      else
-      {
-         if (!string_is_equal(current_value, "..."))
-            snprintf(speak_string, sizeof(speak_string),
-                  "%s %s", current_label, current_value);
-         else
-            strlcpy(speak_string, current_label, sizeof(speak_string));
-      }
-
-      if (!string_is_empty(speak_string))
-         accessibility_speak_priority(
-               accessibility_enable,
-               accessibility_narrator_speech_speed,
-               speak_string, 10);
-   }
-#endif
-
-   if (menu_st->pending_close_content)
-   {
-      const char *content_path  = path_get(RARCH_PATH_CONTENT);
-      const char *menu_flush_to = msg_hash_to_str(MENU_ENUM_LABEL_MAIN_MENU);
-
-      /* Flush to playlist entry menu if launched via playlist */
-      if (menu &&
-          !string_is_empty(menu->deferred_path) &&
-          !string_is_empty(content_path) &&
-          string_is_equal(menu->deferred_path, content_path))
-         menu_flush_to = msg_hash_to_str(MENU_ENUM_LABEL_DEFERRED_RPL_ENTRY_ACTIONS);
-
-      command_event(CMD_EVENT_UNLOAD_CORE, NULL);
-      menu_entries_flush_stack(menu_flush_to, 0);
-      menu_driver_ctl(RARCH_MENU_CTL_UNSET_PREVENT_POPULATE, NULL);
-      menu_st->selection_ptr         = 0;
-      menu_st->pending_close_content = false;
-   }
-
-   return ret;
-}
-
-/* Iterate the menu driver for one frame. */
-bool menu_driver_iterate(
-      struct menu_state *menu_st,
-      gfx_display_t *p_disp,
-      gfx_animation_t *p_anim,
-      settings_t *settings,
-      enum menu_action action,
-      retro_time_t current_time)
-{
-   return (menu_st->driver_data &&
-         generic_menu_iterate(
-            menu_st,
-            p_disp,
-            p_anim,
-            settings,
-            menu_st->driver_data,
-            menu_st->userdata, action,
-            current_time) != -1);
-}
-
-bool menu_input_dialog_start_search(void)
-{
-   input_driver_state_t
-      *input_st                = input_state_get_ptr();
-#ifdef HAVE_ACCESSIBILITY
-   settings_t *settings        = config_get_ptr();
-   bool accessibility_enable   = settings->bools.accessibility_enable;
-   unsigned accessibility_narrator_speech_speed = settings->uints.accessibility_narrator_speech_speed;
-   access_state_t *access_st   = access_state_get_ptr();
-#endif
-   struct menu_state *menu_st  = &menu_driver_state;
-   menu_handle_t         *menu = menu_st->driver_data;
-
-   if (!menu)
-      return false;
-
-   menu_st->input_dialog_kb_display = true;
-   strlcpy(menu_st->input_dialog_kb_label,
-         msg_hash_to_str(MENU_ENUM_LABEL_VALUE_SEARCH),
-         sizeof(menu_st->input_dialog_kb_label));
-
-   if (input_st->keyboard_line.buffer)
-      free(input_st->keyboard_line.buffer);
-   input_st->keyboard_line.buffer                    = NULL;
-   input_st->keyboard_line.ptr                       = 0;
-   input_st->keyboard_line.size                      = 0;
-   input_st->keyboard_line.cb                        = NULL;
-   input_st->keyboard_line.userdata                  = NULL;
-   input_st->keyboard_line.enabled                   = false;
-
-#ifdef HAVE_ACCESSIBILITY
-   if (is_accessibility_enabled(
-            accessibility_enable,
-            access_st->enabled))
-         accessibility_speak_priority(
-            accessibility_enable,
-            accessibility_narrator_speech_speed,
-            (char*)msg_hash_to_str(MENU_ENUM_LABEL_VALUE_SEARCH), 10);
-#endif
-
-   menu_st->input_dialog_keyboard_buffer   =
-      input_keyboard_start_line(menu,
-            &input_st->keyboard_line,
-            menu_input_search_cb);
-   /* While reading keyboard line input, we have to block all hotkeys. */
-   input_st->keyboard_mapping_blocked = true;
-
-   return true;
-}
-
-bool menu_input_dialog_start(menu_input_ctx_line_t *line)
-{
-   input_driver_state_t *input_st   = input_state_get_ptr();
-#ifdef HAVE_ACCESSIBILITY
-   settings_t *settings             = config_get_ptr();
-   bool accessibility_enable        = settings->bools.accessibility_enable;
-   unsigned accessibility_narrator_speech_speed = settings->uints.accessibility_narrator_speech_speed;
-   access_state_t *access_st        = access_state_get_ptr();
-#endif
-   struct menu_state *menu_st       = &menu_driver_state;
-   menu_handle_t         *menu      = menu_st->driver_data;
-   if (!line || !menu)
-      return false;
-
-   menu_st->input_dialog_kb_display = true;
-
-   /* Only copy over the menu label and setting if they exist. */
-   if (line->label)
-      strlcpy(menu_st->input_dialog_kb_label,
-            line->label,
-            sizeof(menu_st->input_dialog_kb_label));
-   if (line->label_setting)
-      strlcpy(menu_st->input_dialog_kb_label_setting,
-            line->label_setting,
-            sizeof(menu_st->input_dialog_kb_label_setting));
-
-   menu_st->input_dialog_kb_type   = line->type;
-   menu_st->input_dialog_kb_idx    = line->idx;
-
-   if (input_st->keyboard_line.buffer)
-      free(input_st->keyboard_line.buffer);
-   input_st->keyboard_line.buffer                    = NULL;
-   input_st->keyboard_line.ptr                       = 0;
-   input_st->keyboard_line.size                      = 0;
-   input_st->keyboard_line.cb                        = NULL;
-   input_st->keyboard_line.userdata                  = NULL;
-   input_st->keyboard_line.enabled                   = false;
-
-#ifdef HAVE_ACCESSIBILITY
-   if (is_accessibility_enabled(
-            accessibility_enable,
-            access_st->enabled))
-      accessibility_speak_priority(
-            accessibility_enable,
-            accessibility_narrator_speech_speed,
-            "Keyboard input:", 10);
-#endif
-
-   menu_st->input_dialog_keyboard_buffer =
-      input_keyboard_start_line(menu,
-            &input_st->keyboard_line,
-            line->cb);
-   /* While reading keyboard line input, we have to block all hotkeys. */
-   input_st->keyboard_mapping_blocked = true;
-
-   return true;
-}
->>>>>>> 8cc423e0
+}
--- conflicted
+++ resolved
@@ -478,11 +478,7 @@
 DEFAULT_SUBLABEL_MACRO(action_bind_sublabel_audio_mixer_mute,              MENU_ENUM_SUBLABEL_AUDIO_MIXER_MUTE)
 #endif
 DEFAULT_SUBLABEL_MACRO(action_bind_sublabel_audio_fastforward_mute,        MENU_ENUM_SUBLABEL_AUDIO_FASTFORWARD_MUTE)
-<<<<<<< HEAD
-DEFAULT_SUBLABEL_MACRO(action_bind_sublabel_audio_rewind_mute,             MENU_ENUM_SUBLABEL_AUDIO_REWIND_MUTE)
-=======
 DEFAULT_SUBLABEL_MACRO(action_bind_sublabel_audio_rewind_mute, MENU_ENUM_SUBLABEL_AUDIO_REWIND_MUTE)
->>>>>>> 7895735a
 DEFAULT_SUBLABEL_MACRO(action_bind_sublabel_camera_allow,                  MENU_ENUM_SUBLABEL_CAMERA_ALLOW)
 DEFAULT_SUBLABEL_MACRO(action_bind_sublabel_location_allow,                MENU_ENUM_SUBLABEL_LOCATION_ALLOW)
 DEFAULT_SUBLABEL_MACRO(action_bind_sublabel_input_max_users,               MENU_ENUM_SUBLABEL_INPUT_MAX_USERS)

/*  RetroArch - A frontend for libretro.
 *  Copyright (C) 2010-2014 - Hans-Kristian Arntzen
 *  Copyright (C) 2011-2016 - Daniel De Matteis
 *  Copyright (C) 2016-2019 - Brad Parker
 *
 *  RetroArch is free software: you can redistribute it and/or modify it under the terms
 *  of the GNU General Public License as published by the Free Software Found-
 *  ation, either version 3 of the License, or (at your option) any later version.
 *
 *  RetroArch is distributed in the hope that it will be useful, but WITHOUT ANY WARRANTY;
 *  without even the implied warranty of MERCHANTABILITY or FITNESS FOR A PARTICULAR
 *  PURPOSE.  See the GNU General Public License for more details.
 *
 *  You should have received a copy of the GNU General Public License along with RetroArch.
 *  If not, see <http://www.gnu.org/licenses/>.
 */

#ifndef __CONFIG_DEF_H
#define __CONFIG_DEF_H

#include <boolean.h>
#include <audio/audio_resampler.h>
#include "configuration.h"
#include "gfx/video_defines.h"
#include "input/input_defines.h"

#ifdef HAVE_CONFIG_H
#include "config.h"
#endif

#ifdef HAVE_NETWORKING
#include "network/netplay/netplay_defines.h"
#endif

/* Required for 3DS display mode setting */
#if defined(_3DS)
#include "gfx/common/ctr_common.h"
#endif

/* Required for OpenDingux IPU filter + refresh
 * rate settings */
#if defined(DINGUX)
#include "dingux/dingux_utils.h"
#endif

/* Required for 'show inputs on overlay' setting */
#if defined(HAVE_OVERLAY)
#include "../input/input_overlay.h"
#endif

/* Required for Steam enum settings */
#if defined(HAVE_MIST)
#include "steam/steam.h"
#endif

#if defined(HW_RVL)
#define MAX_GAMMA_SETTING 30
#elif defined(GEKKO)
#define MAX_GAMMA_SETTING 2
#else
#define MAX_GAMMA_SETTING 1
#endif

#if defined(XENON) || defined(_XBOX360) || defined(__PSL1GHT__) || defined(__PS3__)
#define DEFAULT_ASPECT_RATIO 1.7778f
#elif defined(_XBOX1) || defined(GEKKO) || defined(ANDROID)
#define DEFAULT_ASPECT_RATIO 1.3333f
#else
#define DEFAULT_ASPECT_RATIO 1.3333f
#endif

#if defined(GEKKO)
#define DEFAULT_MOUSE_SCALE 1
#endif

#define DEFAULT_TOUCH_SCALE 1

#if defined(RARCH_MOBILE) || defined(HAVE_LIBNX) || defined(__WINRT__) || defined(EMSCRIPTEN)
#define DEFAULT_POINTER_ENABLE true
#else
#define DEFAULT_POINTER_ENABLE false
#endif

/* Certain platforms might have assets stored in the bundle that
 * we need to extract to a user-writable directory on first boot.
 *
 * Examples include: Android, iOS/OSX) */
#if defined(ANDROID) || defined(__APPLE__)
#define DEFAULT_BUNDLE_ASSETS_EXTRACT_ENABLE true
#else
#define DEFAULT_BUNDLE_ASSETS_EXTRACT_ENABLE false
#endif

#ifdef HAVE_MATERIALUI
/* Show icons to the left of each menu entry */
#define DEFAULT_MATERIALUI_ICONS_ENABLE true
/* Show system-specific icons in the playlists tab */
#define DEFAULT_MATERIALUI_PLAYLIST_ICONS_ENABLE true
#endif

/* Material UI colour theme */
#define DEFAULT_MATERIALUI_THEME MATERIALUI_THEME_OZONE_DARK

/* Type of animation to use when performing menu transitions
 * > 'Auto' follows Material UI standards:
 *   - Slide when switching between parent menus (tabs)
 *   - Fade when changing levels in a menu
 * Note: Not wrapping this with a HAVE_MATERIALUI ifdef
 * because there's too much baggage involved... */
#define DEFAULT_MATERIALUI_TRANSITION_ANIM MATERIALUI_TRANSITION_ANIM_AUTO

/* Adjust menu padding etc. to better fit the
 * screen when using landscape layouts */
#if defined(RARCH_MOBILE)
#define DEFAULT_MATERIALUI_LANDSCAPE_LAYOUT_OPTIMIZATION MATERIALUI_LANDSCAPE_LAYOUT_OPTIMIZATION_DISABLED
#else
#define DEFAULT_MATERIALUI_LANDSCAPE_LAYOUT_OPTIMIZATION MATERIALUI_LANDSCAPE_LAYOUT_OPTIMIZATION_ALWAYS
#endif

/* Show/hide navigation bar
 * > When hidden, MaterialUI menu navigation
 *   behaves like RGUI */
#define DEFAULT_MATERIALUI_SHOW_NAV_BAR true

/* Reposition navigation bar to make better use
 * of screen space when using landscape layouts */
#define DEFAULT_MATERIALUI_AUTO_ROTATE_NAV_BAR true

/* Default portrait/landscape playlist view modes
 * (when thumbnails are enabled) */
#define DEFAULT_MATERIALUI_THUMBNAIL_VIEW_PORTRAIT MATERIALUI_THUMBNAIL_VIEW_PORTRAIT_LIST_SMALL
#define DEFAULT_MATERIALUI_THUMBNAIL_VIEW_LANDSCAPE MATERIALUI_THUMBNAIL_VIEW_LANDSCAPE_LIST_MEDIUM

/* Enable second thumbnail when using 'list view'
 * thumbnail views
 * Note: Second thumbnail will only be drawn if
 * display has sufficient horizontal real estate */
#if defined(RARCH_MOBILE)
#define DEFAULT_MATERIALUI_DUAL_THUMBNAIL_LIST_VIEW_ENABLE false
#else
#define DEFAULT_MATERIALUI_DUAL_THUMBNAIL_LIST_VIEW_ENABLE true
#endif

/* Draw solid colour 4:3 background when rendering
 * thumbnails
 * > Helps to unify menu appearance when viewing
 *   thumbnails of different sizes */
#define DEFAULT_MATERIALUI_THUMBNAIL_BACKGROUND_ENABLE true

#define DEFAULT_SCREEN_BRIGHTNESS 100

#define DEFAULT_CRT_SWITCH_RESOLUTION CRT_SWITCH_NONE

#define DEFAULT_CRT_SWITCH_RESOLUTION_SUPER 2560

#define DEFAULT_CRT_SWITCH_CENTER_ADJUST 0

#define DEFAULT_CRT_SWITCH_PORCH_ADJUST 0

#define DEFAULT_CRT_SWITCH_HIRES_MENU true

#define DEFAULT_HISTORY_LIST_ENABLE true

#define DEFAULT_PLAYLIST_ENTRY_RENAME true

#define DEFAULT_WIFI_ENABLE true

#define DEFAULT_ACCESSIBILITY_ENABLE false

#define DEFAULT_ACCESSIBILITY_NARRATOR_SPEECH_SPEED 5

#define DEFAULT_DRIVER_SWITCH_ENABLE true

#define DEFAULT_USER_LANGUAGE 0

#define DEFAULT_GAMEMODE_ENABLE true

#if (defined(_WIN32) && !defined(_XBOX)) || (defined(__linux) && !defined(ANDROID) && !defined(HAVE_LAKKA)) || (defined(__MACH__) && !defined(IOS)) || defined(EMSCRIPTEN)
#define DEFAULT_MOUSE_ENABLE true
#else
#define DEFAULT_MOUSE_ENABLE false
#endif

#ifdef HAVE_CHEEVOS
#define DEFAULT_CHEEVOS_ENABLE false
#endif

/* VIDEO */

#if defined(_XBOX360)
#define DEFAULT_GAMMA 1
#else
#define DEFAULT_GAMMA 0
#endif

/* Windowed
 * Real x resolution = aspect * base_size * x scale
 * Real y resolution = base_size * y scale
 */
#define DEFAULT_SCALE 3

/* Fullscreen */

/* To start in Fullscreen, or not. */

#if defined(HAVE_STEAM) || defined(DINGUX) || defined(__WINRT__) || defined(WINAPI_FAMILY) && WINAPI_FAMILY == WINAPI_FAMILY_PHONE_APP
/* Start in fullscreen mode for Steam and Dingux
 * WinRT and Winapi Family builds */
#define DEFAULT_FULLSCREEN true
#else
#define DEFAULT_FULLSCREEN false
#endif

/* To use windowed mode or not when going fullscreen. */
#if defined(__WINRT__) || defined(WINAPI_FAMILY) && WINAPI_FAMILY == WINAPI_FAMILY_PHONE_APP
/* Do not use windowed mode for WinRT and Winapi Family builds on the Xbox UWP with fixed resolution shrinks the image into the left top corner of the screen with some libretro cores */
#define DEFAULT_WINDOWED_FULLSCREEN false
#else
#define DEFAULT_WINDOWED_FULLSCREEN true 
#endif 

/* Enable automatic switching of the screen refresh rate when using the specified screen mode(s),
 * based on running core/content */
#define DEFAULT_AUTOSWITCH_REFRESH_RATE AUTOSWITCH_REFRESH_RATE_EXCLUSIVE_FULLSCREEN

/* Which monitor to prefer. 0 is any monitor, 1 and up selects
 * specific monitors, 1 being the first monitor. */
#define DEFAULT_MONITOR_INDEX 0

/* Window */

/* DEFAULT_WINDOW_DECORATIONS:
   Whether to show the usual window decorations like border, titlebar etc. */
#ifdef WEBOS
#define DEFAULT_WINDOW_DECORATIONS false
#else
#define DEFAULT_WINDOW_DECORATIONS true
#endif

/* Amount of transparency to use for the main window.
 * 1 is the most transparent while 100 is opaque. */
#define DEFAULT_WINDOW_OPACITY 100

/* DEFAULT_WINDOW_SAVE_POSITIONS:
 * Whether to remember window positions
 * NOTE: Only enabled for desktop Windows
 * at present. */
#define DEFAULT_WINDOW_SAVE_POSITIONS false

/* Whether to use custom (fixed size)
 * window dimensions in windowed mode. */
#ifdef WEBOS
#define DEFAULT_WINDOW_CUSTOM_SIZE_ENABLE true
#else
#define DEFAULT_WINDOW_CUSTOM_SIZE_ENABLE false
#endif

/* Window dimensions when using a fixed size
 * window. A value of 0 disables fixed size
 * windows, using nominal dimensions of
 * window scale multiplied by the core
 * framebuffer size. */
#if defined(WEBOS)
#define DEFAULT_WINDOW_WIDTH  1920
#define DEFAULT_WINDOW_HEIGHT 1080
#else
#define DEFAULT_WINDOW_WIDTH  1280
#define DEFAULT_WINDOW_HEIGHT 720
#endif

/* Maximum auto-set window dimensions
 * when not using a fixed size window */
#define DEFAULT_WINDOW_AUTO_WIDTH_MAX  1920
#define DEFAULT_WINDOW_AUTO_HEIGHT_MAX 1080

/* Fullscreen resolution. A value of 0 uses the desktop
 * resolution. */
#if defined(DINGUX)
#define DEFAULT_FULLSCREEN_X 320
#define DEFAULT_FULLSCREEN_Y 240
#elif defined(__WINRT__) || defined(WINAPI_FAMILY) && WINAPI_FAMILY == WINAPI_FAMILY_PHONE_APP
#define DEFAULT_FULLSCREEN_X 1920
#define DEFAULT_FULLSCREEN_Y 1080
#else
#define DEFAULT_FULLSCREEN_X 0
#define DEFAULT_FULLSCREEN_Y 0
#endif

#if defined(HAVE_WINDOW_OFFSET)
/* Screen offsets to center content in CTRs */
#define DEFAULT_WINDOW_OFFSET_X 0
#define DEFAULT_WINDOW_OFFSET_Y 0
#endif

/* Number of threads to use for video recording */
#define DEFAULT_VIDEO_RECORD_THREADS 2

#if defined(RARCH_CONSOLE) || defined(__APPLE__)
#define DEFAULT_LOAD_DUMMY_ON_CORE_SHUTDOWN false
#else
#define DEFAULT_LOAD_DUMMY_ON_CORE_SHUTDOWN true
#endif
#define DEFAULT_CHECK_FIRMWARE_BEFORE_LOADING false

/* Specifies whether cores are allowed to
 * present core options in category submenus */
#define DEFAULT_CORE_OPTION_CATEGORY_ENABLE true

/* Specifies whether to cache core info
 * into a single (compressed) file for improved
 * load times on platforms with slow IO */
#define DEFAULT_CORE_INFO_CACHE_ENABLE true

/* Specifies whether to 'reload' (fork and quit)
 * RetroArch when launching content with the
 * currently loaded core
 * > Only relevant on platforms without dynamic core
 *   loading support
 * > Setting this to 'false' will decrease loading
 *   times when required core is already running,
 *   but may cause stability issues (if core misbehaves) */
#ifndef HAVE_DYNAMIC
#define DEFAULT_ALWAYS_RELOAD_CORE_ON_RUN_CONTENT true
#endif

/* Forcibly disable composition.
 * Only valid on Windows Vista/7/8 for now. */
#define DEFAULT_DISABLE_COMPOSITION false

/* Video VSYNC (recommended) */
#define DEFAULT_VSYNC true

/* Vulkan specific */
#define DEFAULT_MAX_SWAPCHAIN_IMAGES 3

/* D3D1x specific */
#if defined(__WINRT__) || defined(WINAPI_FAMILY) && WINAPI_FAMILY == WINAPI_FAMILY_PHONE_APP
#define DEFAULT_WAITABLE_SWAPCHAINS false
#else
#define DEFAULT_WAITABLE_SWAPCHAINS true
#endif
#define DEFAULT_MAX_FRAME_LATENCY 1
#define MAXIMUM_MAX_FRAME_LATENCY 4

/* GL specific */
#define DEFAULT_ADAPTIVE_VSYNC false

/* Attempts to hard-synchronize CPU and GPU.
 * Can reduce latency at cost of performance. */
#define DEFAULT_HARD_SYNC false

/* Configures how many frames the GPU can run ahead of CPU.
 * 0: Syncs to GPU immediately.
 * 1: Syncs to previous frame.
 * 2: Etc ...
 */
#define DEFAULT_HARD_SYNC_FRAMES 0

/* Sets how many milliseconds to delay after VSync before running the core.
 * Can reduce latency at cost of higher risk of stuttering.
 */
#define DEFAULT_FRAME_DELAY 0
#define MAXIMUM_FRAME_DELAY 19
#define DEFAULT_FRAME_DELAY_AUTO false

/* Inserts black frame(s) inbetween frames.
 * Useful for Higher Hz monitors (set to multiples of 60 Hz) who want to play 60 Hz 
 * material with eliminated  ghosting. video_refresh_rate should still be configured
 * as if it is a 60 Hz monitor (divide refresh rate by multiple of 60 Hz).
 */
#define DEFAULT_BLACK_FRAME_INSERTION 0

/* Uses a custom swap interval for VSync.
 * Set this to effectively halve monitor refresh rate.
 */
#define DEFAULT_SWAP_INTERVAL 1

/* Threaded video. Will possibly increase performance significantly
 * at the cost of worse synchronization and latency.
 */
#if defined(HAVE_LIBNX)
#define DEFAULT_VIDEO_THREADED true
#else
#define DEFAULT_VIDEO_THREADED false
#endif

#if defined(HAVE_THREADS)
#if defined(GEKKO) || defined(PSP) || defined(PS2)
/* For single-core consoles right now it's best to have this be disabled. */
#define DEFAULT_THREADED_DATA_RUNLOOP_ENABLE false
#else
#define DEFAULT_THREADED_DATA_RUNLOOP_ENABLE true
#endif
#else
#define DEFAULT_THREADED_DATA_RUNLOOP_ENABLE false
#endif

/* Set to true if HW render cores should get their private context. */
#define DEFAULT_VIDEO_SHARED_CONTEXT false

/* Sets GC/Wii screen width. */
#define DEFAULT_VIDEO_VI_WIDTH 640

#ifdef GEKKO
/* Removes 480i flicker, smooths picture a little. */
#define DEFAULT_VIDEO_VFILTER true

/* Allow overscan to be corrected on displays that
 * do not have proper 'pixel perfect' scaling */
#define DEFAULT_VIDEO_OVERSCAN_CORRECTION_TOP 0
#define DEFAULT_VIDEO_OVERSCAN_CORRECTION_BOTTOM 0
#endif

/* Smooths picture. */
#if defined(_3DS) || defined(GEKKO) || defined(HW_RVL) || defined(PSP) || defined(VITA) || defined(SN_TARGET_PSP2) || defined(PS2) || defined(_XBOX) || defined(DINGUX)
#define DEFAULT_VIDEO_SMOOTH true
#else
#define DEFAULT_VIDEO_SMOOTH false
#endif

/* Graphics context specific scaling */
#define DEFAULT_VIDEO_CTX_SCALING false

/* On resize and fullscreen, rendering area will stay 4:3 */
#define DEFAULT_FORCE_ASPECT true

/* Only applies to Android 9.0 (API 28) and up */
/* Choose if the screen will be able to write around the notch or not */
#define DEFAULT_NOTCH_WRITE_OVER_ENABLE false

/* Enable use of shaders. */
#ifdef RARCH_CONSOLE
#define DEFAULT_SHADER_ENABLE true
#else
#define DEFAULT_SHADER_ENABLE false
#endif

/* Should we enable hdr when its supported*/
#define DEFAULT_VIDEO_HDR_ENABLE false

/* The maximum nunmber of nits the actual display can show - needs to be calibrated */
#define DEFAULT_VIDEO_HDR_MAX_NITS 1000.0f

/* The number of nits that paper white is at */
#define DEFAULT_VIDEO_HDR_PAPER_WHITE_NITS 200.0f

/* The contrast setting for hdr used to calculate the display gamma by dividing this value by gamma 2.2  */
#define DEFAULT_VIDEO_HDR_CONTRAST 5.0f

/* Should we expand the colour gamut when using hdr */
#define DEFAULT_VIDEO_HDR_EXPAND_GAMUT true

/* When presets are saved they will be saved using the #reference 
 * directive by default */
#define DEFAULT_VIDEO_SHADER_PRESET_SAVE_REFERENCE_ENABLE true

#define DEFAULT_SHADER_DELAY 0

/* Only scale in integer steps.
 * The base size depends on system-reported geometry and aspect ratio.
 * If video_force_aspect is not set, X/Y will be integer scaled independently.
 * Overscale rounds up instead of down, default is downscale.
 */
#define DEFAULT_SCALE_INTEGER false
#define DEFAULT_SCALE_INTEGER_OVERSCALE false

/* Controls aspect ratio handling. */

/* 1:1 PAR */
#define DEFAULT_ASPECT_RATIO_AUTO false

#if defined(_XBOX360) || defined(__PS3__)
#define DEFAULT_ASPECT_RATIO_IDX ASPECT_RATIO_16_9
#elif defined(PSP) || defined(_3DS) || defined(HAVE_LIBNX) || defined(VITA)
#define DEFAULT_ASPECT_RATIO_IDX ASPECT_RATIO_CORE
#elif defined(RARCH_CONSOLE)
#define DEFAULT_ASPECT_RATIO_IDX ASPECT_RATIO_4_3
#else
#define DEFAULT_ASPECT_RATIO_IDX ASPECT_RATIO_CORE
#endif

#if defined(DINGUX)
/* Enables aspect ratio correction (1:1 PAR) when
 * using the IPU hardware scaler in Dingux devices */
#define DEFAULT_DINGUX_IPU_KEEP_ASPECT true
/* Sets image filtering method when using the
 * IPU hardware scaler in Dingux devices */
#if defined(RETROFW)
#define DEFAULT_DINGUX_IPU_FILTER_TYPE DINGUX_IPU_FILTER_NEAREST
#else
#define DEFAULT_DINGUX_IPU_FILTER_TYPE DINGUX_IPU_FILTER_BICUBIC
#endif

#if defined(DINGUX_BETA)
/* Sets refresh rate of integral LCD panel
 * in Dingux devices */
#define DEFAULT_DINGUX_REFRESH_RATE DINGUX_REFRESH_RATE_60HZ
#endif
#if defined(RS90) || defined(MIYOO)
/* Sets image filtering method on the RS90
 * when integer scaling is disabled */
#define DEFAULT_DINGUX_RS90_SOFTFILTER_TYPE DINGUX_RS90_SOFTFILTER_POINT
#endif
#endif

/* Save configuration file on exit. */
#define DEFAULT_CONFIG_SAVE_ON_EXIT true

/* Save active input remap file on exit/close content */
#define DEFAULT_REMAP_SAVE_ON_EXIT true

#define DEFAULT_SHOW_HIDDEN_FILES false

/* Initialise file browser with the last used start directory */
#define DEFAULT_USE_LAST_START_DIRECTORY false

#define DEFAULT_OVERLAY_BEHIND_MENU false

#define DEFAULT_OVERLAY_HIDE_IN_MENU true

/* Automatically disable overlays when a
 * controller is connected in port 1 */
#define DEFAULT_OVERLAY_HIDE_WHEN_GAMEPAD_CONNECTED false

#define DEFAULT_OVERLAY_SHOW_MOUSE_CURSOR true

#define DEFAULT_DISPLAY_KEYBOARD_OVERLAY false

#ifdef HAKCHI
#define DEFAULT_INPUT_OVERLAY_OPACITY 0.5f
#else
#define DEFAULT_INPUT_OVERLAY_OPACITY 0.7f
#endif

#define DEFAULT_INPUT_OVERLAY_SCALE_LANDSCAPE 1.0f
#define DEFAULT_INPUT_OVERLAY_ASPECT_ADJUST_LANDSCAPE 0.0f
#define DEFAULT_INPUT_OVERLAY_X_SEPARATION_LANDSCAPE 0.0f
#define DEFAULT_INPUT_OVERLAY_Y_SEPARATION_LANDSCAPE 0.0f
#define DEFAULT_INPUT_OVERLAY_X_OFFSET_LANDSCAPE 0.0f
#define DEFAULT_INPUT_OVERLAY_Y_OFFSET_LANDSCAPE 0.0f

#define DEFAULT_INPUT_OVERLAY_SCALE_PORTRAIT 1.0f
#define DEFAULT_INPUT_OVERLAY_ASPECT_ADJUST_PORTRAIT 0.0f
#define DEFAULT_INPUT_OVERLAY_X_SEPARATION_PORTRAIT 0.0f
#define DEFAULT_INPUT_OVERLAY_Y_SEPARATION_PORTRAIT 0.0f
#define DEFAULT_INPUT_OVERLAY_X_OFFSET_PORTRAIT 0.0f
#define DEFAULT_INPUT_OVERLAY_Y_OFFSET_PORTRAIT 0.0f

#if defined(RARCH_MOBILE)
#define DEFAULT_OVERLAY_AUTO_ROTATE true
#else
#define DEFAULT_OVERLAY_AUTO_ROTATE false
#endif

#if defined(RARCH_MOBILE)
#define DEFAULT_INPUT_OVERLAY_AUTO_SCALE true
#else
#define DEFAULT_INPUT_OVERLAY_AUTO_SCALE false
#endif

#include "runtime_file_defines.h"
#ifdef HAVE_MENU
#include "menu/menu_defines.h"

#ifdef HAVE_LIBNX
#define DEFAULT_MENU_USE_PREFERRED_SYSTEM_COLOR_THEME true
#else
#define DEFAULT_MENU_USE_PREFERRED_SYSTEM_COLOR_THEME false
#endif

#ifdef HAVE_OZONE
/* Ozone colour theme: 1 == Basic Black */
#define DEFAULT_OZONE_COLOR_THEME 1
#define DEFAULT_OZONE_COLLAPSE_SIDEBAR false
#define DEFAULT_OZONE_SCROLL_CONTENT_METADATA false
#define DEFAULT_OZONE_THUMBNAIL_SCALE_FACTOR 1.0f
#endif

#if defined(HAVE_OZONE) || defined(HAVE_XMB)
#define DEFAULT_OZONE_TRUNCATE_PLAYLIST_NAME true
#define DEFAULT_OZONE_SORT_AFTER_TRUNCATE_PLAYLIST_NAME false
#endif

#define DEFAULT_SETTINGS_SHOW_DRIVERS true
#define DEFAULT_SETTINGS_SHOW_VIDEO true
#define DEFAULT_SETTINGS_SHOW_AUDIO true
#define DEFAULT_SETTINGS_SHOW_INPUT true
#define DEFAULT_SETTINGS_SHOW_LATENCY true
#define DEFAULT_SETTINGS_SHOW_CORE true
#define DEFAULT_SETTINGS_SHOW_CONFIGURATION true
#define DEFAULT_SETTINGS_SHOW_SAVING true
#define DEFAULT_SETTINGS_SHOW_LOGGING true
#define DEFAULT_SETTINGS_SHOW_FILE_BROWSER true
#define DEFAULT_SETTINGS_SHOW_FRAME_THROTTLE true
#define DEFAULT_SETTINGS_SHOW_RECORDING true
#define DEFAULT_SETTINGS_SHOW_ONSCREEN_DISPLAY true
#define DEFAULT_SETTINGS_SHOW_USER_INTERFACE true
#define DEFAULT_SETTINGS_SHOW_AI_SERVICE true
#define DEFAULT_SETTINGS_SHOW_ACCESSIBILITY true
#define DEFAULT_SETTINGS_SHOW_POWER_MANAGEMENT true
#define DEFAULT_SETTINGS_SHOW_ACHIEVEMENTS true
#define DEFAULT_SETTINGS_SHOW_NETWORK true
#define DEFAULT_SETTINGS_SHOW_PLAYLISTS true
#define DEFAULT_SETTINGS_SHOW_USER true
#define DEFAULT_SETTINGS_SHOW_DIRECTORY true
#define DEFAULT_SETTINGS_SHOW_STEAM true

#define DEFAULT_QUICK_MENU_SHOW_RESUME_CONTENT true
#define DEFAULT_QUICK_MENU_SHOW_RESTART_CONTENT true
#define DEFAULT_QUICK_MENU_SHOW_CLOSE_CONTENT true
#define DEFAULT_QUICK_MENU_SHOW_TAKE_SCREENSHOT true
#define DEFAULT_QUICK_MENU_SHOW_SAVESTATE_SUBMENU false
#define DEFAULT_QUICK_MENU_SHOW_SAVE_LOAD_STATE true
#define DEFAULT_QUICK_MENU_SHOW_UNDO_SAVE_LOAD_STATE true
#define DEFAULT_QUICK_MENU_SHOW_ADD_TO_FAVORITES true
#define DEFAULT_QUICK_MENU_SHOW_START_RECORDING true
#define DEFAULT_QUICK_MENU_SHOW_START_STREAMING true
#define DEFAULT_QUICK_MENU_SHOW_SET_CORE_ASSOCIATION true
#define DEFAULT_QUICK_MENU_SHOW_RESET_CORE_ASSOCIATION true
#define DEFAULT_QUICK_MENU_SHOW_CORE_OPTIONS true
#define DEFAULT_QUICK_MENU_SHOW_CORE_OPTIONS_FLUSH false
#define DEFAULT_QUICK_MENU_SHOW_CONTROLS true
#define DEFAULT_QUICK_MENU_SHOW_LATENCY true
#define DEFAULT_QUICK_MENU_SHOW_REWIND true
#define DEFAULT_QUICK_MENU_SHOW_OVERLAYS true
#define DEFAULT_QUICK_MENU_SHOW_VIDEO_LAYOUT false
#define DEFAULT_QUICK_MENU_SHOW_CHEATS true
#define DEFAULT_QUICK_MENU_SHOW_SHADERS true
#define DEFAULT_QUICK_MENU_SHOW_INFORMATION true
#define DEFAULT_QUICK_MENU_SHOW_SAVE_CORE_OVERRIDES true
#define DEFAULT_QUICK_MENU_SHOW_SAVE_GAME_OVERRIDES true
#define DEFAULT_QUICK_MENU_SHOW_SAVE_CONTENT_DIR_OVERRIDES true
#ifdef HAVE_NETWORKING
#define DEFAULT_QUICK_MENU_SHOW_DOWNLOAD_THUMBNAILS true
#endif

#define DEFAULT_MENU_SHOW_ONLINE_UPDATER true
#if defined(HAVE_LAKKA) || defined(VITA)
#define DEFAULT_MENU_SHOW_CORE_UPDATER false
#else
#define DEFAULT_MENU_SHOW_CORE_UPDATER true
#endif
#define DEFAULT_MENU_SHOW_LOAD_CORE true
#define DEFAULT_MENU_SHOW_LOAD_CONTENT true
#ifdef HAVE_CDROM
#define DEFAULT_MENU_SHOW_LOAD_DISC true
#define DEFAULT_MENU_SHOW_DUMP_DISC true
#ifdef HAVE_LAKKA
#define DEFAULT_MENU_SHOW_EJECT_DISC true
#endif /* HAVE_LAKKA */
#endif
#define DEFAULT_MENU_SHOW_INFORMATION true
#define DEFAULT_MENU_SHOW_CONFIGURATIONS true
#define DEFAULT_MENU_SHOW_HELP true
#define DEFAULT_MENU_SHOW_QUIT true
#define DEFAULT_MENU_SHOW_RESTART true
#define DEFAULT_MENU_SHOW_REBOOT true
#define DEFAULT_MENU_SHOW_SHUTDOWN true
#ifdef HAVE_MIST
#define DEFAULT_MENU_SHOW_CORE_MANAGER_STEAM true
#endif
#define DEFAULT_MENU_SHOW_LEGACY_THUMBNAIL_UPDATER false

#define DEFAULT_MENU_SHOW_SUBLABELS true
#define DEFAULT_MENU_DYNAMIC_WALLPAPER_ENABLE true
#define DEFAULT_MENU_SCROLL_FAST false
#define DEFAULT_MENU_SCROLL_DELAY 256

#define DEFAULT_KIOSK_MODE_ENABLE false
#define DEFAULT_MENU_HORIZONTAL_ANIMATION true

#define DEFAULT_MENU_TICKER_TYPE (TICKER_TYPE_LOOP)
#define DEFAULT_MENU_TICKER_SPEED 2.0f
#define DEFAULT_MENU_TICKER_SMOOTH true

#if defined(HAVE_THREADS)
#define DEFAULT_MENU_SAVESTATE_RESUME true
#else
#define DEFAULT_MENU_SAVESTATE_RESUME false
#endif

#define DEFAULT_MENU_INSERT_DISK_RESUME true

#define DEFAULT_QUIT_ON_CLOSE_CONTENT QUIT_ON_CLOSE_CONTENT_DISABLED

/* While the menu is active, supported drivers
 * will display a screensaver after SCREENSAVER_TIMEOUT
 * seconds of inactivity. A timeout of zero disables
 * the screensaver */
#define DEFAULT_MENU_SCREENSAVER_TIMEOUT 0

#if defined(HAVE_MATERIALUI) || defined(HAVE_XMB) || defined(HAVE_OZONE)
/* When menu screensaver is enabled, specifies
 * animation effect and animation speed */
#define DEFAULT_MENU_SCREENSAVER_ANIMATION MENU_SCREENSAVER_BLANK
#define DEFAULT_MENU_SCREENSAVER_ANIMATION_SPEED 1.0f
#endif

#define DEFAULT_CONTENT_SHOW_SETTINGS true
#define DEFAULT_CONTENT_SHOW_HISTORY true
#define DEFAULT_CONTENT_SHOW_FAVORITES true
#ifdef HAVE_IMAGEVIEWER
#define DEFAULT_CONTENT_SHOW_IMAGES true
#endif
#define DEFAULT_CONTENT_SHOW_MUSIC false
#if defined(HAVE_FFMPEG) || defined(HAVE_MPV)
#define DEFAULT_CONTENT_SHOW_VIDEO true
#endif
#if defined(HAVE_NETWORKING)
#if defined(_3DS)
#define DEFAULT_CONTENT_SHOW_NETPLAY false
#else
#define DEFAULT_CONTENT_SHOW_NETPLAY true
#endif
#endif

/* Specifies 'add content' visibility when using
 * menus WITH a dedicated 'Import Content' tab */
#define DEFAULT_MENU_CONTENT_SHOW_ADD true
/* Specifies 'add content' visibility when using
 * menus WITHOUT a dedicated 'Import Content' tab */
#define DEFAULT_MENU_CONTENT_SHOW_ADD_ENTRY MENU_ADD_CONTENT_ENTRY_DISPLAY_PLAYLISTS_TAB

#define DEFAULT_CONTENT_SHOW_PLAYLISTS true

#if defined(HAVE_LIBRETRODB)
#define DEFAULT_MENU_CONTENT_SHOW_EXPLORE true
#endif
#define DEFAULT_MENU_CONTENT_SHOW_CONTENTLESS_CORES MENU_CONTENTLESS_CORES_DISPLAY_SINGLE_PURPOSE

#ifdef HAVE_XMB
#define DEFAULT_XMB_ANIMATION                      0
#define DEFAULT_XMB_VERTICAL_FADE_FACTOR           100
#define DEFAULT_XMB_SHOW_TITLE_HEADER              true
#define DEFAULT_XMB_TITLE_MARGIN                   5
#define DEFAULT_XMB_TITLE_MARGIN_HORIZONTAL_OFFSET 0
#define MAXIMUM_XMB_TITLE_MARGIN                   12
#define DEFAULT_XMB_ALPHA_FACTOR 75

#define DEFAULT_MENU_FONT_COLOR_RED 255
#define DEFAULT_MENU_FONT_COLOR_GREEN 255
#define DEFAULT_MENU_FONT_COLOR_BLUE 255
#ifdef HAVE_ODROIDGO2
#define DEFAULT_XMB_MENU_LAYOUT 2
#else
#define DEFAULT_XMB_MENU_LAYOUT 0
#endif
#define DEFAULT_XMB_ICON_THEME XMB_ICON_THEME_MONOCHROME
#define DEFAULT_XMB_THEME XMB_THEME_ELECTRIC_BLUE

#if defined(HAVE_LAKKA) || defined(__arm__) || defined(__PPC64__) || defined(__ppc64__) || defined(__powerpc64__) || defined(__powerpc__) || defined(__ppc__) || defined(__POWERPC__)
#define DEFAULT_XMB_SHADOWS_ENABLE false
#else
#define DEFAULT_XMB_SHADOWS_ENABLE true
#endif
#endif

#define DEFAULT_MENU_FRAMEBUFFER_OPACITY 0.900f
#define DEFAULT_MENU_WALLPAPER_OPACITY 0.300f
#define DEFAULT_MENU_FOOTER_OPACITY 1.000f
#define DEFAULT_MENU_HEADER_OPACITY 1.000f

#if defined(HAVE_OPENGLES2) || (defined(__MACH__)  && defined(MAC_OS_X_VERSION_MAX_ALLOWED) && (MAC_OS_X_VERSION_MAX_ALLOWED < 101200))
#define DEFAULT_MENU_SHADER_PIPELINE 1
#else
#define DEFAULT_MENU_SHADER_PIPELINE 2
#endif

#define DEFAULT_SHOW_ADVANCED_SETTINGS true

#define DEFAULT_RGUI_COLOR_THEME RGUI_THEME_CLASSIC_GREEN
#define DEFAULT_RGUI_TRANSPARENCY true

#define DEFAULT_RGUI_INLINE_THUMBNAILS false
#define DEFAULT_RGUI_SWAP_THUMBNAILS false
#define DEFAULT_RGUI_THUMBNAIL_DOWNSCALER RGUI_THUMB_SCALE_POINT
#define DEFAULT_RGUI_THUMBNAIL_DELAY 0
#define DEFAULT_RGUI_INTERNAL_UPSCALE_LEVEL RGUI_UPSCALE_NONE
#define DEFAULT_RGUI_FULL_WIDTH_LAYOUT true
#define DEFAULT_RGUI_ASPECT RGUI_ASPECT_RATIO_4_3
#define DEFAULT_RGUI_ASPECT_LOCK RGUI_ASPECT_RATIO_LOCK_NONE
#define DEFAULT_RGUI_SHADOWS false
#define DEFAULT_RGUI_PARTICLE_EFFECT RGUI_PARTICLE_EFFECT_NONE
#define DEFAULT_RGUI_PARTICLE_EFFECT_SPEED 1.0f
#define DEFAULT_RGUI_PARTICLE_EFFECT_SCREENSAVER true
#define DEFAULT_RGUI_EXTENDED_ASCII false
#define DEFAULT_RGUI_SWITCH_ICONS true
#endif

#ifdef HAVE_MENU
#define DEFAULT_BLOCK_CONFIG_READ true
#else
#define DEFAULT_BLOCK_CONFIG_READ false
#endif

/* TODO/FIXME - this setting is thread-unsafe right now and can corrupt the stack - default to off */
#define DEFAULT_AUTOMATICALLY_ADD_CONTENT_TO_PLAYLIST false

#define DEFAULT_GAME_SPECIFIC_OPTIONS true
#define DEFAULT_AUTO_OVERRIDES_ENABLE true
#define DEFAULT_AUTO_REMAPS_ENABLE true
#define DEFAULT_GLOBAL_CORE_OPTIONS false
#define DEFAULT_AUTO_SHADERS_ENABLE true

#define DEFAULT_SORT_SAVEFILES_ENABLE false
#define DEFAULT_SORT_SAVESTATES_ENABLE false
#define DEFAULT_SORT_SAVEFILES_BY_CONTENT_ENABLE false
#define DEFAULT_SORT_SAVESTATES_BY_CONTENT_ENABLE false
#define DEFAULT_SORT_SCREENSHOTS_BY_CONTENT_ENABLE false

#define DEFAULT_SAVESTATES_IN_CONTENT_DIR false
#define DEFAULT_SAVEFILES_IN_CONTENT_DIR false
#define DEFAULT_SYSTEMFILES_IN_CONTENT_DIR false
#define DEFAULT_SCREENSHOTS_IN_CONTENT_DIR false

#if defined(RS90) || defined(RETROFW) || defined(MIYOO)
#define DEFAULT_MENU_TOGGLE_GAMEPAD_COMBO INPUT_COMBO_START_SELECT
#elif defined(_XBOX1) || defined(__PS3__) || defined(_XBOX360) || defined(DINGUX)
#define DEFAULT_MENU_TOGGLE_GAMEPAD_COMBO INPUT_COMBO_L3_R3
#elif defined(PS2) || defined(PSP)
#define DEFAULT_MENU_TOGGLE_GAMEPAD_COMBO INPUT_COMBO_HOLD_START
#elif defined(VITA)
#define DEFAULT_MENU_TOGGLE_GAMEPAD_COMBO INPUT_COMBO_L1_R1_START_SELECT
#elif defined(SWITCH) || defined(ORBIS)
#define DEFAULT_MENU_TOGGLE_GAMEPAD_COMBO INPUT_COMBO_START_SELECT
#elif TARGET_OS_TV
#define DEFAULT_MENU_TOGGLE_GAMEPAD_COMBO INPUT_COMBO_DOWN_Y_L_R
#else
#define DEFAULT_MENU_TOGGLE_GAMEPAD_COMBO INPUT_COMBO_NONE
#endif

#define DEFAULT_QUIT_GAMEPAD_COMBO INPUT_COMBO_NONE

#if defined(VITA)
#define DEFAULT_INPUT_BACKTOUCH_ENABLE false
#define DEFAULT_INPUT_BACKTOUCH_TOGGLE false
#endif

#define DEFAULT_OVERLAY_ENABLE_AUTOPREFERRED true

#if defined(HAVE_OVERLAY)
#if defined(RARCH_MOBILE)
#define DEFAULT_OVERLAY_SHOW_INPUTS OVERLAY_SHOW_INPUT_TOUCHED
#else
#define DEFAULT_OVERLAY_SHOW_INPUTS OVERLAY_SHOW_INPUT_PHYSICAL
#endif
#endif

#define DEFAULT_OVERLAY_SHOW_INPUTS_PORT 0

#define DEFAULT_OVERLAY_DPAD_DIAGONAL_SENSITIVITY 80
#define DEFAULT_OVERLAY_ABXY_DIAGONAL_SENSITIVITY 50

#if defined(ANDROID) || defined(_WIN32) || defined(HAVE_STEAM)
#define DEFAULT_MENU_SWAP_OK_CANCEL_BUTTONS true
#else
#define DEFAULT_MENU_SWAP_OK_CANCEL_BUTTONS false
#endif
#define DEFAULT_MENU_SWAP_SCROLL_BUTTONS false

#if defined(WIIU)
#define DEFAULT_ALL_USERS_CONTROL_MENU true
#else
#define DEFAULT_ALL_USERS_CONTROL_MENU false
#endif

#define DEFAULT_QUIT_PRESS_TWICE true

#define DEFAULT_LOG_TO_FILE false

#define DEFAULT_LOG_TO_FILE_TIMESTAMP false

/* Crop overscanned frames. */
#define DEFAULT_CROP_OVERSCAN true

/* Font size for on-screen messages. */
#if defined(DINGUX)
#define DEFAULT_FONT_SIZE 12
#elif defined(PS2)
#define DEFAULT_FONT_SIZE 16
#else
#define DEFAULT_FONT_SIZE 32
#endif

/* Offset for where messages will be placed on-screen.
 * Values are in range [0.0, 1.0]. */
#define DEFAULT_MESSAGE_POS_OFFSET_X 0.05f
#define DEFAULT_MESSAGE_POS_OFFSET_Y 0.05f

/* Color of the message.
 * RGB hex value. */
#define DEFAULT_MESSAGE_COLOR 0xffff00

#define DEFAULT_MESSAGE_BGCOLOR_ENABLE false
#define DEFAULT_MESSAGE_BGCOLOR_RED 0
#define DEFAULT_MESSAGE_BGCOLOR_GREEN 0
#define DEFAULT_MESSAGE_BGCOLOR_BLUE 0
#define DEFAULT_MESSAGE_BGCOLOR_OPACITY 1.0f

/* Record post-filtered (CPU filter) video,
 * rather than raw game output. */
#define DEFAULT_POST_FILTER_RECORD false

/* Screenshots post-shaded GPU output if available. */
#define DEFAULT_GPU_SCREENSHOT true

/* Watch shader files for changes and auto-apply as necessary. */
#define DEFAULT_VIDEO_SHADER_WATCH_FILES false

/* Initialise file browser with last used directory
 * when selecting shader presets/passes via the menu */
#define DEFAULT_VIDEO_SHADER_REMEMBER_LAST_DIR false

/* Screenshots named automatically. */
#define DEFAULT_AUTO_SCREENSHOT_FILENAME true

/* Record post-shaded GPU output instead of raw game footage if available. */
#define DEFAULT_GPU_RECORD false

/* OSD-messages. */
#define DEFAULT_FONT_ENABLE true

/* The accurate refresh rate of your monitor (Hz).
 * This is used to calculate audio input rate with the formula:
 * audio_input_rate = game_input_rate * display_refresh_rate /
 * game_refresh_rate.
 *
 * If the implementation does not report any values,
 * NTSC defaults will be assumed for compatibility.
 * This value should stay close to 60Hz to avoid large pitch changes.
 * If your monitor does not run at 60Hz, or something close to it,
 * disable VSync, and leave this at its default. */
#ifdef _3DS
#define DEFAULT_REFRESH_RATE ((32730.0f * 8192.0f) / 4481134.0f)
#elif defined(RARCH_CONSOLE)
#define DEFAULT_REFRESH_RATE (60 / 1.001f)
#else
#define DEFAULT_REFRESH_RATE (60)
#endif
#define DEFAULT_CRT_REFRESH_RATE (DEFAULT_REFRESH_RATE)

/* Allow games to set rotation. If false, rotation requests are
 * honored, but ignored.
 * Used for setups where one manually rotates the monitor. */
#define DEFAULT_ALLOW_ROTATE true

#ifdef _3DS
/* Enable New3DS clock and L2 cache */
#define DEFAULT_NEW_3DS_SPEEDUP_ENABLE true
/* Enable bottom LCD screen */
#define DEFAULT_VIDEO_3DS_LCD_BOTTOM true
/* Sets video display mode (3D, 2D, etc.) */
#define DEFAULT_VIDEO_3DS_DISPLAY_MODE CTR_VIDEO_MODE_3D

#define DEFAULT_BOTTOM_FONT_ENABLE true
#define DEFAULT_BOTTOM_FONT_COLOR 255
#define DEFAULT_BOTTOM_FONT_SCALE 1.48f
#endif

#ifdef WIIU
/* On Wii U, whether to optimize for the native TV resolution
 * or exactly 2x the Wii U GamePad resolution. */
#define DEFAULT_WIIU_PREFER_DRC false
#endif

/* AUDIO */

/* Will enable audio or not. */
#define DEFAULT_AUDIO_ENABLE true

/* Enable menu audio sounds. */
#define DEFAULT_AUDIO_ENABLE_MENU false
#define DEFAULT_AUDIO_ENABLE_MENU_OK false
#define DEFAULT_AUDIO_ENABLE_MENU_CANCEL false
#define DEFAULT_AUDIO_ENABLE_MENU_NOTICE false
#define DEFAULT_AUDIO_ENABLE_MENU_BGM    false

#ifdef HAVE_GFX_WIDGETS
#define DEFAULT_MENU_ENABLE_WIDGETS true
#else
#define DEFAULT_MENU_ENABLE_WIDGETS false
#endif

/* Display an animation when loading content
 * > Currently implemented only as a widget */
#define DEFAULT_MENU_SHOW_LOAD_CONTENT_ANIMATION DEFAULT_MENU_ENABLE_WIDGETS

/* Display a notification when successfully
 * connecting/disconnecting an autoconfigured
 * controller
 * > Disabled by default on the Switch */
#if defined(HAVE_LIBNX) && defined(HAVE_GFX_WIDGETS)
#define DEFAULT_NOTIFICATION_SHOW_AUTOCONFIG false
#else
#define DEFAULT_NOTIFICATION_SHOW_AUTOCONFIG true
#endif

/* Display a notification when cheats are being
 * applied */
#define DEFAULT_NOTIFICATION_SHOW_CHEATS_APPLIED true

/* Display a notification when applying an
 * IPS/BPS/UPS patch file */
#define DEFAULT_NOTIFICATION_SHOW_PATCH_APPLIED true

/* Display a notification when loading an
 * input remap file */
#define DEFAULT_NOTIFICATION_SHOW_REMAP_LOAD true

/* Display a notification when loading a
 * configuration override file */
#define DEFAULT_NOTIFICATION_SHOW_CONFIG_OVERRIDE_LOAD true

/* Display a notification when automatically restoring
 * at launch the last used disk of multi-disk content */
#define DEFAULT_NOTIFICATION_SHOW_SET_INITIAL_DISK true

/* Display a notification when fast forwarding
 * content */
#define DEFAULT_NOTIFICATION_SHOW_FAST_FORWARD true

#if defined(HAVE_SCREENSHOTS)
/*Display a notification when taking a screenshot*/
#define DEFAULT_NOTIFICATION_SHOW_SCREENSHOT true

/*Desired duration of the screenshot notification*/
#define DEFAULT_NOTIFICATION_SHOW_SCREENSHOT_DURATION 0

/* Display a white flashing effect with the desired 
 * duration when taking a screenshot*/
#define DEFAULT_NOTIFICATION_SHOW_SCREENSHOT_FLASH 0
#endif

/* Display a notification when setting the refresh rate*/
#if defined(_3DS) || (defined(DINGUX) && defined(DINGUX_BETA))
/* 3DS and OpenDingux Beta devices set refresh rate
 * on gfx driver init - set default notification
 * state to 'false' in order to avoid OSD log spam */
#define DEFAULT_NOTIFICATION_SHOW_REFRESH_RATE false
#else
#define DEFAULT_NOTIFICATION_SHOW_REFRESH_RATE true
#endif

#ifdef HAVE_NETWORKING
#define DEFAULT_NOTIFICATION_SHOW_NETPLAY_EXTRA false
#endif

#ifdef HAVE_MENU
#define DEFAULT_NOTIFICATION_SHOW_WHEN_MENU_IS_ALIVE false
#endif

/* Output samplerate. */
#if defined(GEKKO) || defined(MIYOO)
#define DEFAULT_OUTPUT_RATE 32000
#elif defined(_3DS) || defined(RETROFW)
#define DEFAULT_OUTPUT_RATE 32730
#else
#define DEFAULT_OUTPUT_RATE 48000
#endif

/* Audio device (e.g. hw:0,0 or /dev/audio). If NULL, will use defaults. */
#define DEFAULT_AUDIO_DEVICE NULL

/* Desired audio latency in milliseconds. Might not be honored
 * if driver can't provide given latency. */
#if defined(ANDROID) || defined(EMSCRIPTEN) || defined(RETROFW) || defined(MIYOO)
/* For most Android devices, 64ms is way too low. */
#define DEFAULT_OUT_LATENCY 128
#else
#define DEFAULT_OUT_LATENCY 64
#endif

/* Will sync audio. (recommended) */
#define DEFAULT_AUDIO_SYNC true

/* Audio rate control. */
#if !defined(RARCH_CONSOLE)
#define DEFAULT_RATE_CONTROL true
#else
#define DEFAULT_RATE_CONTROL false
#endif

/* Rate control delta. Defines how much rate_control
 * is allowed to adjust input rate. */
#define DEFAULT_RATE_CONTROL_DELTA  0.005f

/* Maximum timing skew. Defines how much adjust_system_rates
 * is allowed to adjust input rate. */
#define DEFAULT_MAX_TIMING_SKEW  0.05f

/* Default audio volume in dB. (0.0 dB == unity gain). */
#define DEFAULT_AUDIO_VOLUME 0.0f

/* Default audio volume of the audio mixer in dB. (0.0 dB == unity gain). */
#define DEFAULT_AUDIO_MIXER_VOLUME 0.0f

#ifdef HAVE_WASAPI
/* WASAPI defaults */
#define DEFAULT_WASAPI_EXCLUSIVE_MODE true
#define DEFAULT_WASAPI_FLOAT_FORMAT false
/* auto */
#define DEFAULT_WASAPI_SH_BUFFER_LENGTH -16
#endif

/* Automatically mute audio when fast forward
 * is enabled */
#define DEFAULT_AUDIO_FASTFORWARD_MUTE false
<<<<<<< HEAD

 /* Automatically mute audio when rewind
  * is enabled */
#define DEFAULT_AUDIO_REWIND_MUTE false

=======
#define DEFAULT_AUDIO_REWIND_MUTE false
>>>>>>> 7895735a
/* MISC */

/* Enables displaying the current frames per second. */
#define DEFAULT_FPS_SHOW false

/* FPS display will be updated at the set interval (in frames) */
#define DEFAULT_FPS_UPDATE_INTERVAL 256

/* Memory status display will be updated at the set interval (in frames) */
#define DEFAULT_MEMORY_UPDATE_INTERVAL 256

/* Enables displaying the current frame count. */
#define DEFAULT_FRAMECOUNT_SHOW false

/* Includes displaying the current memory usage/total with FPS/Frames. */
#define DEFAULT_MEMORY_SHOW false

/* Enables displaying various timing statistics. */
#define DEFAULT_STATISTICS_SHOW false

/* Enables displaying the current netplay room ping. */
#define DEFAULT_NETPLAY_PING_SHOW false

/* Enables use of rewind. This will incur some memory footprint
 * depending on the save state buffer. */
#define DEFAULT_REWIND_ENABLE false

/* When set, any time a cheat is toggled it is immediately applied. */
#define DEFAULT_APPLY_CHEATS_AFTER_TOGGLE false

/* When set, all enabled cheats are auto-applied when a game is loaded. */
#define DEFAULT_APPLY_CHEATS_AFTER_LOAD false


#if defined(RETROFW) || defined(MIYOO)
/*RETROFW jz4760 has signficant slowdown with default settings */
#define DEFAULT_REWIND_BUFFER_SIZE (1 << 20)
#define DEFAULT_REWIND_BUFFER_SIZE_STEP 1 
#define DEFAULT_REWIND_GRANULARITY 6
#else
/* The buffer size for the rewind buffer. This needs to be about
 * 15-20MB per minute. Very game dependant. */
#define DEFAULT_REWIND_BUFFER_SIZE (20 << 20) /* 20MiB */

/* The amount of MB to increase/decrease the rewind_buffer_size when it is changed via the UI. */
#define DEFAULT_REWIND_BUFFER_SIZE_STEP 10 /* 10MB */

/* How many frames to rewind at a time. */
#define DEFAULT_REWIND_GRANULARITY 1
#endif

/* Pause gameplay when window loses focus. */
#if defined(EMSCRIPTEN)
#define DEFAULT_PAUSE_NONACTIVE false
#else
#define DEFAULT_PAUSE_NONACTIVE true
#endif

/* Pause gameplay when controller disconnects. */
#define DEFAULT_PAUSE_ON_DISCONNECT false

/* Saves non-volatile SRAM at a regular interval.
 * It is measured in seconds. A value of 0 disables autosave. */
#if defined(__i386__) || defined(__i486__) || defined(__i686__) || defined(__x86_64__) || defined(_M_X64) || defined(_WIN32) || defined(OSX) || defined(ANDROID) || defined(IOS) || defined(DINGUX)
/* Flush to file every 10 seconds on modern platforms by default */
#define DEFAULT_AUTOSAVE_INTERVAL 10
#else
/* Default to disabled on I/O-constrained platforms */
#define DEFAULT_AUTOSAVE_INTERVAL 0
#endif

/* Netplay lobby filters */
#define DEFAULT_NETPLAY_SHOW_ONLY_CONNECTABLE     true
#define DEFAULT_NETPLAY_SHOW_ONLY_INSTALLED_CORES false
#define DEFAULT_NETPLAY_SHOW_PASSWORDED           true

/* Publicly announce netplay */
#define DEFAULT_NETPLAY_PUBLIC_ANNOUNCE true

/* Start netplay in spectator mode */
#define DEFAULT_NETPLAY_START_AS_SPECTATOR false

/* Netplay chat fading toggle */
#define DEFAULT_NETPLAY_FADE_CHAT true

/* Netplay chat colors */
#define DEFAULT_NETPLAY_CHAT_COLOR_NAME 0x008000
#define DEFAULT_NETPLAY_CHAT_COLOR_MSG 0xFFFFFF

/* Allow players to pause */
#define DEFAULT_NETPLAY_ALLOW_PAUSING false

/* Allow connections in slave mode */
#define DEFAULT_NETPLAY_ALLOW_SLAVES true

/* Require connections only in slave mode */
#define DEFAULT_NETPLAY_REQUIRE_SLAVES false

/* When being client over netplay, use keybinds for
 * user 1 rather than user 2. */
#define DEFAULT_NETPLAY_CLIENT_SWAP_INPUT true

#define DEFAULT_NETPLAY_NAT_TRAVERSAL false

#define DEFAULT_NETPLAY_DELAY_FRAMES 16

#define DEFAULT_NETPLAY_CHECK_FRAMES 600

#define DEFAULT_NETPLAY_USE_MITM_SERVER false

#define DEFAULT_NETPLAY_MITM_SERVER "nyc"

#ifdef HAVE_NETWORKING
#define DEFAULT_NETPLAY_MAX_CONNECTIONS 3
#define DEFAULT_NETPLAY_MAX_PING 0

#define DEFAULT_NETPLAY_SHARE_DIGITAL RARCH_NETPLAY_SHARE_DIGITAL_NO_SHARING
#define DEFAULT_NETPLAY_SHARE_ANALOG  RARCH_NETPLAY_SHARE_ANALOG_NO_SHARING
#endif

/* On save state load, block SRAM from being overwritten.
 * This could potentially lead to buggy games. */
#define DEFAULT_BLOCK_SRAM_OVERWRITE false

/* When saving savestates, state index is automatically
 * incremented before saving.
 * When the content is loaded, state index will be set
 * to the highest existing value. */
#define DEFAULT_SAVESTATE_AUTO_INDEX false

/* Specifies the maximum number of savestates to keep
 * when savestate auto index is enabled
 * > When limit is exceeded, savestate with the lowest
 *   index will be deleted automatically when creating
 *   a new savestate
 * > Setting value to zero disables the limit (no
 *   savestates will be deleted in this case) */
#define DEFAULT_SAVESTATE_MAX_KEEP 0

/* Automatically saves a savestate at the end of RetroArch's lifetime.
 * The path is $SRAM_PATH.auto.
 * RetroArch will automatically load any savestate with this path on
 * startup if savestate_auto_load is set. */
#define DEFAULT_SAVESTATE_AUTO_SAVE false
#define DEFAULT_SAVESTATE_AUTO_LOAD false

#define DEFAULT_SAVESTATE_THUMBNAIL_ENABLE false

/* When creating save (srm) files, compress
 * written data */
#define DEFAULT_SAVE_FILE_COMPRESSION false

/* When creating save state files, compress
 * written data */
#if defined(WINAPI_FAMILY) && WINAPI_FAMILY == WINAPI_FAMILY_PHONE_APP
#define DEFAULT_SAVESTATE_FILE_COMPRESSION false
#else
#define DEFAULT_SAVESTATE_FILE_COMPRESSION true
#endif

/* Slowmotion ratio. */
#define DEFAULT_SLOWMOTION_RATIO 3.0f

/* Maximum fast forward ratio. */
#define DEFAULT_FASTFORWARD_RATIO 0.0f
#define MAXIMUM_FASTFORWARD_RATIO 50.0f

/* Skip frames when fast forwarding. */
#define DEFAULT_FASTFORWARD_FRAMESKIP true

/* Enable runloop for variable refresh rate screens. Force x1 speed while handling fast forward too. */
#define DEFAULT_VRR_RUNLOOP_ENABLE false

/* Run core logic one or more frames ahead then load the state back to reduce perceived input lag. */
#define DEFAULT_RUN_AHEAD_FRAMES 1

/* When using the Run Ahead feature, use a secondary instance of the core. */
#define DEFAULT_RUN_AHEAD_SECONDARY_INSTANCE true

/* Hide warning messages when using the Run Ahead feature. */
#define DEFAULT_RUN_AHEAD_HIDE_WARNINGS false

/* Enable stdin/network command interface. */
#define DEFAULT_NETWORK_CMD_ENABLE false
#define DEFAULT_NETWORK_CMD_PORT 55355
#define DEFAULT_NETWORK_REMOTE_BASE_PORT 55400
#define DEFAULT_STDIN_CMD_ENABLE false

#define DEFAULT_NETWORK_BUILDBOT_AUTO_EXTRACT_ARCHIVE true
#define DEFAULT_NETWORK_BUILDBOT_SHOW_EXPERIMENTAL_CORES false

/* Automatically create a backup whenever a core is
 * updated via the online updater
 * > Enable by default on all modern platforms with
 *   online updater support */
#if defined(HAVE_ONLINE_UPDATER) && (defined(__i386__) || defined(__i486__) || defined(__i686__) || defined(__x86_64__) || defined(_M_X64) || defined(_WIN32) || defined(OSX) || defined(ANDROID) || defined(IOS))
#define DEFAULT_CORE_UPDATER_AUTO_BACKUP true
#else
#define DEFAULT_CORE_UPDATER_AUTO_BACKUP false
#endif
/* Number of automatic core backups to retain
 * (oldest backup will be deleted when creating
 * a new one) */
#define DEFAULT_CORE_UPDATER_AUTO_BACKUP_HISTORY_SIZE 1

#if defined(ANDROID) || defined(__APPLE__)
#define DEFAULT_NETWORK_ON_DEMAND_THUMBNAILS true
#else
#define DEFAULT_NETWORK_ON_DEMAND_THUMBNAILS false
#endif

/* Number of entries that will be kept in content history playlist file. */
#define DEFAULT_CONTENT_HISTORY_SIZE 200

/* Number of entries that will be kept in content favorites playlist file.
 * -1 == 'unlimited' (99999) */
#define DEFAULT_CONTENT_FAVORITES_SIZE 200

/* Sort all playlists (apart from histories) alphabetically */
#define DEFAULT_PLAYLIST_SORT_ALPHABETICAL true

/* File format to use when writing playlists to disk */
#define DEFAULT_PLAYLIST_USE_OLD_FORMAT false

/* When creating/updating playlists, compress written data */
#define DEFAULT_PLAYLIST_COMPRESSION false

#ifdef HAVE_MENU
/* Specify when to display 'core name' inline on playlist entries */
#define DEFAULT_PLAYLIST_SHOW_INLINE_CORE_NAME PLAYLIST_INLINE_CORE_DISPLAY_HIST_FAV

/* Specifies which runtime record to use on playlist sublabels */
#define DEFAULT_PLAYLIST_SUBLABEL_RUNTIME_TYPE PLAYLIST_RUNTIME_PER_CORE

/* Specifies time/date display format for runtime 'last played' data */
#define DEFAULT_PLAYLIST_SUBLABEL_LAST_PLAYED_STYLE PLAYLIST_LAST_PLAYED_STYLE_YMD_HMS

#define DEFAULT_PLAYLIST_ENTRY_REMOVE_ENABLE PLAYLIST_ENTRY_REMOVE_ENABLE_ALL
#endif

#define DEFAULT_SCAN_WITHOUT_CORE_MATCH false

#ifdef __WINRT__
/* Be paranoid about WinRT file I/O performance, and leave this disabled by
 * default */
#define DEFAULT_PLAYLIST_SHOW_SUBLABELS false
#else
#define DEFAULT_PLAYLIST_SHOW_SUBLABELS true
#endif

#define DEFAULT_PLAYLIST_SHOW_HISTORY_ICONS PLAYLIST_SHOW_HISTORY_ICONS_DEFAULT

/* Show the indices of playlist entries in
 * a menu-driver-specific fashion */
#define DEFAULT_PLAYLIST_SHOW_ENTRY_IDX true

#define DEFAULT_PLAYLIST_FUZZY_ARCHIVE_MATCH false

#define DEFAULT_PLAYLIST_PORTABLE_PATHS false

/* Show Menu start-up screen on boot. */
#define DEFAULT_MENU_SHOW_START_SCREEN true

/* Default scale factor for non-frambuffer-based display
 * drivers and display widgets */
#if defined(VITA)
#define DEFAULT_MENU_SCALE_FACTOR 1.5f
#else
#define DEFAULT_MENU_SCALE_FACTOR 1.0f
#endif
/* Specifies whether display widgets should be scaled
 * automatically using the default menu scale factor */
#define DEFAULT_MENU_WIDGET_SCALE_AUTO true
/* Default scale factor for display widgets when widget
 * auto scaling is disabled (fullscreen mode) */
#define DEFAULT_MENU_WIDGET_SCALE_FACTOR 1.0f
/* Default scale factor for display widgets when widget
 * auto scaling is disabled (windowed mode) */
#define DEFAULT_MENU_WIDGET_SCALE_FACTOR_WINDOWED 1.0f

/* Log level for the frontend */
#define DEFAULT_FRONTEND_LOG_LEVEL 1

/* Log level for libretro cores (GET_LOG_INTERFACE). */
#define DEFAULT_LIBRETRO_LOG_LEVEL 1

#ifndef RARCH_DEFAULT_PORT
#ifndef VITA
#define RARCH_DEFAULT_PORT 55435
#else
#define RARCH_DEFAULT_PORT 19492
#endif
#endif

#ifndef RARCH_STREAM_DEFAULT_PORT
#define RARCH_STREAM_DEFAULT_PORT 56400
#endif

/* KEYBINDS, JOYPAD */

/* Axis threshold (between 0.0 and 1.0)
 * How far an axis must be tilted to result in a button press. */
#define DEFAULT_AXIS_THRESHOLD 0.5f
#define DEFAULT_ANALOG_DEADZONE 0.0f
#define DEFAULT_ANALOG_SENSITIVITY 1.0f

/* Describes speed of which turbo-enabled buttons toggle. */
#define DEFAULT_TURBO_PERIOD 6
#define DEFAULT_TURBO_DUTY_CYCLE 3
#define DEFAULT_TURBO_MODE 0
#define DEFAULT_TURBO_DEFAULT_BTN RETRO_DEVICE_ID_JOYPAD_B

/* Enable input auto-detection. Will attempt to autoconfigure
 * gamepads, plug-and-play style. */
#define DEFAULT_INPUT_AUTODETECT_ENABLE true

/* Enables accelerometer/gyroscope/illuminance
 * sensor input, if supported */
#if defined(ANDROID)
/* Hardware sensors cause substantial battery
 * drain on Android... */
#define DEFAULT_INPUT_SENSORS_ENABLE false
#else
#define DEFAULT_INPUT_SENSORS_ENABLE true
#endif

/* Automatically enable game focus when running or
 * resuming content */
#define DEFAULT_INPUT_AUTO_GAME_FOCUS AUTO_GAME_FOCUS_OFF

/* Show the input descriptors set by the core instead
 * of the default ones. */
#define DEFAULT_INPUT_DESCRIPTOR_LABEL_SHOW true
#define DEFAULT_INPUT_DESCRIPTOR_HIDE_UNBOUND false

#if defined(DINGUX)
#define DEFAULT_INPUT_MAX_USERS 1
#else
#define DEFAULT_INPUT_MAX_USERS 5
#endif

#define DEFAULT_INPUT_BIND_TIMEOUT 5
#define DEFAULT_INPUT_BIND_HOLD 2
#define DEFAULT_INPUT_POLL_TYPE_BEHAVIOR 2
#define DEFAULT_INPUT_HOTKEY_BLOCK_DELAY 5

#define DEFAULT_GFX_THUMBNAILS_DEFAULT 3

#define DEFAULT_MENU_LEFT_THUMBNAILS_DEFAULT 0

#define DEFAULT_GFX_THUMBNAIL_UPSCALE_THRESHOLD 0

#ifdef HAVE_MENU
#if defined(RS90) || defined(MIYOO)
/* The RS-90 has a hardware clock that is neither
 * configurable nor persistent, rendering it useless.
 * We therefore hide it in the menu by default. */
#define DEFAULT_MENU_TIMEDATE_ENABLE false
#else
#define DEFAULT_MENU_TIMEDATE_ENABLE true
#endif
#define DEFAULT_MENU_TIMEDATE_STYLE          MENU_TIMEDATE_STYLE_DDMM_HM
#define DEFAULT_MENU_TIMEDATE_DATE_SEPARATOR MENU_TIMEDATE_DATE_SEPARATOR_HYPHEN
#define DEFAULT_MENU_REMEMBER_SELECTION      MENU_REMEMBER_SELECTION_ALWAYS
#endif

#define DEFAULT_XMB_VERTICAL_THUMBNAILS false

#define DEFAULT_XMB_THUMBNAIL_SCALE_FACTOR 100

#ifdef IOS
#define DEFAULT_UI_COMPANION_START_ON_BOOT false
#else
#define DEFAULT_UI_COMPANION_START_ON_BOOT true
#endif

#define DEFAULT_UI_COMPANION_ENABLE false
/* Currently only used to show the WIMP UI on startup */
#define DEFAULT_UI_COMPANION_TOGGLE false

/* Only init the WIMP UI for this session if this is enabled */
#define DEFAULT_DESKTOP_MENU_ENABLE true

/* Keep track of how long each core+content has been running for over time */

#ifdef __WINRT__
/* Be paranoid about WinRT file I/O performance, and leave this disabled by
 * default */
#define DEFAULT_CONTENT_RUNTIME_LOG false
#else
#define DEFAULT_CONTENT_RUNTIME_LOG true
#endif

/* Keep track of how long each content has been running 
 * for over time (ignores core) */
#define DEFAULT_CONTENT_RUNTIME_LOG_AGGREGATE false

#define DEFAULT_UI_MENUBAR_ENABLE true

#if defined(__QNX__) || defined(_XBOX1) || defined(_XBOX360) || (defined(__MACH__) && defined(IOS)) || defined(ANDROID) || defined(WIIU) || defined(HAVE_NEON) || defined(GEKKO) || defined(__ARM_NEON__) || defined(__PS3__)
#define DEFAULT_AUDIO_RESAMPLER_QUALITY_LEVEL RESAMPLER_QUALITY_LOWER
#elif defined(PSP) || defined(_3DS) || defined(VITA) || defined(PS2) || defined(DINGUX)
#define DEFAULT_AUDIO_RESAMPLER_QUALITY_LEVEL RESAMPLER_QUALITY_LOWEST
#else
#define DEFAULT_AUDIO_RESAMPLER_QUALITY_LEVEL RESAMPLER_QUALITY_NORMAL
#endif

/* MIDI */
#define DEFAULT_MIDI_INPUT  "OFF"
#define DEFAULT_MIDI_OUTPUT "OFF"
#define DEFAULT_MIDI_VOLUME 100

#ifdef HAVE_MIST
/* Steam */
#define DEFAULT_STEAM_RICH_PRESENCE_FORMAT STEAM_RICH_PRESENCE_FORMAT_CONTENT_SYSTEM
#endif

/* Only applies to Android 7.0 (API 24) and up */
#define DEFAULT_SUSTAINED_PERFORMANCE_MODE false

#if defined(ANDROID)
#define DEFAULT_VIBRATE_ON_KEYPRESS true
#else
#define DEFAULT_VIBRATE_ON_KEYPRESS false
#endif

#define DEFAULT_ENABLE_DEVICE_VIBRATION false

/* Defines the strength of rumble effects
 * on OpenDingux devices */
#if defined(DINGUX) && defined(HAVE_LIBSHAKE)
#define DEFAULT_RUMBLE_GAIN 50
#else
#define DEFAULT_RUMBLE_GAIN 100
#endif

#ifdef HAVE_VULKAN
#define DEFAULT_VULKAN_GPU_INDEX 0
#endif

#ifdef HAVE_D3D10
#define DEFAULT_D3D10_GPU_INDEX 0
#endif

#ifdef HAVE_D3D11
#define DEFAULT_D3D11_GPU_INDEX 0
#endif

#ifdef HAVE_D3D12
#define DEFAULT_D3D12_GPU_INDEX 0
#endif

#if defined(HAKCHI)
#define DEFAULT_BUILDBOT_SERVER_URL "http://hakchicloud.com/Libretro_Cores/"
#elif defined(ANDROID)
#if defined(ANDROID_ARM_V7)
#define DEFAULT_BUILDBOT_SERVER_URL "http://buildbot.libretro.com/nightly/android/latest/armeabi-v7a/"
#elif defined(ANDROID_ARM)
#define DEFAULT_BUILDBOT_SERVER_URL "http://buildbot.libretro.com/nightly/android/latest/armeabi/"
#elif defined(ANDROID_AARCH64)
#define DEFAULT_BUILDBOT_SERVER_URL "http://buildbot.libretro.com/nightly/android/latest/arm64-v8a/"
#elif defined(ANDROID_X86)
#define DEFAULT_BUILDBOT_SERVER_URL "http://buildbot.libretro.com/nightly/android/latest/x86/"
#elif defined(ANDROID_X64)
#define DEFAULT_BUILDBOT_SERVER_URL "http://buildbot.libretro.com/nightly/android/latest/x86_64/"
#else
#define DEFAULT_BUILDBOT_SERVER_URL ""
#endif
#elif defined(__QNX__)
#define DEFAULT_BUILDBOT_SERVER_URL "http://buildbot.libretro.com/nightly/blackberry/latest/"
#elif defined(IOS)
#define DEFAULT_BUILDBOT_SERVER_URL "http://buildbot.libretro.com/nightly/apple/ios/latest/"
#elif defined(OSX)
#if defined(__x86_64__)
#define DEFAULT_BUILDBOT_SERVER_URL "http://buildbot.libretro.com/nightly/apple/osx/x86_64/latest/"
#elif defined(__i386__) || defined(__i486__) || defined(__i686__)
#define DEFAULT_BUILDBOT_SERVER_URL "http://bot.libretro.com/nightly/apple/osx/x86/latest/"
#elif defined(__aarch64__)
#define DEFAULT_BUILDBOT_SERVER_URL "http://buildbot.libretro.com/nightly/apple/osx/arm64/latest/"
#else
#define DEFAULT_BUILDBOT_SERVER_URL "http://buildbot.libretro.com/nightly/apple/osx/ppc/latest/"
#endif
#elif defined(_WIN32) && !defined(_XBOX)
#if _MSC_VER >= 1910
#ifndef __WINRT__
#if defined(__x86_64__) || defined(_M_X64)
#define DEFAULT_BUILDBOT_SERVER_URL "http://buildbot.libretro.com/nightly/windows/x86_64/latest/"
#elif defined(__i386__) || defined(__i486__) || defined(__i686__) || defined(_M_IX86) || defined(_M_IA64)
#define DEFAULT_BUILDBOT_SERVER_URL "http://buildbot.libretro.com/nightly/windows-msvc2017-desktop/x86/latest/"
#elif defined(__arm__) || defined(_M_ARM)
#define DEFAULT_BUILDBOT_SERVER_URL "http://buildbot.libretro.com/nightly/windows-msvc2017-desktop/arm/latest/"
#elif defined(__aarch64__) || defined(_M_ARM64)
#define DEFAULT_BUILDBOT_SERVER_URL "http://buildbot.libretro.com/nightly/windows-msvc2017-desktop/arm64/latest/"
#endif
#else
#if defined(__x86_64__) || defined(_M_X64)
#define DEFAULT_BUILDBOT_SERVER_URL "http://buildbot.libretro.com/nightly/windows/x86_64/latest/"
#elif defined(__i386__) || defined(__i486__) || defined(__i686__) || defined(_M_IX86) || defined(_M_IA64)
#define DEFAULT_BUILDBOT_SERVER_URL "http://buildbot.libretro.com/nightly/windows/x86/latest/"
#elif defined(__arm__) || defined(_M_ARM)
#define DEFAULT_BUILDBOT_SERVER_URL "http://buildbot.libretro.com/nightly/windows-msvc2017-uwp/arm/latest/"
#elif defined(__aarch64__) || defined(_M_ARM64)
#define DEFAULT_BUILDBOT_SERVER_URL "http://buildbot.libretro.com/nightly/windows-msvc2017-uwp/arm64/latest/"
#endif
#endif
#elif _MSC_VER == 1600
#if defined(__x86_64__) || defined(_M_X64)
#define DEFAULT_BUILDBOT_SERVER_URL "http://buildbot.libretro.com/nightly/windows-msvc2010/x86_64/latest/"
#elif defined(__i386__) || defined(__i486__) || defined(__i686__) || defined(_M_IX86) || defined(_M_IA64)
#define DEFAULT_BUILDBOT_SERVER_URL "http://buildbot.libretro.com/nightly/windows-msvc2010/x86/latest/"
#endif
#elif _MSC_VER == 1400
#define DEFAULT_BUILDBOT_SERVER_URL "http://buildbot.libretro.com/nightly/windows-msvc2005/x86/latest/"
#elif _MSC_VER == 1310
#define DEFAULT_BUILDBOT_SERVER_URL "http://buildbot.libretro.com/nightly/windows-msvc2003/x86/latest/"
#else
#if defined(__x86_64__) || defined(_M_X64)
#define DEFAULT_BUILDBOT_SERVER_URL "http://buildbot.libretro.com/nightly/windows/x86_64/latest/"
#elif defined(__i386__) || defined(__i486__) || defined(__i686__) || defined(_M_IX86) || defined(_M_IA64)
#define DEFAULT_BUILDBOT_SERVER_URL "http://buildbot.libretro.com/nightly/windows/x86/latest/"
#endif
#endif
#elif defined(__linux__)
#if defined(__x86_64__)
#define DEFAULT_BUILDBOT_SERVER_URL "http://buildbot.libretro.com/nightly/linux/x86_64/latest/"
#elif defined(__i386__) || defined(__i486__) || defined(__i686__)
#define DEFAULT_BUILDBOT_SERVER_URL "http://buildbot.libretro.com/nightly/linux/x86/latest/"
#elif defined(__arm__) && __ARM_ARCH == 7 && defined(__ARM_PCS_VFP)
#define DEFAULT_BUILDBOT_SERVER_URL "http://buildbot.libretro.com/nightly/linux/armhf/latest/"
#else
#define DEFAULT_BUILDBOT_SERVER_URL ""
#endif
#elif defined(WIIU)
#define DEFAULT_BUILDBOT_SERVER_URL "http://buildbot.libretro.com/nightly/nintendo/wiiu/latest/"
#elif defined(HAVE_LIBNX)
#define DEFAULT_BUILDBOT_SERVER_URL "http://buildbot.libretro.com/nightly/nintendo/switch/libnx/latest/"
#elif defined(_3DS)
#define DEFAULT_BUILDBOT_SERVER_URL envIsHomebrew() ? "http://buildbot.libretro.com/nightly/nintendo/3ds/latest/3dsx/" : "http://buildbot.libretro.com/nightly/nintendo/3ds/latest/cia/"
#else
#define DEFAULT_BUILDBOT_SERVER_URL ""
#endif

#define DEFAULT_BUILDBOT_ASSETS_SERVER_URL "http://buildbot.libretro.com/assets/"

#define DEFAULT_DISCORD_APP_ID "475456035851599874"

#define DEFAULT_AI_SERVICE_SOURCE_LANG 0

#define DEFAULT_AI_SERVICE_TARGET_LANG 0

#define DEFAULT_AI_SERVICE_ENABLE false

#define DEFAULT_AI_SERVICE_PAUSE false

#define DEFAULT_AI_SERVICE_MODE 1

#define DEFAULT_AI_SERVICE_URL "http://localhost:4404/"

#if defined(HAVE_FFMPEG) || defined(HAVE_MPV)
#define DEFAULT_BUILTIN_MEDIAPLAYER_ENABLE true
#else
#define DEFAULT_BUILTIN_MEDIAPLAYER_ENABLE false
#endif

#if defined(HAVE_IMAGEVIEWER)
#define DEFAULT_BUILTIN_IMAGEVIEWER_ENABLE true
#else
#define DEFAULT_BUILTIN_IMAGEVIEWER_ENABLE false
#endif

#define DEFAULT_FILTER_BY_CURRENT_CORE false

#endif<|MERGE_RESOLUTION|>--- conflicted
+++ resolved
@@ -1105,15 +1105,7 @@
 /* Automatically mute audio when fast forward
  * is enabled */
 #define DEFAULT_AUDIO_FASTFORWARD_MUTE false
-<<<<<<< HEAD
-
- /* Automatically mute audio when rewind
-  * is enabled */
 #define DEFAULT_AUDIO_REWIND_MUTE false
-
-=======
-#define DEFAULT_AUDIO_REWIND_MUTE false
->>>>>>> 7895735a
 /* MISC */
 
 /* Enables displaying the current frames per second. */

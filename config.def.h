--- conflicted
+++ resolved
@@ -579,13 +579,10 @@
 /* Enables displaying the current frames per second. */
 static const bool fps_show = false;
 
-<<<<<<< HEAD
+
 /* Enables displaying time in game */
 static const bool timedate_show = false;
 
-/* Show frame count on FPS display */
-static const bool framecount_show = true;
-=======
 /* Enables displaying the current frame count. */
 static const bool framecount_show = false;
 
@@ -594,7 +591,6 @@
 
 /* Enables displaying various timing statistics. */
 static const bool statistics_show = false;
->>>>>>> 2ab333e0
 
 /* Enables use of rewind. This will incur some memory footprint
  * depending on the save state buffer. */

TARGET		    := retroarch_wiiu

BUILD_HBL_ELF              = 1
BUILD_RPX                  = 1
DEBUG                      = 0
GRIFFIN_BUILD              = 0
SALAMANDER_BUILD           = 0
WHOLE_ARCHIVE_LINK         = 0
<<<<<<< HEAD
WIIU_HID                   = 1
=======
HAVE_RUNAHEAD              = 1
WIIU_HID                   = 0
>>>>>>> 79071bd1
WIIU_LOG_RPX               = 0
BUILD_DIR                  = objs/wiiu
PC_DEVELOPMENT_IP_ADDRESS  ?=
PC_DEVELOPMENT_TCP_PORT	   ?=

ifeq ($(SALAMANDER_BUILD),1)
   BUILD_DIR := $(BUILD_DIR)-salamander
   TARGET    := $(TARGET)_salamander
else ifeq ($(GRIFFIN_BUILD),1)
   BUILD_DIR := $(BUILD_DIR)-griffin
endif

ifeq ($(DEBUG),1)
   BUILD_DIR := $(BUILD_DIR)-debug
endif

ifneq ($(V), 1)
   Q := @
endif

OBJ :=
OBJ += wiiu/input/wpad_driver.o
OBJ += wiiu/input/kpad_driver.o
OBJ += wiiu/input/pad_functions.o
OBJ += wiiu/system/memory.o
OBJ += wiiu/system/atomic.o
OBJ += wiiu/system/exception_handler.o
OBJ += wiiu/fs/sd_fat_devoptab.o
OBJ += wiiu/fs/fs_utils.o
OBJ += wiiu/hbl.o

DEFINES :=

ifeq ($(WIIU_LOG_RPX),1)
   defines += -DWIIU_LOG_RPX
endif

ifeq ($(WIIU_HID),1)
   DEFINES += -DWIIU_HID
   OBJ += wiiu/input/hidpad_driver.o
   OBJ += wiiu/input/wiiu_hid.o
   OBJ += input/connect/joypad_connection.o \
          input/connect/connect_ps2adapter.o \
          input/connect/connect_psxadapter.o \
          input/connect/connect_ps3.o \
          input/connect/connect_ps4.o \
          input/connect/connect_wii.o \
          input/connect/connect_nesusb.o \
          input/connect/connect_snesusb.o \
          input/connect/connect_wiiupro.o \
          input/connect/connect_wiiugca.o \
          input/common/hid/hid_device_driver.o \
          input/common/hid/device_wiiu_gca.o \
          input/common/hid/device_ds3.o \
          input/common/hid/device_ds4.o \
          input/common/hid/device_null.o
endif

ifeq ($(SALAMANDER_BUILD),1)
   DEFINES += -DRARCH_CONSOLE -DIS_SALAMANDER

   OBJ += frontend/frontend_salamander.o
   OBJ += frontend/frontend_driver.o
   OBJ += frontend/drivers/platform_wiiu.o
   OBJ += frontend/drivers/platform_null.o
   OBJ += libretro-common/encodings/encoding_utf.o
   OBJ += libretro-common/compat/compat_strcasestr.o
   OBJ += libretro-common/file/file_path.o
   OBJ += libretro-common/string/stdstring.o
   OBJ += libretro-common/lists/string_list.o
   OBJ += libretro-common/lists/dir_list.o
   OBJ += libretro-common/file/retro_dirent.o
   OBJ += libretro-common/compat/compat_strl.o
   OBJ += libretro-common/file/config_file.o
   OBJ += libretro-common/streams/file_stream.o
   OBJ += libretro-common/vfs/vfs_implementation.o
   OBJ += libretro-common/hash/rhash.o
   OBJ += file_path_str.o
   OBJ += verbosity.o
else
   DEFINES += -DRARCH_INTERNAL
   DEFINES += -DHAVE_KEYMAPPER
   DEFINES += -DHAVE_UPDATE_ASSETS
   DEFINES += -DHAVE_FILTERS_BUILTIN
   DEFINES += -DHAVE_SLANG
   DEFINES += -DHAVE_SHADERPIPELINE

ifeq ($(HAVE_RUNAHEAD),1)
	DEFINES += -DHAVE_RUNAHEAD
endif

   OBJ += wiiu/system/missing_libc_functions.o
   OBJ += wiiu/shader_utils.o
   OBJ += gfx/drivers/gx2_shaders/tex.o
   OBJ += gfx/drivers/gx2_shaders/sprite.o
   OBJ += gfx/drivers/gx2_shaders/frame.o
   OBJ += gfx/drivers/gx2_shaders/ribbon.o
   OBJ += gfx/drivers/gx2_shaders/ribbon_simple.o
   OBJ += gfx/drivers/gx2_shaders/bokeh.o
   OBJ += gfx/drivers/gx2_shaders/snow.o
   OBJ += gfx/drivers/gx2_shaders/snow_simple.o
   OBJ += gfx/drivers/gx2_shaders/snowflake.o
   OBJ += gfx/drivers_shader/slang_preprocess.o
   OBJ += gfx/drivers_shader/glslang_util.o

   ifeq ($(GRIFFIN_BUILD), 1)
   	OBJ += griffin/griffin.o
   	DEFINES += -DHAVE_GRIFFIN=1 -DHAVE_MENU -DHAVE_RGUI -DHAVE_LIBRETRODB
   	DEFINES += -DHAVE_ZLIB -DHAVE_RPNG -DHAVE_RJPEG -DHAVE_RBMP -DHAVE_RTGA -DWANT_ZLIB -DHAVE_CC_RESAMPLER
   	DEFINES += -DHAVE_STB_FONT -DHAVE_STB_VORBIS -DHAVE_LANGEXTRA -DHAVE_LIBRETRODB -DHAVE_NETWORKING
   #	DEFINES += -DWANT_IFADDRS
   #	DEFINES += -DHAVE_FREETYPE
   	DEFINES += -DHAVE_XMB -DHAVE_MATERIALUI
   else
   	HAVE_MENU_COMMON = 1
   	HAVE_RTGA = 1
   	HAVE_RPNG = 1
   	HAVE_RJPEG = 1
   	HAVE_RBMP = 1
   	HAVE_RGUI = 1
   	HAVE_ZLIB = 1
   	HAVE_7ZIP = 1
   	HAVE_BUILTINZLIB = 1
   	HAVE_LIBRETRODB = 1
   	HAVE_ZARCH = 0
   	HAVE_MATERIALUI = 1
   	HAVE_XMB = 1
   	HAVE_STB_FONT = 1
   #	HAVE_FREETYPE = 1
   	HAVE_LANGEXTRA = 1
   	HAVE_LIBRETRODB = 1
   	HAVE_NETWORKING = 1
   	HAVE_CHEEVOS = 1
   #	WANT_IFADDRS = 1
   	HAVE_OVERLAY = 1
   	HAVE_STATIC_VIDEO_FILTERS = 1
   	HAVE_STATIC_AUDIO_FILTERS = 1
   	WANT_LIBFAT = 1
   	WANT_IOSUHAX = 1

   	include Makefile.common
   	BLACKLIST := $(LIBRETRO_COMM_DIR)/net/net_ifinfo.o
   	OBJ := $(filter-out $(BLACKLIST),$(OBJ))

   	OBJ += gfx/drivers/gx2_gfx.o
   	OBJ += gfx/drivers_font/wiiu_font.o
   	OBJ += menu/drivers_display/menu_display_wiiu.o
   	OBJ += input/drivers/wiiu_input.o
   	OBJ += input/drivers_joypad/wiiu_joypad.o
   	OBJ += audio/drivers/wiiu_audio.o
   	OBJ += frontend/drivers/platform_wiiu.o
   endif
endif

OBJ := $(addprefix $(BUILD_DIR)/,$(OBJ))

#todo: remove -DWIIU and use the built-in macros instead (HW_WUP or __wiiu__).
DEFINES += -DWIIU -DMSB_FIRST -D__WUT__
#DEFINES += -D_GNU_SOURCE
DEFINES += -DHAVE_MAIN
DEFINES += -DRARCH_CONSOLE

ifneq ($(PC_DEVELOPMENT_IP_ADDRESS),)
   DEFINES += -DPC_DEVELOPMENT_IP_ADDRESS='"$(PC_DEVELOPMENT_IP_ADDRESS)"'
endif

ifneq ($(PC_DEVELOPMENT_TCP_PORT),)
   DEFINES += -DPC_DEVELOPMENT_TCP_PORT=$(PC_DEVELOPMENT_TCP_PORT)
endif

ifeq ($(strip $(DEVKITPPC)),)
$(error "Please set DEVKITPPC in your environment. export DEVKITPPC=<path to>devkitPPC")
endif
ifeq ($(strip $(DEVKITPRO)),)
$(error "Please set DEVKITPRO in your environment. export DEVKITPRO=<path to>devkitPRO")
endif

export PATH	  := $(PATH):$(DEVKITPPC)/bin

PREFIX := powerpc-eabi-

CC      := $(PREFIX)gcc
CXX     := $(PREFIX)g++
AS      := $(PREFIX)as
AR      := $(PREFIX)ar
OBJCOPY := $(PREFIX)objcopy
STRIP   := $(PREFIX)strip
NM      := $(PREFIX)nm
LD      := $(CXX)

ELF2RPL   := wiiu/wut/elf2rpl/elf2rpl

ifneq ($(findstring Linux,$(shell uname -a)),)
else ifneq ($(findstring Darwin,$(shell uname -a)),)
else
   ELF2RPL   := $(ELF2RPL).exe
endif

INCDIRS := -I. -Ideps -Ideps/stb -Ideps/libz -Ideps/7zip -Ilibretro-common/include -Iwiiu -Iwiiu/include -I$(DEVKITPRO)/portlibs/ppc/include
LIBDIRS := -L. -L$(DEVKITPRO)/portlibs/ppc/lib

CFLAGS  := -mwup -mcpu=750 -meabi -mhard-float
LDFLAGS :=

ifeq ($(DEBUG), 1)
   CFLAGS += -O0 -g
else
   CFLAGS += -O3
endif

LDFLAGS := $(CFLAGS)

ASFLAGS := $(CFLAGS) -mregnames

CFLAGS +=  -ffast-math -Werror=implicit-function-declaration
#CFLAGS += -fomit-frame-pointer -mword-relocations
#CFLAGS	+= -Wall

ifeq ($(WHOLE_ARCHIVE_LINK), 1)
   WHOLE_START := -Wl,--whole-archive
   WHOLE_END := -Wl,--no-whole-archive
endif

CXXFLAGS = $(CFLAGS) -fno-rtti -fno-exceptions

LDFLAGS  += -Wl,--gc-sections

LIBS	:= $(WHOLE_START) -lretro_wiiu $(WHOLE_END) -lm

ifneq ($(WANT_LIBFAT), 1)
LIBS += -lfat
endif

ifneq ($(WANT_IOSUHAX), 1)
LIBS += -liosuhax
endif


RPX_OBJ           = $(BUILD_DIR)/wiiu/system/stubs_rpl.o
HBL_ELF_OBJ       = $(BUILD_DIR)/wiiu/system/dynamic.o $(BUILD_DIR)/wiiu/system/stubs_elf.o

RPX_LDFLAGS      := -pie -fPIE
RPX_LDFLAGS      += -z common-page-size=64 -z max-page-size=64
RPX_LDFLAGS      += -T wiiu/link_rpl.ld
RPX_LDFLAGS      += -nostartfiles

HBL_ELF_LDFLAGS  := -T wiiu/link_elf.ld

TARGETS :=
ifeq ($(BUILD_RPX), 1)
TARGETS += $(TARGET).rpx
endif

ifeq ($(BUILD_HBL_ELF), 1)
TARGETS += $(TARGET).elf
endif

DEPFLAGS    = -MT $@ -MMD -MP -MF $(BUILD_DIR)/$*.depend


all: $(TARGETS)

%: $(BUILD_DIR)/%
	cp $< $@


$(BUILD_DIR)/%.o: %.cpp %.depend
	@$(if $(Q), echo CXX $<,)
	@mkdir -p $(dir $@)
	$(Q)$(CXX) -c -o $@ $< $(CXXFLAGS) $(DEFINES) $(INCDIRS) $(DEPFLAGS)

$(BUILD_DIR)/%.o: %.c %.depend
	@$(if $(Q), echo CC $<,)
	@mkdir -p $(dir $@)
	$(Q)$(CC) -c -o $@ $< $(CFLAGS) $(DEFINES) $(INCDIRS) $(DEPFLAGS)

$(BUILD_DIR)/%.o: %.S %.depend
	@$(if $(Q), echo AS $<,)
	@mkdir -p $(dir $@)
	$(Q)$(CC) -c -o $@ $< $(ASFLAGS) $(DEFINES) $(INCDIRS) $(DEPFLAGS)

$(BUILD_DIR)/%.o: %.s %.depend
	@$(if $(Q), echo AS $<,)
	@mkdir -p $(dir $@)
	$(Q)$(CC) -c -o $@ $< $(ASFLAGS) $(INCDIRS) $(DEPFLAGS)
%.a:
	@$(if $(Q), echo AR $<,)
	@mkdir -p $(dir $@)
	$(Q)$(AR) -rc $@ $^

%.depend: ;
%.last: ;

$(ELF2RPL):
	@$(if $(Q), echo MAKE $@,)
	$(Q)$(MAKE) -C wiiu/wut/elf2rpl/

$(BUILD_DIR)/$(TARGET).elf: $(OBJ) $(HBL_ELF_OBJ) libretro_wiiu.a wiiu/link_elf.ld .$(TARGET).elf.last
	@$(if $(Q), echo LD $@,)
	@touch .$(TARGET).elf.last
	$(Q)$(LD) $(OBJ) $(HBL_ELF_OBJ) $(LDFLAGS) $(HBL_ELF_LDFLAGS) $(LIBDIRS) $(LIBS) -o $@

$(BUILD_DIR)/$(TARGET).rpx.elf: $(OBJ) $(RPX_OBJ) libretro_wiiu.a wiiu/link_elf.ld
	@$(if $(Q), echo LD $@,)
	$(Q)$(LD) $(OBJ) $(RPX_OBJ) $(LDFLAGS) $(RPX_LDFLAGS) $(LIBDIRS)  $(LIBS) -o $@

$(BUILD_DIR)/$(TARGET).rpx: $(BUILD_DIR)/$(TARGET).rpx.elf $(ELF2RPL) .$(TARGET).rpx.last
	@$(if $(Q), echo ELF2RPL $@,)
	@touch .$(TARGET).rpx.last
	$(Q)-$(ELF2RPL) $< $@

clean:
	rm -f $(OBJ) $(RPX_OBJ) $(HBL_ELF_OBJ) $(TARGET).elf $(TARGET).rpx.elf $(TARGET).rpx
	rm -f $(BUILD_DIR)/$(TARGET).elf $(BUILD_DIR)/$(TARGET).rpx.elf $(BUILD_DIR)/$(TARGET).rpx
	rm -f .$(TARGET).elf.last .$(TARGET).rpx.elf.last .$(TARGET).rpx.last
	rm -f $(OBJ:.o=.depend) $(RPX_OBJ:.o=.depend) $(HBL_ELF_OBJ:.o=.depend)

.PHONY: clean all
.PRECIOUS: %.depend %.last

-include $(OBJ:.o=.depend) $(RPX_OBJ:.o=.depend) $(HBL_ELF_OBJ:.o=.depend)<|MERGE_RESOLUTION|>--- conflicted
+++ resolved
@@ -6,12 +6,8 @@
 GRIFFIN_BUILD              = 0
 SALAMANDER_BUILD           = 0
 WHOLE_ARCHIVE_LINK         = 0
-<<<<<<< HEAD
 WIIU_HID                   = 1
-=======
 HAVE_RUNAHEAD              = 1
-WIIU_HID                   = 0
->>>>>>> 79071bd1
 WIIU_LOG_RPX               = 0
 BUILD_DIR                  = objs/wiiu
 PC_DEVELOPMENT_IP_ADDRESS  ?=

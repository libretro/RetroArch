--- conflicted
+++ resolved
@@ -858,18 +858,11 @@
                path_data->content_img, PATH_MAX_LENGTH * sizeof(char));
          thumbnail_found = path_is_valid(thumbnail_path);
       }
-<<<<<<< HEAD
-      for( i=1 ;
-           settings->bools.playlist_allow_non_png &&
-           !thumbnail_found &&
-           i<MAX_SUPPORTED_THUMBNAIL_EXTENSIONS ; i++ )
-=======
 
       for (i = 1;
                settings->bools.playlist_allow_non_png
            && !thumbnail_found
            && i < MAX_SUPPORTED_THUMBNAIL_EXTENSIONS ; i++ )
->>>>>>> 59ddb673
       {
          strlcpy(path_get_extension_mutable(thumbnail_path),SUPPORTED_THUMBNAIL_EXTENSIONS[i],6);
          thumbnail_found = path_is_valid(thumbnail_path);

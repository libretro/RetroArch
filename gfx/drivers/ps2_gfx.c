/*  RetroArch - A frontend for libretro.
 *  Copyright (C) 2018 - Francisco Javier Trujillo Mata - fjtrujy
 *
 *  RetroArch is free software: you can redistribute it and/or modify it under the terms
 *  of the GNU General Public License as published by the Free Software Found-
 *  ation, either version 3 of the License, or (at your option) any later version.
 *
 *  RetroArch is distributed in the hope that it will be useful, but WITHOUT ANY WARRANTY;
 *  without even the implied warranty of MERCHANTABILITY or FITNESS FOR A PARTICULAR
 *  PURPOSE.  See the GNU General Public License for more details.
 *
 *  You should have received a copy of the GNU General Public License along with RetroArch.
 *  If not, see <http://www.gnu.org/licenses/>.
 */

#include <kernel.h>
#include <gsKit.h>
#include <gsInline.h>

#include "../../driver.h"
#include "../../retroarch.h"
#include "../../verbosity.h"

#include "../../libretro-common/include/libretro_gskit_ps2.h"

/* turn white GS Screen */
#define GS_TEXT GS_SETREG_RGBAQ(0x80,0x80,0x80,0x80,0x00)
/* turn white GS Screen */
#define GS_BLACK GS_SETREG_RGBAQ(0x00,0x00,0x00,0x00,0x00)

#define NTSC_WIDTH  640
#define NTSC_HEIGHT 448

typedef struct ps2_video
{
   /* I need to create this additional field
    * to be used in the font driver*/
   bool clearVRAM_font;
   bool menuVisible;
   bool fullscreen;
   bool vsync;
   int vsync_callback_id;
   bool force_aspect;

   int PSM;
   int menu_filter;
   int core_filter;

   /* Palette in the cores */
   struct retro_hw_render_interface_gskit_ps2 iface;

   GSGLOBAL *gsGlobal;
   GSTEXTURE *menuTexture;
   GSTEXTURE *coreTexture;
} ps2_video_t;

static int vsync_sema_id;

/* PRIVATE METHODS */
static int vsync_handler()
{
   iSignalSema(vsync_sema_id);

   ExitHandler();
   return 0;
}

static GSGLOBAL *init_GSGlobal(void)
{
   ee_sema_t sema;
   sema.init_count = 0;
   sema.max_count = 1;
   sema.option = 0;
   vsync_sema_id = CreateSema(&sema);

   GSGLOBAL *gsGlobal        = gsKit_init_global();

   gsGlobal->Mode            = GS_MODE_NTSC;
   gsGlobal->Interlace       = GS_INTERLACED;
   gsGlobal->Field           = GS_FIELD;
   gsGlobal->Width           = NTSC_WIDTH;
   gsGlobal->Height          = NTSC_HEIGHT;

   gsGlobal->PSM             = GS_PSM_CT16;
   gsGlobal->PSMZ            = GS_PSMZ_16;
   gsGlobal->DoubleBuffering = GS_SETTING_OFF;
   gsGlobal->ZBuffering      = GS_SETTING_OFF;
   gsGlobal->PrimAlphaEnable = GS_SETTING_OFF;

   dmaKit_init(D_CTRL_RELE_OFF,D_CTRL_MFD_OFF, D_CTRL_STS_UNSPEC,
               D_CTRL_STD_OFF, D_CTRL_RCYC_8, 1 << DMA_CHANNEL_GIF);

   /* Initialize the DMAC */
   dmaKit_chan_init(DMA_CHANNEL_GIF);

   gsKit_init_screen(gsGlobal);
   gsKit_mode_switch(gsGlobal, GS_ONESHOT);
   gsKit_clear(gsGlobal, GS_BLACK);

   return gsGlobal;
}

static void deinit_GSGlobal(GSGLOBAL *gsGlobal)
{
   gsKit_clear(gsGlobal, GS_BLACK);
   gsKit_vram_clear(gsGlobal);
   gsKit_deinit_global(gsGlobal);
}

/* Copy of gsKit_sync_flip, but without the 'flip' */
static void gsKit_sync(GSGLOBAL *gsGlobal)
{
   if (!gsGlobal->FirstFrame)
      WaitSema(vsync_sema_id);

<<<<<<< HEAD
      while (PollSema(vsync_sema_id) >= 0)
         ;
}

// Copy of gsKit_sync_flip, but without the 'sync'
static void gsKit_flip(GSGLOBAL *gsGlobal)
{
   if(!gsGlobal->FirstFrame)
=======
   while (PollSema(vsync_sema_id) >= 0);
}

/* Copy of gsKit_sync_flip, but without the 'sync' */
static void gsKit_flip(GSGLOBAL *gsGlobal)
{
   if (!gsGlobal->FirstFrame)
>>>>>>> a213c2dc
   {
      if (gsGlobal->DoubleBuffering == GS_SETTING_ON)
      {
         GS_SET_DISPFB2( gsGlobal->ScreenBuffer[
               gsGlobal->ActiveBuffer & 1] / 8192,
               gsGlobal->Width / 64, gsGlobal->PSM, 0, 0 );

         gsGlobal->ActiveBuffer ^= 1;
      }
   }

   gsKit_setactive(gsGlobal);
}

static GSTEXTURE *prepare_new_texture(void)
{
   GSTEXTURE *texture = (GSTEXTURE*)calloc(1, sizeof(*texture));
   return texture;
}

static void init_ps2_video(ps2_video_t *ps2)
{
   ps2->gsGlobal    = init_GSGlobal();
   gsKit_TexManager_init(ps2->gsGlobal);

   ps2->vsync_callback_id = gsKit_add_vsync_handler(vsync_handler);
   ps2->menuTexture = prepare_new_texture();
   ps2->coreTexture = prepare_new_texture();

   /* Used for cores that supports palette */
   ps2->iface.interface_type    = RETRO_HW_RENDER_INTERFACE_GSKIT_PS2;
   ps2->iface.interface_version = RETRO_HW_RENDER_INTERFACE_GSKIT_PS2_VERSION;
   ps2->iface.coreTexture       = ps2->coreTexture;
}

static void ps2_gfx_deinit_texture(GSTEXTURE *texture)
{
   texture->Mem  = NULL;
   texture->Clut = NULL;
}

static void set_texture(GSTEXTURE *texture, const void *frame,
      int width, int height, int PSM, int filter)
{
   texture->Width  = width;
   texture->Height = height;
   texture->PSM    = PSM;
   texture->Filter = filter;
   texture->Mem    = (void *)frame;
}

static void prim_texture(GSGLOBAL *gsGlobal, GSTEXTURE *texture, int zPosition, bool force_aspect, struct retro_hw_ps2_insets padding)
{
   float x1, y1, x2, y2;
   float visible_width  =  texture->Width - padding.left - padding.right;
   float visible_height =  texture->Height - padding.top - padding.bottom;

   if (force_aspect)
   {
      float width_proportion  = (float)gsGlobal->Width / (float)visible_width;
      float height_proportion = (float)gsGlobal->Height / (float)visible_height;
      float delta             = MIN(width_proportion, height_proportion);
      float newWidth          = visible_width * delta;
      float newHeight         = visible_height * delta;

      x1 = (gsGlobal->Width - newWidth) / 2.0f;
      y1 = (gsGlobal->Height - newHeight) / 2.0f;
      x2 = newWidth + x1;
      y2 = newHeight + y1;
   }
   else
   {
      x1 = 0.0f;
      y1 = 0.0f;
      x2 = gsGlobal->Width;
      y2 = gsGlobal->Height;
   }

   gsKit_prim_sprite_texture( gsGlobal, texture,
         x1,            /* X1 */
         y1,            /* Y1 */
         padding.left,  /* U1 */
         padding.top,   /* V1 */
         x2,            /* X2 */
         y2,            /* Y2 */
         texture->Width - padding.right,   /* U2 */
         texture->Height - padding.bottom, /* V2 */
         zPosition,
         GS_TEXT);
}

static void refreshScreen(ps2_video_t *ps2)
{
   if (ps2->vsync)
   {
      gsKit_sync(ps2->gsGlobal);
      gsKit_flip(ps2->gsGlobal);
   }
   gsKit_queue_exec(ps2->gsGlobal);
   gsKit_TexManager_nextFrame(ps2->gsGlobal);
}

static void *ps2_gfx_init(const video_info_t *video,
      input_driver_t **input, void **input_data)
{
   void *ps2input   = NULL;
   ps2_video_t *ps2 = (ps2_video_t*)calloc(1, sizeof(ps2_video_t));

   *input_data      = NULL;

   if (!ps2)
      return NULL;

   init_ps2_video(ps2);
   if (video->font_enable)
      font_driver_init_osd(ps2,
            video,
            false,
            video->is_threaded,
            FONT_DRIVER_RENDER_PS2);

   ps2->PSM          = (video->rgb32 ? GS_PSM_CT32 : GS_PSM_CT16);
   ps2->fullscreen   = video->fullscreen;
   ps2->core_filter  = video->smooth ? GS_FILTER_LINEAR : GS_FILTER_NEAREST;
   ps2->force_aspect = video->force_aspect;
   ps2->vsync        = video->vsync;

   if (input && input_data)
   {
      settings_t *settings = config_get_ptr();
      ps2input             = input_driver_init_wrap(&input_ps2,
            settings->arrays.input_joypad_driver);
      *input               = ps2input ? &input_ps2 : NULL;
      *input_data          = ps2input;
   }

   return ps2;
}

static bool ps2_gfx_frame(void *data, const void *frame,
      unsigned width, unsigned height, uint64_t frame_count,
      unsigned pitch, const char *msg, video_frame_info_t *video_info)
{
   ps2_video_t               *ps2 = (ps2_video_t*)data;
   struct font_params *osd_params = (struct font_params*)
      &video_info->osd_stat_params;
   bool statistics_show           = video_info->statistics_show;

   if (!width || !height)
      return false;

#if defined(DEBUG)
   if (frame_count % 180 == 0)
      printf("ps2_gfx_frame %lu\n", frame_count);
#endif

   if (frame)
   {
      struct retro_hw_ps2_insets padding = empty_ps2_insets;
      /* Checking if the transfer is done in the core */
      if (frame != RETRO_HW_FRAME_BUFFER_VALID)
      {
         /* calculate proper width based in the pitch */
         int shifh_per_bytes = (ps2->PSM == GS_PSM_CT32) ? 2 : 1;
         int real_width      = pitch >> shifh_per_bytes;
         set_texture(ps2->coreTexture, frame, real_width, height, ps2->PSM, ps2->core_filter);

         padding.right       = real_width - width;
      }
      else
      {
         padding = ps2->iface.padding;
      }

      gsKit_TexManager_invalidate(ps2->gsGlobal, ps2->coreTexture);
      gsKit_TexManager_bind(ps2->gsGlobal, ps2->coreTexture);
      prim_texture(ps2->gsGlobal, ps2->coreTexture, 1, ps2->force_aspect, padding);
   }

   if (ps2->menuVisible)
   {
      bool texture_empty = !ps2->menuTexture->Width || !ps2->menuTexture->Height;
      if (!texture_empty)
      {
         prim_texture(ps2->gsGlobal, ps2->menuTexture, 2, ps2->fullscreen, empty_ps2_insets);
      }
   }
   else if (statistics_show)
   {
      if (osd_params)
         font_driver_render_msg(ps2, video_info->stat_text,
               osd_params, NULL);
   }

   if (!string_is_empty(msg))
      font_driver_render_msg(ps2, msg, NULL, NULL);

   refreshScreen(ps2);

   return true;
}

static void ps2_gfx_set_nonblock_state(void *data, bool toggle,
      bool adaptive_vsync_enabled, unsigned swap_interval)
{
   ps2_video_t *ps2 = (ps2_video_t*)data;

   if (ps2)
      ps2->vsync = !toggle;
}

static bool ps2_gfx_alive(void *data) { return true; }
static bool ps2_gfx_focus(void *data) { return true; }
static bool ps2_gfx_suppress_screensaver(void *data, bool enable) { return false; }
static bool ps2_gfx_has_windowed(void *data) { return false; }

static void ps2_gfx_free(void *data)
{
   ps2_video_t *ps2 = (ps2_video_t*)data;

   gsKit_clear(ps2->gsGlobal, GS_BLACK);
   gsKit_vram_clear(ps2->gsGlobal);

   font_driver_free_osd();

   ps2_gfx_deinit_texture(ps2->menuTexture);
   ps2_gfx_deinit_texture(ps2->coreTexture);

   free(ps2->menuTexture);
   free(ps2->coreTexture);

   gsKit_remove_vsync_handler(ps2->vsync_callback_id);
   deinit_GSGlobal(ps2->gsGlobal);

   if (vsync_sema_id >= 0)
      DeleteSema(vsync_sema_id);

   free(data);
}

static bool ps2_gfx_set_shader(void *data,
      enum rarch_shader_type type, const char *path) { return false; }

static void ps2_set_filtering(void *data, unsigned index, bool smooth, bool ctx_scaling)
{
   ps2_video_t *ps2 = (ps2_video_t*)data;

   ps2->menu_filter = smooth ? GS_FILTER_LINEAR : GS_FILTER_NEAREST;
}

static void ps2_set_texture_frame(void *data, const void *frame, bool rgb32,
      unsigned width, unsigned height, float alpha)
{
   ps2_video_t *ps2      = (ps2_video_t*)data;

   int PSM               = (rgb32 ? GS_PSM_CT32 : GS_PSM_CT16);

   set_texture(ps2->menuTexture, frame, width, height, PSM, ps2->menu_filter);
   gsKit_TexManager_invalidate(ps2->gsGlobal, ps2->menuTexture);
   gsKit_TexManager_bind(ps2->gsGlobal, ps2->menuTexture);
}

static void ps2_set_texture_enable(void *data, bool enable, bool fullscreen)
{
   ps2_video_t *ps2 = (ps2_video_t*)data;

   if (ps2->menuVisible != enable)
   {
      /* If Menu change status, CLEAR SCREEN */
      gsKit_clear(ps2->gsGlobal, GS_BLACK);
   }
   ps2->menuVisible = enable;
   ps2->fullscreen  = fullscreen;
}

static bool ps2_get_hw_render_interface(void* data,
      const struct retro_hw_render_interface** iface)
{
   ps2_video_t          *ps2 = (ps2_video_t*)data;
   ps2->iface.padding        = empty_ps2_insets;
   *iface                    =
      (const struct retro_hw_render_interface*)&ps2->iface;
   return true;
}

static const video_poke_interface_t ps2_poke_interface = {
   NULL,          /* get_flags  */
   NULL,
   NULL,
   NULL,
   NULL, /* get_refresh_rate */
   ps2_set_filtering,
   NULL, /* get_video_output_size */
   NULL, /* get_video_output_prev */
   NULL, /* get_video_output_next */
   NULL, /* get_current_framebuffer */
   NULL, /* get_proc_address */
   NULL, /* set_aspect_ratio */
   NULL, /* apply_state_changes */
   ps2_set_texture_frame,
   ps2_set_texture_enable,
   font_driver_render_msg,             /* set_osd_msg */
   NULL,                        /* show_mouse  */
   NULL,                        /* grab_mouse_toggle */
   NULL,                        /* get_current_shader */
   NULL,                        /* get_current_software_framebuffer */
   ps2_get_hw_render_interface  /* get_hw_render_interface */
};

static void ps2_gfx_get_poke_interface(void *data,
      const video_poke_interface_t **iface)
{
   (void)data;
   *iface = &ps2_poke_interface;
}

video_driver_t video_ps2 = {
   ps2_gfx_init,
   ps2_gfx_frame,
   ps2_gfx_set_nonblock_state,
   ps2_gfx_alive,
   ps2_gfx_focus,
   ps2_gfx_suppress_screensaver,
   ps2_gfx_has_windowed,
   ps2_gfx_set_shader,
   ps2_gfx_free,
   "ps2",
   NULL, /* set_viewport */
   NULL, /* set_rotation */
   NULL, /* viewport_info */
   NULL, /* read_viewport  */
   NULL, /* read_frame_raw */

#ifdef HAVE_OVERLAY
  NULL, /* overlay_interface */
#endif
#ifdef HAVE_VIDEO_LAYOUT
  NULL,
#endif
  ps2_gfx_get_poke_interface,
};<|MERGE_RESOLUTION|>--- conflicted
+++ resolved
@@ -113,16 +113,6 @@
    if (!gsGlobal->FirstFrame)
       WaitSema(vsync_sema_id);
 
-<<<<<<< HEAD
-      while (PollSema(vsync_sema_id) >= 0)
-         ;
-}
-
-// Copy of gsKit_sync_flip, but without the 'sync'
-static void gsKit_flip(GSGLOBAL *gsGlobal)
-{
-   if(!gsGlobal->FirstFrame)
-=======
    while (PollSema(vsync_sema_id) >= 0);
 }
 
@@ -130,7 +120,6 @@
 static void gsKit_flip(GSGLOBAL *gsGlobal)
 {
    if (!gsGlobal->FirstFrame)
->>>>>>> a213c2dc
    {
       if (gsGlobal->DoubleBuffering == GS_SETTING_ON)
       {

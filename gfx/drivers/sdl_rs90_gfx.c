/*  RetroArch - A frontend for libretro.
 *  Copyright (C) 2010-2014 - Hans-Kristian Arntzen
 *  Copyright (C) 2011-2017 - Daniel De Matteis
 *  Copyright (C) 2011-2017 - Higor Euripedes
 *  Copyright (C) 2019-2021 - James Leaver
 *  Copyright (C)      2021 - John Parton
 *
 *  RetroArch is free software: you can redistribute it and/or modify it under the terms
 *  of the GNU General Public License as published by the Free Software Found-
 *  ation, either version 3 of the License, or (at your option) any later version.
 *
 *  RetroArch is distributed in the hope that it will be useful, but WITHOUT ANY WARRANTY;
 *  without even the implied warranty of MERCHANTABILITY or FITNESS FOR A PARTICULAR
 *  PURPOSE.  See the GNU General Public License for more details.
 *
 *  You should have received a copy of the GNU General Public License along with RetroArch.
 *  If not, see <http://www.gnu.org/licenses/>.
 */

#include <stdlib.h>
#include <string.h>

#include <SDL/SDL.h>
#include <SDL/SDL_video.h>

#include <retro_assert.h>
#include <gfx/video_frame.h>
#include <retro_assert.h>
#include <string/stdstring.h>
#include <encodings/utf.h>
#include <features/features_cpu.h>

#ifdef HAVE_CONFIG_H
#include "../../config.h"
#endif

#ifdef HAVE_MENU
#include "../../menu/menu_driver.h"
#endif

#include "../../dingux/dingux_utils.h"

#include "../../verbosity.h"
#include "../../gfx/drivers_font_renderer/bitmap.h"
#include "../../configuration.h"
#include "../../retroarch.h"
#if defined(DINGUX_BETA)
#include "../../driver.h"
#endif

#define likely(x)   __builtin_expect(!!(x), 1)
#define unlikely(x) __builtin_expect(!!(x), 0)

#if defined(MIYOO)
#define SDL_RS90_WIDTH  320
#define SDL_RS90_HEIGHT 240
#else
#define SDL_RS90_WIDTH  240
#define SDL_RS90_HEIGHT 160
#endif

#define SDL_RS90_NUM_FONT_GLYPHS 256

#if defined(MIYOO)
#define SDL_RS90_SURFACE_FLAGS_VSYNC_ON  (SDL_HWSURFACE | SDL_DOUBLEBUF | SDL_FULLSCREEN)
#else
#define SDL_RS90_SURFACE_FLAGS_VSYNC_ON  (SDL_HWSURFACE | SDL_TRIPLEBUF | SDL_FULLSCREEN)
#endif
#define SDL_RS90_SURFACE_FLAGS_VSYNC_OFF (SDL_HWSURFACE | SDL_FULLSCREEN)

typedef struct sdl_rs90_video sdl_rs90_video_t;
struct sdl_rs90_video
{
   retro_time_t last_frame_time;
   retro_time_t ff_frame_time_min;
   SDL_Surface *screen;
   void (*scale_frame16)(sdl_rs90_video_t *vid,
         uint16_t *src, unsigned width, unsigned height,
         unsigned src_pitch);
   void (*scale_frame32)(sdl_rs90_video_t *vid,
         uint32_t *src, unsigned width, unsigned height,
         unsigned src_pitch);
   bitmapfont_lut_t *osd_font;
   /* Scaling/padding/cropping parameters */
   unsigned content_width;
   unsigned content_height;
   unsigned frame_width;
   unsigned frame_height;
   unsigned frame_padding_x;
   unsigned frame_padding_y;
   unsigned frame_crop_x;
   unsigned frame_crop_y;
   enum dingux_rs90_softfilter_type softfilter_type;
#if defined(DINGUX_BETA)
   enum dingux_refresh_rate refresh_rate;
#endif
   uint32_t font_colour32;
   uint16_t font_colour16;
   uint16_t menu_texture[SDL_RS90_WIDTH * SDL_RS90_HEIGHT];
   bool rgb32;
   bool vsync;
   bool keep_aspect;
   bool scale_integer;
   bool menu_active;
   bool was_in_menu;
   bool quitting;
   bool mode_valid;
};

/* Image interpolation START */

static void sdl_rs90_scale_frame16_integer(sdl_rs90_video_t *vid,
      uint16_t *src, unsigned width, unsigned height,
      unsigned src_pitch)
{
   /* 16 bit - divide pitch by 2 */
   size_t in_stride  = (size_t)(src_pitch >> 1);
   size_t out_stride = (size_t)(vid->screen->pitch >> 1);

   /* Manipulate offsets so that padding/crop
    * are applied correctly */
   uint16_t *in_ptr  = src + vid->frame_crop_x + vid->frame_crop_y * in_stride;
   uint16_t *out_ptr = (uint16_t*)(vid->screen->pixels) + vid->frame_padding_x +
         out_stride * vid->frame_padding_y;

   size_t y          = vid->frame_height;

   /* TODO/FIXME: Optimize this loop */
   do
   {
      memcpy(out_ptr, in_ptr, vid->frame_width * sizeof(uint16_t));
      in_ptr  += in_stride;
      out_ptr += out_stride;
   }
   while (--y);
}

static void sdl_rs90_scale_frame32_integer(sdl_rs90_video_t *vid,
      uint32_t *src, unsigned width, unsigned height,
      unsigned src_pitch)
{
   /* 32 bit - divide pitch by 4 */
   size_t in_stride  = (size_t)(src_pitch >> 2);
   size_t out_stride = (size_t)(vid->screen->pitch >> 2);

   /* Manipulate offsets so that padding/crop
    * are applied correctly */
   uint32_t *in_ptr  = src + vid->frame_crop_x + vid->frame_crop_y * in_stride;
   uint32_t *out_ptr = (uint32_t*)(vid->screen->pixels) + vid->frame_padding_x +
         out_stride * vid->frame_padding_y;

   size_t y          = vid->frame_height;

   /* TODO/FIXME: Optimize this loop */
   do
   {
      memcpy(out_ptr, in_ptr, vid->frame_width * sizeof(uint32_t));
      in_ptr  += in_stride;
      out_ptr += out_stride;
   }
   while (--y);
}

/* Approximate nearest-neighbour scaling using
 * bitshifts and integer math */
static void sdl_rs90_scale_frame16_point(sdl_rs90_video_t *vid,
      uint16_t *src, unsigned width, unsigned height,
      unsigned src_pitch)
{
   uint32_t x_step      = (((uint32_t)(width)  << 16) + 1) / vid->frame_width;
   uint32_t y_step      = (((uint32_t)(height) << 16) + 1) / vid->frame_height;

   /* 16 bit - divide pitch by 2 */
   size_t in_stride     = (size_t)(src_pitch >> 1);
   size_t out_stride    = (size_t)(vid->screen->pitch >> 1);

   /* Apply x/y padding offset */
   uint16_t *top_corner = (uint16_t*)(vid->screen->pixels) + vid->frame_padding_x +
         out_stride * vid->frame_padding_y;

   /* Temporary pointers */
   uint16_t *in_ptr     = NULL;
   uint16_t *out_ptr    = NULL;

   uint32_t y           = 0;
   size_t row;

   /* TODO/FIXME: Optimize these loops further.
    * Consider saving these computations in an array
    * and indexing over them.
    * Would likely be slower due to cache (non-)locality,
    * but it's worth a shot.
    * Tons of -> operations. */
   for (row = 0; row < vid->frame_height; row++)
   {
      size_t col = vid->frame_width;
      uint32_t x = 0;

      out_ptr    = top_corner + out_stride * row;
      in_ptr     = src + (y >> 16) * in_stride;

      do
      {
        *(out_ptr++) = in_ptr[x >> 16];
        x           += x_step;
      }
      while (--col);

      y += y_step;
   }
}

static void sdl_rs90_scale_frame32_point(sdl_rs90_video_t *vid,
      uint32_t *src, unsigned width, unsigned height,
      unsigned src_pitch)
{
   uint32_t x_step      = (((uint32_t)(width)  << 16) + 1) / vid->frame_width;
   uint32_t y_step      = (((uint32_t)(height) << 16) + 1) / vid->frame_height;

   /* 32 bit - divide pitch by 4 */
   size_t in_stride     = (size_t)(src_pitch >> 2);
   size_t out_stride    = (size_t)(vid->screen->pitch >> 2);

   /* Apply x/y padding offset */
   uint32_t *top_corner = (uint32_t*)(vid->screen->pixels) + vid->frame_padding_x +
         out_stride * vid->frame_padding_y;

   /* Temporary pointers */
   uint32_t *in_ptr     = NULL;
   uint32_t *out_ptr    = NULL;

   uint32_t y           = 0;
   size_t row;

   /* TODO/FIXME: Optimize these loops further.
    * Consider saving these computations in an array
    * and indexing over them.
    * Would likely be slower due to cache (non-)locality,
    * but it's worth a shot.
    * Tons of -> operations. */
   for (row = 0; row < vid->frame_height; row++)
   {
      size_t col = vid->frame_width;
      uint32_t x = 0;

      out_ptr    = top_corner + out_stride * row;
      in_ptr     = src + (y >> 16) * in_stride;

      do
      {
        *(out_ptr++) = in_ptr[x >> 16];
        x           += x_step;
      }
      while (--col);

      y += y_step;
   }
}

/* Produces a 50:50 mix of pixels a and b
 * > c.f. "Mixing Packed RGB Pixels Efficiently"
 *        http://blargg.8bitalley.com/info/rgb_mixing.html */
#define SDL_RS90_PIXEL_AVERAGE_16(a, b) (((a) + (b) + (((a) ^ (b)) & 0x821))   >> 1)
#define SDL_RS90_PIXEL_AVERAGE_32(a, b) (((a) + (b) + (((a) ^ (b)) & 0x10101)) >> 1)

/* Scales a single horizontal line using approximate
 * linear scaling
 * > c.f. "Image Scaling with Bresenham"
 *        https://www.drdobbs.com/image-scaling-with-bresenham/184405045 */
static void sdl_rs90_scale_line_bresenham16(uint16_t *target, uint16_t *src,
      unsigned src_width, unsigned target_width,
      unsigned int_part, unsigned fract_part, unsigned midpoint)
{
   unsigned num_pixels = target_width;
   unsigned E = 0; /* TODO/FIXME: Determine better variable name - 'error'? */

   /* If source and target have the same width,
    * can perform a fast copy of raw pixel data */
   if (src_width == target_width)
   {
      memcpy(target, src, target_width * sizeof(uint16_t));
      return;
   }
   else if (target_width > src_width)
      num_pixels--;

   do
   {
      *(target++) = (E >= midpoint) ?
            SDL_RS90_PIXEL_AVERAGE_16(*src, *(src + 1)) : *src;

      src += int_part;
      E   += fract_part;

      if (E >= target_width)
      {
         E -= target_width;
         src++;
      }
   }
   while (--num_pixels);

   if (target_width > src_width)
      *target = *src;
}

static void sdl_rs90_scale_frame16_bresenham_horz(sdl_rs90_video_t *vid,
      uint16_t *src, unsigned width, unsigned height,
      unsigned src_pitch)
{
   /* 16 bit - divide pitch by 2 */
   size_t in_stride        = (size_t)(src_pitch >> 1);
   size_t out_stride       = (size_t)(vid->screen->pitch >> 1);

   uint16_t *prev_src      = NULL;

   /* Account for x/y padding */
   uint16_t *target        = (uint16_t*)(vid->screen->pixels) + vid->frame_padding_x +
         (out_stride * vid->frame_padding_y);
   unsigned target_width   = vid->frame_width;
   unsigned target_height  = vid->frame_height;

   unsigned num_lines      = target_height;
   unsigned int_part       = (height / target_height) * in_stride;
   unsigned fract_part     = height % target_height;
   unsigned E              = 0; /* TODO/FIXME: Determine better variable name - 'error'? */

   unsigned col_int_part   = width / target_width;
   unsigned col_fract_part = width % target_width;
   /* Enhance midpoint selection as described in
    * https://www.compuphase.com/graphic/scale1errata.htm */
   int col_midpoint        = (target_width > width) ?
         ((int)target_width - 3 * ((int)target_width - (int)width)) >> 1 :
               (int)(target_width << 1) - (int)width;
   /* Clamp lower bound to (target_width / 2) */
   if (col_midpoint < (int)(target_width >> 1))
      col_midpoint = (int)(target_width >> 1);

   while (num_lines--)
   {
      /* If line is supposed to be identical to
       * previous line, just copy it */
      if (src == prev_src)
         memcpy(target, target - out_stride, target_width * sizeof(uint16_t));
      else
      {
         sdl_rs90_scale_line_bresenham16(target, src, width, target_width,
               col_int_part, col_fract_part, (unsigned)col_midpoint);
         prev_src = src;
      }

      target += out_stride;
      src    += int_part;
      E      += fract_part;

      if (E >= target_height)
      {
         E   -= target_height;
         src += in_stride;
      }
   }
}

static void sdl_rs90_scale_line_bresenham32(uint32_t *target, uint32_t *src,
      unsigned src_width, unsigned target_width,
      unsigned int_part, unsigned fract_part, unsigned midpoint)
{
   unsigned num_pixels = target_width;
   unsigned E = 0; /* TODO/FIXME: Determine better variable name - 'error'? */

   /* If source and target have the same width,
    * can perform a fast copy of raw pixel data */
   if (src_width == target_width)
   {
      memcpy(target, src, target_width * sizeof(uint32_t));
      return;
   }
   else if (target_width > src_width)
      num_pixels--;

   do
   {
      *(target++) = (E >= midpoint) ?
            SDL_RS90_PIXEL_AVERAGE_32(*src, *(src + 1)) : *src;

      src += int_part;
      E   += fract_part;

      if (E >= target_width)
      {
         E -= target_width;
         src++;
      }
   }
   while (--num_pixels);

   if (target_width > src_width)
      *target = *src;
}

static void sdl_rs90_scale_frame32_bresenham_horz(sdl_rs90_video_t *vid,
      uint32_t *src, unsigned width, unsigned height,
      unsigned src_pitch)
{
   /* 32 bit - divide pitch by 4 */
   size_t in_stride        = (size_t)(src_pitch >> 2);
   size_t out_stride       = (size_t)(vid->screen->pitch >> 2);

   uint32_t *prev_src      = NULL;

   /* Account for x/y padding */
   uint32_t *target        = (uint32_t*)(vid->screen->pixels) + vid->frame_padding_x +
         (out_stride * vid->frame_padding_y);
   unsigned target_width   = vid->frame_width;
   unsigned target_height  = vid->frame_height;

   unsigned num_lines      = target_height;
   unsigned int_part       = (height / target_height) * in_stride;
   unsigned fract_part     = height % target_height;
   unsigned E              = 0; /* TODO/FIXME: Determine better variable name - 'error'? */

   unsigned col_int_part   = width / target_width;
   unsigned col_fract_part = width % target_width;
   /* Enhance midpoint selection as described in
    * https://www.compuphase.com/graphic/scale1errata.htm */
   int col_midpoint        = (target_width > width) ?
         ((int)target_width - 3 * ((int)target_width - (int)width)) >> 1 :
               (int)(target_width << 1) - (int)width;
   /* Clamp lower bound to (target_width / 2) */
   if (col_midpoint < (int)(target_width >> 1))
      col_midpoint = (int)(target_width >> 1);

   while (num_lines--)
   {
      /* If line is supposed to be identical to
       * previous line, just copy it */
      if (src == prev_src)
         memcpy(target, target - out_stride, target_width * sizeof(uint32_t));
      else
      {
         sdl_rs90_scale_line_bresenham32(target, src, width, target_width,
               col_int_part, col_fract_part, (unsigned)col_midpoint);
         prev_src = src;
      }

      target += out_stride;
      src    += int_part;
      E      += fract_part;

      if (E >= target_height)
      {
         E   -= target_height;
         src += in_stride;
      }
   }
}

static void sdl_rs90_set_scale_frame_functions(sdl_rs90_video_t *vid)
{
   /* Set integer scaling by default */
   vid->scale_frame16 = sdl_rs90_scale_frame16_integer;
   vid->scale_frame32 = sdl_rs90_scale_frame32_integer;

   if (!vid->scale_integer)
   {
      switch (vid->softfilter_type)
      {
         case DINGUX_RS90_SOFTFILTER_BRESENHAM_HORZ:
            vid->scale_frame16 = sdl_rs90_scale_frame16_bresenham_horz;
            vid->scale_frame32 = sdl_rs90_scale_frame32_bresenham_horz;
            break;
         case DINGUX_RS90_SOFTFILTER_POINT:
         default:
            vid->scale_frame16 = sdl_rs90_scale_frame16_point;
            vid->scale_frame32 = sdl_rs90_scale_frame32_point;
            break;
      }
   }
}

/* Image interpolation END */

static void sdl_rs90_init_font_color(sdl_rs90_video_t *vid)
{
   settings_t *settings = config_get_ptr();
   uint32_t red         = 0xFF;
   uint32_t green       = 0xFF;
   uint32_t blue        = 0xFF;

   if (settings)
   {
      red   = (uint32_t)((settings->floats.video_msg_color_r * 255.0f) + 0.5f) & 0xFF;
      green = (uint32_t)((settings->floats.video_msg_color_g * 255.0f) + 0.5f) & 0xFF;
      blue  = (uint32_t)((settings->floats.video_msg_color_b * 255.0f) + 0.5f) & 0xFF;
   }

   /* Convert to XRGB8888 */
   vid->font_colour32 = (red << 16) | (green << 8) | blue;

   /* Convert to RGB565 */
   red   = red   >> 3;
   green = green >> 3;
   blue  = blue  >> 3;

   vid->font_colour16 = (red << 11) | (green << 6) | blue;
}

static void sdl_rs90_blit_text16(
      sdl_rs90_video_t *vid,
      unsigned x, unsigned y,
      const char *str)
{
   /* Note: Cannot draw text in padding region
    * (padding region is never cleared, so
    * any text pixels would remain as garbage) */
   uint16_t *screen_buf         = (uint16_t*)vid->screen->pixels;
   bool **font_lut              = vid->osd_font->lut;
   /* 16 bit - divide pitch by 2 */
   uint16_t screen_stride       = (uint16_t)(vid->screen->pitch >> 1);
   uint16_t screen_width        = vid->screen->w;
   uint16_t screen_height       = vid->screen->h;
   unsigned x_pos               = x + vid->frame_padding_x;
   unsigned y_pos               = (y > (screen_height >> 1)) ?
         (y - vid->frame_padding_y) : (y + vid->frame_padding_y);
   uint16_t shadow_color_buf[2] = {0};
   uint16_t color_buf[2];

   color_buf[0] = vid->font_colour16;
   color_buf[1] = 0;

   /* Check for out of bounds y coordinates */
   if (y_pos + FONT_HEIGHT + 1 >=
         screen_height - vid->frame_padding_y)
      return;

   while (!string_is_empty(str))
   {
      /* Check for out of bounds x coordinates */
      if (x_pos + FONT_WIDTH_STRIDE + 1 >=
            screen_width - vid->frame_padding_x)
         return;

      /* Deal with spaces first, for efficiency */
      if (*str == ' ')
         str++;
      else
      {
         uint16_t i, j;
         bool *symbol_lut;
         uint32_t symbol = utf8_walk(&str);

         /* Stupid hack: 'oe' ligatures are not really
          * standard extended ASCII, so we have to waste
          * CPU cycles performing a conversion from the
          * unicode values... */
         if (symbol == 339) /* Latin small ligature oe */
            symbol = 156;
         if (symbol == 338) /* Latin capital ligature oe */
            symbol = 140;

         if (symbol >= SDL_RS90_NUM_FONT_GLYPHS)
            continue;

         symbol_lut = font_lut[symbol];

         for (j = 0; j < FONT_HEIGHT; j++)
         {
            uint32_t buff_offset = ((y_pos + j) * screen_stride) + x_pos;

            for (i = 0; i < FONT_WIDTH; i++)
            {
               if (*(symbol_lut + i + (j * FONT_WIDTH)))
               {
                  uint16_t *screen_buf_ptr = screen_buf + buff_offset + i;

                  /* Text pixel + right shadow */
                  memcpy(screen_buf_ptr, color_buf, sizeof(uint16_t));

                  /* Bottom shadow */
                  screen_buf_ptr += screen_stride;
                  memcpy(screen_buf_ptr, shadow_color_buf, sizeof(uint16_t));
               }
            }
         }
      }

      x_pos += FONT_WIDTH_STRIDE;
   }
}

static void sdl_rs90_blit_text32(
      sdl_rs90_video_t *vid,
      unsigned x, unsigned y,
      const char *str)
{
   /* Note: Cannot draw text in padding region
    * (padding region is never cleared, so
    * any text pixels would remain as garbage) */
   uint32_t *screen_buf         = (uint32_t*)vid->screen->pixels;
   bool **font_lut              = vid->osd_font->lut;
   /* 32 bit - divide pitch by 4 */
   uint32_t screen_stride       = (uint32_t)(vid->screen->pitch >> 2);
   uint32_t screen_width        = vid->screen->w;
   uint32_t screen_height       = vid->screen->h;
   unsigned x_pos               = x + vid->frame_padding_x;
   unsigned y_pos               = (y > (screen_height >> 1)) ?
         (y - vid->frame_padding_y) : (y + vid->frame_padding_y);
   uint32_t shadow_color_buf[2] = {0};
   uint32_t color_buf[2];

   color_buf[0] = vid->font_colour32;
   color_buf[1] = 0;

   /* Check for out of bounds y coordinates */
   if (y_pos + FONT_HEIGHT + 1 >=
         screen_height - vid->frame_padding_y)
      return;

   while (!string_is_empty(str))
   {
      /* Check for out of bounds x coordinates */
      if (x_pos + FONT_WIDTH_STRIDE + 1 >=
            screen_width - vid->frame_padding_x)
         return;

      /* Deal with spaces first, for efficiency */
      if (*str == ' ')
         str++;
      else
      {
         uint32_t i, j;
         bool *symbol_lut;
         uint32_t symbol = utf8_walk(&str);

         /* Stupid hack: 'oe' ligatures are not really
          * standard extended ASCII, so we have to waste
          * CPU cycles performing a conversion from the
          * unicode values... */
         if (symbol == 339) /* Latin small ligature oe */
            symbol = 156;
         if (symbol == 338) /* Latin capital ligature oe */
            symbol = 140;

         if (symbol >= SDL_RS90_NUM_FONT_GLYPHS)
            continue;

         symbol_lut = font_lut[symbol];

         for (j = 0; j < FONT_HEIGHT; j++)
         {
            uint32_t buff_offset = ((y_pos + j) * screen_stride) + x_pos;

            for (i = 0; i < FONT_WIDTH; i++)
            {
               if (*(symbol_lut + i + (j * FONT_WIDTH)))
               {
                  uint32_t *screen_buf_ptr = screen_buf + buff_offset + i;

                  /* Text pixel + right shadow */
                  memcpy(screen_buf_ptr, color_buf, sizeof(uint32_t));

                  /* Bottom shadow */
                  screen_buf_ptr += screen_stride;
                  memcpy(screen_buf_ptr, shadow_color_buf, sizeof(uint32_t));
               }
            }
         }
      }

      x_pos += FONT_WIDTH_STRIDE;
   }
}

static void sdl_rs90_blit_video_mode_error_msg(sdl_rs90_video_t *vid)
{
   const char *error_msg = msg_hash_to_str(MSG_UNSUPPORTED_VIDEO_MODE);
   char display_mode[64];

   display_mode[0] = '\0';

   /* Zero out pixel buffer */
   memset(vid->screen->pixels, 0,
         vid->screen->pitch * vid->screen->h);

   /* Generate display mode string */
   snprintf(display_mode, sizeof(display_mode), "> %ux%u, %s",
         vid->frame_width, vid->frame_height,
         vid->rgb32 ? "XRGB8888" : "RGB565");

   /* Print error message */
   if (vid->rgb32)
   {
      sdl_rs90_blit_text32(vid,
            FONT_WIDTH_STRIDE, FONT_WIDTH_STRIDE,
            error_msg);

      sdl_rs90_blit_text32(vid,
            FONT_WIDTH_STRIDE, FONT_WIDTH_STRIDE + FONT_HEIGHT_STRIDE,
            display_mode);
   }
   else
   {
      sdl_rs90_blit_text16(vid,
            FONT_WIDTH_STRIDE, FONT_WIDTH_STRIDE,
            error_msg);

      sdl_rs90_blit_text16(vid,
            FONT_WIDTH_STRIDE, FONT_WIDTH_STRIDE + FONT_HEIGHT_STRIDE,
            display_mode);
   }
}

static void sdl_rs90_gfx_free(void *data)
{
   sdl_rs90_video_t *vid = (sdl_rs90_video_t*)data;

   if (!vid)
      return;

   if (vid->osd_font)
      bitmapfont_free_lut(vid->osd_font);

   free(vid);
}

static void sdl_rs90_input_driver_init(
      const char *input_driver_name, const char *joypad_driver_name,
      input_driver_t **input, void **input_data)
{
   /* Sanity check */
   if (!input || !input_data)
      return;

   *input      = NULL;
   *input_data = NULL;

   /* If input driver name is empty, cannot
    * initialise anything... */
   if (string_is_empty(input_driver_name))
      return;

   if (string_is_equal(input_driver_name, "sdl_dingux"))
   {
      *input_data = input_driver_init_wrap(&input_sdl_dingux,
            joypad_driver_name);

      if (*input_data)
         *input = &input_sdl_dingux;

      return;
   }

#if defined(HAVE_SDL) || defined(HAVE_SDL2)
   if (string_is_equal(input_driver_name, "sdl"))
   {
      *input_data = input_driver_init_wrap(&input_sdl,
            joypad_driver_name);

      if (*input_data)
         *input = &input_sdl;

      return;
   }
#endif

#if defined(HAVE_UDEV)
   if (string_is_equal(input_driver_name, "udev"))
   {
      *input_data = input_driver_init_wrap(&input_udev,
            joypad_driver_name);

      if (*input_data)
         *input = &input_udev;

      return;
   }
#endif

#if defined(__linux__)
   if (string_is_equal(input_driver_name, "linuxraw"))
   {
      *input_data = input_driver_init_wrap(&input_linuxraw,
            joypad_driver_name);

      if (*input_data)
         *input = &input_linuxraw;

      return;
   }
#endif
}

static void *sdl_rs90_gfx_init(const video_info_t *video,
      input_driver_t **input, void **input_data)
{
   sdl_rs90_video_t *vid                         = NULL;
   uint32_t sdl_subsystem_flags                  = SDL_WasInit(0);
   settings_t *settings                          = config_get_ptr();
#if defined(DINGUX_BETA)
   enum dingux_refresh_rate current_refresh_rate = DINGUX_REFRESH_RATE_60HZ;
   enum dingux_refresh_rate target_refresh_rate  = (enum dingux_refresh_rate)
         settings->uints.video_dingux_refresh_rate;
   bool refresh_rate_valid                       = false;
   float hw_refresh_rate                         = 0.0f;
#endif
   const char *input_driver_name                 = settings->arrays.input_driver;
   const char *joypad_driver_name                = settings->arrays.input_joypad_driver;
   uint32_t surface_flags                        = (video->vsync) ?
<<<<<<< HEAD
   #if defined(MIYOO)
         (SDL_HWSURFACE | SDL_DOUBLEBUF | SDL_FULLSCREEN) :
   #else
         (SDL_HWSURFACE | SDL_TRIPLEBUF | SDL_FULLSCREEN) :         
   #endif
         (SDL_HWSURFACE | SDL_FULLSCREEN);
=======
         SDL_RS90_SURFACE_FLAGS_VSYNC_ON :
         SDL_RS90_SURFACE_FLAGS_VSYNC_OFF;
>>>>>>> a9125fff

   /* Initialise graphics subsystem, if required */
   if (sdl_subsystem_flags == 0)
   {
      if (SDL_Init(SDL_INIT_VIDEO) < 0)
         return NULL;
   }
   else if ((sdl_subsystem_flags & SDL_INIT_VIDEO) == 0)
   {
      if (SDL_InitSubSystem(SDL_INIT_VIDEO) < 0)
         return NULL;
   }

   vid = (sdl_rs90_video_t*)calloc(1, sizeof(*vid));
   if (!vid)
      return NULL;

#if defined(DINGUX_BETA)
   /* Get current refresh rate */
   refresh_rate_valid = dingux_get_video_refresh_rate(&current_refresh_rate);

   /* Check if refresh rate needs to be updated */
   if (!refresh_rate_valid ||
       (current_refresh_rate != target_refresh_rate))
      hw_refresh_rate = dingux_set_video_refresh_rate(target_refresh_rate);
   else
   {
      /* Correct refresh rate is already set,
       * just convert to float */
      switch (current_refresh_rate)
      {
         case DINGUX_REFRESH_RATE_50HZ:
            hw_refresh_rate = 50.0f;
            break;
         default:
            hw_refresh_rate = 60.0f;
            break;
      }
   }

   if (hw_refresh_rate == 0.0f)
   {
      RARCH_ERR("[SDL1]: Failed to set video refresh rate\n");
      goto error;
   }

   vid->refresh_rate = target_refresh_rate;
   switch (target_refresh_rate)
   {
      case DINGUX_REFRESH_RATE_50HZ:
         vid->ff_frame_time_min = 20000;
         break;
      default:
         vid->ff_frame_time_min = 16667;
         break;
   }

   driver_ctl(RARCH_DRIVER_CTL_SET_REFRESH_RATE, &hw_refresh_rate);
#else
   vid->ff_frame_time_min = 16667;
#endif

   vid->screen = SDL_SetVideoMode(
         SDL_RS90_WIDTH, SDL_RS90_HEIGHT,
         video->rgb32 ? 32 : 16,
         surface_flags);

   if (!vid->screen)
   {
      RARCH_ERR("[SDL1]: Failed to init SDL surface: %s\n", SDL_GetError());
      goto error;
   }

   vid->content_width   = SDL_RS90_WIDTH;
   vid->content_height  = SDL_RS90_HEIGHT;
   vid->frame_width     = SDL_RS90_WIDTH;
   vid->frame_height    = SDL_RS90_HEIGHT;
   vid->rgb32           = video->rgb32;
   vid->vsync           = video->vsync;
   vid->keep_aspect     = settings->bools.video_dingux_ipu_keep_aspect;
   vid->scale_integer   = settings->bools.video_scale_integer;
   vid->softfilter_type = (enum dingux_rs90_softfilter_type)
         settings->uints.video_dingux_rs90_softfilter_type;
   vid->menu_active     = false;
   vid->was_in_menu     = false;
   vid->quitting        = false;
   vid->mode_valid      = true;
   vid->last_frame_time = 0;

   SDL_ShowCursor(SDL_DISABLE);

   sdl_rs90_input_driver_init(input_driver_name,
         joypad_driver_name, input, input_data);

   /* Initialise OSD font */
   sdl_rs90_init_font_color(vid);

   vid->osd_font = bitmapfont_get_lut();

   if (!vid->osd_font ||
       vid->osd_font->glyph_max <
            (SDL_RS90_NUM_FONT_GLYPHS - 1))
   {
      RARCH_ERR("[SDL1]: Failed to init OSD font\n");
      goto error;
   }

   /* Assign frame scaling function pointers */
   sdl_rs90_set_scale_frame_functions(vid);

   return vid;

error:
   sdl_rs90_gfx_free(vid);
   return NULL;
}

static void sdl_rs90_set_output(
      sdl_rs90_video_t* vid,
      unsigned width, unsigned height, bool rgb32)
{
   uint32_t surface_flags = (vid->vsync) ?
<<<<<<< HEAD
   #if defined(MIYOO)
         (SDL_HWSURFACE | SDL_DOUBLEBUF | SDL_FULLSCREEN) :
   #else
         (SDL_HWSURFACE | SDL_TRIPLEBUF | SDL_FULLSCREEN) :         
   #endif
         (SDL_HWSURFACE | SDL_FULLSCREEN);
=======
         SDL_RS90_SURFACE_FLAGS_VSYNC_ON :
         SDL_RS90_SURFACE_FLAGS_VSYNC_OFF;
>>>>>>> a9125fff

   vid->content_width  = width;
   vid->content_height = height;

   /* Technically, "scale_integer" here just means "do not scale"
    * If the content is larger, we crop, otherwise we just centre
    * it in the frame.
    * If we want to support a core with an absolutely tiny screen
    * (i.e. less than 120x80), we should do actual integer scaling
    * (PokeMini @ 96x64 and VeMUlator @ 48x32 are probably the
    * only cores where this is an issue, but PokeMini at least
    * offers internal upscaling...) */
   if (vid->scale_integer)
   {
      if (width > SDL_RS90_WIDTH)
      {
         vid->frame_width     = SDL_RS90_WIDTH;
         vid->frame_crop_x    = (width - SDL_RS90_WIDTH) >> 1;
         vid->frame_padding_x = 0;
      }
      else
      {
         vid->frame_width     = width;
         vid->frame_crop_x    = 0;
         vid->frame_padding_x = (SDL_RS90_WIDTH - width) >> 1;
      }

      if (height > SDL_RS90_HEIGHT)
      {
         vid->frame_height    = SDL_RS90_HEIGHT;
         vid->frame_crop_y    = (height - SDL_RS90_HEIGHT) >> 1;
         vid->frame_padding_y = 0;
      }
      else
      {
         vid->frame_height    = height;
         vid->frame_crop_y    = 0;
         vid->frame_padding_y = (SDL_RS90_HEIGHT - height) >> 1;
      }
   }
   else
   {
      /* Normal scaling */
      if (vid->keep_aspect)
      {
         if (height * SDL_RS90_WIDTH > width * SDL_RS90_HEIGHT)
         {
            /* Integer math is fine */
            vid->frame_width  = (width * SDL_RS90_HEIGHT) / height;
            vid->frame_height = SDL_RS90_HEIGHT;
         }
         else
         {
            /* Integer math is fine */
            vid->frame_width  = SDL_RS90_WIDTH;
            vid->frame_height = (height * SDL_RS90_WIDTH) / width;
         }
      }
      else
      {
         vid->frame_width  = SDL_RS90_WIDTH;
         vid->frame_height = SDL_RS90_HEIGHT;
      }

      vid->frame_crop_x    = 0;
      vid->frame_padding_x = (SDL_RS90_WIDTH - vid->frame_width) >> 1;
      vid->frame_crop_y    = 0;
      vid->frame_padding_y = (SDL_RS90_HEIGHT - vid->frame_height) >> 1;
   }

   /* Attempt to change video mode */
   vid->screen = SDL_SetVideoMode(
         SDL_RS90_WIDTH, SDL_RS90_HEIGHT,
         rgb32 ? 32 : 16,
         surface_flags);

   /* Check whether selected display mode is valid */
   if (unlikely(!vid->screen))
   {
      RARCH_ERR("[SDL1]: Failed to init SDL surface: %s\n", SDL_GetError());
      vid->mode_valid = false;
   }
   else
   {
      /* Determine whether frame padding is required */
      if ((vid->frame_padding_x > 0) ||
          (vid->frame_padding_y > 0))
      {
         /* To prevent garbage pixels in the padding
          * region, must zero out pixel buffer */
         if (SDL_MUSTLOCK(vid->screen))
            SDL_LockSurface(vid->screen);

         memset(vid->screen->pixels, 0,
               vid->screen->pitch * vid->screen->h);

         if (SDL_MUSTLOCK(vid->screen))
            SDL_UnlockSurface(vid->screen);
      }

      vid->mode_valid = true;
   }
}

static void sdl_rs90_blit_frame16(sdl_rs90_video_t *vid,
      uint16_t* src, unsigned width, unsigned height,
      unsigned src_pitch)
{
   /* If source and destination buffers have the
    * same pitch, perform fast copy of raw pixel data */
   /* TODO/FIXME: Make sure this code path is used for
    * GBA content */
   if (src_pitch == vid->screen->pitch &&
       height == SDL_RS90_HEIGHT)
      memcpy(vid->screen->pixels, src, src_pitch * SDL_RS90_HEIGHT);
   else
      vid->scale_frame16(vid, src, width, height, src_pitch);
}

static void sdl_rs90_blit_frame32(sdl_rs90_video_t *vid,
      uint32_t* src, unsigned width, unsigned height,
      unsigned src_pitch)
{
   /* If source and destination buffers have the
    * same pitch, perform fast copy of raw pixel data */
   /* TODO/FIXME: Make sure this code path is used for
    * GBA content */
   if ((src_pitch == vid->screen->pitch) &&
       (height == SDL_RS90_HEIGHT))
      memcpy(vid->screen->pixels, src, src_pitch * SDL_RS90_HEIGHT);
   else
      vid->scale_frame32(vid, src, width, height, src_pitch);
}

static bool sdl_rs90_gfx_frame(void *data, const void *frame,
      unsigned width, unsigned height, uint64_t frame_count,
      unsigned pitch, const char *msg, video_frame_info_t *video_info)
{
   sdl_rs90_video_t* vid = (sdl_rs90_video_t*)data;

   /* Return early if:
    * - Input sdl_rs90_video_t struct is NULL
    *   (cannot realistically happen)
    * - Menu is inactive and input 'content' frame
    *   data is NULL (may happen when e.g. a running
    *   core skips a frame) */
   if (unlikely(!vid || (!frame && !vid->menu_active)))
      return true;

   /* If fast forward is currently active, we may
    * push frames at an 'unlimited' rate. Since the
    * display has a fixed refresh rate of 60 Hz (or
    * potentially 50 Hz on OpenDingux Beta), this
    * represents wasted effort. We therefore drop any
    * 'excess' frames in this case.
    * (Note that we *only* do this when fast forwarding.
    * Attempting this trick while running content normally
    * will cause bad frame pacing) */
   if (unlikely(video_info->input_driver_nonblock_state))
   {
      retro_time_t current_time = cpu_features_get_time_usec();

      if ((current_time - vid->last_frame_time) <
            vid->ff_frame_time_min)
         return true;

      vid->last_frame_time = current_time;
   }

#ifdef HAVE_MENU
   menu_driver_frame(video_info->menu_is_alive, video_info);
#endif

   if (likely(!vid->menu_active))
   {
      /* Update video mode if we were in the menu on
       * the previous frame, or width/height have changed */
      if (unlikely(
            vid->was_in_menu ||
            (vid->content_width  != width) ||
            (vid->content_height != height)))
         sdl_rs90_set_output(vid, width, height, vid->rgb32);

      /* Must always lock SDL surface before
       * manipulating raw pixel buffer */
      if (SDL_MUSTLOCK(vid->screen))
         SDL_LockSurface(vid->screen);

      if (likely(vid->mode_valid))
      {
         /* Blit frame to SDL surface */
         if (vid->rgb32)
            sdl_rs90_blit_frame32(vid, (uint32_t*)frame,
                  width, height, pitch);
         else
            sdl_rs90_blit_frame16(vid, (uint16_t*)frame,
                  width, height, pitch);
      }
      /* If current display mode is invalid,
       * just display an error message */
      else
         sdl_rs90_blit_video_mode_error_msg(vid);

      vid->was_in_menu = false;
   }
   else
   {
      /* If this is the first frame that the menu
       * is active, update video mode */
      if (!vid->was_in_menu)
      {
         sdl_rs90_set_output(vid,
               SDL_RS90_WIDTH, SDL_RS90_HEIGHT, false);

         vid->was_in_menu = true;
      }

      if (SDL_MUSTLOCK(vid->screen))
         SDL_LockSurface(vid->screen);

      /* Blit menu texture to SDL surface */
      sdl_rs90_blit_frame16(vid, vid->menu_texture,
            SDL_RS90_WIDTH, SDL_RS90_HEIGHT,
            SDL_RS90_WIDTH * sizeof(uint16_t));
   }

   /* Print OSD text, if required */
   if (msg)
   {
      /* If menu is active, colour depth is overridden
       * to 16 bit */
      if (vid->rgb32 && !vid->menu_active)
         sdl_rs90_blit_text32(vid, FONT_WIDTH_STRIDE,
               vid->screen->h - (FONT_HEIGHT + FONT_WIDTH_STRIDE), msg);
      else
         sdl_rs90_blit_text16(vid, FONT_WIDTH_STRIDE,
               vid->screen->h - (FONT_HEIGHT + FONT_WIDTH_STRIDE), msg);
   }

   /* Pixel manipulation complete - unlock
    * SDL surface */
   if (SDL_MUSTLOCK(vid->screen))
      SDL_UnlockSurface(vid->screen);

   SDL_Flip(vid->screen);

   return true;
}

static void sdl_rs90_set_texture_enable(void *data, bool state, bool full_screen)
{
   sdl_rs90_video_t *vid = (sdl_rs90_video_t*)data;

   if (unlikely(!vid))
      return;

   vid->menu_active = state;
}

static void sdl_rs90_set_texture_frame(void *data, const void *frame, bool rgb32,
      unsigned width, unsigned height, float alpha)
{
   sdl_rs90_video_t *vid = (sdl_rs90_video_t*)data;

   if (unlikely(
         !vid ||
         rgb32 ||
         (width > SDL_RS90_WIDTH) ||
         (height > SDL_RS90_HEIGHT)))
      return;

   memcpy(vid->menu_texture, frame, width * height * sizeof(uint16_t));
}

static void sdl_rs90_gfx_set_nonblock_state(void *data, bool toggle,
      bool adaptive_vsync_enabled, unsigned swap_interval)
{
   sdl_rs90_video_t *vid = (sdl_rs90_video_t*)data;
   bool vsync            = !toggle;

   if (unlikely(!vid))
      return;

   /* Check whether vsync status has changed */
   if (vid->vsync != vsync)
   {
      unsigned current_width  = vid->content_width;
      unsigned current_height = vid->content_height;
      vid->vsync              = vsync;

      /* Update video mode */

      /* TODO/FIXME: The following workaround is required
       * on GCW0 devices; check whether it is required on
       * the RS-90, and remove if not */

      /* Note that a tedious workaround is required...
       * - Calling SDL_SetVideoMode() with the currently
       *   set width, height and pixel format can randomly
       *   become a noop even if the surface flags change.
       * - Since all we are doing here is changing the VSYNC
       *   parameter (which just modifies surface flags), this
       *   means the VSYNC toggle may not be registered...
       * - This is a huge problem when enabling fast forward,
       *   because VSYNC ON effectively limits maximum frame
       *   rate - if we push frames too rapidly, the OS chokes
       *   and the display freezes.
       * We have to ensure that the VSYNC state change is
       * applied in all cases. We can only do this by forcing
       * a 'real' video mode update, which means adjusting the
       * video resolution. We therefore end up calling
       * sdl_rs90_set_output() *twice*, setting the dimensions
       * to an arbitrary value before restoring the actual
       * desired width/height */
      sdl_rs90_set_output(vid,
            current_width,
            (current_height > 4) ? (current_height - 2) : 16,
            vid->rgb32);

      sdl_rs90_set_output(vid,
            current_width, current_height, vid->rgb32);
   }
}

static void sdl_rs90_gfx_check_window(sdl_rs90_video_t *vid)
{
   SDL_Event event;

   SDL_PumpEvents();
   while (SDL_PeepEvents(&event, 1, SDL_GETEVENT, SDL_QUITMASK))
   {
      if (event.type != SDL_QUIT)
         continue;

      vid->quitting = true;
      break;
   }
}

static bool sdl_rs90_gfx_alive(void *data)
{
   sdl_rs90_video_t *vid = (sdl_rs90_video_t*)data;

   if (unlikely(!vid))
      return false;

   sdl_rs90_gfx_check_window(vid);
   return !vid->quitting;
}

static bool sdl_rs90_gfx_focus(void *data)
{
   return true;
}

static bool sdl_rs90_gfx_suppress_screensaver(void *data, bool enable)
{
   return false;
}

static bool sdl_rs90_gfx_has_windowed(void *data)
{
   return false;
}

static void sdl_rs90_gfx_viewport_info(void *data, struct video_viewport *vp)
{
   sdl_rs90_video_t *vid = (sdl_rs90_video_t*)data;

   if (unlikely(!vid))
      return;

   vp->x      = 0;
   vp->y      = 0;
   vp->width  = vp->full_width  = vid->frame_width;
   vp->height = vp->full_height = vid->frame_height;
}

static float sdl_rs90_get_refresh_rate(void *data)
{
#if defined(DINGUX_BETA)
   sdl_rs90_video_t *vid = (sdl_rs90_video_t*)data;

   if (!vid)
      return 0.0f;

   switch (vid->refresh_rate)
   {
      case DINGUX_REFRESH_RATE_50HZ:
         return 50.0f;
      default:
         break;
   }
#endif

   return 60.0f;
}

static void sdl_rs90_set_filtering(void *data, unsigned index, bool smooth, bool ctx_scaling)
{
   sdl_rs90_video_t *vid                            = (sdl_rs90_video_t*)data;
   settings_t *settings                             = config_get_ptr();
   enum dingux_rs90_softfilter_type softfilter_type = (settings) ?
         (enum dingux_rs90_softfilter_type)settings->uints.video_dingux_rs90_softfilter_type :
               DINGUX_RS90_SOFTFILTER_POINT;

   if (!vid || !settings)
      return;

   /* Update software filter setting, if required */
   if (vid->softfilter_type != softfilter_type)
   {
      vid->softfilter_type = softfilter_type;
      sdl_rs90_set_scale_frame_functions(vid);
   }
}

static void sdl_rs90_apply_state_changes(void *data)
{
   sdl_rs90_video_t *vid  = (sdl_rs90_video_t*)data;
   settings_t *settings   = config_get_ptr();
   bool keep_aspect       = (settings) ? settings->bools.video_dingux_ipu_keep_aspect : true;
   bool integer_scaling   = (settings) ? settings->bools.video_scale_integer : false;

   if (!vid || !settings)
      return;

   if ((vid->keep_aspect != keep_aspect) ||
       (vid->scale_integer != integer_scaling))
   {
      vid->keep_aspect   = keep_aspect;
      vid->scale_integer = integer_scaling;

      /* Reassign frame scaling function pointers */
      sdl_rs90_set_scale_frame_functions(vid);

      /* Aspect/scaling changes require all frame
       * dimension/padding/cropping parameters to
       * be recalculated. Easiest method is to just
       * (re-)set the current output video mode
       * Note: If menu is active, colour depth is
       * overridden to 16 bit */
      sdl_rs90_set_output(vid, vid->content_width,
            vid->content_height, vid->menu_active ? false : vid->rgb32);
   }
}

static uint32_t sdl_rs90_get_flags(void *data)
{
   return 0;
}

static const video_poke_interface_t sdl_rs90_poke_interface = {
   sdl_rs90_get_flags,
   NULL,
   NULL,
   NULL,
   sdl_rs90_get_refresh_rate,
   sdl_rs90_set_filtering,
   NULL, /* get_video_output_size */
   NULL, /* get_video_output_prev */
   NULL, /* get_video_output_next */
   NULL, /* get_current_framebuffer */
   NULL, /* get_proc_address */
   NULL,
   sdl_rs90_apply_state_changes,
   sdl_rs90_set_texture_frame,
   sdl_rs90_set_texture_enable,
   NULL,
   NULL, /* sdl_show_mouse */
   NULL, /* sdl_grab_mouse_toggle */
   NULL, /* get_current_shader */
   NULL, /* get_current_software_framebuffer */
   NULL, /* get_hw_render_interface */
   NULL, /* set_hdr_max_nits */
   NULL, /* set_hdr_paper_white_nits */
   NULL, /* set_hdr_contrast */
   NULL  /* set_hdr_expand_gamut */
};

static void sdl_rs90_get_poke_interface(void *data, const video_poke_interface_t **iface)
{
   *iface = &sdl_rs90_poke_interface;
}

static bool sdl_rs90_gfx_set_shader(void *data,
      enum rarch_shader_type type, const char *path)
{
   return false;
}

video_driver_t video_sdl_rs90 = {
   sdl_rs90_gfx_init,
   sdl_rs90_gfx_frame,
   sdl_rs90_gfx_set_nonblock_state,
   sdl_rs90_gfx_alive,
   sdl_rs90_gfx_focus,
   sdl_rs90_gfx_suppress_screensaver,
   sdl_rs90_gfx_has_windowed,
   sdl_rs90_gfx_set_shader,
   sdl_rs90_gfx_free,
   "sdl_rs90",
   NULL,
   NULL, /* set_rotation */
   sdl_rs90_gfx_viewport_info,
   NULL, /* read_viewport  */
   NULL, /* read_frame_raw */
#ifdef HAVE_OVERLAY
   NULL,
#endif
#ifdef HAVE_VIDEO_LAYOUT
  NULL,
#endif
   sdl_rs90_get_poke_interface
};<|MERGE_RESOLUTION|>--- conflicted
+++ resolved
@@ -806,17 +806,8 @@
    const char *input_driver_name                 = settings->arrays.input_driver;
    const char *joypad_driver_name                = settings->arrays.input_joypad_driver;
    uint32_t surface_flags                        = (video->vsync) ?
-<<<<<<< HEAD
-   #if defined(MIYOO)
-         (SDL_HWSURFACE | SDL_DOUBLEBUF | SDL_FULLSCREEN) :
-   #else
-         (SDL_HWSURFACE | SDL_TRIPLEBUF | SDL_FULLSCREEN) :         
-   #endif
-         (SDL_HWSURFACE | SDL_FULLSCREEN);
-=======
          SDL_RS90_SURFACE_FLAGS_VSYNC_ON :
          SDL_RS90_SURFACE_FLAGS_VSYNC_OFF;
->>>>>>> a9125fff
 
    /* Initialise graphics subsystem, if required */
    if (sdl_subsystem_flags == 0)
@@ -939,17 +930,8 @@
       unsigned width, unsigned height, bool rgb32)
 {
    uint32_t surface_flags = (vid->vsync) ?
-<<<<<<< HEAD
-   #if defined(MIYOO)
-         (SDL_HWSURFACE | SDL_DOUBLEBUF | SDL_FULLSCREEN) :
-   #else
-         (SDL_HWSURFACE | SDL_TRIPLEBUF | SDL_FULLSCREEN) :         
-   #endif
-         (SDL_HWSURFACE | SDL_FULLSCREEN);
-=======
          SDL_RS90_SURFACE_FLAGS_VSYNC_ON :
          SDL_RS90_SURFACE_FLAGS_VSYNC_OFF;
->>>>>>> a9125fff
 
    vid->content_width  = width;
    vid->content_height = height;

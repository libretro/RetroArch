--- conflicted
+++ resolved
@@ -1246,16 +1246,6 @@
       gl1->vp.height = viewport_height;
    }
 
-<<<<<<< HEAD
-#if defined(RARCH_MOBILE)
-   /* In portrait mode, we want viewport to gravitate to top of screen. */
-   video_top_portrait_viewport = true;
-#endif
-   if (video_top_portrait_viewport && device_aspect < 1.0f)
-      gl1->vp.y *= 2;
-
-=======
->>>>>>> 9489a11e
    glViewport(gl1->vp.x, gl1->vp.y, gl1->vp.width, gl1->vp.height);
    gl1_set_projection(gl1, &gl1_default_ortho, allow_rotate);
 

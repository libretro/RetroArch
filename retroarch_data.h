#define RARCH_TIMER_TICK(_timer, current_time) \
   _timer.current    = current_time; \
   _timer.timeout_us = (_timer.timeout_end - _timer.current) \

#define RARCH_TIMER_END(_timer) \
   _timer.timer_end   = true; \
   _timer.timer_begin = false; \
   _timer.timeout_end = 0

#define RARCH_TIMER_BEGIN_NEW_TIME_USEC(_timer, current_usec, timeout_usec) \
   _timer.timeout_us  = timeout_usec; \
   _timer.current     = current_usec; \
   _timer.timeout_end = _timer.current + _timer.timeout_us

#define RARCH_TIMER_GET_TIMEOUT(_timer) ((int)(_timer.timeout_us / 1000000))

#define RARCH_TIMER_HAS_EXPIRED(_timer) ((_timer.timeout_us <= 0) ? true : false)

#define DRIVERS_CMD_ALL \
      ( DRIVER_AUDIO_MASK \
      | DRIVER_VIDEO_MASK \
      | DRIVER_INPUT_MASK \
      | DRIVER_CAMERA_MASK \
      | DRIVER_LOCATION_MASK \
      | DRIVER_MENU_MASK \
      | DRIVERS_VIDEO_INPUT_MASK \
      | DRIVER_BLUETOOTH_MASK \
      | DRIVER_WIFI_MASK \
      | DRIVER_LED_MASK \
      | DRIVER_MIDI_MASK )

#define DRIVERS_CMD_ALL_BUT_MENU \
      ( DRIVER_AUDIO_MASK \
      | DRIVER_VIDEO_MASK \
      | DRIVER_INPUT_MASK \
      | DRIVER_CAMERA_MASK \
      | DRIVER_LOCATION_MASK \
      | DRIVERS_VIDEO_INPUT_MASK \
      | DRIVER_BLUETOOTH_MASK \
      | DRIVER_WIFI_MASK \
      | DRIVER_LED_MASK \
      | DRIVER_MIDI_MASK )


#define _PSUPP(var, name, desc) printf("  %s:\n\t\t%s: %s\n", name, desc, var ? "yes" : "no")

#define FAIL_CPU(p_rarch, simd_type) do { \
   RARCH_ERR(simd_type " code is compiled in, but CPU does not support this feature. Cannot continue.\n"); \
   retroarch_fail(p_rarch, 1, "validate_cpu_features()"); \
} while (0)

#ifdef HAVE_ZLIB
#define DEFAULT_EXT "zip"
#else
#define DEFAULT_EXT ""
#endif

#define SHADER_FILE_WATCH_DELAY_MSEC 500

#define QUIT_DELAY_USEC 3 * 1000000 /* 3 seconds */

#define DEBUG_INFO_FILENAME "debug_info.txt"

#define MAGIC_INDEX        0
#define SERIALIZER_INDEX   1
#define CRC_INDEX          2
#define STATE_SIZE_INDEX   3

#ifdef HAVE_BSV_MOVIE
#define BSV_MAGIC          0x42535631

#define BSV_MOVIE_IS_PLAYBACK_ON() (p_rarch->bsv_movie_state_handle && p_rarch->bsv_movie_state.movie_playback)
#define BSV_MOVIE_IS_PLAYBACK_OFF() (p_rarch->bsv_movie_state_handle && !p_rarch->bsv_movie_state.movie_playback)
#endif

#define MEASURE_FRAME_TIME_SAMPLES_COUNT (2 * 1024)

#define TIME_TO_FPS(last_time, new_time, frames) ((1000000.0f * (frames)) / ((new_time) - (last_time)))

#define AUDIO_BUFFER_FREE_SAMPLES_COUNT (8 * 1024)

#define MENU_SOUND_FORMATS "ogg|mod|xm|s3m|mp3|flac|wav"

/**
 * db_to_gain:
 * @db          : Decibels.
 *
 * Converts decibels to voltage gain.
 *
 * Returns: voltage gain value.
 **/
#define DB_TO_GAIN(db) (powf(10.0f, (db) / 20.0f))

#define DEFAULT_NETWORK_GAMEPAD_PORT 55400
#define UDP_FRAME_PACKETS 16

#ifdef HAVE_THREADS
#define VIDEO_DRIVER_IS_THREADED_INTERNAL() ((!video_driver_is_hw_context() && p_rarch->video_driver_threaded) ? true : false)
#else
#define VIDEO_DRIVER_IS_THREADED_INTERNAL() (false)
#endif

#ifdef HAVE_THREADS
#define VIDEO_DRIVER_LOCK() \
   if (p_rarch->display_lock) \
      slock_lock(p_rarch->display_lock)

#define VIDEO_DRIVER_UNLOCK() \
   if (p_rarch->display_lock) \
      slock_unlock(p_rarch->display_lock)

#define VIDEO_DRIVER_CONTEXT_LOCK() \
   if (p_rarch->context_lock) \
      slock_lock(p_rarch->context_lock)

#define VIDEO_DRIVER_CONTEXT_UNLOCK() \
   if (p_rarch->context_lock) \
      slock_unlock(p_rarch->context_lock)

#define VIDEO_DRIVER_LOCK_FREE() \
   slock_free(p_rarch->display_lock); \
   slock_free(p_rarch->context_lock); \
   p_rarch->display_lock = NULL; \
   p_rarch->context_lock = NULL

#define VIDEO_DRIVER_THREADED_LOCK(is_threaded) \
   if (is_threaded) \
      VIDEO_DRIVER_LOCK()

#define VIDEO_DRIVER_THREADED_UNLOCK(is_threaded) \
   if (is_threaded) \
      VIDEO_DRIVER_UNLOCK()
#else
#define VIDEO_DRIVER_LOCK()            ((void)0)
#define VIDEO_DRIVER_UNLOCK()          ((void)0)
#define VIDEO_DRIVER_LOCK_FREE()       ((void)0)
#define VIDEO_DRIVER_THREADED_LOCK(is_threaded)   ((void)0)
#define VIDEO_DRIVER_THREADED_UNLOCK(is_threaded) ((void)0)
#define VIDEO_DRIVER_CONTEXT_LOCK()    ((void)0)
#define VIDEO_DRIVER_CONTEXT_UNLOCK()  ((void)0)
#endif

#ifdef HAVE_THREADS
#define VIDEO_DRIVER_GET_PTR_INTERNAL(p_rarch) ((VIDEO_DRIVER_IS_THREADED_INTERNAL()) ? video_thread_get_ptr(p_rarch) : p_rarch->video_driver_data)
#else
#define VIDEO_DRIVER_GET_PTR_INTERNAL(p_rarch) (p_rarch->video_driver_data)
#endif

#define VIDEO_DRIVER_GET_HW_CONTEXT_INTERNAL(p_rarch) (&p_rarch->hw_render)

#ifdef HAVE_THREADS
#define RUNLOOP_MSG_QUEUE_LOCK(runloop) slock_lock(runloop.msg_queue_lock)
#define RUNLOOP_MSG_QUEUE_UNLOCK(runloop) slock_unlock(runloop.msg_queue_lock)
#else
#define RUNLOOP_MSG_QUEUE_LOCK(p_runloop)
#define RUNLOOP_MSG_QUEUE_UNLOCK(p_runloop)
#endif

#ifdef HAVE_BSV_MOVIE
#define BSV_MOVIE_IS_EOF(p_rarch) || (p_rarch->bsv_movie_state.movie_end && p_rarch->bsv_movie_state.eof_exit)
#else
#define BSV_MOVIE_IS_EOF(p_rarch)
#endif

/* Time to exit out of the main loop?
 * Reasons for exiting:
 * a) Shutdown environment callback was invoked.
 * b) Quit key was pressed.
 * c) Frame count exceeds or equals maximum amount of frames to run.
 * d) Video driver no longer alive.
 * e) End of BSV movie and BSV EOF exit is true. (TODO/FIXME - explain better)
 */
#define TIME_TO_EXIT(quit_key_pressed) (runloop_state.shutdown_initiated || quit_key_pressed || !is_alive BSV_MOVIE_IS_EOF(p_rarch) || ((runloop_state.max_frames != 0) && (frame_count >= runloop_state.max_frames)) || runloop_exec)

/* Depends on ASCII character values */
#define ISPRINT(c) (((int)(c) >= ' ' && (int)(c) <= '~') ? 1 : 0)

#define VIDEO_HAS_FOCUS(p_rarch) (p_rarch->current_video->focus ? (p_rarch->current_video->focus(p_rarch->video_driver_data)) : true)

#if HAVE_DYNAMIC
#define RUNAHEAD_RUN_SECONDARY(p_rarch) \
   if (!secondary_core_run_use_last_input(p_rarch)) \
      p_rarch->runahead_secondary_core_available = false
#endif

#define RUNAHEAD_RESUME_VIDEO(p_rarch) \
   if (p_rarch->runahead_video_driver_is_active) \
      p_rarch->video_driver_active = true; \
   else \
      p_rarch->video_driver_active = false

#define _PSUPP_BUF(buf, var, name, desc) \
   strlcat(buf, "  ", sizeof(buf)); \
   strlcat(buf, name, sizeof(buf)); \
   strlcat(buf, ":\n\t\t", sizeof(buf)); \
   strlcat(buf, desc, sizeof(buf)); \
   strlcat(buf, ": ", sizeof(buf)); \
   strlcat(buf, var ? "yes\n" : "no\n", sizeof(buf))

#define HOTKEY_CHECK(cmd1, cmd2, cond, cond2) \
   { \
      static bool old_pressed                   = false; \
      bool pressed                              = BIT256_GET(current_bits, cmd1); \
      if (pressed && !old_pressed) \
         if (cond) \
            command_event(cmd2, cond2); \
      old_pressed                               = pressed; \
   }

#define HOTKEY_CHECK3(cmd1, cmd2, cmd3, cmd4, cmd5, cmd6) \
   { \
      static bool old_pressed                   = false; \
      static bool old_pressed2                  = false; \
      static bool old_pressed3                  = false; \
      bool pressed                              = BIT256_GET(current_bits, cmd1); \
      bool pressed2                             = BIT256_GET(current_bits, cmd3); \
      bool pressed3                             = BIT256_GET(current_bits, cmd5); \
      if (pressed && !old_pressed) \
         command_event(cmd2, (void*)(intptr_t)0); \
      else if (pressed2 && !old_pressed2) \
         command_event(cmd4, (void*)(intptr_t)0); \
      else if (pressed3 && !old_pressed3) \
         command_event(cmd6, (void*)(intptr_t)0); \
      old_pressed                               = pressed; \
      old_pressed2                              = pressed2; \
      old_pressed3                              = pressed3; \
   }

#if defined(HAVE_NETWORKING) && defined(HAVE_NETWORKGAMEPAD)
#define INPUT_REMOTE_KEY_PRESSED(p_rarch, key, port) (p_rarch->remote_st_ptr.buttons[(port)] & (UINT64_C(1) << (key)))
#endif

/**
 * check_input_driver_block_hotkey:
 *
 * Checks if 'hotkey enable' key is pressed.
 *
 * If we haven't bound anything to this,
 * always allow hotkeys.

 * If we hold ENABLE_HOTKEY button, block all libretro input to allow
 * hotkeys to be bound to same keys as RetroPad.
 **/
#define CHECK_INPUT_DRIVER_BLOCK_HOTKEY(normal_bind, autoconf_bind) \
( \
         (((normal_bind)->key      != RETROK_UNKNOWN) \
      || ((normal_bind)->mbutton   != NO_BTN) \
      || ((normal_bind)->joykey    != NO_BTN) \
      || ((normal_bind)->joyaxis   != AXIS_NONE) \
      || ((autoconf_bind)->key     != RETROK_UNKNOWN) \
      || ((autoconf_bind)->joykey  != NO_BTN) \
      || ((autoconf_bind)->joyaxis != AXIS_NONE)) \
)

#define INHERIT_JOYAXIS(binds) (((binds)[x_plus].joyaxis == (binds)[x_minus].joyaxis) || (  (binds)[y_plus].joyaxis == (binds)[y_minus].joyaxis))

#define MAPPER_GET_KEY(state, key) (((state)->keys[(key) / 32] >> ((key) % 32)) & 1)
#define MAPPER_SET_KEY(state, key) (state)->keys[(key) / 32] |= 1 << ((key) % 32)
#define MAPPER_UNSET_KEY(state, key) (state)->keys[(key) / 32] &= ~(1 << ((key) % 32))

#define CDN_URL "https://cdn.discordapp.com/avatars"

#ifdef HAVE_DYNAMIC
#define SYMBOL(x) do { \
   function_t func = dylib_proc(lib_handle_local, #x); \
   memcpy(&current_core->x, &func, sizeof(func)); \
   if (!current_core->x) { RARCH_ERR("Failed to load symbol: \"%s\"\n", #x); retroarch_fail(p_rarch, 1, "init_libretro_symbols()"); } \
} while (0)
#else
#define SYMBOL(x) current_core->x = x
#endif

#define SYMBOL_DUMMY(x) current_core->x = libretro_dummy_##x

#ifdef HAVE_FFMPEG
#define SYMBOL_FFMPEG(x) current_core->x = libretro_ffmpeg_##x
#endif

#ifdef HAVE_MPV
#define SYMBOL_MPV(x) current_core->x = libretro_mpv_##x
#endif

#ifdef HAVE_IMAGEVIEWER
#define SYMBOL_IMAGEVIEWER(x) current_core->x = libretro_imageviewer_##x
#endif

#if defined(HAVE_NETWORKING) && defined(HAVE_NETWORKGAMEPAD)
#define SYMBOL_NETRETROPAD(x) current_core->x = libretro_netretropad_##x
#endif

#if defined(HAVE_VIDEOPROCESSOR)
#define SYMBOL_VIDEOPROCESSOR(x) current_core->x = libretro_videoprocessor_##x
#endif

#ifdef HAVE_GONG
#define SYMBOL_GONG(x) current_core->x = libretro_gong_##x
#endif

#define CORE_SYMBOLS(x) \
            x(retro_init); \
            x(retro_deinit); \
            x(retro_api_version); \
            x(retro_get_system_info); \
            x(retro_get_system_av_info); \
            x(retro_set_environment); \
            x(retro_set_video_refresh); \
            x(retro_set_audio_sample); \
            x(retro_set_audio_sample_batch); \
            x(retro_set_input_poll); \
            x(retro_set_input_state); \
            x(retro_set_controller_port_device); \
            x(retro_reset); \
            x(retro_run); \
            x(retro_serialize_size); \
            x(retro_serialize); \
            x(retro_unserialize); \
            x(retro_cheat_reset); \
            x(retro_cheat_set); \
            x(retro_load_game); \
            x(retro_load_game_special); \
            x(retro_unload_game); \
            x(retro_get_region); \
            x(retro_get_memory_data); \
            x(retro_get_memory_size);

#define FFMPEG_RECORD_ARG "r:"

#ifdef HAVE_DYNAMIC
#define DYNAMIC_ARG "L:"
#else
#define DYNAMIC_ARG
#endif

#ifdef HAVE_NETWORKING
#define NETPLAY_ARG "HC:F:"
#else
#define NETPLAY_ARG
#endif

#ifdef HAVE_CONFIGFILE
#define CONFIG_FILE_ARG "c:"
#else
#define CONFIG_FILE_ARG
#endif

#ifdef HAVE_BSV_MOVIE
#define BSV_MOVIE_ARG "P:R:M:"
#else
#define BSV_MOVIE_ARG
#endif

#ifdef HAVE_LIBNX
#define LIBNX_SWKBD_LIMIT 500 /* enforced by HOS */
#endif

/* Griffin hack */
#ifdef HAVE_QT
#ifndef HAVE_MAIN
#define HAVE_MAIN
#endif
#endif

#ifdef _WIN32
#define PERF_LOG_FMT "[PERF]: Avg (%s): %I64u ticks, %I64u runs.\n"
#else
#define PERF_LOG_FMT "[PERF]: Avg (%s): %llu ticks, %llu runs.\n"
#endif

/* DRIVERS */

audio_driver_t audio_null = {
   NULL, /* init */
   NULL, /* write */
   NULL, /* stop */
   NULL, /* start */
   NULL, /* alive */
   NULL, /* set_nonblock_state */
   NULL, /* free */
   NULL, /* use_float */
   "null",
   NULL,
   NULL,
   NULL, /* write_avail */
   NULL
};

static const audio_driver_t *audio_drivers[] = {
#ifdef HAVE_ALSA
   &audio_alsa,
#if !defined(__QNX__) && defined(HAVE_THREADS)
   &audio_alsathread,
#endif
#endif
#ifdef HAVE_TINYALSA
	&audio_tinyalsa,
#endif
#if defined(HAVE_AUDIOIO)
   &audio_audioio,
#endif
#if defined(HAVE_OSS) || defined(HAVE_OSS_BSD)
   &audio_oss,
#endif
#ifdef HAVE_RSOUND
   &audio_rsound,
#endif
#ifdef HAVE_COREAUDIO
   &audio_coreaudio,
#endif
#ifdef HAVE_COREAUDIO3
   &audio_coreaudio3,
#endif
#ifdef HAVE_AL
   &audio_openal,
#endif
#ifdef HAVE_SL
   &audio_opensl,
#endif
#ifdef HAVE_ROAR
   &audio_roar,
#endif
#ifdef HAVE_JACK
   &audio_jack,
#endif
#if defined(HAVE_SDL) || defined(HAVE_SDL2)
   &audio_sdl,
#endif
#ifdef HAVE_XAUDIO
   &audio_xa,
#endif
#ifdef HAVE_DSOUND
   &audio_dsound,
#endif
#ifdef HAVE_WASAPI
   &audio_wasapi,
#endif
#ifdef HAVE_PULSE
   &audio_pulse,
#endif
#if defined(__PSL1GHT__) || defined(__PS3__)
   &audio_ps3,
#endif
#ifdef XENON
   &audio_xenon360,
#endif
#ifdef GEKKO
   &audio_gx,
#endif
#ifdef WIIU
   &audio_ax,
#endif
#ifdef EMSCRIPTEN
   &audio_rwebaudio,
#endif
#if defined(PSP) || defined(VITA) || defined(ORBIS)
  &audio_psp,
#endif
#if defined(PS2)
  &audio_ps2,
#endif
#ifdef _3DS
   &audio_ctr_csnd,
   &audio_ctr_dsp,
#ifdef HAVE_THREADS
   &audio_ctr_dsp_thread,
#endif
#endif
#ifdef SWITCH
   &audio_switch,
   &audio_switch_thread,
#ifdef HAVE_LIBNX
   &audio_switch_libnx_audren,
   &audio_switch_libnx_audren_thread,
#endif
#endif
   &audio_null,
   NULL,
};

static const video_display_server_t dispserv_null = {
   NULL, /* init */
   NULL, /* destroy */
   NULL, /* set_window_opacity */
   NULL, /* set_window_progress */
   NULL, /* set_window_decorations */
   NULL, /* set_resolution */
   NULL, /* get_resolution_list */
   NULL, /* get_output_options */
   NULL, /* set_screen_orientation */
   NULL, /* get_screen_orientation */
   NULL, /* get_flags */
   "null"
};

static void *video_null_init(const video_info_t *video,
      input_driver_t **input, void **input_data)
{
   *input       = NULL;
   *input_data = NULL;

   frontend_driver_install_signal_handler();

   return (void*)-1;
}

static bool video_null_frame(void *data, const void *frame,
      unsigned frame_width, unsigned frame_height, uint64_t frame_count,
      unsigned pitch, const char *msg, video_frame_info_t *video_info)
{
   return true;
}

static void video_null_free(void *data) { }
static void video_null_set_nonblock_state(void *a, bool b, bool c, unsigned d) { }
static bool video_null_alive(void *data) { return frontend_driver_get_signal_handler_state() != 1; }
static bool video_null_focus(void *data) { return true; }
static bool video_null_has_windowed(void *data) { return true; }
static bool video_null_suppress_screensaver(void *data, bool enable) { return false; }
static bool video_null_set_shader(void *data,
      enum rarch_shader_type type, const char *path) { return false; }

static video_driver_t video_null = {
   video_null_init,
   video_null_frame,
   video_null_set_nonblock_state,
   video_null_alive,
   video_null_focus,
   video_null_suppress_screensaver,
   video_null_has_windowed,
   video_null_set_shader,
   video_null_free,
   "null",
   NULL, /* set_viewport */
   NULL, /* set_rotation */
   NULL, /* viewport_info */
   NULL, /* read_viewport */
   NULL, /* read_frame_raw */

#ifdef HAVE_OVERLAY
  NULL, /* overlay_interface */
#endif
#ifdef HAVE_VIDEO_LAYOUT
   NULL,
#endif
  NULL, /* get_poke_interface */
};

static const video_driver_t *video_drivers[] = {
#ifdef __PSL1GHT__
   &video_gcm,
#endif
#ifdef HAVE_VITA2D
   &video_vita2d,
#endif
#ifdef HAVE_OPENGL
   &video_gl2,
#endif
#if defined(HAVE_OPENGL_CORE)
   &video_gl_core,
#endif
#ifdef HAVE_OPENGL1
   &video_gl1,
#endif
#ifdef HAVE_VULKAN
   &video_vulkan,
#endif
#ifdef HAVE_METAL
   &video_metal,
#endif
#ifdef XENON
   &video_xenon360,
#endif
#if defined(HAVE_D3D12)
   &video_d3d12,
#endif
#if defined(HAVE_D3D11)
   &video_d3d11,
#endif
#if defined(HAVE_D3D10)
   &video_d3d10,
#endif
#if defined(HAVE_D3D9)
   &video_d3d9,
#endif
#if defined(HAVE_D3D8)
   &video_d3d8,
#endif
#ifdef PSP
   &video_psp1,
#endif
#ifdef PS2
   &video_ps2,
#endif
#ifdef _3DS
   &video_ctr,
#endif
#ifdef SWITCH
   &video_switch,
#endif
#ifdef HAVE_ODROIDGO2
   &video_oga,
#endif
#if defined(HAVE_SDL) && !defined(HAVE_SDL_DINGUX)
   &video_sdl,
#endif
#ifdef HAVE_SDL2
   &video_sdl2,
#endif
#ifdef HAVE_SDL_DINGUX
#if defined(RS90)
   &video_sdl_rs90,
#else
   &video_sdl_dingux,
#endif
#endif
#ifdef HAVE_XVIDEO
   &video_xvideo,
#endif
#ifdef GEKKO
   &video_gx,
#endif
#ifdef WIIU
   &video_wiiu,
#endif
#ifdef HAVE_VG
   &video_vg,
#endif
#ifdef HAVE_OMAP
   &video_omap,
#endif
#ifdef HAVE_EXYNOS
   &video_exynos,
#endif
#ifdef HAVE_DISPMANX
   &video_dispmanx,
#endif
#ifdef HAVE_SUNXI
   &video_sunxi,
#endif
#ifdef HAVE_PLAIN_DRM
   &video_drm,
#endif
#ifdef HAVE_XSHM
   &video_xshm,
#endif
#if defined(_WIN32) && !defined(_XBOX) && !defined(__WINRT__)
#ifdef HAVE_GDI
   &video_gdi,
#endif
#endif
#ifdef DJGPP
   &video_vga,
#endif
#ifdef HAVE_FPGA
   &video_fpga,
#endif
#ifdef HAVE_SIXEL
   &video_sixel,
#endif
#ifdef HAVE_CACA
   &video_caca,
#endif
#ifdef HAVE_NETWORK_VIDEO
   &video_network,
#endif
   &video_null,
   NULL,
};

#ifdef HAVE_VULKAN
static const gfx_ctx_driver_t *gfx_ctx_vk_drivers[] = {
#if defined(__APPLE__)
   &gfx_ctx_cocoavk,
#endif
#if defined(_WIN32) && !defined(__WINRT__)
   &gfx_ctx_w_vk,
#endif
#if defined(ANDROID)
   &gfx_ctx_vk_android,
#endif
#if defined(HAVE_WAYLAND)
   &gfx_ctx_vk_wayland,
#endif
#if defined(HAVE_X11)
   &gfx_ctx_vk_x,
#endif
#if defined(HAVE_VULKAN_DISPLAY)
   &gfx_ctx_khr_display,
#endif
   &gfx_ctx_null,
   NULL
};
#endif

static const gfx_ctx_driver_t *gfx_ctx_gl_drivers[] = {
#if defined(ORBIS)
   &orbis_ctx,
#endif
#if defined(HAVE_VITAGL) | defined(HAVE_VITAGLES)
   &vita_ctx,
#endif
#if !defined(__PSL1GHT__) && defined(__PS3__)
   &gfx_ctx_ps3,
#endif
#if defined(HAVE_LIBNX) && defined(HAVE_OPENGL)
   &switch_ctx,
#endif
#if defined(HAVE_VIDEOCORE)
   &gfx_ctx_videocore,
#endif
#if defined(HAVE_MALI_FBDEV)
   &gfx_ctx_mali_fbdev,
#endif
#if defined(HAVE_VIVANTE_FBDEV)
   &gfx_ctx_vivante_fbdev,
#endif
#if defined(HAVE_OPENDINGUX_FBDEV)
   &gfx_ctx_opendingux_fbdev,
#endif
#if defined(_WIN32) && !defined(__WINRT__) && (defined(HAVE_OPENGL) || defined(HAVE_OPENGL1) || defined(HAVE_OPENGL_CORE))
   &gfx_ctx_wgl,
#endif
#if defined(__WINRT__) && defined(HAVE_OPENGLES)
   &gfx_ctx_uwp,
#endif
#if defined(HAVE_WAYLAND)
   &gfx_ctx_wayland,
#endif
#if defined(HAVE_X11) && !defined(HAVE_OPENGLES)
#if defined(HAVE_OPENGL) || defined(HAVE_OPENGL1) || defined(HAVE_OPENGL_CORE)
   &gfx_ctx_x,
#endif
#endif
#if defined(HAVE_X11) && defined(HAVE_OPENGL) && defined(HAVE_EGL)
   &gfx_ctx_x_egl,
#endif
#if defined(HAVE_KMS)
#if defined(HAVE_ODROIDGO2)
   &gfx_ctx_go2_drm,
#endif
   &gfx_ctx_drm,
#endif
#if defined(ANDROID)
   &gfx_ctx_android,
#endif
#if defined(__QNX__)
   &gfx_ctx_qnx,
#endif
#if defined(HAVE_COCOA) || defined(HAVE_COCOATOUCH) || defined(HAVE_COCOA_METAL)
#if defined(HAVE_OPENGL) || defined(HAVE_OPENGLES)
   &gfx_ctx_cocoagl,
#endif
#endif
#if (defined(HAVE_SDL) || defined(HAVE_SDL2)) && (defined(HAVE_OPENGL) || defined(HAVE_OPENGL1) || defined(HAVE_OPENGL_CORE))
   &gfx_ctx_sdl_gl,
#endif
#ifdef HAVE_OSMESA
   &gfx_ctx_osmesa,
#endif
#ifdef EMSCRIPTEN
   &gfx_ctx_emscripten,
#endif
   &gfx_ctx_null,
   NULL
};

static bluetooth_driver_t bluetooth_null = {
   NULL, /* init */
   NULL, /* free */
   NULL, /* scan */
   NULL, /* get_devices */
   NULL, /* device_is_connected */
   NULL, /* device_get_sublabel */
   NULL, /* connect_device */
   "null",
};

static const bluetooth_driver_t *bluetooth_drivers[] = {
#ifdef HAVE_BLUETOOTH
   &bluetooth_bluetoothctl,
#ifdef HAVE_DBUS
   &bluetooth_bluez,
#endif
#endif
   &bluetooth_null,
   NULL,
};

static wifi_driver_t wifi_null = {
   NULL, /* init */
   NULL, /* free */
   NULL, /* start */
   NULL, /* stop */
   NULL, /* enable */
   NULL, /* connection_info */
   NULL, /* scan */
   NULL, /* get_ssids */
   NULL, /* ssid_is_online */
   NULL, /* connect_ssid */
   NULL, /* disconnect_ssid */
   NULL, /* tether_start_stop */
   "null",
};

static const wifi_driver_t *wifi_drivers[] = {
#ifdef HAVE_LAKKA
   &wifi_connmanctl,
#endif
#ifdef HAVE_WIFI
   &wifi_nmcli,
#endif
   &wifi_null,
   NULL,
};

static ui_companion_driver_t ui_companion_null = {
   NULL, /* init */
   NULL, /* deinit */
   NULL, /* toggle */
   NULL, /* event_command */
   NULL, /* notify_content_loaded */
   NULL, /* notify_list_loaded */
   NULL, /* notify_refresh */
   NULL, /* msg_queue_push */
   NULL, /* render_messagebox */
   NULL, /* get_main_window */
   NULL, /* log_msg */
   NULL, /* is_active */
   NULL, /* browser_window */
   NULL, /* msg_window */
   NULL, /* window */
   NULL, /* application */
   "null", /* ident */
};

static const ui_companion_driver_t *ui_companion_drivers[] = {
#if defined(_WIN32) && !defined(_XBOX) && !defined(__WINRT__)
   &ui_companion_win32,
#endif
#if defined(OSX)
   &ui_companion_cocoa,
#endif
   &ui_companion_null,
   NULL
};

static const record_driver_t record_null = {
   NULL, /* new */
   NULL, /* free */
   NULL, /* push_video */
   NULL, /* push_audio */
   NULL, /* finalize */
   "null",
};

static const record_driver_t *record_drivers[] = {
#ifdef HAVE_FFMPEG
   &record_ffmpeg,
#endif
   &record_null,
   NULL,
};

static void *nullcamera_init(const char *device, uint64_t caps,
      unsigned width, unsigned height) { return (void*)-1; }
static void nullcamera_free(void *data) { }
static void nullcamera_stop(void *data) { }
static bool nullcamera_start(void *data) { return true; }
static bool nullcamera_poll(void *a,
      retro_camera_frame_raw_framebuffer_t b,
      retro_camera_frame_opengl_texture_t c) { return true; }

static camera_driver_t camera_null = {
   nullcamera_init,
   nullcamera_free,
   nullcamera_start,
   nullcamera_stop,
   nullcamera_poll,
   "null",
};

static const camera_driver_t *camera_drivers[] = {
#ifdef HAVE_V4L2
   &camera_v4l2,
#endif
#ifdef EMSCRIPTEN
   &camera_rwebcam,
#endif
#ifdef ANDROID
   &camera_android,
#endif
   &camera_null,
   NULL,
};

/* MAIN GLOBAL VARIABLES */

/* Descriptive names for options without short variant.
 *
 * Please keep the name in sync with the option name.
 * Order does not matter. */
enum
{
   RA_OPT_MENU = 256, /* must be outside the range of a char */
   RA_OPT_STATELESS,
   RA_OPT_CHECK_FRAMES,
   RA_OPT_PORT,
   RA_OPT_SPECTATE,
   RA_OPT_NICK,
   RA_OPT_COMMAND,
   RA_OPT_APPENDCONFIG,
   RA_OPT_BPS,
   RA_OPT_IPS,
   RA_OPT_NO_PATCH,
   RA_OPT_RECORDCONFIG,
   RA_OPT_SUBSYSTEM,
   RA_OPT_SIZE,
   RA_OPT_FEATURES,
   RA_OPT_VERSION,
   RA_OPT_EOF_EXIT,
   RA_OPT_LOG_FILE,
   RA_OPT_MAX_FRAMES,
   RA_OPT_MAX_FRAMES_SCREENSHOT,
   RA_OPT_MAX_FRAMES_SCREENSHOT_PATH,
   RA_OPT_SET_SHADER,
   RA_OPT_ACCESSIBILITY,
   RA_OPT_LOAD_MENU_ON_ERROR
};

enum  runloop_state
{
   RUNLOOP_STATE_ITERATE = 0,
   RUNLOOP_STATE_POLLED_AND_SLEEP,
   RUNLOOP_STATE_MENU_ITERATE,
   RUNLOOP_STATE_END,
   RUNLOOP_STATE_QUIT
};

enum rarch_movie_type
{
   RARCH_MOVIE_PLAYBACK = 0,
   RARCH_MOVIE_RECORD
};

enum poll_type_override_t
{
   POLL_TYPE_OVERRIDE_DONTCARE = 0,
   POLL_TYPE_OVERRIDE_EARLY,
   POLL_TYPE_OVERRIDE_NORMAL,
   POLL_TYPE_OVERRIDE_LATE
};

enum input_game_focus_cmd_type
{
   GAME_FOCUS_CMD_OFF = 0,
   GAME_FOCUS_CMD_ON,
   GAME_FOCUS_CMD_TOGGLE,
   GAME_FOCUS_CMD_REAPPLY
};

typedef struct runloop_ctx_msg_info
{
   const char *msg;
   unsigned prio;
   unsigned duration;
   bool flush;
} runloop_ctx_msg_info_t;

typedef struct
{
   unsigned priority;
   float duration;
   char str[128];
   bool set;
} runloop_core_status_msg_t;

typedef struct video_pixel_scaler
{
   struct scaler_ctx *scaler;
   void *scaler_out;
} video_pixel_scaler_t;

typedef struct
{
   struct string_list *list;
   enum gfx_ctx_api api;
} gfx_api_gpu_map;

typedef void *(*constructor_t)(void);
typedef void  (*destructor_t )(void*);

typedef struct my_list_t
{
   void **data;
   constructor_t constructor;
   destructor_t destructor;
   int capacity;
   int size;
} my_list;

typedef struct turbo_buttons turbo_buttons_t;

/* Turbo support. */
struct turbo_buttons
{
   int32_t turbo_pressed[MAX_USERS];
   unsigned count;
   uint16_t enable[MAX_USERS];
   bool frame_enable[MAX_USERS];
   bool mode1_enable[MAX_USERS];
};

typedef struct input_game_focus_state
{
   bool enabled;
   bool core_requested;
} input_game_focus_state_t;

#ifdef HAVE_RUNAHEAD
typedef bool(*runahead_load_state_function)(const void*, size_t);
#endif

#ifdef HAVE_DISCORD
/* The Discord API specifies these variables:
- userId --------- char[24]   - the userId of the player asking to join
- username ------- char[344]  - the username of the player asking to join
- discriminator -- char[8]    - the discriminator of the player asking to join
- spectateSecret - char[128] - secret used for spectatin matches
- joinSecret     - char[128] - secret used to join matches
- partyId        - char[128] - the party you would be joining
*/

struct discord_state
{
   int64_t start_time;
   int64_t pause_time;
   int64_t elapsed_time;

   DiscordRichPresence presence;       /* int64_t alignment */

   unsigned status;

   char self_party_id[128];
   char peer_party_id[128];
   char user_name[344];
   char user_avatar[344];

   bool ready;
   bool avatar_ready;
   bool connecting;
};

typedef struct discord_state discord_state_t;
#endif

/* Contains all callbacks associated with
 * core options.
 * > At present there is only a single
 *   callback, 'update_display' - but we
 *   may wish to add more in the future
 *   (e.g. for directly informing a core of
 *   core option value changes, or getting/
 *   setting extended/non-standard option
 *   value data types) */
typedef struct core_options_callbacks
{
   retro_core_options_update_display_callback_t update_display;
} core_options_callbacks_t;

/* Contains the current retro_fastforwarding_override
 * parameters along with any pending updates triggered
 * by RETRO_ENVIRONMENT_SET_FASTFORWARDING_OVERRIDE */
typedef struct fastmotion_overrides
{
   struct retro_fastforwarding_override current;
   struct retro_fastforwarding_override next;
   bool pending;
} fastmotion_overrides_t;

struct runloop
{
   retro_usec_t frame_time_last;        /* int64_t alignment */

   msg_queue_t msg_queue;                        /* ptr alignment */
#ifdef HAVE_THREADS
   slock_t *msg_queue_lock;
#endif
   size_t msg_queue_size;

   core_option_manager_t *core_options;
   core_options_callbacks_t core_options_callback; /* ptr alignment */

   retro_keyboard_event_t key_event;             /* ptr alignment */
   retro_keyboard_event_t frontend_key_event;    /* ptr alignment */

   rarch_system_info_t system;                   /* ptr alignment */
   struct retro_frame_time_callback frame_time;  /* ptr alignment */
   struct retro_audio_buffer_status_callback audio_buffer_status; /* ptr alignment */
   unsigned pending_windowed_scale;
   unsigned max_frames;
   unsigned audio_latency;

   fastmotion_overrides_t fastmotion_override; /* float alignment */

   bool missing_bios;
   bool force_nonblock;
   bool paused;
   bool idle;
   bool focused;
   bool slowmotion;
   bool fastmotion;
   bool shutdown_initiated;
   bool core_shutdown_initiated;
   bool core_running;
   bool perfcnt_enable;
   bool game_options_active;
   bool folder_options_active;
   bool autosave;
#ifdef HAVE_CONFIGFILE
   bool overrides_active;
#endif
   bool remaps_core_active;
   bool remaps_game_active;
   bool remaps_content_dir_active;
#ifdef HAVE_SCREENSHOTS
   bool max_frames_screenshot;
   char max_frames_screenshot_path[PATH_MAX_LENGTH];
#endif
};

typedef struct runloop runloop_state_t;

struct rarch_state
{
   input_driver_state_t input_driver_state;

   double audio_source_ratio_original;
   double audio_source_ratio_current;
   struct retro_system_av_info video_driver_av_info; /* double alignment */
#ifdef HAVE_CRTSWITCHRES
   videocrt_switch_t crt_switch_st;                  /* double alignment */
#endif
   retro_time_t frame_limit_minimum_time;
   retro_time_t frame_limit_last_time;
   retro_time_t libretro_core_runtime_last;
   retro_time_t libretro_core_runtime_usec;
   retro_time_t video_driver_frame_time_samples[
      MEASURE_FRAME_TIME_SAMPLES_COUNT];
   struct global              g_extern;         /* retro_time_t alignment */
#ifdef HAVE_MENU
   menu_input_t menu_input_state;               /* retro_time_t alignment */
#endif



#if defined(HAVE_CG) || defined(HAVE_GLSL) || defined(HAVE_SLANG) || defined(HAVE_HLSL)
   rarch_timer_t shader_delay_timer;            /* int64_t alignment */
#endif
#ifdef HAVE_DISCORD
   discord_state_t discord_st;                  /* int64_t alignment */
#endif
#ifdef HAVE_MENU
   struct menu_state menu_driver_state;         /* int64_t alignment */
#endif
#ifdef HAVE_GFX_WIDGETS
   dispgfx_widget_t dispwidget_st;              /* uint64_t alignment */
#endif
#ifdef HAVE_MENU
   struct menu_bind_state menu_input_binds;     /* uint64_t alignment */
#endif
   struct retro_core_t        current_core;     /* uint64_t alignment */
#if defined(HAVE_RUNAHEAD)
#if defined(HAVE_DYNAMIC) || defined(HAVE_DYLIB)
   struct retro_core_t secondary_core;          /* uint64_t alignment */
#endif
#endif

   uint64_t audio_driver_free_samples_count;

#ifdef HAVE_RUNAHEAD
   uint64_t runahead_last_frame_count;
#endif

   uint64_t video_driver_frame_time_count;
   uint64_t video_driver_frame_count;
   struct retro_camera_callback camera_cb;    /* uint64_t alignment */
   gfx_animation_t anim;                      /* uint64_t alignment */
   gfx_thumbnail_state_t gfx_thumb_state;     /* uint64_t alignment */
#if defined(HAVE_NETWORKING) && defined(HAVE_NETWORKGAMEPAD)
   input_remote_state_t remote_st_ptr;        /* uint64_t alignment */
#endif

   struct string_list *subsystem_fullpaths;
   struct string_list *audio_driver_devices_list;

   uint8_t *video_driver_record_gpu_buffer;
   bool    *load_no_content_hook;
   float   *audio_driver_output_samples_buf;
   char    *osk_grid[45];
#if defined(HAVE_RUNAHEAD)
#if defined(HAVE_DYNAMIC) || defined(HAVE_DYLIB)
   char    *secondary_library_path;
#endif
   retro_ctx_load_content_info_t *load_content_info;
#endif
#ifdef HAVE_MENU
   const char **menu_input_dialog_keyboard_buffer;
#endif

   const record_driver_t *recording_driver;
   void *recording_data;

#ifdef HAVE_THREADS
   slock_t *display_lock;
   slock_t *context_lock;
#endif

   const camera_driver_t *camera_driver;
   void *camera_data;

   const ui_companion_driver_t *ui_companion;
   void *ui_companion_data;

#ifdef HAVE_QT
   void *ui_companion_qt_data;
#endif


   const bluetooth_driver_t *bluetooth_driver;
   void *bluetooth_data;

   const wifi_driver_t *wifi_driver;
   void *wifi_data;

   void *current_display_server_data;

#ifdef HAVE_VIDEO_FILTER
   rarch_softfilter_t *video_driver_state_filter;
   void               *video_driver_state_buffer;
#endif

   const void *frame_cache_data;

   void *video_driver_data;
   video_driver_t *current_video;

   /* Interface for "poking". */
   const video_poke_interface_t *video_driver_poke;

   /* Used for 15-bit -> 16-bit conversions that take place before
    * being passed to video driver. */
   video_pixel_scaler_t *video_driver_scaler_ptr;

   const struct
      retro_hw_render_context_negotiation_interface *
      hw_render_context_negotiation;

   void *video_context_data;

#ifdef HAVE_REWIND
   int16_t *audio_driver_rewind_buf;
#endif
   int16_t *audio_driver_output_samples_conv_buf;

#ifdef HAVE_DSP_FILTER
   retro_dsp_filter_t *audio_driver_dsp;
#endif
   const retro_resampler_t *audio_driver_resampler;

   void *audio_driver_resampler_data;
   const audio_driver_t *current_audio;
   void *audio_driver_context_audio_data;
#ifdef HAVE_OVERLAY
   input_overlay_t *overlay_ptr;
#endif

   pad_connection_listener_t *pad_connection_listener;

   void *keyboard_press_data;

#ifdef HAVE_COMMAND
   command_t *input_driver_command[MAX_CMD_DRIVERS];
#endif
#ifdef HAVE_NETWORKGAMEPAD
   input_remote_t *input_driver_remote;
#endif

#ifdef HAVE_HID
   const void *hid_data;
#endif
   settings_t *configuration_settings;
#ifdef HAVE_MENU
   menu_handle_t *menu_driver_data;
   void *menu_userdata;
   const menu_ctx_driver_t *menu_driver_ctx;
#endif
#ifdef HAVE_NETWORKING
   /* Used while Netplay is running */
   netplay_t *netplay_data;
#endif
#if defined(HAVE_CG) || defined(HAVE_GLSL) || defined(HAVE_SLANG) || defined(HAVE_HLSL)
   struct video_shader *menu_driver_shader;
#endif
   frontend_ctx_driver_t *current_frontend_ctx;
#ifdef HAVE_RUNAHEAD
   my_list *runahead_save_state_list;
   my_list *input_state_list;
#endif

   struct retro_perf_counter *perf_counters_rarch[MAX_COUNTERS];
   struct retro_perf_counter *perf_counters_libretro[MAX_COUNTERS];

   const struct retro_keybind *libretro_input_binds[MAX_USERS];

#ifdef HAVE_REWIND
   struct state_manager_rewind_state rewind_st;
#endif
   input_keyboard_line_t keyboard_line; /* ptr alignment */
   struct retro_subsystem_rom_info
      subsystem_data_roms[SUBSYSTEM_MAX_SUBSYSTEMS]
      [SUBSYSTEM_MAX_SUBSYSTEM_ROMS];                    /* ptr alignment */

   gfx_ctx_driver_t current_video_context;               /* ptr alignment */
   content_state_t            content_st;                /* ptr alignment */
<<<<<<< HEAD
   midi_event_t midi_drv_input_event;                    /* ptr alignment */
   midi_event_t midi_drv_output_event;                   /* ptr alignment */
=======
   core_info_state_t core_info_st;                       /* ptr alignment */
>>>>>>> 9b5a60af
   struct retro_hw_render_callback hw_render;            /* ptr alignment */
#ifdef HAVE_BSV_MOVIE
   bsv_movie_t     *bsv_movie_state_handle;              /* ptr alignment */
#endif
   gfx_display_t              dispgfx;                   /* ptr alignment */
   input_keyboard_press_t keyboard_press_cb;             /* ptr alignment */
   retro_input_state_t input_state_callback_original;    /* ptr alignment */
   struct retro_audio_callback audio_callback;           /* ptr alignment */
   video_driver_frame_t frame_bak;                       /* ptr alignment */
   struct rarch_dir_shader_list dir_shader_list;         /* ptr alignment */
#ifdef HAVE_RUNAHEAD
   function_t retro_reset_callback_original;             /* ptr alignment */
   function_t original_retro_deinit;                     /* ptr alignment */
   function_t original_retro_unload;                     /* ptr alignment */
   runahead_load_state_function
      retro_unserialize_callback_original;               /* ptr alignment */
#endif
   struct retro_callbacks     retro_ctx;                 /* ptr alignment */
#if defined(HAVE_RUNAHEAD)
#if defined(HAVE_DYNAMIC) || defined(HAVE_DYLIB)
   struct retro_callbacks secondary_callbacks;           /* ptr alignment */
#endif
#endif
#ifdef HAVE_AUDIOMIXER
   struct audio_mixer_stream
      audio_mixer_streams[AUDIO_MIXER_MAX_SYSTEM_STREAMS];
                                                         /* ptr alignment */
#endif
#ifdef HAVE_NETWORKING
   struct netplay_room netplay_host_room;                /* ptr alignment */
#endif
#ifdef HAVE_DYNAMIC
   dylib_t lib_handle;                                   /* ptr alignment */
#endif
#if defined(HAVE_RUNAHEAD)
#if defined(HAVE_DYNAMIC) || defined(HAVE_DYLIB)
   dylib_t secondary_lib_handle;                         /* ptr alignment */
#endif
#endif

   /* Opaque handles to currently running window.
    * Used by e.g. input drivers which bind to a window.
    * Drivers are responsible for setting these if an input driver
    * could potentially make use of this. */
   uintptr_t video_driver_display_userdata;
   uintptr_t video_driver_display;
   uintptr_t video_driver_window;

   size_t recording_gpu_width;
   size_t recording_gpu_height;

   size_t frame_cache_pitch;

   size_t audio_driver_chunk_size;
   size_t audio_driver_chunk_nonblock_size;
   size_t audio_driver_chunk_block_size;

#ifdef HAVE_REWIND
   size_t audio_driver_rewind_ptr;
   size_t audio_driver_rewind_size;
#endif
   size_t audio_driver_buffer_size;
   size_t audio_driver_data_ptr;

#ifdef HAVE_RUNAHEAD
   size_t runahead_save_state_size;
#endif

   jmp_buf error_sjlj_context;              /* 4-byte alignment,
                                               put it right before long */

   turbo_buttons_t input_driver_turbo_btns; /* int32_t alignment */
   int osk_ptr;
#if defined(HAVE_COMMAND)
#ifdef HAVE_NETWORK_CMD
   int lastcmd_net_fd;
#endif
#endif

#ifdef HAVE_TRANSLATE
   int ai_service_auto;
#endif

#if defined(HAVE_RUNAHEAD)
#if defined(HAVE_DYNAMIC) || defined(HAVE_DYLIB)
   int port_map[MAX_USERS];
#endif
#endif

#if defined(HAVE_ACCESSIBILITY) && defined(HAVE_TRANSLATE)
   int ai_gamepad_state[MAX_USERS];
#endif
#ifdef HAVE_NETWORKING
   int reannounce;
#endif

   input_device_info_t input_device_info[MAX_INPUT_DEVICES];
   input_mouse_info_t input_mouse_info[MAX_INPUT_DEVICES];
                                          /* unsigned alignment */
#ifdef HAVE_MENU
   menu_dialog_t dialog_st;               /* unsigned alignment */
#endif
#ifdef HAVE_THREAD_STORAGE
   sthread_tls_t rarch_tls;               /* unsigned alignment */
#endif
   unsigned fastforward_after_frames;

#ifdef HAVE_MENU
   unsigned menu_input_dialog_keyboard_type;
   unsigned menu_input_dialog_keyboard_idx;
#endif

   unsigned recording_width;
   unsigned recording_height;

#ifdef HAVE_VIDEO_FILTER
   unsigned video_driver_state_scale;
   unsigned video_driver_state_out_bpp;
#endif
   unsigned frame_cache_width;
   unsigned frame_cache_height;
   unsigned video_driver_width;
   unsigned video_driver_height;
   unsigned osk_last_codepoint;
   unsigned osk_last_codepoint_len;
   unsigned input_driver_flushing_input;
   unsigned input_hotkey_block_counter;
#ifdef HAVE_ACCESSIBILITY
   unsigned gamepad_input_override;
#endif
#ifdef HAVE_NETWORKING
   unsigned server_port_deferred;
#endif

   unsigned audio_driver_free_samples_buf[
      AUDIO_BUFFER_FREE_SAMPLES_COUNT];
   unsigned perf_ptr_rarch;
   unsigned perf_ptr_libretro;

   float *audio_driver_input_data;
   float video_driver_core_hz;
   float video_driver_aspect_ratio;
   float video_refresh_rate_original;

#ifdef HAVE_AUDIOMIXER
   float audio_driver_mixer_volume_gain;
#endif

   float audio_driver_rate_control_delta;
   float audio_driver_input;
   float audio_driver_volume_gain;

   enum osk_type osk_idx;
   enum rarch_core_type current_core_type;
   enum rarch_core_type explicit_current_core_type;
   enum rotation initial_screen_orientation;
   enum rotation current_screen_orientation;
   enum retro_pixel_format video_driver_pix_fmt;
#if defined(HAVE_COMMAND)
   enum cmd_source_t lastcmd_source;
#endif
#if defined(HAVE_RUNAHEAD)
   enum rarch_core_type last_core_type;
#endif
   enum rarch_display_type video_driver_display_type;
   enum poll_type_override_t core_poll_type_override;
#ifdef HAVE_OVERLAY
   enum overlay_visibility *overlay_visibility;
#endif
   enum resampler_quality audio_driver_resampler_quality;

#ifdef HAVE_MENU
   menu_input_pointer_hw_state_t menu_input_pointer_hw_state;
                                                /* int16_t alignment */
#endif

#ifdef HAVE_MENU
   unsigned char menu_keyboard_key_state[RETROK_LAST];
#endif
   /**
    * dynamic.c:dynamic_request_hw_context will try to set flag data when the context
    * is in the middle of being rebuilt; in these cases we will save flag
    * data and set this to true.
    * When the context is reinit, it checks this, reads from
    * deferred_flag_data and cleans it.
    *
    * TODO - Dirty hack, fix it better
    */
   gfx_ctx_flags_t deferred_flag_data;          /* uint32_t alignment */
   retro_bits_t has_set_libretro_device;        /* uint32_t alignment */
   input_mapper_t input_driver_mapper;          /* uint32_t alignment */


#ifdef HAVE_BSV_MOVIE
   struct bsv_state bsv_movie_state;            /* char alignment */
#endif
   char cached_video_driver[32];
   char video_driver_title_buf[64];
   char video_driver_gpu_device_string[128];
   char video_driver_gpu_api_version_string[128];
   char error_string[255];
#ifdef HAVE_MENU
   char menu_input_dialog_keyboard_label_setting[256];
   char menu_input_dialog_keyboard_label[256];
#endif
   char video_driver_window_title[512];
#ifdef HAVE_NETWORKING
   char server_address_deferred[512];
#endif
   char current_library_name[256];
   char current_library_version[256];
   char current_valid_extensions[256];
   char launch_arguments[4096];
   char path_main_basename[8192];
#if defined(HAVE_CG) || defined(HAVE_GLSL) || defined(HAVE_SLANG) || defined(HAVE_HLSL)
   char cli_shader[PATH_MAX_LENGTH];
   char runtime_shader_preset[PATH_MAX_LENGTH];
#endif
   char runtime_content_path[PATH_MAX_LENGTH];
   char runtime_core_path[PATH_MAX_LENGTH];
   char subsystem_path[256];
   char path_default_shader_preset[PATH_MAX_LENGTH];
   char path_content[PATH_MAX_LENGTH];
   char path_libretro[PATH_MAX_LENGTH];
   char path_config_file[PATH_MAX_LENGTH];
   char path_config_append_file[256];
   char path_core_options_file[PATH_MAX_LENGTH];
   char dir_system[PATH_MAX_LENGTH];
   char dir_savefile[PATH_MAX_LENGTH];
   char current_savefile_dir[PATH_MAX_LENGTH];
   char current_savestate_dir[PATH_MAX_LENGTH];
   char dir_savestate[PATH_MAX_LENGTH];
   char audio_driver_resampler_ident[64];

#ifdef HAVE_GFX_WIDGETS
   bool widgets_active;
   bool widgets_persisting;
#endif
#ifdef HAVE_NETWORKING
/* Only used before init_netplay */
   bool netplay_enabled;
   bool netplay_is_client;
   /* Used to avoid recursive netplay calls */
   bool in_netplay;
   bool netplay_client_deferred;
   bool is_mitm;
#endif
   bool has_set_username;
   bool rarch_error_on_init;
   bool rarch_force_fullscreen;
   bool has_set_core;
   bool has_set_verbosity;
   bool has_set_libretro;
   bool has_set_libretro_directory;
   bool has_set_save_path;
   bool has_set_state_path;
#ifdef HAVE_PATCH
   bool has_set_ups_pref;
   bool has_set_bps_pref;
   bool has_set_ips_pref;
#endif
#ifdef HAVE_QT
   bool qt_is_inited;
#endif
   bool has_set_log_to_file;
   bool rarch_is_inited;
   bool rarch_is_switching_display_mode;
   bool rarch_is_sram_load_disabled;
   bool rarch_is_sram_save_disabled;
   bool rarch_use_sram;
   bool rarch_ups_pref;
   bool rarch_bps_pref;
   bool rarch_ips_pref;
#ifdef HAVE_PATCH
   bool rarch_patch_blocked;
#endif
   bool video_driver_window_title_update;

   /**
    * dynamic.c:dynamic_request_hw_context will try to set
    * flag data when the context
    * is in the middle of being rebuilt; in these cases we will save flag
    * data and set this to true.
    * When the context is reinit, it checks this, reads from
    * deferred_flag_data and cleans it.
    *
    * TODO - Dirty hack, fix it better
    */
   bool deferred_video_context_driver_set_flags;
   bool ignore_environment_cb;
   bool core_set_shared_context;

   /* Graphics driver requires RGBA byte order data (ABGR on little-endian)
    * for 32-bit.
    * This takes effect for overlay and shader cores that wants to load
    * data into graphics driver. Kinda hackish to place it here, it is only
    * used for GLES.
    * TODO: Refactor this better. */
   bool video_driver_use_rgba;

   /* Graphics driver supports HDR displays
    * Currently only D3D11/D3D12 supports HDR displays and 
    * whether we've enabled it */
   bool video_driver_hdr_support;

   /* If set during context deinit, the driver should keep
    * graphics context alive to avoid having to reset all
    * context state. */
   bool video_driver_cache_context;

   /* Set to true by driver if context caching succeeded. */
   bool video_driver_cache_context_ack;

#ifdef HAVE_GFX_WIDGETS
   bool gfx_widgets_paused;
   bool gfx_widgets_fast_forward;
   bool gfx_widgets_rewinding;
#endif
#ifdef HAVE_ACCESSIBILITY
   /* Is text-to-speech accessibility turned on? */
   bool accessibility_enabled;
#endif
#ifdef HAVE_CONFIGFILE
   bool rarch_block_config_read;
#endif
#if defined(HAVE_CG) || defined(HAVE_GLSL) || defined(HAVE_SLANG) || defined(HAVE_HLSL)
   bool cli_shader_disable;
#endif

   bool location_driver_active;
   bool bluetooth_driver_active;
   bool wifi_driver_active;
   bool video_driver_active;
   bool audio_driver_active;
   bool camera_driver_active;
#ifdef HAVE_VIDEO_FILTER
   bool video_driver_state_out_rgb32;
#endif
   bool video_driver_crt_switching_active;
   bool video_driver_threaded;

   bool video_started_fullscreen;

   bool audio_driver_control;
   bool audio_driver_mute_enable;
   bool audio_driver_use_float;

   bool audio_suspended;

#ifdef HAVE_RUNAHEAD
   bool has_variable_update;
   bool runahead_save_state_size_known;
   bool request_fast_savestate;
   bool hard_disable_audio;

   bool input_is_dirty;
#endif

#if defined(HAVE_NETWORKING)
   bool has_set_netplay_mode;
   bool has_set_netplay_ip_address;
   bool has_set_netplay_ip_port;
   bool has_set_netplay_stateless_mode;
   bool has_set_netplay_check_frames;
#endif

   bool input_driver_keyboard_linefeed_enable;

   bool input_driver_block_hotkey;
   bool input_driver_block_libretro_input;
   bool input_driver_grab_mouse_state;
   bool input_driver_analog_requested[MAX_USERS];

   input_game_focus_state_t game_focus_state; /* bool alignment */

#ifdef HAVE_MENU
   bool menu_input_dialog_keyboard_display;
   /* Is the menu driver still running? */
   bool menu_driver_alive;
   /* Are we binding a button inside the menu? */
   bool menu_driver_is_binding;
#endif

   bool recording_enable;
   bool streaming_enable;


   bool main_ui_companion_is_on_foreground;
   bool keyboard_mapping_blocked;
   retro_bits_512_t keyboard_mapping_bits;

#if defined(HAVE_CG) || defined(HAVE_GLSL) || defined(HAVE_SLANG) || defined(HAVE_HLSL)
   bool shader_presets_need_reload;
#endif
#ifdef HAVE_RUNAHEAD
   bool runahead_video_driver_is_active;
   bool runahead_available;
   bool runahead_secondary_core_available;
   bool runahead_force_input_dirty;
#endif

#ifdef HAVE_AUDIOMIXER
   bool audio_driver_mixer_mute_enable;
   bool audio_mixer_active;
#endif
};

static struct rarch_state         rarch_st;

#ifdef HAVE_THREAD_STORAGE
static const void *MAGIC_POINTER                                 = (void*)(uintptr_t)0x0DEFACED;
#endif

static runloop_core_status_msg_t runloop_core_status_msg         =
{
   0,
   0.0f,
   "",
   false
};

#ifdef HAVE_LIBNX
/* TODO/FIXME - public global variable */
extern u32 __nx_applet_type;
#endif

static const video_display_server_t *current_display_server      = &dispserv_null;

struct aspect_ratio_elem aspectratio_lut[ASPECT_RATIO_END] = {
   { 1.3333f,         "4:3"           },
   { 1.7778f,         "16:9"          },
   { 1.6f,            "16:10"         },
   { 16.0f / 15.0f,   "16:15"         },
   { 21.0f / 9.0f,    "21:9"          },
   { 1.0f,            "1:1"           },
   { 2.0f,            "2:1"           },
   { 1.5f,            "3:2"           },
   { 0.75f,           "3:4"           },
   { 4.0f,            "4:1"           },
   { 0.5625f,         "9:16"          },
   { 1.25f,           "5:4"           },
   { 1.2f,            "6:5"           },
   { 0.7777f,         "7:9"           },
   { 2.6666f,         "8:3"           },
   { 1.1428f,         "8:7"           },
   { 1.5833f,         "19:12"         },
   { 1.3571f,         "19:14"         },
   { 1.7647f,         "30:17"         },
   { 3.5555f,         "32:9"          },
   { 0.0f,            "Config"        },
   { 1.0f,            "Square pixel"  },
   { 1.0f,            "Core provided" },
   { 0.0f,            "Custom"        },
   { 1.3333f,         "Full" }
};

static gfx_api_gpu_map gpu_map[] = {
   { NULL,                   GFX_CTX_VULKAN_API     },
   { NULL,                   GFX_CTX_DIRECT3D10_API },
   { NULL,                   GFX_CTX_DIRECT3D11_API },
   { NULL,                   GFX_CTX_DIRECT3D12_API }
};

/* TODO/FIXME - turn these into static global variable */
#ifdef HAVE_DISCORD
bool discord_is_inited                                          = false;
#endif
uint64_t lifecycle_state                                        = 0;
unsigned subsystem_current_count                                = 0;
struct retro_keybind input_config_binds[MAX_USERS][RARCH_BIND_LIST_END];
struct retro_keybind input_autoconf_binds[MAX_USERS][RARCH_BIND_LIST_END];
struct retro_subsystem_info subsystem_data[SUBSYSTEM_MAX_SUBSYSTEMS];

#ifdef HAVE_MENU
/* TODO/FIXME - public global variables */
struct key_desc key_descriptors[RARCH_MAX_KEYS] =
{
   {RETROK_FIRST,         "Unmapped"},
   {RETROK_BACKSPACE,     "Backspace"},
   {RETROK_TAB,           "Tab"},
   {RETROK_CLEAR,         "Clear"},
   {RETROK_RETURN,        "Return"},
   {RETROK_PAUSE,         "Pause"},
   {RETROK_ESCAPE,        "Escape"},
   {RETROK_SPACE,         "Space"},
   {RETROK_EXCLAIM,       "!"},
   {RETROK_QUOTEDBL,      "\""},
   {RETROK_HASH,          "#"},
   {RETROK_DOLLAR,        "$"},
   {RETROK_AMPERSAND,     "&"},
   {RETROK_QUOTE,         "\'"},
   {RETROK_LEFTPAREN,     "("},
   {RETROK_RIGHTPAREN,    ")"},
   {RETROK_ASTERISK,      "*"},
   {RETROK_PLUS,          "+"},
   {RETROK_COMMA,         ","},
   {RETROK_MINUS,         "-"},
   {RETROK_PERIOD,        "."},
   {RETROK_SLASH,         "/"},
   {RETROK_0,             "0"},
   {RETROK_1,             "1"},
   {RETROK_2,             "2"},
   {RETROK_3,             "3"},
   {RETROK_4,             "4"},
   {RETROK_5,             "5"},
   {RETROK_6,             "6"},
   {RETROK_7,             "7"},
   {RETROK_8,             "8"},
   {RETROK_9,             "9"},
   {RETROK_COLON,         ":"},
   {RETROK_SEMICOLON,     ";"},
   {RETROK_LESS,          "<"},
   {RETROK_EQUALS,        "="},
   {RETROK_GREATER,       ">"},
   {RETROK_QUESTION,      "?"},
   {RETROK_AT,            "@"},
   {RETROK_LEFTBRACKET,   "["},
   {RETROK_BACKSLASH,     "\\"},
   {RETROK_RIGHTBRACKET,  "]"},
   {RETROK_CARET,         "^"},
   {RETROK_UNDERSCORE,    "_"},
   {RETROK_BACKQUOTE,     "`"},
   {RETROK_a,             "A"},
   {RETROK_b,             "B"},
   {RETROK_c,             "C"},
   {RETROK_d,             "D"},
   {RETROK_e,             "E"},
   {RETROK_f,             "F"},
   {RETROK_g,             "G"},
   {RETROK_h,             "H"},
   {RETROK_i,             "I"},
   {RETROK_j,             "J"},
   {RETROK_k,             "K"},
   {RETROK_l,             "L"},
   {RETROK_m,             "M"},
   {RETROK_n,             "N"},
   {RETROK_o,             "O"},
   {RETROK_p,             "P"},
   {RETROK_q,             "Q"},
   {RETROK_r,             "R"},
   {RETROK_s,             "S"},
   {RETROK_t,             "T"},
   {RETROK_u,             "U"},
   {RETROK_v,             "V"},
   {RETROK_w,             "W"},
   {RETROK_x,             "X"},
   {RETROK_y,             "Y"},
   {RETROK_z,             "Z"},
   {RETROK_DELETE,        "Delete"},

   {RETROK_KP0,           "Numpad 0"},
   {RETROK_KP1,           "Numpad 1"},
   {RETROK_KP2,           "Numpad 2"},
   {RETROK_KP3,           "Numpad 3"},
   {RETROK_KP4,           "Numpad 4"},
   {RETROK_KP5,           "Numpad 5"},
   {RETROK_KP6,           "Numpad 6"},
   {RETROK_KP7,           "Numpad 7"},
   {RETROK_KP8,           "Numpad 8"},
   {RETROK_KP9,           "Numpad 9"},
   {RETROK_KP_PERIOD,     "Numpad ."},
   {RETROK_KP_DIVIDE,     "Numpad /"},
   {RETROK_KP_MULTIPLY,   "Numpad *"},
   {RETROK_KP_MINUS,      "Numpad -"},
   {RETROK_KP_PLUS,       "Numpad +"},
   {RETROK_KP_ENTER,      "Numpad Enter"},
   {RETROK_KP_EQUALS,     "Numpad ="},

   {RETROK_UP,            "Up"},
   {RETROK_DOWN,          "Down"},
   {RETROK_RIGHT,         "Right"},
   {RETROK_LEFT,          "Left"},
   {RETROK_INSERT,        "Insert"},
   {RETROK_HOME,          "Home"},
   {RETROK_END,           "End"},
   {RETROK_PAGEUP,        "Page Up"},
   {RETROK_PAGEDOWN,      "Page Down"},

   {RETROK_F1,            "F1"},
   {RETROK_F2,            "F2"},
   {RETROK_F3,            "F3"},
   {RETROK_F4,            "F4"},
   {RETROK_F5,            "F5"},
   {RETROK_F6,            "F6"},
   {RETROK_F7,            "F7"},
   {RETROK_F8,            "F8"},
   {RETROK_F9,            "F9"},
   {RETROK_F10,           "F10"},
   {RETROK_F11,           "F11"},
   {RETROK_F12,           "F12"},
   {RETROK_F13,           "F13"},
   {RETROK_F14,           "F14"},
   {RETROK_F15,           "F15"},

   {RETROK_NUMLOCK,       "Num Lock"},
   {RETROK_CAPSLOCK,      "Caps Lock"},
   {RETROK_SCROLLOCK,     "Scroll Lock"},
   {RETROK_RSHIFT,        "Right Shift"},
   {RETROK_LSHIFT,        "Left Shift"},
   {RETROK_RCTRL,         "Right Control"},
   {RETROK_LCTRL,         "Left Control"},
   {RETROK_RALT,          "Right Alt"},
   {RETROK_LALT,          "Left Alt"},
   {RETROK_RMETA,         "Right Meta"},
   {RETROK_LMETA,         "Left Meta"},
   {RETROK_RSUPER,        "Right Super"},
   {RETROK_LSUPER,        "Left Super"},
   {RETROK_MODE,          "Mode"},
   {RETROK_COMPOSE,       "Compose"},

   {RETROK_HELP,          "Help"},
   {RETROK_PRINT,         "Print"},
   {RETROK_SYSREQ,        "Sys Req"},
   {RETROK_BREAK,         "Break"},
   {RETROK_MENU,          "Menu"},
   {RETROK_POWER,         "Power"},
   {RETROK_EURO,          {-30, -126, -84, 0}}, /* "�" */
   {RETROK_UNDO,          "Undo"},
   {RETROK_OEM_102,       "OEM-102"}
};

static void *null_menu_init(void **userdata, bool video_is_threaded)
{
   menu_handle_t *menu = (menu_handle_t*)calloc(1, sizeof(*menu));
   if (!menu)
      return NULL;
   return menu;
}

static int null_menu_list_bind_init(menu_file_list_cbs_t *cbs,
      const char *path, const char *label, unsigned type, size_t idx) { return 0; }

static menu_ctx_driver_t menu_ctx_null = {
  NULL,  /* set_texture */
  NULL,  /* render_messagebox */
  NULL,  /* render */
  NULL,  /* frame */
  null_menu_init,
  NULL,  /* free */
  NULL,  /* context_reset */
  NULL,  /* context_destroy */
  NULL,  /* populate_entries */
  NULL,  /* toggle */
  NULL,  /* navigation_clear */
  NULL,  /* navigation_decrement */
  NULL,  /* navigation_increment */
  NULL,  /* navigation_set */
  NULL,  /* navigation_set_last */
  NULL,  /* navigation_descend_alphabet */
  NULL,  /* navigation_ascend_alphabet */
  NULL,  /* lists_init */
  NULL,  /* list_insert */
  NULL,  /* list_prepend */
  NULL,  /* list_delete */
  NULL,  /* list_clear */
  NULL,  /* list_cache */
  NULL,  /* list_push */
  NULL,  /* list_get_selection */
  NULL,  /* list_get_size */
  NULL,  /* list_get_entry */
  NULL,  /* list_set_selection */
  null_menu_list_bind_init,
  NULL,  /* load_image */
  "null",
  NULL,  /* environ */
  NULL,  /* update_thumbnail_path */
  NULL,  /* update_thumbnail_image */
  NULL,  /* refresh_thumbnail_image */
  NULL,  /* set_thumbnail_system */
  NULL,  /* get_thumbnail_system */
  NULL,  /* set_thumbnail_content */
  NULL,  /* osk_ptr_at_pos */
  NULL,  /* update_savestate_thumbnail_path */
  NULL,  /* update_savestate_thumbnail_image */
  NULL,  /* pointer_down */
  NULL,  /* pointer_up   */
  NULL   /* entry_action */
};

/* Menu drivers */
static const menu_ctx_driver_t *menu_ctx_drivers[] = {
#if defined(HAVE_MATERIALUI)
   &menu_ctx_mui,
#endif
#if defined(HAVE_OZONE)
   &menu_ctx_ozone,
#endif
#if defined(HAVE_RGUI)
   &menu_ctx_rgui,
#endif
#if defined(HAVE_XMB)
   &menu_ctx_xmb,
#endif
   &menu_ctx_null,
   NULL
};
#endif<|MERGE_RESOLUTION|>--- conflicted
+++ resolved
@@ -1321,12 +1321,6 @@
 
    gfx_ctx_driver_t current_video_context;               /* ptr alignment */
    content_state_t            content_st;                /* ptr alignment */
-<<<<<<< HEAD
-   midi_event_t midi_drv_input_event;                    /* ptr alignment */
-   midi_event_t midi_drv_output_event;                   /* ptr alignment */
-=======
-   core_info_state_t core_info_st;                       /* ptr alignment */
->>>>>>> 9b5a60af
    struct retro_hw_render_callback hw_render;            /* ptr alignment */
 #ifdef HAVE_BSV_MOVIE
    bsv_movie_t     *bsv_movie_state_handle;              /* ptr alignment */

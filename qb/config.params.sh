--- conflicted
+++ resolved
@@ -81,12 +81,8 @@
 HAVE_PARPORT=auto          # Parallel port joypad support
 HAVE_IMAGEVIEWER=yes       # Built-in image viewer support.
 HAVE_MMAP=auto             # MMAP support
-<<<<<<< HEAD
 HAVE_QT=no                 # QT companion support
 HAVE_QT_WRAPPER=no
-=======
-HAVE_QT=no                 # Qt companion support
->>>>>>> d82349a6
 HAVE_XSHM=no               # XShm video driver support
 HAVE_CHEEVOS=yes           # Retro Achievements
 HAVE_SHADERPIPELINE=yes    # Additional shader-based pipelines

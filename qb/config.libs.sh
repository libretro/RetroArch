--- conflicted
+++ resolved
@@ -8,7 +8,8 @@
 
 [ -d /opt/local/lib ] && add_library_dirs /opt/local/lib
 
-<<<<<<< HEAD
+if [ "$OS" = 'BSD' ]; then DYLIB=-lc; else DYLIB=-ldl; fi
+
 if [ -d /opt/vc/lib ]; then
    add_library_dirs /opt/vc/lib
    add_include_dirs /opt/vc/include
@@ -20,14 +21,6 @@
    HAVE_RPI=no
 fi
 
-if [ "$OS" = BSD ]; then
-   DYLIB=-lc
-else
-   DYLIB=-ldl
-fi
-=======
-if [ "$OS" = 'BSD' ]; then DYLIB=-lc; else DYLIB=-ldl; fi
->>>>>>> ae33d8c8
 
 if [ "$LIBRETRO" ]; then
    echo "Explicit libsnes used, disabling dynamic libsnes loading ..."

--- conflicted
+++ resolved
@@ -1277,7 +1277,7 @@
 
       /* If not using per-core options, or if a per-core options
        * file does not yet exist, must fetch 'global' options path */
-      if (     !per_core_options 
+      if (     !per_core_options
             || !per_core_options_exist)
       {
          const char *options_path   = path_core_options;
@@ -1975,7 +1975,7 @@
             const char *dir_system          = settings->paths.directory_system;
             bool systemfiles_in_content_dir = settings->bools.systemfiles_in_content_dir;
 
-            if (     string_is_empty(dir_system) 
+            if (     string_is_empty(dir_system)
                   || systemfiles_in_content_dir)
             {
                const char *fullpath = path_get(RARCH_PATH_CONTENT);
@@ -2657,7 +2657,7 @@
 
             /* First set new refresh rate and display rate, then after REINIT do
              * another display rate change to make sure the change stays */
-            if (     video_switch_refresh_rate 
+            if (     video_switch_refresh_rate
                   && video_display_server_set_refresh_rate(refresh_rate))
                video_monitor_set_refresh_rate(refresh_rate);
 
@@ -3258,7 +3258,7 @@
 
          /* VSync overrides the mode if the rate is limited by the display. */
          if (      menu_opened /* Menu currently always runs with vsync on. */
-               || (settings->bools.video_vsync 
+               || (settings->bools.video_vsync
                && (!(runloop_st->flags & RUNLOOP_FLAG_FORCE_NONBLOCK))
                && !(input_state_get_ptr()->flags & INP_FLAG_NONBLOCKING)))
          {
@@ -3487,7 +3487,19 @@
          }
          break;
 
-<<<<<<< HEAD
+      case RETRO_ENVIRONMENT_SET_NETPACKET_INTERFACE:
+#ifdef HAVE_NETWORKING
+         RARCH_LOG("[Environ]: RETRO_ENVIRONMENT_SET_NETPACKET_INTERFACE.\n");
+         if (!netplay_driver_ctl(RARCH_NETPLAY_CTL_SET_CORE_PACKET_INTERFACE, data))
+         {
+            RARCH_ERR("[Environ] RETRO_ENVIRONMENT_SET_NETPACKET_INTERFACE set too late\n");
+            return false;
+         }
+         break;
+#else
+         return false;
+#endif
+
       case RETRO_ENVIRONMENT_GET_POWER_STATUS:
          {
             struct retro_device_power_status *status = (struct retro_device_power_status*)data;
@@ -3539,21 +3551,6 @@
             }
          }
          break;
-=======
-      case RETRO_ENVIRONMENT_SET_NETPACKET_INTERFACE:
-#ifdef HAVE_NETWORKING
-         RARCH_LOG("[Environ]: RETRO_ENVIRONMENT_SET_NETPACKET_INTERFACE.\n");
-         if (!netplay_driver_ctl(RARCH_NETPLAY_CTL_SET_CORE_PACKET_INTERFACE, data))
-         {
-            RARCH_ERR("[Environ] RETRO_ENVIRONMENT_SET_NETPACKET_INTERFACE set too late\n");
-            return false;
-         }
-         break;
-#else
-         return false;
-#endif
-
->>>>>>> a821b13b
       default:
          RARCH_LOG("[Environ]: UNSUPPORTED (#%u).\n", cmd);
          return false;
@@ -4127,7 +4124,7 @@
    {
       unsigned num_content = MIN(info->num_roms,
             subsystem_path_empty
-            ? 0 
+            ? 0
             : (unsigned)runloop_st->subsystem_fullpaths->size);
 
       for (i = 0; i < num_content; i++)
@@ -4283,7 +4280,7 @@
    are true.
 */
 #ifdef HAVE_CHEEVOS
-   if (     !cheevos_enable 
+   if (     !cheevos_enable
          || !cheevos_hardcore_mode_enable)
 #endif
    {
@@ -4293,7 +4290,7 @@
      if (!(input_st->bsv_movie_state.flags & BSV_FLAG_MOVIE_START_PLAYBACK))
 #endif
       {
-         if (      runloop_st->entry_state_slot 
+         if (      runloop_st->entry_state_slot
                && !command_event_load_entry_state(settings))
          {
            /* loading the state failed, reset entry slot */
@@ -5495,8 +5492,8 @@
       if (input_active || (menu_st->input_driver_flushing_input > 0))
       {
          BIT256_CLEAR_ALL(current_bits);
-         if (      runloop_paused 
-               && !runloop_paused_hotkey 
+         if (      runloop_paused
+               && !runloop_paused_hotkey
                && settings->bools.menu_pause_libretro)
             BIT256_SET(current_bits, RARCH_PAUSE_TOGGLE);
          else if (runloop_paused_hotkey)
@@ -5655,7 +5652,7 @@
       quit_press_twice         = settings->bools.quit_press_twice;
 
       /* Check double press if enabled */
-      if (     trig_quit_key 
+      if (     trig_quit_key
             && quit_press_twice)
       {
          static retro_time_t quit_key_time   = 0;
@@ -8050,13 +8047,13 @@
 
       if (string_is_empty(new_savefile_dir))
          RARCH_LOG("Cannot resolve save file path.\n");
-      else if (sort_savefiles_enable 
+      else if (sort_savefiles_enable
             || sort_savefiles_by_content_enable)
          RARCH_LOG("Saving files in content directory is set. This overrides other save file directory settings.\n");
    }
 
    /* Set savestate directory if empty based on content directory */
-   if (     string_is_empty(new_savestate_dir) 
+   if (     string_is_empty(new_savestate_dir)
          || savestates_in_content_dir)
    {
       strlcpy(new_savestate_dir,
@@ -8066,7 +8063,7 @@
 
       if (string_is_empty(new_savestate_dir))
          RARCH_LOG("Cannot resolve save state file path.\n");
-      else if (sort_savestates_enable 
+      else if (sort_savestates_enable
             || sort_savestates_by_content_enable)
          RARCH_LOG("Saving save states in content directory is set. This overrides other save state file directory settings.\n");
    }

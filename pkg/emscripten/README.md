--- conflicted
+++ resolved
@@ -6,20 +6,11 @@
 I you want a self hosted version you need
 - A web server, nginx/apache will do, download a build here: 
   https://buildbot.libretro.com/nightly/emscripten/
-<<<<<<< HEAD
-- Move the template files from the embed folder to the top level dir,
-  the other templates are for specific sites
-- Grab the asset bundle:
-  https://bot.libretro.com/assets/frontend/bundle.zip
-- Unzip it somewhere in your web server in ./assets/frontend/bundle
-- Create an assets/cores dir, you can put game data in that dir so it's available under **downloads**
-=======
 - Extract the build somewher ein your web-server 
   - Grab the asset bundle:
   https://buildbot.libretro.com/assets/frontend/bundle.zip
 - Unzip it in the same dir you extracted the rest, inside **/assets/frontend/bundle**
 - Create an **assets/cores** dir, you can put game data in that dir so it's available under **downloads**
->>>>>>> abc18d37
 - chmod +x the indexer script
 - run the indexer script (you need coffeescript) like this: ./indexer ./assets/frontend > ./assets/frontend/.index-xhr
 - run the indexer script (you need coffeescript) like this: ./indexer ./assets/cores > ./assets/cores/.index-xhr

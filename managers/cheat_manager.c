--- conflicted
+++ resolved
@@ -69,13 +69,10 @@
 void cheat_manager_apply_cheats(void)
 {
 #ifdef HAVE_CHEEVOS
-<<<<<<< HEAD
    /* RCHEEVOS TODO: remove settings init */
    settings_t *settings = config_get_ptr();
    bool data_bool  = false;
-=======
-   bool data_bool = false;
->>>>>>> b1376167
+
 #endif
    unsigned i, idx = 0;
 
